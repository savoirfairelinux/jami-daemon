/*
 *  Copyright (C) 2007 Savoir-Faire Linux inc.
 *  Author: Emmanuel Milou <emmanuel.milou@savoirfairelinux.net>
 *
 *  This program is free software; you can redistribute it and/or modify
 *  it under the terms of the GNU General Public License as published by
 *  the Free Software Foundation; either version 3 of the License, or
 *  (at your option) any later version.
 *
 *  This program is distributed in the hope that it will be useful,
 *  but WITHOUT ANY WARRANTY; without even the implied warranty of
 *  MERCHANTABILITY or FITNESS FOR A PARTICULAR PURPOSE.  See the
 *  GNU General Public License for more details.
 *
 *  You should have received a copy of the GNU General Public License
 *  along with this program; if not, write to the Free Software
 *   Foundation, Inc., 675 Mass Ave, Cambridge, MA 02139, USA.
 */

#include <codeclist.h>

#include <string.h>
#include <stdlib.h>

#include "dbus.h"

GQueue * codecQueue = NULL;

gint
is_name_codecstruct (gconstpointer a, gconstpointer b)
{
  codec_t * c = (codec_t *)a;
  if(strcmp(c->name, (const gchar *)b)==0)
    return 0;
  else
    return 1;
}

gint
is_payload_codecstruct (gconstpointer a, gconstpointer b)
{
  codec_t * c = (codec_t *)a;
  if(c->_payload == (int)b)
    return 0;
  else
    return 1;
}

void
codec_list_init()
{
  codecQueue = g_queue_new();
}

void
codec_list_clear ()
{
  g_queue_free (codecQueue);
  codecQueue = g_queue_new();
}

void
codec_list_add(codec_t * c)
{
  g_print ("add %s codec\n", c->name);
  g_queue_push_tail (codecQueue, (gpointer *) c);
}


<<<<<<< HEAD
void 
codec_set_active(codec_t * c)
=======
void
codec_set_active(gchar* name)
>>>>>>> a04d9867
{
	
	if(c)
	{
		DEBUG("%s set active", c->name);
		c->is_active = TRUE;
	}
}

void
codec_set_inactive(codec_t * c)
{
  
  if(c)
    c->is_active = FALSE;
}

guint
codec_list_get_size()
{
  return g_queue_get_length(codecQueue);
}

codec_t*
codec_list_get_by_name( const gchar* name)
{
  GList * c = g_queue_find_custom(codecQueue, name, is_name_codecstruct);
  if(c)
    return (codec_t *)c->data;
  else
    return NULL;
}

codec_t*
codec_list_get_by_payload( const int payload)
{
  GList * c = g_queue_find_custom(codecQueue, payload, is_payload_codecstruct);
  if(c)
    return (codec_t *)c->data;
  else
    return NULL;
}

codec_t*
codec_list_get_nth(guint index)
{
  return g_queue_peek_nth(codecQueue, index);
}

void
codec_set_prefered_order(guint index)
{
  codec_t * prefered = codec_list_get_nth(index);
  g_queue_pop_nth(codecQueue, index);
  g_queue_push_head(codecQueue, prefered);
}

/**
 *
 */
void
codec_list_move_codec_up(guint index)
{
        printf("Codec list Size: %i \n",codec_list_get_size());
	if(index != 0)
	{
		gpointer codec = g_queue_pop_nth(codecQueue, index);
		g_queue_push_nth(codecQueue, codec, index-1);
	}

	// DEBUG
	unsigned int i;
	DEBUG("Codec list");
	for(i=0; i < codecQueue->length; i++)
		DEBUG("%s", codec_list_get_nth(i)->name);
}

/**
 *
 */
void
codec_list_move_codec_down(guint index)
{
        printf("Codec list Size: %i \n",codec_list_get_size());
	if(index != codecQueue->length)
	{
		gpointer codec = g_queue_pop_nth(codecQueue, index);
		g_queue_push_nth(codecQueue, codec, index+1);
	}

	// PRINT
	unsigned int i;
	DEBUG("Codec list");
	for(i=0; i < codecQueue->length; i++)
		DEBUG("%s", codec_list_get_nth(i)->name);
}

/**
 *
 */
void
codec_list_update_to_daemon()
{
	// String listing of all codecs payloads
	const gchar** codecList;

	// Length of the codec list
	int length = codecQueue->length;

	// Initiate double array char list for one string
	codecList = (void*)malloc(sizeof(void*));

	// Get all codecs in queue
	int i, c = 0;
	DEBUG("List of active codecs :");
	for(i = 0; i < length; i++)
	{
		codec_t* currentCodec = codec_list_get_nth(i);
		// Assert not null
		if(currentCodec)
		{
			// Save only if active
			if(currentCodec->is_active)
			{
				// Reallocate memory each time more than one active codec is found
				if(c!=0)
					codecList = (void*)realloc(codecList, (c+1)*sizeof(void*));
				// Allocate memory for the payload
				*(codecList+c) = (gchar*)malloc(sizeof(gchar*));
				char payload[10];
				// Put payload string in char array
				sprintf(payload, "%d", currentCodec->_payload);
				strcpy((char*)*(codecList+c), payload);
				DEBUG(" %s", *(codecList+c));
				c++;
			}
		}
	}

	// Allocate NULL array at the end for Dbus
	codecList = (void*)realloc(codecList, (c+1)*sizeof(void*));
	*(codecList+c) = NULL;

	// call dbus function with array of strings
	dbus_set_active_codec_list(codecList);

	// Delete memory
	for(i = 0; i < c; i++) {
		free((gchar*)*(codecList+i));
	}
	free(codecList);
}<|MERGE_RESOLUTION|>--- conflicted
+++ resolved
@@ -67,13 +67,9 @@
 }
 
 
-<<<<<<< HEAD
+
 void 
 codec_set_active(codec_t * c)
-=======
-void
-codec_set_active(gchar* name)
->>>>>>> a04d9867
 {
 	
 	if(c)
