/*
 *  Copyright (C) 2007 - 2008 Savoir-Faire Linux inc.
 *  Author: Emmanuel Milou <emmanuel.milou@savoirfairelinux.com>
 *  Author: Pierre-Luc Beaudoin <pierre-luc.beaudoin@savoirfairelinux.com>
 *
 *  This program is free software; you can redistribute it and/or modify
 *  it under the terms of the GNU General Public License as published by
 *  the Free Software Foundation; either version 3 of the License, or
 *  (at your option) any later version.
 *
 *  This program is distributed in the hope that it will be useful,
 *  but WITHOUT ANY WARRANTY; without even the implied warranty of
 *  MERCHANTABILITY or FITNESS FOR A PARTICULAR PURPOSE.  See the
 *  GNU General Public License for more details.
 *
 *  You should have received a copy of the GNU General Public License
 *  along with this program; if not, write to the Free Software
 *   Foundation, Inc., 675 Mass Ave, Cambridge, MA 02139, USA.
 */

#include <actions.h>
#include <calltree.h>
#include <dbus.h>
#include <mainwindow.h>
#include <menus.h>
#include <statusicon.h>
#include <calltab.h>
#include <searchfilter.h>
#include <contactlist/eds.h>

#include <gtk/gtk.h>
#include <string.h>
#include <glib/gprintf.h>
#include <stdlib.h>
#include <sys/types.h>
#include <unistd.h>

guint voice_mails;

    void
sflphone_notify_voice_mail ( const gchar* accountID , guint count )
{
    gchar *id;
    gchar *current;

    // We want to notify only for the default current account; ie the first in the list
    id = g_strdup( accountID );
    current = account_list_get_current_id();
    if( strcmp( id, current ) != 0 )
        return;

    voice_mails = count ;

    if(count > 0)
    {
        gchar * message = g_new0(gchar, 50);
        if( count > 1)
            g_sprintf(message, _("%d voice mails"), count);
        else
            g_sprintf(message, _("%d voice mail"), count);
        statusbar_push_message(message,  __MSG_VOICE_MAILS);
        g_free(message);
    }

    // TODO: add ifdef
    if( account_list_get_size() > 0 )
    {
        account_t* acc = account_list_get_by_id( id );
        if( acc != NULL )
            notify_voice_mails( count , acc );
    }
}

    void
status_bar_display_account( call_t* c)
{
    gchar* msg;
    account_t* acc;
    if(c->accountID != NULL){
        acc = account_list_get_by_id(c->accountID);
        msg = g_markup_printf_escaped(_("%s account- %s") ,
                (gchar*)g_hash_table_lookup( acc->properties , ACCOUNT_TYPE),
                (gchar*)g_hash_table_lookup( acc->properties , ACCOUNT_ALIAS));
        statusbar_push_message( msg , __MSG_ACCOUNT_DEFAULT);
        g_free(msg);
    }
}


    gboolean
sflphone_quit ()
{
    gboolean quit = FALSE;
    guint count = call_list_get_size(current_calls);
    if(count > 0){
        quit = main_window_ask_quit();
    }
    else{
        quit = TRUE;
    }

    if (quit)
    {
        dbus_unregister(getpid());
        dbus_clean ();
        //call_list_clean(); TODO
        //account_list_clean()
        gtk_main_quit ();
    }
    return quit;
}

    void
sflphone_hold(call_t * c )
{
    c->state = CALL_STATE_HOLD;
    update_call_tree(current_calls,c);
    update_menus();
}

    void
sflphone_ringing(call_t * c )
{
    c->state = CALL_STATE_RINGING;
    update_call_tree(current_calls,c);
    update_menus();
}

    void
sflphone_hung_up( call_t * c)
{
    call_list_remove( current_calls, c->callID);
    update_call_tree_remove(current_calls, c);
    c->state = CALL_STATE_DIALING;
    update_menus();
#if GTK_CHECK_VERSION(2,10,0)
    status_tray_icon_blink( FALSE );
#endif

    statusbar_pop_message(__MSG_ACCOUNT_DEFAULT);
}

/** Internal to actions: Fill account list */
    void
sflphone_fill_account_list(gboolean toolbarInitialized)
{

    gchar** array;
    gchar** accountID;
    unsigned int i;

    account_list_clear ( );

    array = (gchar **)dbus_account_list();
    if(array)
    {
        for (accountID = array; *accountID; accountID++)
        {
            account_t * a = g_new0(account_t,1);
            a->accountID = g_strdup(*accountID);
            account_list_add(a);
        }
        g_strfreev (array);
    }

    for( i = 0; i < account_list_get_size(); i++)
    {
        account_t  * a = account_list_get_nth (i);
        GHashTable * details = (GHashTable *) dbus_account_details(a->accountID);
        if( details == NULL )
            break;
        a->properties = details;

        gchar * status = g_hash_table_lookup(details, "Status");
        if(strcmp(status, "REGISTERED") == 0)
        {
            a->state = ACCOUNT_STATE_REGISTERED;
        }
        else if(strcmp(status, "UNREGISTERED") == 0)
        {
            a->state = ACCOUNT_STATE_UNREGISTERED;
        }
        else if(strcmp(status, "TRYING") == 0)
        {
            a->state = ACCOUNT_STATE_TRYING;
        }
        else if(strcmp(status, "ERROR") == 0)
        {
            a->state = ACCOUNT_STATE_ERROR;
        }
        else if(strcmp( status , "ERROR_AUTH") == 0 )
        {
            a->state = ACCOUNT_STATE_ERROR_AUTH;
        }
        else if(strcmp( status , "ERROR_NETWORK") == 0 )
        {
            a->state = ACCOUNT_STATE_ERROR_NETWORK;
        }
        else if(strcmp( status , "ERROR_HOST") == 0 )
        {
            a->state = ACCOUNT_STATE_ERROR_HOST;
        }
        else if(strcmp( status , "ERROR_CONF_STUN") == 0 )
        {
            a->state = ACCOUNT_STATE_ERROR_CONF_STUN;
        }
        else if(strcmp( status , "ERROR_EXIST_STUN") == 0 )
        {
            a->state = ACCOUNT_STATE_ERROR_EXIST_STUN;
        }
        else
        {
            a->state = ACCOUNT_STATE_INVALID;
        }

    }

    // Prevent update being called when toolbar is not yet initialized
    if(toolbarInitialized)
        toolbar_update_buttons();
}

gboolean sflphone_init()
{
    if(!dbus_connect ()){

        main_window_error_message(_("Unable to connect to the SFLphone server.\nMake sure the daemon is running."));
        return FALSE;
    }
    else
    {
        dbus_register(getpid(), "Gtk+ Client");
        current_calls = calltab_init();
        history = calltab_init();
        contacts = calltab_init();
        //if(SHOW_SEARCHBAR)  histfilter = create_filter(GTK_TREE_MODEL(history->store));
        init();
        account_list_init ();
        codec_list_init();
        sflphone_fill_account_list(FALSE);
        sflphone_fill_codec_list();
        sflphone_set_current_account();
        return TRUE;
    }
}

    void
sflphone_hang_up()
{
    call_t * selectedCall = call_get_selected(current_calls);
    if(selectedCall)
    {
        switch(selectedCall->state)
        {
            case CALL_STATE_DIALING:
                dbus_hang_up (selectedCall);
                break;
            case CALL_STATE_RINGING:
                dbus_hang_up (selectedCall);
                selectedCall->state = CALL_STATE_DIALING;
                selectedCall->_stop = 0;
                break;
            case CALL_STATE_CURRENT:
            case CALL_STATE_HOLD:
            case CALL_STATE_BUSY:
            case CALL_STATE_RECORD:
                dbus_hang_up (selectedCall);
                selectedCall->state = CALL_STATE_DIALING;
                (void) time(&selectedCall->_stop);
                break;
            case CALL_STATE_FAILURE:
                dbus_hang_up (selectedCall);
                selectedCall->state = CALL_STATE_DIALING;
                selectedCall->_stop = 0;
                break;
            case CALL_STATE_INCOMING:
                dbus_refuse (selectedCall);
                selectedCall->state = CALL_STATE_DIALING;
                selectedCall->_stop = 0;
                g_print("from sflphone_hang_up : "); stop_notification();
                break;
            case CALL_STATE_TRANSFERT:
                dbus_hang_up (selectedCall);
                (void) time(&selectedCall->_stop);
                break;
            default:
                g_warning("Should not happen in sflphone_hang_up()!");
                break;
        }
    }
    update_call_tree( history , selectedCall );
}


    void
sflphone_pick_up()
{
    call_t * selectedCall = call_get_selected(active_calltree);
    if(selectedCall)
    {
        switch(selectedCall->state)
        {
            case CALL_STATE_DIALING:
                sflphone_place_call (selectedCall);
                break;
            case CALL_STATE_INCOMING:
                selectedCall->history_state = INCOMING;
                update_call_tree( history , selectedCall );
                dbus_accept (selectedCall);
                g_print("from sflphone_pick_up : "); stop_notification();
                break;
            case CALL_STATE_HOLD:
                sflphone_new_call();
                break;
            case CALL_STATE_TRANSFERT:
                dbus_transfert (selectedCall);
                (void) time(&selectedCall->_stop);
                break;
            case CALL_STATE_CURRENT:
            case CALL_STATE_RECORD:
                sflphone_new_call();
                break;
            case CALL_STATE_RINGING:
                sflphone_new_call();
                break;
            default:
                g_warning("Should not happen in sflphone_pick_up()!");
                break;
        }
    }
}

    void
sflphone_on_hold ()
{
    call_t * selectedCall = call_get_selected(current_calls);
    if(selectedCall)
    {
        switch(selectedCall->state)
        {
            case CALL_STATE_CURRENT:
                dbus_hold (selectedCall);
                break;
            case CALL_STATE_RECORD:
                dbus_hold (selectedCall);
                break;

            default:
                g_warning("Should not happen in sflphone_on_hold!");
                break;
        }
    }
}

    void
sflphone_off_hold ()
{
    call_t * selectedCall = call_get_selected(current_calls);
    if(selectedCall)
    {
        switch(selectedCall->state)
        {
            case CALL_STATE_HOLD:
                dbus_unhold (selectedCall);
                break;
            default:
                g_warning("Should not happen in sflphone_off_hold ()!");
                break;
        }
    }
  
    if(dbus_get_is_recording(selectedCall))
        g_print("Currently recording! \n");
    else
        g_print("Not recording currently \n");
    
}


    void
sflphone_fail( call_t * c )
{
    c->state = CALL_STATE_FAILURE;
    update_call_tree(current_calls,c);
    update_menus();
}

    void
sflphone_busy( call_t * c )
{
    c->state = CALL_STATE_BUSY;
    update_call_tree(current_calls, c);
    update_menus();
}

    void
sflphone_current( call_t * c )
{
    if( c->state != CALL_STATE_HOLD )
        (void) time(&c->_start);
    c->state = CALL_STATE_CURRENT;
    update_call_tree(current_calls,c);
    update_menus();
}

    void
sflphone_record( call_t * c )
{
    if( c->state != CALL_STATE_HOLD )
        (void) time(&c->_start);
    c->state = CALL_STATE_RECORD;
    update_call_tree(current_calls,c);
    update_menus();
}

    void
sflphone_set_transfert()
{
    call_t * c = call_get_selected(current_calls);
    if(c)
    {
        c->state = CALL_STATE_TRANSFERT;
        c->to = g_strdup("");
        update_call_tree(current_calls,c);
        update_menus();
    }
    toolbar_update_buttons();
}

    void
sflphone_unset_transfert()
{
    call_t * c = call_get_selected(current_calls);
    if(c)
    {
        c->state = CALL_STATE_CURRENT;
        c->to = g_strdup("");
        update_call_tree(current_calls,c);
        update_menus();
    }
    toolbar_update_buttons();
}

    void
sflphone_incoming_call (call_t * c)
{
    c->history_state = MISSED;
    call_list_add ( current_calls, c );
    call_list_add( history, c );
    update_call_tree_add( current_calls , c );
    update_menus();
    display_calltree (current_calls);
}

    void
process_dialing(call_t * c, guint keyval, gchar * key)
{
    // We stop the tone
    if(strlen(c->to) == 0 && c->state != CALL_STATE_TRANSFERT){
        dbus_start_tone( FALSE , 0 );
        //dbus_play_dtmf( key );
    }

    g_print("process_dialing : keyval : %i \n",keyval);
    g_print("process_dialing : key : %s \n",key);

    switch (keyval)
    {
        case 65293: /* ENTER */
        case 65421: /* ENTER numpad */
            sflphone_place_call(c);
            break;
        case 65307: /* ESCAPE */
            sflphone_hang_up(c);
            break;
        case 65288: /* BACKSPACE */
            {  /* Brackets mandatory because of local vars */
                gchar * before = c->to;
                if(strlen(c->to) >= 1){

                    c->to = g_strndup(c->to, strlen(c->to) -1);
                    g_free(before);
                    g_print("TO: backspace %s\n", c->to);

                    if(c->state == CALL_STATE_DIALING)
                    {
                        g_free(c->from);
                        c->from = g_strconcat("\"\" <", c->to, ">", NULL);
                    }
                    update_call_tree(current_calls,c);
                } 
                else if(strlen(c->to) == 0)
                {
                    if(c->state != CALL_STATE_TRANSFERT)
                        dbus_hang_up(c);
                }
            }
            break;
        case 65289: /* TAB */
        case 65513: /* ALT */
        case 65507: /* CTRL */
        case 65515: /* SUPER */
        case 65509: /* CAPS */
            break;
        default:
            // if (keyval < 255 || (keyval >65453 && keyval < 65466))
            if (keyval < 127 || (keyval > 65400 && keyval < 65466))
            { 

                if(c->state != CALL_STATE_TRANSFERT)
                    dbus_play_dtmf( key );
                gchar * before = c->to;
                c->to = g_strconcat(c->to, key, NULL);
                g_free(before);
                g_print("TO:default %s\n", c->to);

                if(c->state == CALL_STATE_DIALING)
                {
                    g_free(c->from);
                    c->from = g_strconcat("\"\" <", c->to, ">", NULL);
                }
                update_call_tree(current_calls,c);
            }
            break;
    }
}


    call_t *
sflphone_new_call()
{

    call_t *c;
    gchar *from, *to;

    sflphone_on_hold();

    // Play a tone when creating a new call
    if( call_list_get_size(current_calls) == 0 )
        dbus_start_tone( TRUE , ( voice_mails > 0 )? TONE_WITH_MESSAGE : TONE_WITHOUT_MESSAGE) ;

    to = g_strdup("");
    from = g_strconcat("\"\" <>", NULL);
    create_new_call (to, from, CALL_STATE_DIALING, "", &c);

    call_list_add(current_calls,c);
    update_call_tree_add(current_calls,c);
    update_menus();

    return c;
}


    void
sflphone_keypad( guint keyval, gchar * key)
{
    call_t * c = call_get_selected(current_calls);

    if((active_calltree != current_calls) || (active_calltree == current_calls && !c))
    {
        // Not in a call, not dialing, create a new call
        //dbus_play_dtmf(key);
        switch (keyval)
        {
            case 65293: /* ENTER */
            case 65421: /* ENTER numpad */
            case 65307: /* ESCAPE */
                break;
            default:
                display_calltree (current_calls);
                process_dialing(sflphone_new_call(), keyval, key);
                break;
        }
    }
    else if(c)
    {
        printf("call\n");
        switch(c->state)
        {
            case CALL_STATE_DIALING: // Currently dialing => edit number
                process_dialing(c, keyval, key);
                break;
            case CALL_STATE_RECORD:
            case CALL_STATE_CURRENT:
                switch (keyval)
                {
                    case 65307: /* ESCAPE */
                        dbus_hang_up(c);
                        (void) time(&c->_stop);
                        update_call_tree( history , c );
                        break;
                    default:
                        // To play the dtmf when calling mail box for instance
                        dbus_play_dtmf(key);
                        if (keyval < 255 || (keyval >65453 && keyval < 65466))
                        {
                            //gchar * temp = g_strconcat(call_get_number(c), key, NULL);
                            //gchar * before = c->from;
                            //c->from = g_strconcat("\"",call_get_name(c) ,"\" <", temp, ">", NULL);
                            //g_free(before);
                            //g_free(temp);
                            //update_call_tree(current_calls,c);
                        }
                        break;
                }
                break;
            case CALL_STATE_INCOMING:
                switch (keyval)
                {
                    case 65293: /* ENTER */
                    case 65421: /* ENTER numpad */
                        c->history_state = INCOMING;
                        update_call_tree( history , c );
                        dbus_accept(c);
                        g_print("from sflphone_keypad ( enter ) : "); stop_notification();
                        break;
                    case 65307: /* ESCAPE */
                        dbus_refuse(c);
                        g_print("from sflphone_keypad ( escape ) : "); stop_notification();
                        break;
                }
                break;
            case CALL_STATE_TRANSFERT:
                switch (keyval)
                {
                    case 65293: /* ENTER */
                    case 65421: /* ENTER numpad */
                        dbus_transfert(c);
                        (void) time(&c->_stop);
                        break;
                    case 65307: /* ESCAPE */
                        sflphone_unset_transfert(c);
                        break;
                    default: // When a call is on transfert, typing new numbers will add it to c->to
                        process_dialing(c, keyval, key);
                        break;
                }
                break;
            case CALL_STATE_HOLD:
                switch (keyval)
                {
                    case 65293: /* ENTER */
                    case 65421: /* ENTER numpad */
                        dbus_unhold(c);
                        break;
                    case 65307: /* ESCAPE */
                        dbus_hang_up(c);
                        break;
                    default: // When a call is on hold, typing new numbers will create a new call
                        process_dialing(sflphone_new_call(), keyval, key);
                        break;
                }
                break;
            case CALL_STATE_RINGING:
            case CALL_STATE_BUSY:
            case CALL_STATE_FAILURE:
                c->_stop = 0;
                switch (keyval)
                {
                    case 65307: /* ESCAPE */
                        dbus_hang_up(c);
                        c->_stop = 0;
                        update_call_tree( history , c );
                        break;
                }
                break;
            default:
                break;
        }
    }
}

/*
 * Place a call with the current account.
 * If there is no default account selected, place a call with the first
 * registered account of the account list
 * Else, popup an error message
 */
    void
sflphone_place_call ( call_t * c )
{

    if(c->state == CALL_STATE_DIALING && strcmp(c->to, "") != 0)
    {
    
        //format_phone_number (&c->to); 
        
        if( account_list_get_size() == 0 )
        {
            notify_no_accounts();
            sflphone_fail(c);
        }

        else if( account_list_get_by_state( ACCOUNT_STATE_REGISTERED ) == NULL )
        {
            notify_no_registered_accounts();
            sflphone_fail(c);
        }

        else
        {
            account_t * current;

            if(c->accountID != 0)
                current = account_list_get_by_id(c->accountID);
            else
                current = account_list_get_current();

            // printf("sflphone_place_call :: c->accountID : %i \n",c->accountID);

            // account_t * current = c->accountID;

            if( current )
            {
                if(g_strcasecmp(g_hash_table_lookup( current->properties, "Status"),"REGISTERED")==0)
                {
                    // OK, everything alright - the call is made with the current account
                    c -> accountID = current -> accountID;
                    status_bar_display_account(c);
                    dbus_place_call(c);
                }
                else
                {
                    // Current account is not registered
                    // So we place a call with the first registered account
                    // And we switch the current account
                    current = account_list_get_by_state( ACCOUNT_STATE_REGISTERED );
                    c -> accountID = current -> accountID;
                    dbus_place_call(c);
                    notify_current_account( current );
                    status_bar_display_account(c);
                    account_list_set_current_id( c-> accountID );
                }
            }
            else
            {
                // No current accounts have been setup.
                // So we place a call with the first registered account
                // and we change the current account
                current = account_list_get_by_state( ACCOUNT_STATE_REGISTERED );
                c -> accountID = current -> accountID;
                dbus_place_call(c);
                notify_current_account( current );
                status_bar_display_account(c);
                account_list_set_current_id( c-> accountID );
            }
        }
        // Update history
        c->history_state = OUTGOING;
        g_print ("add in history\n");
        call_list_add(history, c);
    }
}


    void
sflphone_display_selected_codec (const gchar* codecName)
{
    call_t * selectedCall = call_get_selected(current_calls);
    gchar* msg;
    account_t* acc;
    if(selectedCall->accountID != NULL){
        acc = account_list_get_by_id(selectedCall->accountID);
        msg = g_markup_printf_escaped(_("%s account- %s             %s") ,
                (gchar*)g_hash_table_lookup( acc->properties , ACCOUNT_TYPE),
                (gchar*)g_hash_table_lookup( acc->properties , ACCOUNT_ALIAS),
                codecName);
        statusbar_push_message( msg , __MSG_ACCOUNT_DEFAULT);
        g_free(msg);
    }

}

    gchar*
sflphone_get_current_codec_name()
{
    call_t * selectedCall = call_get_selected(current_calls);
    return dbus_get_current_codec_name(selectedCall);
}

    void
sflphone_rec_call()
{
    call_t * selectedCall = call_get_selected(current_calls);
    dbus_set_record(selectedCall);


    switch(selectedCall->state)
    {
        case CALL_STATE_CURRENT:
            selectedCall->state = CALL_STATE_RECORD;
            break;
        case CALL_STATE_RECORD:
            selectedCall->state = CALL_STATE_CURRENT;
            break;
        default:
            g_warning("Should not happen in sflphone_off_hold ()!");
            break;
    }
    update_call_tree(current_calls,selectedCall);
    update_menus();

    // gchar* codname = sflphone_get_current_codec_name();
    // printf("sflphone_get_current_codec_name: %s \n",codname);
}

/* Internal to action - set the __CURRENT_ACCOUNT variable */
    void
sflphone_set_current_account()
{
    if( account_list_get_size() > 0 )
        account_list_set_current_pos( 0 );
}


/* Internal to action - get the codec list */
    void
sflphone_fill_codec_list()
{

    codec_list_clear();

    gchar** codecs = (gchar**)dbus_codec_list();
    gchar** order = (gchar**)dbus_get_active_codec_list();
    gchar** details;
    gchar** pl;

    for(pl=order; *order; order++)
    {
        codec_t * c = g_new0(codec_t, 1);
        c->_payload = atoi(*order);
        details = (gchar **)dbus_codec_details(c->_payload);
        //printf("Codec details: %s / %s / %s / %s\n",details[0],details[1],details[2],details[3]);
        c->name = details[0];
        c->is_active = TRUE;
        c->sample_rate = atoi(details[1]);
        c->_bitrate = atof(details[2]);
        c->_bandwidth = atof(details[3]);
        codec_list_add(c);
    }

    for(pl=codecs; *codecs; codecs++)
    {
        details = (gchar **)dbus_codec_details(atoi(*codecs));
        if(codec_list_get(details[0])!=NULL){
            // does nothing - the codec is already in the list, so is active.
        }
        else{
            codec_t* c = g_new0(codec_t, 1);
            c->_payload = atoi(*codecs);
            c->name = details[0];
            c->is_active = FALSE;
            c->sample_rate = atoi(details[1]);
            c->_bitrate = atof(details[2]);
            c->_bandwidth = atof(details[3]);
            codec_list_add(c);
        }
    }
    if( codec_list_get_size() == 0) {

        gchar* markup = g_markup_printf_escaped(_("<b>Error: No audio codecs found.\n\n</b> SFL audio codecs have to be placed in <i>%s</i> or in the <b>.sflphone</b> directory in your home( <i>%s</i> )") , CODECS_DIR , g_get_home_dir());
        main_window_error_message( markup );
        dbus_unregister(getpid());
        exit(0);
    }
}

void format_phone_number (gchar **number) {

    gchar *_number;

    _number = *number;

<<<<<<< HEAD
    // strip_spaces (&_number);
=======
    //strip_spaces (&_number);
>>>>>>> 9e7a215c
    

}<|MERGE_RESOLUTION|>--- conflicted
+++ resolved
@@ -871,11 +871,5 @@
 
     _number = *number;
 
-<<<<<<< HEAD
-    // strip_spaces (&_number);
-=======
     //strip_spaces (&_number);
->>>>>>> 9e7a215c
-    
-
 }