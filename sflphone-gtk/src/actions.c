--- conflicted
+++ resolved
@@ -880,9 +880,4 @@
     _number = *number;
 
     //strip_spaces (&_number);
-<<<<<<< HEAD
-    
-
-=======
->>>>>>> e03fc896
 }