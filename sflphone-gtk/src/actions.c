--- conflicted
+++ resolved
@@ -449,76 +449,6 @@
     void
 process_dialing(call_t * c, guint keyval, gchar * key)
 {
-<<<<<<< HEAD
-	// We stop the tone
-	if(strlen(c->to) == 0 && c->state != CALL_STATE_TRANSFERT){
-	  dbus_start_tone( FALSE , 0 );
-	  //dbus_play_dtmf( key );
-	}
-
-        g_print("process_dialing : keyval : %i \n",keyval);
-        g_print("process_dialing : key : %s \n",key);
-
-	switch (keyval)
-	{
-		case 65293: /* ENTER */
-		case 65421: /* ENTER numpad */
-			sflphone_place_call(c);
-			break;
-		case 65307: /* ESCAPE */
-			sflphone_hang_up(c);
-			break;
-		case 65288: /* BACKSPACE */
-			{  /* Brackets mandatory because of local vars */
-				gchar * before = c->to;
-				if(strlen(c->to) >= 1){
-                                        
-					c->to = g_strndup(c->to, strlen(c->to) -1);
-					g_free(before);
-					g_print("TO: backspace %s\n", c->to);
-
-					if(c->state == CALL_STATE_DIALING)
-					{
-						g_free(c->from);
-						c->from = g_strconcat("\"\" <", c->to, ">", NULL);
-					}
-					update_call_tree(current_calls,c);
-				} 
-				else if(strlen(c->to) == 0)
-				{
-				  if(c->state != CALL_STATE_TRANSFERT)
-					dbus_hang_up(c);
-				}
-			}
-			break;
-		case 65289: /* TAB */
-		case 65513: /* ALT */
-		case 65507: /* CTRL */
-		case 65515: /* SUPER */
-		case 65509: /* CAPS */
-			break;
-		default:
-                  // if (keyval < 255 || (keyval >65453 && keyval < 65466))
-                        if (keyval < 127 || (keyval > 65455 && keyval < 65466))
-			{ 
-                               
-                                if(c->state != CALL_STATE_TRANSFERT)
-				  dbus_play_dtmf( key );
-				  gchar * before = c->to;
-				  c->to = g_strconcat(c->to, key, NULL);
-				  g_free(before);
-				  g_print("TO:default %s\n", c->to);
-
-				if(c->state == CALL_STATE_DIALING)
-				{
-					g_free(c->from);
-					c->from = g_strconcat("\"\" <", c->to, ">", NULL);
-				}
-				update_call_tree(current_calls,c);
-			}
-			break;
-	}
-=======
     // We stop the tone
     if(strlen(c->to) == 0 && c->state != CALL_STATE_TRANSFERT){
         dbus_start_tone( FALSE , 0 );
@@ -552,7 +482,7 @@
                         c->from = g_strconcat("\"\" <", c->to, ">", NULL);
                     }
                     update_call_tree(current_calls,c);
-                }
+                } 
                 else if(strlen(c->to) == 0)
                 {
                     if(c->state != CALL_STATE_TRANSFERT)
@@ -568,8 +498,8 @@
             break;
         default:
             // if (keyval < 255 || (keyval >65453 && keyval < 65466))
-            if (keyval < 127)
-            {
+            if (keyval < 127 || (keyval > 65455 && keyval < 65466))
+            { 
 
                 if(c->state != CALL_STATE_TRANSFERT)
                     dbus_play_dtmf( key );
@@ -587,8 +517,6 @@
             }
             break;
     }
->>>>>>> 54d9c5a0
-
 }
 
 
