/*
 *  Copyright (C) 2007 Savoir-Faire Linux inc.
 *  Author: Pierre-Luc Beaudoin <pierre-luc.beaudoin@savoirfairelinux.com>
 *  Author: Emmanuel Milou <emmanuel.milou@savoirfairelinux.com>
 *                                                                              
 *  This program is free software; you can redistribute it and/or modify
 *  it under the terms of the GNU General Public License as published by
 *  the Free Software Foundation; either version 3 of the License, or
 *  (at your option) any later version.
 *                                                                                
 *  This program is distributed in the hope that it will be useful,
 *  but WITHOUT ANY WARRANTY; without even the implied warranty of
 *  MERCHANTABILITY or FITNESS FOR A PARTICULAR PURPOSE.  See the
 *  GNU General Public License for more details.
 *                                                                              
 *  You should have received a copy of the GNU General Public License
 *  along with this program; if not, write to the Free Software
 *   Foundation, Inc., 675 Mass Ave, Cambridge, MA 02139, USA.
 */

#include <stdlib.h>
#include <gtk/gtk.h>
#include <actions.h>
#include <calltree.h>
#include <calllist.h>
#include <menus.h>
#include <dbus.h>



GtkWidget   * toolbar;
GtkToolItem * pickupButton;
GtkToolItem * callButton;
GtkToolItem * hangupButton;
GtkToolItem * holdButton;
GtkToolItem * transfertButton;
GtkToolItem * unholdButton;
GtkToolItem * historyButton;
GtkToolItem * mailboxButton;
guint transfertButtonConnId; //The button toggled signal connection ID
gboolean history_shown;


/**
 * Show popup menu
 */
  static gboolean            
popup_menu (GtkWidget *widget,
    gpointer   user_data)
{
  show_popup_menu(widget, NULL);
  return TRUE;
}            

  static gboolean
button_pressed(GtkWidget* widget, GdkEventButton *event, gpointer user_data)
{
  if (event->button == 3 && event->type == GDK_BUTTON_PRESS)
  {
    show_popup_menu(widget,  event);
    return TRUE;
  }
  return FALSE;
}
/**
 * Make a call
 */
  static void 
call_button( GtkWidget *widget, gpointer   data )
{
  call_t * selectedCall;
  printf("Call button pressed\n");
  if(call_list_get_size(current_calls)>0)
    sflphone_pick_up();
  else if(call_list_get_size(active_calltree) > 0){
    printf("Calling a called num\n");
    selectedCall = call_get_selected(active_calltree);
    if(!selectedCall->to){
      selectedCall->to = call_get_number(selectedCall);
      selectedCall->from = g_strconcat("\"\" <", selectedCall->to, ">",NULL);
    }
    gtk_toggle_tool_button_set_active(GTK_TOGGLE_TOOL_BUTTON(historyButton), FALSE);
    printf("call : from : %s to %s\n", selectedCall->from, selectedCall->to);
    call_list_add(current_calls, selectedCall);
    update_call_tree_add(current_calls, selectedCall);
    sflphone_place_call(selectedCall);
  }else
    sflphone_new_call();
}

/**
 * Hang up the line
 */
  static void 
hang_up( GtkWidget *widget, gpointer   data )
{
  sflphone_hang_up();
}

/**
 * Hold the line
 */
  static void 
hold( GtkWidget *widget, gpointer   data )
{
  sflphone_on_hold();
}

/**
 * Transfert the line
 */
  static void 
transfert  (GtkToggleToolButton *toggle_tool_button,
    gpointer             user_data)
{
  gboolean up = gtk_toggle_tool_button_get_active(toggle_tool_button);
  if(up)
  {
    sflphone_set_transfert();
  }
  else
  {
    sflphone_unset_transfert();
  }
}

/**
 * Unhold call
 */
  static void 
unhold( GtkWidget *widget, gpointer   data )
{
  sflphone_off_hold();
}

  static void
toggle_history(GtkToggleToolButton *toggle_tool_button,
    gpointer	user_data)
{
  GtkTreeSelection *sel;
  if(history_shown){
    active_calltree = current_calls;
    gtk_widget_hide(history->tree);
    gtk_widget_show(current_calls->tree);
    history_shown = FALSE;
  }else{
    active_calltree = history;
    gtk_widget_hide(current_calls->tree);
    gtk_widget_show(history->tree);
    history_shown = TRUE;
  }
  sel = gtk_tree_view_get_selection (GTK_TREE_VIEW (active_calltree->view));
  g_signal_emit_by_name(sel, "changed");
  toolbar_update_buttons();

}

  static void
call_mailbox( GtkWidget* widget , gpointer data )
{
<<<<<<< HEAD
    account_t* current = account_list_get_current();
    call_t* mailboxCall = g_new0( call_t , 1);
    mailboxCall->state = CALL_STATE_DIALING;
    mailboxCall->from = g_strconcat("\"\" <>", NULL);
    mailboxCall->callID = g_new0(gchar, 30);
    g_sprintf(mailboxCall->callID, "%d", rand());
    mailboxCall->to = g_strdup(g_hash_table_lookup(current->properties, ACCOUNT_MAILBOX));
    mailboxCall->accountID = g_strdup(current->accountID);
    g_print("TO : %s\n" , mailboxCall->to);
    call_list_add( current_calls , mailboxCall );
    update_call_tree_add( current_calls , mailboxCall );    
    update_menus();
    sflphone_place_call( mailboxCall );
=======
  account_t* current = account_list_get_current();
  if( current == NULL ) // Should not happens
    return; 
  call_t* mailboxCall = g_new0( call_t , 1);
  mailboxCall->state = CALL_STATE_DIALING;
  mailboxCall->to = g_strdup(g_hash_table_lookup(current->properties, ACCOUNT_MAILBOX));
  //mailboxCall->from = g_strconcat("\"Voicemail Box\" <>", NULL);
  mailboxCall->from = g_markup_printf_escaped("\"Voicemail\" <%s>",  mailboxCall->to);
  mailboxCall->callID = g_new0(gchar, 30);
  g_sprintf(mailboxCall->callID, "%d", rand());
  mailboxCall->accountID = g_strdup(current->accountID);
  mailboxCall->_start = 0;
  mailboxCall->_stop = 0;
  g_print("TO : %s\n" , mailboxCall->to);
  call_list_add( current_calls , mailboxCall );
  update_call_tree_add( current_calls , mailboxCall );    
  update_menus();
  sflphone_place_call( mailboxCall );
>>>>>>> af114d1b
}

  void 
toolbar_update_buttons ()
{
  gtk_widget_set_sensitive( GTK_WIDGET(callButton),       FALSE);
  gtk_widget_set_sensitive( GTK_WIDGET(hangupButton),     FALSE);
  gtk_widget_set_sensitive( GTK_WIDGET(holdButton),       FALSE);
  gtk_widget_set_sensitive( GTK_WIDGET(transfertButton),  FALSE);
  gtk_widget_set_sensitive( GTK_WIDGET(mailboxButton) ,   FALSE);
  gtk_widget_set_sensitive( GTK_WIDGET(unholdButton),     FALSE);
  g_object_ref(holdButton);
  g_object_ref(unholdButton);
  gtk_container_remove(GTK_CONTAINER(toolbar), GTK_WIDGET(holdButton));
  gtk_container_remove(GTK_CONTAINER(toolbar), GTK_WIDGET(unholdButton));
  gtk_toolbar_insert(GTK_TOOLBAR(toolbar), holdButton, 3);
  g_object_ref(callButton);
  g_object_ref(pickupButton);
  gtk_container_remove(GTK_CONTAINER(toolbar), GTK_WIDGET(callButton));
  gtk_container_remove(GTK_CONTAINER(toolbar), GTK_WIDGET(pickupButton));
  gtk_toolbar_insert(GTK_TOOLBAR(toolbar), callButton, 0);


  gtk_signal_handler_block(GTK_OBJECT(transfertButton),transfertButtonConnId);
  gtk_toggle_tool_button_set_active(GTK_TOGGLE_TOOL_BUTTON(transfertButton), FALSE);
  gtk_signal_handler_unblock(transfertButton, transfertButtonConnId);

  call_t * selectedCall = call_get_selected(active_calltree);
  if (selectedCall)
  {
    switch(selectedCall->state) 
    {
      case CALL_STATE_INCOMING:
	gtk_widget_set_sensitive( GTK_WIDGET(pickupButton),     TRUE);
	gtk_widget_set_sensitive( GTK_WIDGET(hangupButton),	TRUE);
	g_object_ref(callButton);	
	gtk_container_remove(GTK_CONTAINER(toolbar), GTK_WIDGET(callButton));
	gtk_toolbar_insert(GTK_TOOLBAR(toolbar), pickupButton, 0);
	break;
      case CALL_STATE_HOLD:
	gtk_widget_set_sensitive( GTK_WIDGET(hangupButton),     TRUE);
	gtk_widget_set_sensitive( GTK_WIDGET(unholdButton),     TRUE);
	gtk_widget_set_sensitive( GTK_WIDGET(callButton),       TRUE);
	g_object_ref(holdButton);
	gtk_container_remove(GTK_CONTAINER(toolbar), GTK_WIDGET(holdButton));
	gtk_toolbar_insert(GTK_TOOLBAR(toolbar), unholdButton, 3);
	break;
      case CALL_STATE_RINGING:
	gtk_widget_set_sensitive( GTK_WIDGET(hangupButton),     TRUE);
	gtk_widget_set_sensitive( GTK_WIDGET(callButton),     TRUE);
	break;
      case CALL_STATE_DIALING:
	if( active_calltree != history )  gtk_widget_set_sensitive( GTK_WIDGET(hangupButton),     TRUE);
	gtk_widget_set_sensitive( GTK_WIDGET(pickupButton),       TRUE);
	g_object_ref(callButton);
	gtk_container_remove(GTK_CONTAINER(toolbar), GTK_WIDGET(callButton));
	gtk_toolbar_insert(GTK_TOOLBAR(toolbar), pickupButton, 0);
	break;
      case CALL_STATE_CURRENT:
	gtk_widget_set_sensitive( GTK_WIDGET(hangupButton),     TRUE);
	gtk_widget_set_sensitive( GTK_WIDGET(holdButton),       TRUE);
	gtk_widget_set_sensitive( GTK_WIDGET(transfertButton),  TRUE);
	gtk_widget_set_sensitive( GTK_WIDGET(callButton),       TRUE);
	break;
      case CALL_STATE_BUSY:
      case CALL_STATE_FAILURE:
	gtk_widget_set_sensitive( GTK_WIDGET(hangupButton),     TRUE);
	break; 
      case CALL_STATE_TRANSFERT:
	gtk_signal_handler_block(GTK_OBJECT(transfertButton),transfertButtonConnId);
	gtk_toggle_tool_button_set_active(GTK_TOGGLE_TOOL_BUTTON(transfertButton), TRUE);
	gtk_signal_handler_unblock(transfertButton, transfertButtonConnId);
	gtk_widget_set_sensitive( GTK_WIDGET(callButton),       TRUE);
	gtk_widget_set_sensitive( GTK_WIDGET(hangupButton),     TRUE);
	gtk_widget_set_sensitive( GTK_WIDGET(holdButton),       TRUE);
	gtk_widget_set_sensitive( GTK_WIDGET(transfertButton),  TRUE);
	break;
      default:
	g_warning("Should not happen!");
	break;
    }
  }
  else 
  {
    if( account_list_get_size() > 0 )
    {
      gtk_widget_set_sensitive( GTK_WIDGET(callButton), TRUE );
      gtk_widget_set_sensitive( GTK_WIDGET(mailboxButton), TRUE );
    }
    else
    {
      gtk_widget_set_sensitive( GTK_WIDGET(callButton), FALSE);
    }
  }
}
/* Call back when the user click on a call in the list */
  static void 
selected(GtkTreeSelection *sel, void* data) 
{
  GtkTreeIter  iter;
  GValue val;
  GtkTreeModel *model = (GtkTreeModel*)active_calltree->store;

  if (! gtk_tree_selection_get_selected (sel, &model, &iter))
    return;

  val.g_type = 0;
  gtk_tree_model_get_value (model, &iter, 2, &val);

  call_select(active_calltree, (call_t*) g_value_get_pointer(&val));
  g_value_unset(&val);

  toolbar_update_buttons();
}

/* A row is activated when it is double clicked */
void  row_activated(GtkTreeView       *tree_view,
    GtkTreePath       *path,
    GtkTreeViewColumn *column,
    void * data) 
{
  call_t * selectedCall = call_get_selected(current_calls);
  if (selectedCall)
  {
    switch(selectedCall->state)  
    {
      case CALL_STATE_INCOMING:
	dbus_accept(selectedCall);
	break;
      case CALL_STATE_HOLD:
	dbus_unhold(selectedCall);
	break;
      case CALL_STATE_RINGING:
      case CALL_STATE_CURRENT:
      case CALL_STATE_BUSY:
      case CALL_STATE_FAILURE:
	break;
      case CALL_STATE_DIALING:
	sflphone_place_call (selectedCall);
	break;
      default:
	g_warning("Should not happen!");
	break;
    }
  }
}                  


  GtkWidget * 
create_toolbar ()
{
<<<<<<< HEAD
	GtkWidget *ret;
	GtkWidget *image;

	ret = gtk_toolbar_new();
	toolbar = ret;
	
	gtk_toolbar_set_orientation(GTK_TOOLBAR(ret), GTK_ORIENTATION_HORIZONTAL);
	gtk_toolbar_set_style(GTK_TOOLBAR(ret), GTK_TOOLBAR_ICONS);

	image = gtk_image_new_from_file( ICONS_DIR "/call.svg");
	callButton = gtk_tool_button_new (image, _("Place a call"));
#if GTK_CHECK_VERSION(2,12,0)
	gtk_widget_set_tooltip_text(GTK_WIDGET(callButton), _("Place a call"));
#endif
	g_signal_connect (G_OBJECT (callButton), "clicked",
			G_CALLBACK (call_button), NULL);
	gtk_toolbar_insert(GTK_TOOLBAR(ret), GTK_TOOL_ITEM(callButton), -1);

	image = gtk_image_new_from_file( ICONS_DIR "/accept.svg");
	pickupButton = gtk_tool_button_new(image, _("Pick up"));
#if GTK_CHECK_VERSION(2,12,0)
	gtk_widget_set_tooltip_text(GTK_WIDGET(pickupButton), _("Pick up"));
#endif
	gtk_widget_set_state( GTK_WIDGET(pickupButton), GTK_STATE_INSENSITIVE);
	g_signal_connect(G_OBJECT (pickupButton), "clicked", 
			G_CALLBACK (call_button), NULL);
	gtk_widget_show_all(GTK_WIDGET(pickupButton));

	image = gtk_image_new_from_file( ICONS_DIR "/hang_up.svg");
	hangupButton = gtk_tool_button_new (image, _("Hang up"));
#if GTK_CHECK_VERSION(2,12,0)
	gtk_widget_set_tooltip_text(GTK_WIDGET(hangupButton), _("Hang up"));
#endif
	gtk_widget_set_state( GTK_WIDGET(hangupButton), GTK_STATE_INSENSITIVE);
	g_signal_connect (G_OBJECT (hangupButton), "clicked",
			G_CALLBACK (hang_up), NULL);
	gtk_toolbar_insert(GTK_TOOLBAR(ret), GTK_TOOL_ITEM(hangupButton), -1);  

	image = gtk_image_new_from_file( ICONS_DIR "/unhold.svg");
	unholdButton = gtk_tool_button_new (image, _("Off Hold"));
#if GTK_CHECK_VERSION(2,12,0)
	gtk_widget_set_tooltip_text(GTK_WIDGET(unholdButton), _("Off Hold"));
#endif
	gtk_widget_set_state( GTK_WIDGET(unholdButton), GTK_STATE_INSENSITIVE);
	g_signal_connect (G_OBJECT (unholdButton), "clicked",
			G_CALLBACK (unhold), NULL);
	//gtk_toolbar_insert(GTK_TOOLBAR(ret), GTK_TOOL_ITEM(unholdButton), -1);
	gtk_widget_show_all(GTK_WIDGET(unholdButton));

	image = gtk_image_new_from_file( ICONS_DIR "/hold.svg");
	holdButton =  gtk_tool_button_new (image, _("On Hold"));
#if GTK_CHECK_VERSION(2,12,0)
	gtk_widget_set_tooltip_text(GTK_WIDGET(holdButton), _("On Hold"));
#endif
	gtk_widget_set_state( GTK_WIDGET(holdButton), GTK_STATE_INSENSITIVE);
	g_signal_connect (G_OBJECT (holdButton), "clicked",
			G_CALLBACK (hold), NULL);
	gtk_toolbar_insert(GTK_TOOLBAR(ret), GTK_TOOL_ITEM(holdButton), -1);

	image = gtk_image_new_from_file( ICONS_DIR "/transfert.svg");
	transfertButton = gtk_toggle_tool_button_new ();
	gtk_tool_button_set_icon_widget(GTK_TOOL_BUTTON(transfertButton), image);
#if GTK_CHECK_VERSION(2,12,0)
	gtk_widget_set_tooltip_text(GTK_WIDGET(transfertButton), _("Transfer"));
#endif
	gtk_tool_button_set_label(GTK_TOOL_BUTTON(transfertButton), _("Transfer"));
	gtk_widget_set_state( GTK_WIDGET(transfertButton), GTK_STATE_INSENSITIVE);
	transfertButtonConnId = g_signal_connect (G_OBJECT (transfertButton), "toggled",
			G_CALLBACK (transfert), NULL);
	gtk_toolbar_insert(GTK_TOOLBAR(ret), GTK_TOOL_ITEM(transfertButton), -1);  

	image = gtk_image_new_from_file( ICONS_DIR "/history2.svg");
	historyButton = gtk_toggle_tool_button_new();
	gtk_tool_button_set_icon_widget(GTK_TOOL_BUTTON(historyButton), image);
#if GTK_CHECK_VERSION(2,12,0)
	gtk_widget_set_tooltip_text(GTK_WIDGET(historyButton), _("History"));
#endif
	gtk_tool_button_set_label(GTK_TOOL_BUTTON(historyButton), _("History"));
	g_signal_connect (G_OBJECT (historyButton), "toggled",
			G_CALLBACK (toggle_history), NULL);
	gtk_toolbar_insert(GTK_TOOLBAR(ret), GTK_TOOL_ITEM(historyButton), -1);  
	history_shown = FALSE;
	active_calltree = current_calls;

	image = gtk_image_new_from_file( ICONS_DIR "/mailbox.svg");
	mailboxButton = gtk_tool_button_new( image , _("Voicemail box"));
	gtk_tool_button_set_icon_widget(GTK_TOOL_BUTTON(mailboxButton), image);
	if( account_list_get_size() ==0 ) gtk_widget_set_state( GTK_WIDGET(mailboxButton), GTK_STATE_INSENSITIVE );
#if GTK_CHECK_VERSION(2,12,0)
        gtk_widget_set_tooltip_text(GTK_WIDGET(mailboxButton), _("Voicemail box"));
#endif
        g_signal_connect (G_OBJECT (mailboxButton), "clicked",
                        G_CALLBACK (call_mailbox), NULL);
        gtk_toolbar_insert(GTK_TOOLBAR(ret), GTK_TOOL_ITEM(mailboxButton), -1);

	return ret;
=======
  GtkWidget *ret;
  GtkWidget *image;

  ret = gtk_toolbar_new();
  toolbar = ret;

  gtk_toolbar_set_orientation(GTK_TOOLBAR(ret), GTK_ORIENTATION_HORIZONTAL);
  gtk_toolbar_set_style(GTK_TOOLBAR(ret), GTK_TOOLBAR_ICONS);

  image = gtk_image_new_from_file( ICONS_DIR "/call.svg");
  callButton = gtk_tool_button_new (image, _("Place a call"));
  gtk_widget_set_tooltip_text(GTK_WIDGET(callButton), _("Place a call"));
  g_signal_connect (G_OBJECT (callButton), "clicked",
      G_CALLBACK (call_button), NULL);
  gtk_toolbar_insert(GTK_TOOLBAR(ret), GTK_TOOL_ITEM(callButton), -1);

  image = gtk_image_new_from_file( ICONS_DIR "/accept.svg");
  pickupButton = gtk_tool_button_new(image, _("Pick up"));
  gtk_widget_set_tooltip_text(GTK_WIDGET(pickupButton), _("Pick up"));
  gtk_widget_set_state( GTK_WIDGET(pickupButton), GTK_STATE_INSENSITIVE);
  g_signal_connect(G_OBJECT (pickupButton), "clicked", 
      G_CALLBACK (call_button), NULL);
  gtk_widget_show_all(GTK_WIDGET(pickupButton));

  image = gtk_image_new_from_file( ICONS_DIR "/hang_up.svg");
  hangupButton = gtk_tool_button_new (image, _("Hang up"));
  gtk_widget_set_tooltip_text(GTK_WIDGET(hangupButton), _("Hang up"));
  gtk_widget_set_state( GTK_WIDGET(hangupButton), GTK_STATE_INSENSITIVE);
  g_signal_connect (G_OBJECT (hangupButton), "clicked",
      G_CALLBACK (hang_up), NULL);
  gtk_toolbar_insert(GTK_TOOLBAR(ret), GTK_TOOL_ITEM(hangupButton), -1);  

  image = gtk_image_new_from_file( ICONS_DIR "/unhold.svg");
  unholdButton = gtk_tool_button_new (image, _("Off Hold"));
  gtk_widget_set_tooltip_text(GTK_WIDGET(unholdButton), _("Off Hold"));
  gtk_widget_set_state( GTK_WIDGET(unholdButton), GTK_STATE_INSENSITIVE);
  g_signal_connect (G_OBJECT (unholdButton), "clicked",
      G_CALLBACK (unhold), NULL);
  //gtk_toolbar_insert(GTK_TOOLBAR(ret), GTK_TOOL_ITEM(unholdButton), -1);
  gtk_widget_show_all(GTK_WIDGET(unholdButton));

  image = gtk_image_new_from_file( ICONS_DIR "/hold.svg");
  holdButton =  gtk_tool_button_new (image, _("On Hold"));
  gtk_widget_set_tooltip_text(GTK_WIDGET(holdButton), _("On Hold"));
  gtk_widget_set_state( GTK_WIDGET(holdButton), GTK_STATE_INSENSITIVE);
  g_signal_connect (G_OBJECT (holdButton), "clicked",
      G_CALLBACK (hold), NULL);
  gtk_toolbar_insert(GTK_TOOLBAR(ret), GTK_TOOL_ITEM(holdButton), -1);

  image = gtk_image_new_from_file( ICONS_DIR "/transfert.svg");
  transfertButton = gtk_toggle_tool_button_new ();
  gtk_tool_button_set_icon_widget(GTK_TOOL_BUTTON(transfertButton), image);
  gtk_widget_set_tooltip_text(GTK_WIDGET(transfertButton), _("Transfer"));
  gtk_tool_button_set_label(GTK_TOOL_BUTTON(transfertButton), _("Transfer"));
  gtk_widget_set_state( GTK_WIDGET(transfertButton), GTK_STATE_INSENSITIVE);
  transfertButtonConnId = g_signal_connect (G_OBJECT (transfertButton), "toggled",
      G_CALLBACK (transfert), NULL);
  gtk_toolbar_insert(GTK_TOOLBAR(ret), GTK_TOOL_ITEM(transfertButton), -1);  

  image = gtk_image_new_from_file( ICONS_DIR "/history2.svg");
  historyButton = gtk_toggle_tool_button_new();
  gtk_tool_button_set_icon_widget(GTK_TOOL_BUTTON(historyButton), image);
  gtk_widget_set_tooltip_text(GTK_WIDGET(historyButton), _("History"));
  gtk_tool_button_set_label(GTK_TOOL_BUTTON(historyButton), _("History"));
  g_signal_connect (G_OBJECT (historyButton), "toggled",
      G_CALLBACK (toggle_history), NULL);
  gtk_toolbar_insert(GTK_TOOLBAR(ret), GTK_TOOL_ITEM(historyButton), -1);  
  history_shown = FALSE;
  active_calltree = current_calls;

  image = gtk_image_new_from_file( ICONS_DIR "/mailbox.svg");
  mailboxButton = gtk_tool_button_new( image , _("Voicemail box"));
  gtk_tool_button_set_icon_widget(GTK_TOOL_BUTTON(mailboxButton), image);
  if( account_list_get_size() ==0 ) gtk_widget_set_state( GTK_WIDGET(mailboxButton), GTK_STATE_INSENSITIVE );
  gtk_widget_set_tooltip_text(GTK_WIDGET(mailboxButton), _("Voicemail box"));
  g_signal_connect (G_OBJECT (mailboxButton), "clicked",
      G_CALLBACK (call_mailbox), NULL);
  gtk_toolbar_insert(GTK_TOOLBAR(ret), GTK_TOOL_ITEM(mailboxButton), -1);

  return ret;
>>>>>>> af114d1b

}  

  void 
create_call_tree (calltab_t* tab)
{
  GtkWidget *sw;
  GtkCellRenderer *rend;
  GtkTreeViewColumn *col;
  GtkTreeSelection *sel;

  tab->tree = gtk_vbox_new(FALSE, 10); 

  gtk_container_set_border_width (GTK_CONTAINER (tab->tree), 0);

  sw = gtk_scrolled_window_new( NULL, NULL);
  gtk_scrolled_window_set_policy(GTK_SCROLLED_WINDOW(sw), GTK_POLICY_NEVER, GTK_POLICY_AUTOMATIC);
  gtk_scrolled_window_set_shadow_type(GTK_SCROLLED_WINDOW(sw), GTK_SHADOW_IN);

  tab->store = gtk_list_store_new (3, 
      GDK_TYPE_PIXBUF,// Icon 

      G_TYPE_STRING,  // Description
      G_TYPE_POINTER  // Pointer to the Object
      );

  tab->view = gtk_tree_view_new_with_model (GTK_TREE_MODEL(tab->store));
  gtk_tree_view_set_headers_visible (GTK_TREE_VIEW(tab->view), FALSE);
  g_signal_connect (G_OBJECT (tab->view), "row-activated",
      G_CALLBACK (row_activated),
      NULL);

  // Connect the popup menu
  g_signal_connect (G_OBJECT (tab->view), "popup-menu",
      G_CALLBACK (popup_menu), 
      NULL);
  g_signal_connect (G_OBJECT (tab->view), "button-press-event",
      G_CALLBACK (button_pressed), 
      NULL);

  rend = gtk_cell_renderer_pixbuf_new();
  col = gtk_tree_view_column_new_with_attributes ("Icon",
      rend,
      "pixbuf", 0,
      NULL);
  gtk_tree_view_append_column (GTK_TREE_VIEW(tab->view), col);

  rend = gtk_cell_renderer_text_new();
  col = gtk_tree_view_column_new_with_attributes ("Description",
      rend,
      "markup", 1,
      NULL);
  gtk_tree_view_append_column (GTK_TREE_VIEW(tab->view), col);

  g_object_unref(G_OBJECT(tab->store));
  gtk_container_add(GTK_CONTAINER(sw), tab->view);

  sel = gtk_tree_view_get_selection (GTK_TREE_VIEW (tab->view));
  g_signal_connect (G_OBJECT (sel), "changed",
      G_CALLBACK (selected),
      NULL);

  gtk_box_pack_start(GTK_BOX(tab->tree), sw, TRUE, TRUE, 0);

  gtk_widget_show(tab->tree); 

  //toolbar_update_buttons();

}

  void 
update_call_tree_remove (calltab_t* tab, call_t * c)
{
  GtkTreeIter iter;
  GValue val;
  call_t * iterCall;
  GtkListStore* store = tab->store;
  GtkWidget* view = tab->view;

  int nbChild = gtk_tree_model_iter_n_children(GTK_TREE_MODEL(store), NULL);
  int i;
  for( i = 0; i < nbChild; i++)
  {
    if(gtk_tree_model_iter_nth_child(GTK_TREE_MODEL(store), &iter, NULL, i))
    {
      val.g_type = 0;
      gtk_tree_model_get_value (GTK_TREE_MODEL(store), &iter, 2, &val);

      iterCall = (call_t*) g_value_get_pointer(&val);
      g_value_unset(&val);

      if(iterCall == c)
      {
	gtk_list_store_remove(store, &iter);
      }
    }
  }
  call_t * selectedCall = call_get_selected(tab);
  if(selectedCall == c)
    call_select(tab, NULL);
  toolbar_update_buttons();
}

  void 
update_call_tree (calltab_t* tab, call_t * c)
{
  GdkPixbuf *pixbuf;
  GtkTreeIter iter;
  GValue val;
  call_t * iterCall;
  GtkListStore* store = tab->store;
  GtkWidget* view = tab->view;

  int nbChild = gtk_tree_model_iter_n_children(GTK_TREE_MODEL(store), NULL);
  int i;
  for( i = 0; i < nbChild; i++)
  {
    if(gtk_tree_model_iter_nth_child(GTK_TREE_MODEL(store), &iter, NULL, i))
    {
      val.g_type = 0;
      gtk_tree_model_get_value (GTK_TREE_MODEL(store), &iter, 2, &val);

      iterCall = (call_t*) g_value_get_pointer(&val);
      g_value_unset(&val);

      if(iterCall == c)
      {
	// Existing call in the list
	gchar * description;
	gchar * date="";
	gchar * duration="";
	if(c->state == CALL_STATE_TRANSFERT)
	{
	  description = g_markup_printf_escaped("<b>%s</b>\n"
	      "%s\n<i>Transfert to:</i> %s",  
	      call_get_number(c), 
	      call_get_name(c), 
	      c->to);
	}
	else
	{
	  description = g_markup_printf_escaped("<b>%s</b> <i>%s</i>", 
	      call_get_number(c),
	      call_get_name(c)); 
	}

	if( tab == current_calls )
	{
	  switch(c->state)
	  {
	    case CALL_STATE_HOLD:
	      pixbuf = gdk_pixbuf_new_from_file(ICONS_DIR "/hold.svg", NULL);
	      break;
	    case CALL_STATE_RINGING:
	      pixbuf = gdk_pixbuf_new_from_file(ICONS_DIR "/ring.svg", NULL);
	      break;
	    case CALL_STATE_CURRENT:
	      pixbuf = gdk_pixbuf_new_from_file(ICONS_DIR "/current.svg", NULL);
	      break;
	    case CALL_STATE_DIALING:
	      pixbuf = gdk_pixbuf_new_from_file(ICONS_DIR "/dial.svg", NULL);
	      break;
	    case CALL_STATE_FAILURE:
	      pixbuf = gdk_pixbuf_new_from_file(ICONS_DIR "/fail.svg", NULL);
	      break;
	    case CALL_STATE_BUSY:
	      pixbuf = gdk_pixbuf_new_from_file(ICONS_DIR "/busy.svg", NULL);
	      break;
	    case CALL_STATE_TRANSFERT:
	      pixbuf = gdk_pixbuf_new_from_file(ICONS_DIR "/transfert.svg", NULL);
	      break;
	    default:
	      g_warning("Should not happen!");
	  }
	}
	else
	{
	  switch(c->history_state)
	  {
	    case OUTGOING:
	      g_print("Outgoing state\n");
	      pixbuf = gdk_pixbuf_new_from_file( ICONS_DIR "/outgoing.svg", NULL);
	      break;
	    case INCOMING:
	      g_print("Incoming state\n");
	      pixbuf = gdk_pixbuf_new_from_file( ICONS_DIR "/incoming.svg", NULL);
	      break;
	    case MISSED:
	      g_print("Missed state\n");
	      pixbuf = gdk_pixbuf_new_from_file( ICONS_DIR "/missed.svg", NULL);
	      break;
	    default:
	      g_print("No history state\n");  
	      break;
	  }
	  date = timestamp_get_call_date(); 
	  duration = process_call_duration(c);
	  description = g_strconcat( date , description , NULL);
	  description = g_strconcat( description, duration, NULL);
	}
	//Resize it
	if(pixbuf)
	{
	  if(gdk_pixbuf_get_width(pixbuf) > 32 || gdk_pixbuf_get_height(pixbuf) > 32)
	  {
	    pixbuf =  gdk_pixbuf_scale_simple(pixbuf, 32, 32, GDK_INTERP_BILINEAR);
	  }
	}
	gtk_list_store_set(store, &iter,
	    0, pixbuf, // Icon
	    1, description, // Description
	    -1);

	if (pixbuf != NULL)
	  g_object_unref(G_OBJECT(pixbuf));

      } 
    }

  } 
  toolbar_update_buttons();
}

  void 
update_call_tree_add (calltab_t* tab, call_t * c)
{
  if( tab == history && ( call_list_get_size( tab ) > dbus_get_max_calls() ) )
    return;

  GdkPixbuf *pixbuf;
  GtkTreeIter iter;
  GtkTreeSelection* sel;

  // New call in the list
  gchar * description;
  gchar * date="";
  gchar * duration="";
  description = g_markup_printf_escaped("<b>%s</b> <i>%s</i>", 
      call_get_number(c),
      call_get_name(c)); 

  
  gtk_list_store_prepend (tab->store, &iter);

  if( tab == current_calls )
  {
    switch(c->state)
    {
      case CALL_STATE_INCOMING:
	pixbuf = gdk_pixbuf_new_from_file(ICONS_DIR "/ring.svg", NULL);
	break;
      case CALL_STATE_DIALING:
	pixbuf = gdk_pixbuf_new_from_file(ICONS_DIR "/dial.svg", NULL);
	break;
      case CALL_STATE_RINGING:
	pixbuf = gdk_pixbuf_new_from_file(ICONS_DIR "/ring.svg", NULL);
	break;
      default:
	g_warning("Should not happen!");
    }
  }
  else{
    switch(c->history_state)
    {
      case INCOMING:
	pixbuf = gdk_pixbuf_new_from_file(ICONS_DIR "/incoming.svg", NULL);
	break;
      case OUTGOING:
	pixbuf = gdk_pixbuf_new_from_file(ICONS_DIR "/outgoing.svg", NULL);
	break;
      case MISSED:
	pixbuf = gdk_pixbuf_new_from_file(ICONS_DIR "/missed.svg", NULL);
	break;
      default:
	g_warning("Should not happen!");
    }
    date = timestamp_get_call_date(); 

	  duration = process_call_duration(c);
	  //g_print("call duration = %s\n" , duration);
    description = g_strconcat( date , description , NULL);
  }

  //Resize it
  if(pixbuf)
  {
    if(gdk_pixbuf_get_width(pixbuf) > 32 || gdk_pixbuf_get_height(pixbuf) > 32)
    {
      pixbuf =  gdk_pixbuf_scale_simple(pixbuf, 32, 32, GDK_INTERP_BILINEAR);
    }
  }
  gtk_list_store_set(tab->store, &iter,
      0, pixbuf, // Icon
      1, description, // Description
      2, c,      // Pointer
      -1);

  if (pixbuf != NULL)
    g_object_unref(G_OBJECT(pixbuf));

  sel = gtk_tree_view_get_selection(GTK_TREE_VIEW(tab->view));
  gtk_tree_selection_select_iter(GTK_TREE_SELECTION(sel), &iter);
  toolbar_update_buttons();
}<|MERGE_RESOLUTION|>--- conflicted
+++ resolved
@@ -158,21 +158,6 @@
   static void
 call_mailbox( GtkWidget* widget , gpointer data )
 {
-<<<<<<< HEAD
-    account_t* current = account_list_get_current();
-    call_t* mailboxCall = g_new0( call_t , 1);
-    mailboxCall->state = CALL_STATE_DIALING;
-    mailboxCall->from = g_strconcat("\"\" <>", NULL);
-    mailboxCall->callID = g_new0(gchar, 30);
-    g_sprintf(mailboxCall->callID, "%d", rand());
-    mailboxCall->to = g_strdup(g_hash_table_lookup(current->properties, ACCOUNT_MAILBOX));
-    mailboxCall->accountID = g_strdup(current->accountID);
-    g_print("TO : %s\n" , mailboxCall->to);
-    call_list_add( current_calls , mailboxCall );
-    update_call_tree_add( current_calls , mailboxCall );    
-    update_menus();
-    sflphone_place_call( mailboxCall );
-=======
   account_t* current = account_list_get_current();
   if( current == NULL ) // Should not happens
     return; 
@@ -191,7 +176,6 @@
   update_call_tree_add( current_calls , mailboxCall );    
   update_menus();
   sflphone_place_call( mailboxCall );
->>>>>>> af114d1b
 }
 
   void 
@@ -343,15 +327,11 @@
   GtkWidget * 
 create_toolbar ()
 {
-<<<<<<< HEAD
-	GtkWidget *ret;
-	GtkWidget *image;
-
-	ret = gtk_toolbar_new();
-	toolbar = ret;
-	
-	gtk_toolbar_set_orientation(GTK_TOOLBAR(ret), GTK_ORIENTATION_HORIZONTAL);
-	gtk_toolbar_set_style(GTK_TOOLBAR(ret), GTK_TOOLBAR_ICONS);
+  GtkWidget *ret;
+  GtkWidget *image;
+
+  ret = gtk_toolbar_new();
+  toolbar = ret;
 
 	image = gtk_image_new_from_file( ICONS_DIR "/call.svg");
 	callButton = gtk_tool_button_new (image, _("Place a call"));
@@ -361,6 +341,8 @@
 	g_signal_connect (G_OBJECT (callButton), "clicked",
 			G_CALLBACK (call_button), NULL);
 	gtk_toolbar_insert(GTK_TOOLBAR(ret), GTK_TOOL_ITEM(callButton), -1);
+  gtk_toolbar_set_orientation(GTK_TOOLBAR(ret), GTK_ORIENTATION_HORIZONTAL);
+  gtk_toolbar_set_style(GTK_TOOLBAR(ret), GTK_TOOLBAR_ICONS);
 
 	image = gtk_image_new_from_file( ICONS_DIR "/accept.svg");
 	pickupButton = gtk_tool_button_new(image, _("Pick up"));
@@ -440,88 +422,6 @@
         gtk_toolbar_insert(GTK_TOOLBAR(ret), GTK_TOOL_ITEM(mailboxButton), -1);
 
 	return ret;
-=======
-  GtkWidget *ret;
-  GtkWidget *image;
-
-  ret = gtk_toolbar_new();
-  toolbar = ret;
-
-  gtk_toolbar_set_orientation(GTK_TOOLBAR(ret), GTK_ORIENTATION_HORIZONTAL);
-  gtk_toolbar_set_style(GTK_TOOLBAR(ret), GTK_TOOLBAR_ICONS);
-
-  image = gtk_image_new_from_file( ICONS_DIR "/call.svg");
-  callButton = gtk_tool_button_new (image, _("Place a call"));
-  gtk_widget_set_tooltip_text(GTK_WIDGET(callButton), _("Place a call"));
-  g_signal_connect (G_OBJECT (callButton), "clicked",
-      G_CALLBACK (call_button), NULL);
-  gtk_toolbar_insert(GTK_TOOLBAR(ret), GTK_TOOL_ITEM(callButton), -1);
-
-  image = gtk_image_new_from_file( ICONS_DIR "/accept.svg");
-  pickupButton = gtk_tool_button_new(image, _("Pick up"));
-  gtk_widget_set_tooltip_text(GTK_WIDGET(pickupButton), _("Pick up"));
-  gtk_widget_set_state( GTK_WIDGET(pickupButton), GTK_STATE_INSENSITIVE);
-  g_signal_connect(G_OBJECT (pickupButton), "clicked", 
-      G_CALLBACK (call_button), NULL);
-  gtk_widget_show_all(GTK_WIDGET(pickupButton));
-
-  image = gtk_image_new_from_file( ICONS_DIR "/hang_up.svg");
-  hangupButton = gtk_tool_button_new (image, _("Hang up"));
-  gtk_widget_set_tooltip_text(GTK_WIDGET(hangupButton), _("Hang up"));
-  gtk_widget_set_state( GTK_WIDGET(hangupButton), GTK_STATE_INSENSITIVE);
-  g_signal_connect (G_OBJECT (hangupButton), "clicked",
-      G_CALLBACK (hang_up), NULL);
-  gtk_toolbar_insert(GTK_TOOLBAR(ret), GTK_TOOL_ITEM(hangupButton), -1);  
-
-  image = gtk_image_new_from_file( ICONS_DIR "/unhold.svg");
-  unholdButton = gtk_tool_button_new (image, _("Off Hold"));
-  gtk_widget_set_tooltip_text(GTK_WIDGET(unholdButton), _("Off Hold"));
-  gtk_widget_set_state( GTK_WIDGET(unholdButton), GTK_STATE_INSENSITIVE);
-  g_signal_connect (G_OBJECT (unholdButton), "clicked",
-      G_CALLBACK (unhold), NULL);
-  //gtk_toolbar_insert(GTK_TOOLBAR(ret), GTK_TOOL_ITEM(unholdButton), -1);
-  gtk_widget_show_all(GTK_WIDGET(unholdButton));
-
-  image = gtk_image_new_from_file( ICONS_DIR "/hold.svg");
-  holdButton =  gtk_tool_button_new (image, _("On Hold"));
-  gtk_widget_set_tooltip_text(GTK_WIDGET(holdButton), _("On Hold"));
-  gtk_widget_set_state( GTK_WIDGET(holdButton), GTK_STATE_INSENSITIVE);
-  g_signal_connect (G_OBJECT (holdButton), "clicked",
-      G_CALLBACK (hold), NULL);
-  gtk_toolbar_insert(GTK_TOOLBAR(ret), GTK_TOOL_ITEM(holdButton), -1);
-
-  image = gtk_image_new_from_file( ICONS_DIR "/transfert.svg");
-  transfertButton = gtk_toggle_tool_button_new ();
-  gtk_tool_button_set_icon_widget(GTK_TOOL_BUTTON(transfertButton), image);
-  gtk_widget_set_tooltip_text(GTK_WIDGET(transfertButton), _("Transfer"));
-  gtk_tool_button_set_label(GTK_TOOL_BUTTON(transfertButton), _("Transfer"));
-  gtk_widget_set_state( GTK_WIDGET(transfertButton), GTK_STATE_INSENSITIVE);
-  transfertButtonConnId = g_signal_connect (G_OBJECT (transfertButton), "toggled",
-      G_CALLBACK (transfert), NULL);
-  gtk_toolbar_insert(GTK_TOOLBAR(ret), GTK_TOOL_ITEM(transfertButton), -1);  
-
-  image = gtk_image_new_from_file( ICONS_DIR "/history2.svg");
-  historyButton = gtk_toggle_tool_button_new();
-  gtk_tool_button_set_icon_widget(GTK_TOOL_BUTTON(historyButton), image);
-  gtk_widget_set_tooltip_text(GTK_WIDGET(historyButton), _("History"));
-  gtk_tool_button_set_label(GTK_TOOL_BUTTON(historyButton), _("History"));
-  g_signal_connect (G_OBJECT (historyButton), "toggled",
-      G_CALLBACK (toggle_history), NULL);
-  gtk_toolbar_insert(GTK_TOOLBAR(ret), GTK_TOOL_ITEM(historyButton), -1);  
-  history_shown = FALSE;
-  active_calltree = current_calls;
-
-  image = gtk_image_new_from_file( ICONS_DIR "/mailbox.svg");
-  mailboxButton = gtk_tool_button_new( image , _("Voicemail box"));
-  gtk_tool_button_set_icon_widget(GTK_TOOL_BUTTON(mailboxButton), image);
-  if( account_list_get_size() ==0 ) gtk_widget_set_state( GTK_WIDGET(mailboxButton), GTK_STATE_INSENSITIVE );
-  gtk_widget_set_tooltip_text(GTK_WIDGET(mailboxButton), _("Voicemail box"));
-  g_signal_connect (G_OBJECT (mailboxButton), "clicked",
-      G_CALLBACK (call_mailbox), NULL);
-  gtk_toolbar_insert(GTK_TOOLBAR(ret), GTK_TOOL_ITEM(mailboxButton), -1);
-
-  return ret;
->>>>>>> af114d1b
 
 }  
 
