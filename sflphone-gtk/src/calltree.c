--- conflicted
+++ resolved
@@ -407,49 +407,6 @@
   
     selectedCall = call_get_selected( active_calltree );
 
-<<<<<<< HEAD
-  if (selectedCall)
-  {
-    g_print("is selected call? Current state: %i \n",selectedCall->state);
-    // Get the right event from the right calltree
-    if( active_calltree == current_calls )
-    {
-      switch(selectedCall->state)
-      {
-        case CALL_STATE_INCOMING:
-	  dbus_accept(selectedCall);
-          stop_notification();
-	  break;
-	case CALL_STATE_HOLD:
-	  dbus_unhold(selectedCall);
-	  break;
-        case CALL_STATE_RINGING:
-	case CALL_STATE_CURRENT:
-	case CALL_STATE_BUSY:
-	case CALL_STATE_FAILURE:
-	  break;
-	case CALL_STATE_DIALING:
-	  sflphone_place_call (selectedCall);
-	  break;
-	default:
-	  g_warning("Row activated - Should not happen!");
-	  break;
-      }
-    }
-    // if history
-    else
-    {
-      to = g_strdup(call_get_number(selectedCall));
-      from = g_strconcat("\"\" <", call_get_number(selectedCall), ">",NULL);
-      account_id = g_strdup (selectedCall->accountID);
-
-      create_new_call (to, from, CALL_STATE_DIALING, account_id, &new_call);
-
-      call_list_add(current_calls, new_call);
-      update_call_tree_add(current_calls, new_call);
-      sflphone_place_call(new_call);
-      display_calltree(current_calls);
-=======
     if (selectedCall)
     {
         // Get the right event from the right calltree
@@ -493,7 +450,6 @@
             sflphone_place_call(new_call);
             display_calltree(current_calls);
         }
->>>>>>> 1cf72863
     }
 }
 
