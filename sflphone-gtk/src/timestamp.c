--- conflicted
+++ resolved
@@ -39,17 +39,10 @@
 process_call_duration( call_t* c )
 {
   gchar * res;
-<<<<<<< HEAD
-  g_print("Call duration = %i\n", (int)c->_stop - c->_start);
-  
-  if( c->_start == 0 )
-    return "";
-=======
   g_print("Start = %i - Stop = %i  - Call duration = %i\n", c->_start , c->_stop , (int)(c->_stop - c->_start));
 
   if( c->history_state == MISSED && c->_stop == 0 )
     return g_markup_printf_escaped("<small>Missed call</small>");
->>>>>>> a3e038ee
 
   int duration = c->_stop - c->_start;
 
