--- conflicted
+++ resolved
@@ -389,7 +389,6 @@
             COLUMN_CODEC_FREQUENCY, &srate,
             -1);
 
-<<<<<<< HEAD
     printf("%s, %s\n", name, srate);
 
     // codec_list_get_by_name(name);
@@ -399,9 +398,6 @@
         codec = codec_list_get_by_payload(111);
     else
         codec = codec_list_get_by_name(name);
-=======
-    DEBUG("%s", name);
->>>>>>> a04d9867
 
     // Toggle active value
     active = !active;
