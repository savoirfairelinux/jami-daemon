--- conflicted
+++ resolved
@@ -68,7 +68,6 @@
   call_state_t state;
 } call_t;
 
-<<<<<<< HEAD
 typedef struct {
 	GtkListStore* store;
 	GtkWidget* view;
@@ -89,7 +88,8 @@
 void call_list_clean (calltab_t* tab);
 
 /** This function append a call to list. 
-  * @param c The call you want to add */
+  * @param c The call you want to add 
+  * */
 void call_list_add (calltab_t* tab, call_t * c);
 
 /** This function remove a call from list. 
@@ -121,64 +121,6 @@
   * @param c The call
   * @return The full name of the caller or an empty string */
 gchar * call_get_name ( const call_t * c);
-=======
-/** 
- * This function initialize the call list. 
- */
-void call_list_init ();
-
-/** 
- * This function empty and free the call list. 
- */
-void call_list_clean ();
-
-/** 
- * This function append a call to list. 
- * @param c The call you want to add 
- */
-void call_list_add (call_t * c);
-
-/** 
- * This function remove a call from list. 
- * @param callID The callID of the call you want to remove
- */
-void call_list_remove (const gchar * callID);
-
-/** 
- * Return the first call that corresponds to the state.  
- * This is usefull for unique states as DIALING and CURRENT.
- * @param state The state
- * @return A call or NULL 
- */
-call_t * call_list_get_by_state ( call_state_t state);
-
-/** 
- * Return the number of calls in the list
- * @return The number of calls in the list 
- */
-guint call_list_get_size ( );
-
-/** 
- * Return the call at the nth position in the list
- * @param n The position of the call you want
- * @return A call or NULL 
- */
-call_t * call_list_get_nth ( guint n );
-
-/** 
- * Return the call corresponding to the callID
- * @param callID The callID of the call you want
- * @return call_t*  A call or NULL 
- */
-call_t * call_list_get ( const gchar * callID );
-
-/** 
- * This function parse the call_t.from field to return the name
- * @param c The call
- * @return The full name of the caller or an empty string 
- */
-gchar * call_get_name (const call_t * c);
->>>>>>> 76653f79
 
 /** 
  * This function parse the call_t.from field to return the number
@@ -187,7 +129,6 @@
  */
 gchar * call_get_number (const call_t * c);
 
-<<<<<<< HEAD
 /** Mark a call as selected.  There can be only one selected call.  This call
   * is the currently highlighted one in the list.
   * @param c The call */
@@ -196,19 +137,4 @@
 /** Return the selected call.
   * @return The number of the caller */
 call_t * call_get_selected (calltab_t* tab);
-=======
-/** 
- * Mark a call as selected.  There can be only one selected call.  This call
- * is the currently highlighted one in the list.
- * @param c The call 
- */
-void call_select ( call_t * c );
-
-/** 
- * Return the selected call.
- * @return The number of the caller 
- */
-call_t * call_get_selected ();
-
->>>>>>> 76653f79
 #endif 