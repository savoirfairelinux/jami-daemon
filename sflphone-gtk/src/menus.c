--- conflicted
+++ resolved
@@ -25,11 +25,7 @@
 #include <configwindow.h>
 #include <dbus.h>
 #include <mainwindow.h>
-<<<<<<< HEAD
-#include <screen.h>
 #include <calltab.h>
-=======
->>>>>>> 76653f79
 #include <gtk/gtk.h>
 
 #include <string.h> // for strlen
@@ -44,62 +40,6 @@
 
 void update_menus()
 { 
-<<<<<<< HEAD
-	//Block signals for holdMenu
-	gtk_signal_handler_block(GTK_OBJECT(holdMenu), holdConnId);
-
-	gtk_widget_set_sensitive( GTK_WIDGET(pickUpMenu), FALSE);
-	gtk_widget_set_sensitive( GTK_WIDGET(hangUpMenu), FALSE);
-	gtk_widget_set_sensitive( GTK_WIDGET(newCallMenu),FALSE);
-	gtk_widget_set_sensitive( GTK_WIDGET(holdMenu),   FALSE);
-	gtk_widget_set_sensitive( GTK_WIDGET(copyMenu),   FALSE);
-	gtk_check_menu_item_set_active(GTK_CHECK_MENU_ITEM(holdMenu), FALSE);
-
-	call_t * selectedCall = call_get_selected(active_calltree);
-	if (selectedCall)
-	{
-		gtk_widget_set_sensitive( GTK_WIDGET(copyMenu),   TRUE);
-		switch(selectedCall->state) 
-		{
-			case CALL_STATE_INCOMING:
-				gtk_widget_set_sensitive( GTK_WIDGET(pickUpMenu), TRUE);
-				gtk_widget_set_sensitive( GTK_WIDGET(hangUpMenu), TRUE);
-				break;
-			case CALL_STATE_HOLD:
-				gtk_widget_set_sensitive( GTK_WIDGET(hangUpMenu), TRUE);
-				gtk_widget_set_sensitive( GTK_WIDGET(holdMenu),   TRUE);
-				gtk_widget_set_sensitive( GTK_WIDGET(newCallMenu),TRUE);
-				gtk_check_menu_item_set_active(GTK_CHECK_MENU_ITEM(holdMenu), TRUE);
-				break;
-			case CALL_STATE_RINGING:
-				gtk_widget_set_sensitive( GTK_WIDGET(pickUpMenu), TRUE);
-				gtk_widget_set_sensitive( GTK_WIDGET(hangUpMenu), TRUE);
-				break;
-			case CALL_STATE_DIALING:
-				gtk_widget_set_sensitive( GTK_WIDGET(pickUpMenu), TRUE);
-				gtk_widget_set_sensitive( GTK_WIDGET(hangUpMenu), TRUE);
-				gtk_widget_set_sensitive( GTK_WIDGET(newCallMenu),TRUE);
-				break;
-			case CALL_STATE_CURRENT:
-				gtk_widget_set_sensitive( GTK_WIDGET(hangUpMenu), TRUE);
-				gtk_widget_set_sensitive( GTK_WIDGET(holdMenu),   TRUE);
-				gtk_widget_set_sensitive( GTK_WIDGET(newCallMenu),TRUE);
-				break;
-			case CALL_STATE_BUSY:
-			case CALL_STATE_FAILURE:
-				gtk_widget_set_sensitive( GTK_WIDGET(hangUpMenu), TRUE);
-				break; 
-			default:
-				g_warning("Should not happen in update_menus()!");
-				break;
-		}
-	} 
-	else
-	{
-		gtk_widget_set_sensitive( GTK_WIDGET(newCallMenu), TRUE);
-	}
-	gtk_signal_handler_unblock(holdMenu, holdConnId);
-=======
   //Block signals for holdMenu
   gtk_signal_handler_block(GTK_OBJECT(holdMenu), holdConnId);
 
@@ -110,7 +50,7 @@
   gtk_widget_set_sensitive( GTK_WIDGET(copyMenu),   FALSE);
   gtk_check_menu_item_set_active(GTK_CHECK_MENU_ITEM(holdMenu), FALSE);
 
-  call_t * selectedCall = call_get_selected();
+  call_t * selectedCall = call_get_selected(active_calltree);
   if (selectedCall)
   {
     gtk_widget_set_sensitive( GTK_WIDGET(copyMenu),   TRUE);
@@ -154,7 +94,6 @@
     gtk_widget_set_sensitive( GTK_WIDGET(newCallMenu), TRUE);
   }
   gtk_signal_handler_unblock(holdMenu, holdConnId);
->>>>>>> 76653f79
 
 }
 /* ----------------------------------------------------------------- */
@@ -244,13 +183,8 @@
   static void 
 call_hold  (void* foo)
 {
-<<<<<<< HEAD
   call_t * selectedCall = call_get_selected(current_calls);
   
-=======
-  call_t * selectedCall = call_get_selected();
-
->>>>>>> 76653f79
   if(selectedCall)
   {
     if(selectedCall->state == CALL_STATE_HOLD)
@@ -411,24 +345,6 @@
     {
       case CALL_STATE_TRANSFERT:  
       case CALL_STATE_DIALING:
-<<<<<<< HEAD
-        // Add the text to the number
-        { 
-          gchar * before = selectedCall->to;
-          selectedCall->to = g_strconcat(selectedCall->to, no, NULL);
-          g_free(before);
-          g_print("TO: %s\n", selectedCall->to);
-          
-          if(selectedCall->state == CALL_STATE_DIALING)
-          {
-            g_free(selectedCall->from);
-            selectedCall->from = g_strconcat("\"\" <", selectedCall->to, ">", NULL);
-          }
-          screen_set_call(selectedCall);
-          update_call_tree(current_calls, selectedCall);
-        }
-        break;
-=======
 	// Add the text to the number
 	{ 
 	  gchar * before = selectedCall->to;
@@ -441,53 +357,14 @@
 	    g_free(selectedCall->from);
 	    selectedCall->from = g_strconcat("\"\" <", selectedCall->to, ">", NULL);
 	  }
-	  update_call_tree(selectedCall);
+	  update_call_tree(current_calls, selectedCall);
 	}
 	break;
->>>>>>> 76653f79
       case CALL_STATE_RINGING:  
       case CALL_STATE_INCOMING:
       case CALL_STATE_BUSY:
       case CALL_STATE_FAILURE:
       case CALL_STATE_HOLD:
-<<<<<<< HEAD
-        { // Create a new call to hold the new text
-          selectedCall = sflphone_new_call();
-          
-          gchar * before = selectedCall->to;
-          selectedCall->to = g_strconcat(selectedCall->to, no, NULL);
-          g_free(before);
-          g_print("TO: %s\n", selectedCall->to);
-          
-          g_free(selectedCall->from);
-          selectedCall->from = g_strconcat("\"\" <", selectedCall->to, ">", NULL);
-          
-          screen_set_call(selectedCall);
-          update_call_tree(current_calls, selectedCall);
-        }
-        break;
-      case CALL_STATE_CURRENT:
-      default:
-        {
-          int i;
-          for(i = 0; i < strlen(no); i++)
-          {
-            gchar * oneNo = g_strndup(&no[i], 1);
-            g_print("<%s>\n", oneNo);
-            dbus_play_dtmf(oneNo);
-             
-            gchar * temp = g_strconcat(call_get_number(selectedCall), oneNo, NULL);
-            gchar * before = selectedCall->from;
-            selectedCall->from = g_strconcat("\"",call_get_name(selectedCall) ,"\" <", temp, ">", NULL);
-            g_free(before);
-            g_free(temp);
-            screen_set_call(selectedCall);
-            update_call_tree(current_calls, selectedCall);
-          
-          }
-        }
-        break;
-=======
 	{ // Create a new call to hold the new text
 	  selectedCall = sflphone_new_call();
 
@@ -499,7 +376,7 @@
 	  g_free(selectedCall->from);
 	  selectedCall->from = g_strconcat("\"\" <", selectedCall->to, ">", NULL);
 
-	  update_call_tree(selectedCall);
+	  update_call_tree(current_calls, selectedCall);
 	}
 	break;
       case CALL_STATE_CURRENT:
@@ -517,12 +394,11 @@
 	    selectedCall->from = g_strconcat("\"",call_get_name(selectedCall) ,"\" <", temp, ">", NULL);
 	    g_free(before);
 	    g_free(temp);
-	    update_call_tree(selectedCall);
+	    update_call_tree(current_calls, selectedCall);
 
 	  }
 	}
 	break;
->>>>>>> 76653f79
     }
 
   }
@@ -537,14 +413,7 @@
 
     g_free(selectedCall->from);
     selectedCall->from = g_strconcat("\"\" <", selectedCall->to, ">", NULL);
-<<<<<<< HEAD
-    
-    screen_set_call(selectedCall);
-    update_call_tree(current_calls, selectedCall);
-=======
-
-    update_call_tree(selectedCall);
->>>>>>> 76653f79
+    update_call_tree(current_calls,selectedCall);
   }
 
 }
@@ -672,18 +541,11 @@
   // TODO update the selection to make sure the call under the mouse is the call selected
 
   gboolean pickup = FALSE, hangup = FALSE, hold = FALSE, copy = FALSE;
-<<<<<<< HEAD
-  
-	call_t * selectedCall = call_get_selected(current_calls);
-	if (selectedCall)
-	{
-=======
   gboolean accounts = FALSE;
 
-  call_t * selectedCall = call_get_selected();
+  call_t * selectedCall = call_get_selected(current_calls);
   if (selectedCall)
   {
->>>>>>> 76653f79
     copy = TRUE;
     switch(selectedCall->state) 
     {
