--- conflicted
+++ resolved
@@ -2,17 +2,17 @@
  *  Copyright (C) 2007 Savoir-Faire Linux inc.
  *  Author: Emmanuel Milou <emmanuel.milou@savoirfairelinux.com>
  *  Author: Pierre-Luc Beaudoin <pierre-luc.beaudoin@savoirfairelinux.com>
- *
+ *                                                                              
  *  This program is free software; you can redistribute it and/or modify
  *  it under the terms of the GNU General Public License as published by
  *  the Free Software Foundation; either version 3 of the License, or
  *  (at your option) any later version.
- *
+ *                                                                                
  *  This program is distributed in the hope that it will be useful,
  *  but WITHOUT ANY WARRANTY; without even the implied warranty of
  *  MERCHANTABILITY or FITNESS FOR A PARTICULAR PURPOSE.  See the
  *  GNU General Public License for more details.
- *
+ *                                                                              
  *  You should have received a copy of the GNU General Public License
  *  along with this program; if not, write to the Free Software
  *   Foundation, Inc., 675 Mass Ave, Cambridge, MA 02139, USA.
@@ -48,340 +48,208 @@
 
 
 void update_menus()
-<<<<<<< HEAD
 { 
-=======
-{
->>>>>>> 54d9c5a0
-    //Block signals for holdMenu
-    gtk_signal_handler_block(GTK_OBJECT(holdMenu), holdConnId);
-
-    gtk_widget_set_sensitive( GTK_WIDGET(pickUpMenu), FALSE);
-    gtk_widget_set_sensitive( GTK_WIDGET(hangUpMenu), FALSE);
-    gtk_widget_set_sensitive( GTK_WIDGET(newCallMenu),FALSE);
-    gtk_widget_set_sensitive( GTK_WIDGET(holdMenu),   FALSE);
-    gtk_widget_set_sensitive( GTK_WIDGET(recordMenu), FALSE);
-    gtk_widget_set_sensitive( GTK_WIDGET(copyMenu),   FALSE);
-
-    call_t * selectedCall = call_get_selected(active_calltree);
-    if (selectedCall)
-<<<<<<< HEAD
+  //Block signals for holdMenu
+  gtk_signal_handler_block(GTK_OBJECT(holdMenu), holdConnId);
+
+  gtk_widget_set_sensitive( GTK_WIDGET(pickUpMenu), FALSE);
+  gtk_widget_set_sensitive( GTK_WIDGET(hangUpMenu), FALSE);
+  gtk_widget_set_sensitive( GTK_WIDGET(newCallMenu),FALSE);
+  gtk_widget_set_sensitive( GTK_WIDGET(holdMenu),   FALSE);
+  gtk_widget_set_sensitive( GTK_WIDGET(recordMenu), FALSE);
+  gtk_widget_set_sensitive( GTK_WIDGET(copyMenu),   FALSE);
+
+  call_t * selectedCall = call_get_selected(active_calltree);
+  if (selectedCall)
+  {
+    gtk_widget_set_sensitive( GTK_WIDGET(copyMenu),   TRUE);
+    switch(selectedCall->state) 
     {
-        gtk_widget_set_sensitive( GTK_WIDGET(copyMenu),   TRUE);
-        switch(selectedCall->state) 
-        {
-            case CALL_STATE_INCOMING:
-                gtk_widget_set_sensitive( GTK_WIDGET(pickUpMenu), TRUE);
-                gtk_widget_set_sensitive( GTK_WIDGET(hangUpMenu), TRUE);
-                break;
-            case CALL_STATE_HOLD:
-                gtk_widget_set_sensitive( GTK_WIDGET(hangUpMenu), TRUE);
-                gtk_widget_set_sensitive( GTK_WIDGET(holdMenu),   TRUE);
-                gtk_widget_set_sensitive( GTK_WIDGET(newCallMenu),TRUE);
-                gtk_image_menu_item_set_image( GTK_IMAGE_MENU_ITEM ( holdMenu ), gtk_image_new_from_file( ICONS_DIR "/icon_unhold.svg"));
-                break;
-            case CALL_STATE_RINGING:
-                gtk_widget_set_sensitive( GTK_WIDGET(pickUpMenu), TRUE);
-                gtk_widget_set_sensitive( GTK_WIDGET(hangUpMenu), TRUE);
-                break;
-            case CALL_STATE_DIALING:
-                gtk_widget_set_sensitive( GTK_WIDGET(pickUpMenu), TRUE);
-                gtk_widget_set_sensitive( GTK_WIDGET(hangUpMenu), TRUE);
-                gtk_widget_set_sensitive( GTK_WIDGET(newCallMenu),TRUE);
-                break;
-            case CALL_STATE_CURRENT:
-            case CALL_STATE_RECORD:
-                gtk_widget_set_sensitive( GTK_WIDGET(hangUpMenu), TRUE);
-                gtk_widget_set_sensitive( GTK_WIDGET(holdMenu),   TRUE);
-                gtk_widget_set_sensitive( GTK_WIDGET(newCallMenu),TRUE);
-                gtk_widget_set_sensitive( GTK_WIDGET(recordMenu), TRUE);
-                gtk_image_menu_item_set_image( GTK_IMAGE_MENU_ITEM ( holdMenu ), gtk_image_new_from_file( ICONS_DIR "/icon_hold.svg"));
-                break;
-            case CALL_STATE_BUSY:
-            case CALL_STATE_FAILURE:
-                gtk_widget_set_sensitive( GTK_WIDGET(hangUpMenu), TRUE);
-                break; 
-            default:
-                g_warning("Should not happen in update_menus()!");
-                break;
-        }
-    } 
-    else
+      case CALL_STATE_INCOMING:
+	gtk_widget_set_sensitive( GTK_WIDGET(pickUpMenu), TRUE);
+	gtk_widget_set_sensitive( GTK_WIDGET(hangUpMenu), TRUE);
+	break;
+      case CALL_STATE_HOLD:
+	gtk_widget_set_sensitive( GTK_WIDGET(hangUpMenu), TRUE);
+	gtk_widget_set_sensitive( GTK_WIDGET(holdMenu),   TRUE);
+	gtk_widget_set_sensitive( GTK_WIDGET(newCallMenu),TRUE);
+        gtk_image_menu_item_set_image( GTK_IMAGE_MENU_ITEM ( holdMenu ), gtk_image_new_from_file( ICONS_DIR "/icon_unhold.svg"));
+	break;
+      case CALL_STATE_RINGING:
+	gtk_widget_set_sensitive( GTK_WIDGET(pickUpMenu), TRUE);
+	gtk_widget_set_sensitive( GTK_WIDGET(hangUpMenu), TRUE);
+	break;
+      case CALL_STATE_DIALING:
+	gtk_widget_set_sensitive( GTK_WIDGET(pickUpMenu), TRUE);
+	gtk_widget_set_sensitive( GTK_WIDGET(hangUpMenu), TRUE);
+	gtk_widget_set_sensitive( GTK_WIDGET(newCallMenu),TRUE);
+	break;
+      case CALL_STATE_CURRENT:
+      case CALL_STATE_RECORD:
+	gtk_widget_set_sensitive( GTK_WIDGET(hangUpMenu), TRUE);
+	gtk_widget_set_sensitive( GTK_WIDGET(holdMenu),   TRUE);
+	gtk_widget_set_sensitive( GTK_WIDGET(newCallMenu),TRUE);
+        gtk_widget_set_sensitive( GTK_WIDGET(recordMenu), TRUE);
+        gtk_image_menu_item_set_image( GTK_IMAGE_MENU_ITEM ( holdMenu ), gtk_image_new_from_file( ICONS_DIR "/icon_hold.svg"));
+	break;
+      case CALL_STATE_BUSY:
+      case CALL_STATE_FAILURE:
+	gtk_widget_set_sensitive( GTK_WIDGET(hangUpMenu), TRUE);
+	break; 
+      default:
+	g_warning("Should not happen in update_menus()!");
+	break;
+    }
+  } 
+  else
+  {
+    gtk_widget_set_sensitive( GTK_WIDGET(newCallMenu), TRUE);
+  }
+  gtk_signal_handler_unblock(holdMenu, holdConnId);
+
+}
+/* ----------------------------------------------------------------- */
+  static void 
+help_about ( void * foo UNUSED)
+{
+  gchar *authors[] = {
+    "Yan Morin <yan.morin@savoirfairelinux.com>", 
+    "Jérôme Oufella <jerome.oufella@savoirfairelinux.com>",
+    "Julien Plissonneau Duquene <julien.plissonneau.duquene@savoirfairelinux.com>",
+    "Alexandre Bourget <alexandre.bourget@savoirfairelinux.com>",
+    "Pierre-Luc Beaudoin <pierre-luc.beaudoin@savoirfairelinux.com>", 
+    "Emmanuel Milou <emmanuel.milou@savoirfairelinux.com>",
+    "Yun Liu <yun.liu@savoirfairelinux.com>"
+    "Jean-Philippe Barrette-LaPierre",
+    "Laurielle Lea",
+    NULL};
+  gchar *artists[] = {
+    "Pierre-Luc Beaudoin <pierre-luc.beaudoin@savoirfairelinux.com>", 
+    "Emmanuel Milou <emmanuel.milou@savoirfairelinux.com>",
+    NULL};
+
+  gtk_show_about_dialog( GTK_WINDOW(get_main_window()),
+      "artists", artists,
+      "authors", authors,
+      "comments", _("SFLphone is a VoIP client compatible with SIP and IAX2 protocols."),
+      "copyright", "Copyright © 2004-2009 Savoir-faire Linux Inc.",
+      "name", PACKAGE,
+      "title", _("About SFLphone"),
+      "version", VERSION,
+      "website", "http://www.sflphone.org",
+      NULL);
+}
+
+
+  GtkWidget * 
+create_help_menu()
+{
+  GtkWidget * menu;
+  GtkWidget * root_menu;
+  GtkWidget * menu_items;
+
+  menu      = gtk_menu_new ();
+
+  menu_items = gtk_image_menu_item_new_from_stock( GTK_STOCK_ABOUT, get_accel_group());
+  gtk_menu_shell_append (GTK_MENU_SHELL (menu), menu_items);
+  g_signal_connect_swapped (G_OBJECT (menu_items), "activate",
+      G_CALLBACK (help_about), 
+      NULL);
+  gtk_widget_show (menu_items);
+
+  root_menu = gtk_menu_item_new_with_mnemonic (_("_Help"));
+  gtk_menu_item_set_submenu (GTK_MENU_ITEM (root_menu), menu);
+
+  return root_menu;
+}
+/* ----------------------------------------------------------------- */
+  static void 
+call_new_call ( void * foo UNUSED)
+{
+  sflphone_new_call();
+}
+
+  static void 
+call_quit ( void * foo UNUSED)
+{
+  sflphone_quit();
+}
+
+  static void 
+call_minimize ( void * foo UNUSED)
+{
+#if GTK_CHECK_VERSION(2,10,0)
+  gtk_widget_hide(GTK_WIDGET( get_main_window() ));
+  set_minimized( TRUE );
+#endif
+}
+
+  static void
+switch_account(  GtkWidget* item , gpointer data UNUSED)
+{
+  account_t* acc = g_object_get_data( G_OBJECT(item) , "account" );
+  g_print("%s\n" , acc->accountID);
+  account_list_set_current_id( acc->accountID );
+}
+
+  static void 
+call_hold  (void* foo UNUSED)
+{
+  call_t * selectedCall = call_get_selected(current_calls);
+  
+  if(selectedCall)
+  {
+    if(selectedCall->state == CALL_STATE_HOLD)
     {
-=======
-    {
-        gtk_widget_set_sensitive( GTK_WIDGET(copyMenu),   TRUE);
-        switch(selectedCall->state)
-        {
-            case CALL_STATE_INCOMING:
-                gtk_widget_set_sensitive( GTK_WIDGET(pickUpMenu), TRUE);
-                gtk_widget_set_sensitive( GTK_WIDGET(hangUpMenu), TRUE);
-                break;
-            case CALL_STATE_HOLD:
-                gtk_widget_set_sensitive( GTK_WIDGET(hangUpMenu), TRUE);
-                gtk_widget_set_sensitive( GTK_WIDGET(holdMenu),   TRUE);
-                gtk_widget_set_sensitive( GTK_WIDGET(newCallMenu),TRUE);
-                gtk_image_menu_item_set_image( GTK_IMAGE_MENU_ITEM ( holdMenu ), gtk_image_new_from_file( ICONS_DIR "/icon_unhold.svg"));
-                break;
-            case CALL_STATE_RINGING:
-                gtk_widget_set_sensitive( GTK_WIDGET(pickUpMenu), TRUE);
-                gtk_widget_set_sensitive( GTK_WIDGET(hangUpMenu), TRUE);
-                break;
-            case CALL_STATE_DIALING:
-                gtk_widget_set_sensitive( GTK_WIDGET(pickUpMenu), TRUE);
-                gtk_widget_set_sensitive( GTK_WIDGET(hangUpMenu), TRUE);
-                gtk_widget_set_sensitive( GTK_WIDGET(newCallMenu),TRUE);
-                break;
-            case CALL_STATE_CURRENT:
-            case CALL_STATE_RECORD:
-                gtk_widget_set_sensitive( GTK_WIDGET(hangUpMenu), TRUE);
-                gtk_widget_set_sensitive( GTK_WIDGET(holdMenu),   TRUE);
-                gtk_widget_set_sensitive( GTK_WIDGET(newCallMenu),TRUE);
-                gtk_widget_set_sensitive( GTK_WIDGET(recordMenu), TRUE);
-                gtk_image_menu_item_set_image( GTK_IMAGE_MENU_ITEM ( holdMenu ), gtk_image_new_from_file( ICONS_DIR "/icon_hold.svg"));
-                break;
-            case CALL_STATE_BUSY:
-            case CALL_STATE_FAILURE:
-                gtk_widget_set_sensitive( GTK_WIDGET(hangUpMenu), TRUE);
-                break;
-            default:
-                g_warning("Should not happen in update_menus()!");
-                break;
-        }
+      gtk_image_menu_item_set_image( GTK_IMAGE_MENU_ITEM ( holdMenu ), gtk_image_new_from_file( ICONS_DIR "/icon_unhold.svg"));
+      sflphone_off_hold();
     }
     else
     {
->>>>>>> 54d9c5a0
-        gtk_widget_set_sensitive( GTK_WIDGET(newCallMenu), TRUE);
-    }
-    gtk_signal_handler_unblock(holdMenu, holdConnId);
-
-}
-/* ----------------------------------------------------------------- */
-<<<<<<< HEAD
-    static void 
-help_about ( void * foo UNUSED)
-{
-    gchar *authors[] = {
-        "Yan Morin <yan.morin@savoirfairelinux.com>", 
-        "Jérôme Oufella <jerome.oufella@savoirfairelinux.com>",
-        "Julien Plissonneau Duquene <julien.plissonneau.duquene@savoirfairelinux.com>",
-        "Alexandre Bourget <alexandre.bourget@savoirfairelinux.com>",
-        "Pierre-Luc Beaudoin <pierre-luc.beaudoin@savoirfairelinux.com>", 
-=======
-    static void
-help_about ( void * foo UNUSED)
-{
-    gchar *authors[] = {
-        "Yan Morin <yan.morin@savoirfairelinux.com>",
-        "Jérôme Oufella <jerome.oufella@savoirfairelinux.com>",
-        "Julien Plissonneau Duquene <julien.plissonneau.duquene@savoirfairelinux.com>",
-        "Alexandre Bourget <alexandre.bourget@savoirfairelinux.com>",
-        "Pierre-Luc Beaudoin <pierre-luc.beaudoin@savoirfairelinux.com>",
->>>>>>> 54d9c5a0
-        "Emmanuel Milou <emmanuel.milou@savoirfairelinux.com>",
-        "Yun Liu <yun.liu@savoirfairelinux.com>"
-            "Jean-Philippe Barrette-LaPierre",
-        "Laurielle Lea",
-        NULL};
-    gchar *artists[] = {
-<<<<<<< HEAD
-        "Pierre-Luc Beaudoin <pierre-luc.beaudoin@savoirfairelinux.com>", 
-=======
-        "Pierre-Luc Beaudoin <pierre-luc.beaudoin@savoirfairelinux.com>",
->>>>>>> 54d9c5a0
-        "Emmanuel Milou <emmanuel.milou@savoirfairelinux.com>",
-        NULL};
-
-    gtk_show_about_dialog( GTK_WINDOW(get_main_window()),
-            "artists", artists,
-            "authors", authors,
-            "comments", _("SFLphone is a VoIP client compatible with SIP and IAX2 protocols."),
-            "copyright", "Copyright © 2004-2009 Savoir-faire Linux Inc.",
-            "name", PACKAGE,
-            "title", _("About SFLphone"),
-            "version", VERSION,
-            "website", "http://www.sflphone.org",
-            NULL);
-}
-
-
-<<<<<<< HEAD
-    GtkWidget * 
-=======
-    GtkWidget *
->>>>>>> 54d9c5a0
-create_help_menu()
-{
-    GtkWidget * menu;
-    GtkWidget * root_menu;
-    GtkWidget * menu_items;
-
-    menu      = gtk_menu_new ();
-
-    menu_items = gtk_image_menu_item_new_from_stock( GTK_STOCK_ABOUT, get_accel_group());
-    gtk_menu_shell_append (GTK_MENU_SHELL (menu), menu_items);
-    g_signal_connect_swapped (G_OBJECT (menu_items), "activate",
-<<<<<<< HEAD
-            G_CALLBACK (help_about), 
-=======
-            G_CALLBACK (help_about),
->>>>>>> 54d9c5a0
-            NULL);
-    gtk_widget_show (menu_items);
-
-    root_menu = gtk_menu_item_new_with_mnemonic (_("_Help"));
-    gtk_menu_item_set_submenu (GTK_MENU_ITEM (root_menu), menu);
-
-    return root_menu;
-}
-/* ----------------------------------------------------------------- */
-<<<<<<< HEAD
-    static void 
-=======
-    static void
->>>>>>> 54d9c5a0
-call_new_call ( void * foo UNUSED)
-{
-    sflphone_new_call();
-}
-
-<<<<<<< HEAD
-    static void 
-=======
-    static void
->>>>>>> 54d9c5a0
-call_quit ( void * foo UNUSED)
-{
-    sflphone_quit();
-}
-
-<<<<<<< HEAD
-    static void 
-=======
-    static void
->>>>>>> 54d9c5a0
-call_minimize ( void * foo UNUSED)
+      gtk_image_menu_item_set_image( GTK_IMAGE_MENU_ITEM ( holdMenu ), gtk_image_new_from_file( ICONS_DIR "/icon_hold.svg"));
+      sflphone_on_hold();
+    } 
+  } 
+}
+
+  static void 
+call_pick_up ( void * foo UNUSED)
+{
+  sflphone_pick_up();
+}
+
+  static void 
+call_hang_up ( void * foo UNUSED)
+{
+  sflphone_hang_up();
+}
+
+static void 
+call_record ( void * foo UNUSED)
+{
+  sflphone_rec_call();
+}
+
+  static void 
+call_wizard ( void * foo UNUSED)
 {
 #if GTK_CHECK_VERSION(2,10,0)
-    gtk_widget_hide(GTK_WIDGET( get_main_window() ));
-    set_minimized( TRUE );
+  build_wizard();
 #endif
 }
 
-    static void
-switch_account(  GtkWidget* item , gpointer data UNUSED)
-{
-    account_t* acc = g_object_get_data( G_OBJECT(item) , "account" );
-    g_print("%s\n" , acc->accountID);
-    account_list_set_current_id( acc->accountID );
-}
-
-<<<<<<< HEAD
-    static void 
-=======
-    static void
->>>>>>> 54d9c5a0
-call_hold  (void* foo UNUSED)
-{
-    call_t * selectedCall = call_get_selected(current_calls);
-
-    if(selectedCall)
-    {
-        if(selectedCall->state == CALL_STATE_HOLD)
-        {
-            gtk_image_menu_item_set_image( GTK_IMAGE_MENU_ITEM ( holdMenu ), gtk_image_new_from_file( ICONS_DIR "/icon_unhold.svg"));
-            sflphone_off_hold();
-        }
-        else
-        {
-            gtk_image_menu_item_set_image( GTK_IMAGE_MENU_ITEM ( holdMenu ), gtk_image_new_from_file( ICONS_DIR "/icon_hold.svg"));
-            sflphone_on_hold();
-<<<<<<< HEAD
-        } 
-    } 
-}
-
-    static void 
-=======
-        }
-    }
-}
-
-    static void
->>>>>>> 54d9c5a0
-call_pick_up ( void * foo UNUSED)
-{
-    sflphone_pick_up();
-}
-
-<<<<<<< HEAD
-    static void 
-=======
-    static void
->>>>>>> 54d9c5a0
-call_hang_up ( void * foo UNUSED)
-{
-    sflphone_hang_up();
-}
-
-<<<<<<< HEAD
-    static void 
-=======
-    static void
->>>>>>> 54d9c5a0
-call_record ( void * foo UNUSED)
-{
-    sflphone_rec_call();
-}
-
-<<<<<<< HEAD
-    static void 
-=======
-    static void
->>>>>>> 54d9c5a0
-call_wizard ( void * foo UNUSED)
-{
-#if GTK_CHECK_VERSION(2,10,0)
-    build_wizard();
-#endif
-}
-
-    static void
+static void
 remove_from_history( void * foo UNUSED)
 {
-    call_t* c = call_get_selected( history );
-    if(c){
-        g_print("Remove the call from the history\n");
-        call_list_remove_from_history( c );
-    }
-}
-
-<<<<<<< HEAD
-    static void
+  call_t* c = call_get_selected( history );
+  if(c){
+    g_print("Remove the call from the history\n");
+    call_list_remove_from_history( c );
+  }
+}
+
+static void
 call_back( void * foo UNUSED)
-{
-    call_t* selectedCall = call_get_selected( history );
-    call_t* newCall =  g_new0 (call_t, 1);
-    if( selectedCall )
-    {
-        newCall->to = g_strdup(call_get_number(selectedCall));
-        newCall->from = g_strconcat("\"\" <", call_get_number(selectedCall), ">",NULL);
-        newCall->state = CALL_STATE_DIALING;
-        newCall->callID = g_new0(gchar, 30);
-        g_sprintf(newCall->callID, "%d", rand()); 
-        newCall->_start = 0;
-        newCall->_stop = 0;
-        call_list_add(current_calls, newCall);
-        update_call_tree_add(current_calls, newCall);
-        sflphone_place_call(newCall);
-        switch_tab();
-    } 
-}
-
-    GtkWidget * 
-=======
-static void call_back (void)
 {
     call_t *selected_call, *new_call;
     gchar *to, *from;
@@ -401,992 +269,663 @@
         display_calltree (current_calls);
     }
 }
-
-    GtkWidget *
->>>>>>> 54d9c5a0
+    
+  GtkWidget * 
 create_call_menu()
 {
-    GtkWidget * menu;
-    GtkWidget * root_menu;
-    GtkWidget * menu_items;
-    GtkWidget * image;
-
-    menu      = gtk_menu_new ();
-
-    image = gtk_image_new_from_file( ICONS_DIR "/icon_call.svg");
-    newCallMenu = gtk_image_menu_item_new_with_mnemonic(_("_New call"));
-    gtk_image_menu_item_set_image( GTK_IMAGE_MENU_ITEM ( newCallMenu ), image );
-    gtk_menu_shell_append (GTK_MENU_SHELL (menu), newCallMenu);
-    g_signal_connect_swapped (G_OBJECT (newCallMenu), "activate",
-<<<<<<< HEAD
-            G_CALLBACK (call_new_call), 
-=======
-            G_CALLBACK (call_new_call),
->>>>>>> 54d9c5a0
-            NULL);
-    gtk_widget_show (newCallMenu);
-
-    menu_items = gtk_separator_menu_item_new ();
-    gtk_menu_shell_append (GTK_MENU_SHELL (menu), menu_items);
-
-    image = gtk_image_new_from_file( ICONS_DIR "/icon_accept.svg");
-    pickUpMenu = gtk_image_menu_item_new_with_mnemonic(_("_Pick up"));
-    gtk_image_menu_item_set_image( GTK_IMAGE_MENU_ITEM ( pickUpMenu ), image );
-    gtk_menu_shell_append (GTK_MENU_SHELL (menu), pickUpMenu);
-    gtk_widget_set_sensitive( GTK_WIDGET(pickUpMenu), FALSE);
-    g_signal_connect_swapped (G_OBJECT (pickUpMenu), "activate",
-<<<<<<< HEAD
-            G_CALLBACK (call_pick_up), 
-=======
-            G_CALLBACK (call_pick_up),
->>>>>>> 54d9c5a0
-            NULL);
-    gtk_widget_show (pickUpMenu);
-
-    image = gtk_image_new_from_file( ICONS_DIR "/icon_hangup.svg");
-    hangUpMenu = gtk_image_menu_item_new_with_mnemonic(_("_Hang up"));
-    gtk_image_menu_item_set_image( GTK_IMAGE_MENU_ITEM ( hangUpMenu ), image );
-    gtk_menu_shell_append (GTK_MENU_SHELL (menu), hangUpMenu);
-    gtk_widget_set_sensitive( GTK_WIDGET(hangUpMenu), FALSE);
-    g_signal_connect_swapped (G_OBJECT (hangUpMenu), "activate",
-<<<<<<< HEAD
-            G_CALLBACK (call_hang_up), 
-=======
-            G_CALLBACK (call_hang_up),
->>>>>>> 54d9c5a0
-            NULL);
-    gtk_widget_show (hangUpMenu);
-
-    image = gtk_image_new_from_file( ICONS_DIR "/icon_hold.svg");
-    holdMenu = gtk_image_menu_item_new_with_mnemonic (_("On _Hold"));
-    gtk_image_menu_item_set_image( GTK_IMAGE_MENU_ITEM ( holdMenu ), image );
-    gtk_menu_shell_append (GTK_MENU_SHELL (menu), holdMenu);
-    gtk_widget_set_sensitive( GTK_WIDGET(holdMenu),   FALSE);
-    //Here we connect only to activate
-    //The toggled state is managed from update_menus()
-    holdConnId = g_signal_connect(G_OBJECT (holdMenu), "activate",
-<<<<<<< HEAD
-            G_CALLBACK (call_hold), 
-            NULL);
-    gtk_widget_show (menu_items);
-
-    image = gtk_tool_button_new_from_stock (GTK_STOCK_MEDIA_RECORD);
-    recordMenu = gtk_image_menu_item_new_with_mnemonic(_("_Record"));
-    gtk_image_menu_item_set_image( GTK_IMAGE_MENU_ITEM ( recordMenu ), image );
-    gtk_menu_shell_append (GTK_MENU_SHELL (menu), recordMenu);
-    gtk_widget_set_sensitive( GTK_WIDGET(recordMenu), FALSE);
-    g_signal_connect_swapped (G_OBJECT (recordMenu), "activate",
-            G_CALLBACK (call_record), 
-=======
-            G_CALLBACK (call_hold),
-            NULL);
-    gtk_widget_show (menu_items);
-
-    recordMenu = gtk_image_menu_item_new_from_stock (GTK_STOCK_MEDIA_RECORD, get_accel_group());
-    gtk_menu_shell_append (GTK_MENU_SHELL (menu), recordMenu);
-    gtk_widget_set_sensitive( GTK_WIDGET(recordMenu), FALSE);
-    g_signal_connect_swapped (G_OBJECT (recordMenu), "activate",
-            G_CALLBACK (call_record),
->>>>>>> 54d9c5a0
-            NULL);
-    gtk_widget_show (recordMenu);
-
-    // Separator
-    menu_items = gtk_separator_menu_item_new ();
-    gtk_menu_shell_append (GTK_MENU_SHELL (menu), menu_items);
+  GtkWidget * menu;
+  GtkWidget * root_menu;
+  GtkWidget * menu_items;
+  GtkWidget * image;
+
+  menu      = gtk_menu_new ();
+
+  image = gtk_image_new_from_file( ICONS_DIR "/icon_call.svg");
+  newCallMenu = gtk_image_menu_item_new_with_mnemonic(_("_New call"));
+  gtk_image_menu_item_set_image( GTK_IMAGE_MENU_ITEM ( newCallMenu ), image );
+  gtk_menu_shell_append (GTK_MENU_SHELL (menu), newCallMenu);
+  g_signal_connect_swapped (G_OBJECT (newCallMenu), "activate",
+      G_CALLBACK (call_new_call), 
+      NULL);
+  gtk_widget_show (newCallMenu);
+
+  menu_items = gtk_separator_menu_item_new ();
+  gtk_menu_shell_append (GTK_MENU_SHELL (menu), menu_items);
+
+  image = gtk_image_new_from_file( ICONS_DIR "/icon_accept.svg");
+  pickUpMenu = gtk_image_menu_item_new_with_mnemonic(_("_Pick up"));
+  gtk_image_menu_item_set_image( GTK_IMAGE_MENU_ITEM ( pickUpMenu ), image );
+  gtk_menu_shell_append (GTK_MENU_SHELL (menu), pickUpMenu);
+  gtk_widget_set_sensitive( GTK_WIDGET(pickUpMenu), FALSE);
+  g_signal_connect_swapped (G_OBJECT (pickUpMenu), "activate",
+      G_CALLBACK (call_pick_up), 
+      NULL);
+  gtk_widget_show (pickUpMenu);
+
+  image = gtk_image_new_from_file( ICONS_DIR "/icon_hangup.svg");
+  hangUpMenu = gtk_image_menu_item_new_with_mnemonic(_("_Hang up"));
+  gtk_image_menu_item_set_image( GTK_IMAGE_MENU_ITEM ( hangUpMenu ), image );
+  gtk_menu_shell_append (GTK_MENU_SHELL (menu), hangUpMenu);
+  gtk_widget_set_sensitive( GTK_WIDGET(hangUpMenu), FALSE);
+  g_signal_connect_swapped (G_OBJECT (hangUpMenu), "activate",
+      G_CALLBACK (call_hang_up), 
+      NULL);
+  gtk_widget_show (hangUpMenu);
+
+  image = gtk_image_new_from_file( ICONS_DIR "/icon_hold.svg");
+  holdMenu = gtk_image_menu_item_new_with_mnemonic (_("On _Hold"));
+  gtk_image_menu_item_set_image( GTK_IMAGE_MENU_ITEM ( holdMenu ), image );
+  gtk_menu_shell_append (GTK_MENU_SHELL (menu), holdMenu);
+  gtk_widget_set_sensitive( GTK_WIDGET(holdMenu),   FALSE);
+  //Here we connect only to activate
+  //The toggled state is managed from update_menus()
+  holdConnId = g_signal_connect(G_OBJECT (holdMenu), "activate",
+      G_CALLBACK (call_hold), 
+      NULL);
+  gtk_widget_show (menu_items);
+
+  image = gtk_tool_button_new_from_stock (GTK_STOCK_MEDIA_RECORD);
+  recordMenu = gtk_image_menu_item_new_with_mnemonic(_("_Record"));
+  gtk_image_menu_item_set_image( GTK_IMAGE_MENU_ITEM ( recordMenu ), image );
+  gtk_menu_shell_append (GTK_MENU_SHELL (menu), recordMenu);
+  gtk_widget_set_sensitive( GTK_WIDGET(recordMenu), FALSE);
+  g_signal_connect_swapped (G_OBJECT (recordMenu), "activate",
+      G_CALLBACK (call_record), 
+      NULL);
+  gtk_widget_show (recordMenu);
+
+  // Separator
+  menu_items = gtk_separator_menu_item_new ();
+  gtk_menu_shell_append (GTK_MENU_SHELL (menu), menu_items);
 
 #if GTK_CHECK_VERSION(2,10,0)
-    menu_items = gtk_image_menu_item_new_with_mnemonic(_("_Account Assistant"));
-    gtk_menu_shell_append (GTK_MENU_SHELL (menu), menu_items);
-    g_signal_connect_swapped( G_OBJECT( menu_items ) , "activate" , G_CALLBACK( call_wizard  ) , NULL );
-    gtk_widget_show (menu_items);
-    // Separator
-    menu_items = gtk_separator_menu_item_new ();
-    gtk_menu_shell_append (GTK_MENU_SHELL (menu), menu_items);
+  menu_items = gtk_image_menu_item_new_with_mnemonic(_("_Account Assistant"));
+  gtk_menu_shell_append (GTK_MENU_SHELL (menu), menu_items);
+  g_signal_connect_swapped( G_OBJECT( menu_items ) , "activate" , G_CALLBACK( call_wizard  ) , NULL );
+  gtk_widget_show (menu_items);
+  // Separator
+  menu_items = gtk_separator_menu_item_new ();
+  gtk_menu_shell_append (GTK_MENU_SHELL (menu), menu_items);
 #endif
 
-    // Close menu to minimize the main window to the system tray
-    menu_items = gtk_image_menu_item_new_from_stock( GTK_STOCK_CLOSE, get_accel_group());
-    gtk_menu_shell_append (GTK_MENU_SHELL (menu), menu_items);
-    g_signal_connect_swapped (G_OBJECT (menu_items), "activate",
-<<<<<<< HEAD
-            G_CALLBACK (call_minimize), 
-=======
-            G_CALLBACK (call_minimize),
->>>>>>> 54d9c5a0
-            NULL);
-    gtk_widget_show (menu_items);
-
-    // Separator
-    menu_items = gtk_separator_menu_item_new ();
-    gtk_menu_shell_append (GTK_MENU_SHELL (menu), menu_items);
-
-    // Quit Menu - quit SFLphone
-    menu_items = gtk_image_menu_item_new_from_stock( GTK_STOCK_QUIT, get_accel_group());
-    gtk_menu_shell_append (GTK_MENU_SHELL (menu), menu_items);
-    g_signal_connect_swapped (G_OBJECT (menu_items), "activate",
-<<<<<<< HEAD
-            G_CALLBACK (call_quit), 
-=======
-            G_CALLBACK (call_quit),
->>>>>>> 54d9c5a0
-            NULL);
-    gtk_widget_show (menu_items);
-
-
-    root_menu = gtk_menu_item_new_with_mnemonic (_("_Call"));
-    gtk_menu_item_set_submenu (GTK_MENU_ITEM (root_menu), menu);
-
-    return root_menu;
+  // Close menu to minimize the main window to the system tray
+  menu_items = gtk_image_menu_item_new_from_stock( GTK_STOCK_CLOSE, get_accel_group());
+  gtk_menu_shell_append (GTK_MENU_SHELL (menu), menu_items);
+  g_signal_connect_swapped (G_OBJECT (menu_items), "activate",
+      G_CALLBACK (call_minimize), 
+      NULL);
+  gtk_widget_show (menu_items);
+
+  // Separator
+  menu_items = gtk_separator_menu_item_new ();
+  gtk_menu_shell_append (GTK_MENU_SHELL (menu), menu_items);
+
+  // Quit Menu - quit SFLphone
+  menu_items = gtk_image_menu_item_new_from_stock( GTK_STOCK_QUIT, get_accel_group());
+  gtk_menu_shell_append (GTK_MENU_SHELL (menu), menu_items);
+  g_signal_connect_swapped (G_OBJECT (menu_items), "activate",
+      G_CALLBACK (call_quit), 
+      NULL);
+  gtk_widget_show (menu_items);
+
+
+  root_menu = gtk_menu_item_new_with_mnemonic (_("_Call"));
+  gtk_menu_item_set_submenu (GTK_MENU_ITEM (root_menu), menu);
+
+  return root_menu;
 }
 /* ----------------------------------------------------------------- */
 
-<<<<<<< HEAD
-    static void 
-=======
-    static void
->>>>>>> 54d9c5a0
+  static void 
 edit_preferences ( void * foo UNUSED)
 {
-    show_config_window();
-}
-
-<<<<<<< HEAD
-    static void 
-=======
-    static void
->>>>>>> 54d9c5a0
+  show_config_window();
+}
+
+  static void 
 edit_accounts ( void * foo UNUSED)
 {
-    show_accounts_window();
+  show_accounts_window();
 }
 
 // The menu Edit/Copy should copy the current selected call's number
-<<<<<<< HEAD
-    static void 
-=======
-    static void
->>>>>>> 54d9c5a0
+  static void 
 edit_copy ( void * foo UNUSED)
 {
-    GtkClipboard* clip = gtk_clipboard_get(GDK_SELECTION_CLIPBOARD);
-    call_t * selectedCall = call_get_selected(current_calls);
-    gchar * no = NULL;
-
-    if(selectedCall)
+  GtkClipboard* clip = gtk_clipboard_get(GDK_SELECTION_CLIPBOARD);
+  call_t * selectedCall = call_get_selected(current_calls);
+  gchar * no = NULL;
+
+  if(selectedCall)
+  {
+    switch(selectedCall->state)
     {
-        switch(selectedCall->state)
-        {
-<<<<<<< HEAD
-            case CALL_STATE_TRANSFERT:  
-=======
-            case CALL_STATE_TRANSFERT:
->>>>>>> 54d9c5a0
-            case CALL_STATE_DIALING:
-            case CALL_STATE_RINGING:
-                no = selectedCall->to;
-                break;
-            case CALL_STATE_CURRENT:
-            case CALL_STATE_HOLD:
-            case CALL_STATE_BUSY:
-            case CALL_STATE_FAILURE:
-            case CALL_STATE_INCOMING:
-            default:
-                no = call_get_number(selectedCall);
-                break;
-        }
-
-        gtk_clipboard_set_text (clip, no, strlen(no) );
+      case CALL_STATE_TRANSFERT:  
+      case CALL_STATE_DIALING:
+      case CALL_STATE_RINGING:
+	no = selectedCall->to;
+	break;
+      case CALL_STATE_CURRENT:
+      case CALL_STATE_HOLD:
+      case CALL_STATE_BUSY:
+      case CALL_STATE_FAILURE:
+      case CALL_STATE_INCOMING:
+      default:
+	no = call_get_number(selectedCall);
+	break;
     }
 
+    gtk_clipboard_set_text (clip, no, strlen(no) );
+  }
+
 }
 
 // The menu Edit/Paste should paste the clipboard into the current selected call
-<<<<<<< HEAD
-    static void 
-=======
-    static void
->>>>>>> 54d9c5a0
+  static void 
 edit_paste ( void * foo UNUSED)
 {
-    GtkClipboard* clip = gtk_clipboard_get(GDK_SELECTION_CLIPBOARD);
-    call_t * selectedCall = call_get_selected(current_calls);
-    gchar * no = gtk_clipboard_wait_for_text (clip);
-
-    if(no && selectedCall)
+  GtkClipboard* clip = gtk_clipboard_get(GDK_SELECTION_CLIPBOARD);
+  call_t * selectedCall = call_get_selected(current_calls);
+  gchar * no = gtk_clipboard_wait_for_text (clip);
+
+  if(no && selectedCall)
+  {
+    switch(selectedCall->state)
     {
-        switch(selectedCall->state)
-        {
-<<<<<<< HEAD
-            case CALL_STATE_TRANSFERT:  
-            case CALL_STATE_DIALING:
-                // Add the text to the number
-                { 
-=======
-            case CALL_STATE_TRANSFERT:
-            case CALL_STATE_DIALING:
-                // Add the text to the number
-                {
->>>>>>> 54d9c5a0
-                    gchar * before = selectedCall->to;
-                    selectedCall->to = g_strconcat(selectedCall->to, no, NULL);
-                    g_free(before);
-                    g_print("TO: %s\n", selectedCall->to);
-
-                    if(selectedCall->state == CALL_STATE_DIALING)
-                    {
-                        g_free(selectedCall->from);
-                        selectedCall->from = g_strconcat("\"\" <", selectedCall->to, ">", NULL);
-                    }
-                    update_call_tree(current_calls, selectedCall);
-                }
-                break;
-<<<<<<< HEAD
-            case CALL_STATE_RINGING:  
-=======
-            case CALL_STATE_RINGING:
->>>>>>> 54d9c5a0
-            case CALL_STATE_INCOMING:
-            case CALL_STATE_BUSY:
-            case CALL_STATE_FAILURE:
-            case CALL_STATE_HOLD:
-                { // Create a new call to hold the new text
-                    selectedCall = sflphone_new_call();
-
-                    gchar * before = selectedCall->to;
-                    selectedCall->to = g_strconcat(selectedCall->to, no, NULL);
-                    g_free(before);
-                    g_print("TO: %s\n", selectedCall->to);
-
-                    g_free(selectedCall->from);
-                    selectedCall->from = g_strconcat("\"\" <", selectedCall->to, ">", NULL);
-
-                    update_call_tree(current_calls, selectedCall);
-                }
-                break;
-            case CALL_STATE_CURRENT:
-            default:
-                {
-                    unsigned int i;
-                    for(i = 0; i < strlen(no); i++)
-                    {
-                        gchar * oneNo = g_strndup(&no[i], 1);
-                        g_print("<%s>\n", oneNo);
-                        dbus_play_dtmf(oneNo);
-
-                        gchar * temp = g_strconcat(call_get_number(selectedCall), oneNo, NULL);
-                        gchar * before = selectedCall->from;
-                        selectedCall->from = g_strconcat("\"",call_get_name(selectedCall) ,"\" <", temp, ">", NULL);
-                        g_free(before);
-                        g_free(temp);
-                        update_call_tree(current_calls, selectedCall);
-
-                    }
-                }
-                break;
-        }
-
+      case CALL_STATE_TRANSFERT:  
+      case CALL_STATE_DIALING:
+	// Add the text to the number
+	{ 
+	  gchar * before = selectedCall->to;
+	  selectedCall->to = g_strconcat(selectedCall->to, no, NULL);
+	  g_free(before);
+	  g_print("TO: %s\n", selectedCall->to);
+
+	  if(selectedCall->state == CALL_STATE_DIALING)
+	  {
+	    g_free(selectedCall->from);
+	    selectedCall->from = g_strconcat("\"\" <", selectedCall->to, ">", NULL);
+	  }
+	  update_call_tree(current_calls, selectedCall);
+	}
+	break;
+      case CALL_STATE_RINGING:  
+      case CALL_STATE_INCOMING:
+      case CALL_STATE_BUSY:
+      case CALL_STATE_FAILURE:
+      case CALL_STATE_HOLD:
+	{ // Create a new call to hold the new text
+	  selectedCall = sflphone_new_call();
+
+	  gchar * before = selectedCall->to;
+	  selectedCall->to = g_strconcat(selectedCall->to, no, NULL);
+	  g_free(before);
+	  g_print("TO: %s\n", selectedCall->to);
+
+	  g_free(selectedCall->from);
+	  selectedCall->from = g_strconcat("\"\" <", selectedCall->to, ">", NULL);
+
+	  update_call_tree(current_calls, selectedCall);
+	}
+	break;
+      case CALL_STATE_CURRENT:
+      default:
+	{
+	  unsigned int i;
+	  for(i = 0; i < strlen(no); i++)
+	  {
+	    gchar * oneNo = g_strndup(&no[i], 1);
+	    g_print("<%s>\n", oneNo);
+	    dbus_play_dtmf(oneNo);
+
+	    gchar * temp = g_strconcat(call_get_number(selectedCall), oneNo, NULL);
+	    gchar * before = selectedCall->from;
+	    selectedCall->from = g_strconcat("\"",call_get_name(selectedCall) ,"\" <", temp, ">", NULL);
+	    g_free(before);
+	    g_free(temp);
+	    update_call_tree(current_calls, selectedCall);
+
+	  }
+	}
+	break;
     }
-    else // There is no current call, create one
+
+  }
+  else // There is no current call, create one
+  {
+    selectedCall = sflphone_new_call();
+
+    gchar * before = selectedCall->to;
+    selectedCall->to = g_strconcat(selectedCall->to, no, NULL);
+    g_free(before);
+    g_print("TO: %s\n", selectedCall->to);
+
+    g_free(selectedCall->from);
+    selectedCall->from = g_strconcat("\"\" <", selectedCall->to, ">", NULL);
+    update_call_tree(current_calls,selectedCall);
+  }
+
+}
+
+  static void
+clear_history (void)
+{
+  if( call_list_get_size( history ) != 0 ){
+      call_list_clean_history();
+    }
+}
+
+  GtkWidget * 
+create_edit_menu()
+{
+  GtkWidget * menu;
+  GtkWidget * image;
+  GtkWidget * root_menu;
+  GtkWidget * menu_items;
+
+  menu      = gtk_menu_new ();
+
+  copyMenu = gtk_image_menu_item_new_from_stock( GTK_STOCK_COPY, get_accel_group());
+  gtk_menu_shell_append (GTK_MENU_SHELL (menu), copyMenu);
+  g_signal_connect_swapped (G_OBJECT (copyMenu), "activate",
+      G_CALLBACK (edit_copy), 
+      NULL);
+  gtk_widget_show (copyMenu);
+
+  pasteMenu = gtk_image_menu_item_new_from_stock( GTK_STOCK_PASTE, get_accel_group());
+  gtk_menu_shell_append (GTK_MENU_SHELL (menu), pasteMenu);
+  g_signal_connect_swapped (G_OBJECT (pasteMenu), "activate",
+      G_CALLBACK (edit_paste), 
+      NULL);
+  gtk_widget_show (pasteMenu);
+
+  menu_items = gtk_separator_menu_item_new ();
+  gtk_menu_shell_append (GTK_MENU_SHELL (menu), menu_items);
+
+  menu_items = gtk_image_menu_item_new_with_mnemonic(_("_Clear history"));
+  image = gtk_image_new_from_stock( GTK_STOCK_CLEAR , GTK_ICON_SIZE_MENU );
+  gtk_image_menu_item_set_image( GTK_IMAGE_MENU_ITEM ( menu_items ), image );
+  gtk_menu_shell_append (GTK_MENU_SHELL (menu), menu_items);
+  g_signal_connect_swapped (G_OBJECT (menu_items), "activate",
+      G_CALLBACK (clear_history), 
+      NULL);
+  gtk_widget_show (menu_items);  
+
+  menu_items = gtk_separator_menu_item_new ();
+  gtk_menu_shell_append (GTK_MENU_SHELL (menu), menu_items);
+
+  menu_items = gtk_menu_item_new_with_mnemonic( _("_Accounts") );
+  gtk_menu_shell_append (GTK_MENU_SHELL (menu), menu_items);
+  g_signal_connect_swapped (G_OBJECT (menu_items), "activate",
+      G_CALLBACK (edit_accounts), 
+      NULL);
+  gtk_widget_show (menu_items);  
+
+  menu_items = gtk_image_menu_item_new_from_stock( GTK_STOCK_PREFERENCES, get_accel_group());
+  gtk_menu_shell_append (GTK_MENU_SHELL (menu), menu_items);
+  g_signal_connect_swapped (G_OBJECT (menu_items), "activate",
+      G_CALLBACK (edit_preferences), 
+      NULL);
+  gtk_widget_show (menu_items);  
+
+
+  root_menu = gtk_menu_item_new_with_mnemonic (_("_Edit"));
+  gtk_menu_item_set_submenu (GTK_MENU_ITEM (root_menu), menu);
+
+  return root_menu;
+}
+/* ----------------------------------------------------------------- */
+  static void 
+view_dialpad  (GtkImageMenuItem *imagemenuitem UNUSED,
+    void* foo UNUSED)
+{
+  gboolean state;
+  main_window_dialpad( &state );
+  if( state )
+    gtk_image_menu_item_set_image( GTK_IMAGE_MENU_ITEM ( dialpadMenu ),
+				  gtk_image_new_from_file( ICONS_DIR "/icon_dialpad_off.svg"));
+  else	
+    gtk_image_menu_item_set_image( GTK_IMAGE_MENU_ITEM ( dialpadMenu ), 
+				  gtk_image_new_from_file( ICONS_DIR "/icon_dialpad.svg"));
+  dbus_set_dialpad( state );
+  
+
+}
+
+  static void 
+view_volume_controls  (GtkImageMenuItem *imagemenuitem UNUSED,
+    void* foo UNUSED)
+{
+  gboolean state;
+  main_window_volume_controls( &state );
+  if( state )
+    gtk_image_menu_item_set_image( GTK_IMAGE_MENU_ITEM ( volumeMenu ),
+				  gtk_image_new_from_file( ICONS_DIR "/icon_volume_off.svg"));
+  else	
+    gtk_image_menu_item_set_image( GTK_IMAGE_MENU_ITEM ( volumeMenu ), 
+				  gtk_image_new_from_file( ICONS_DIR "/icon_volume.svg"));
+  dbus_set_volume_controls( state );
+}
+
+  static void 
+view_searchbar  (GtkImageMenuItem *imagemenuitem UNUSED,
+    void* foo UNUSED)
+{
+  gboolean state;
+  main_window_searchbar( &state );
+  dbus_set_searchbar( state );
+}
+
+  GtkWidget * 
+create_view_menu()
+{
+  GtkWidget * menu;
+  GtkWidget * root_menu;
+  GtkWidget * image;
+
+  menu      = gtk_menu_new ();
+
+  if( SHOW_DIALPAD )
+    image = gtk_image_new_from_file( ICONS_DIR "/icon_dialpad_off.svg");
+  else
+    image = gtk_image_new_from_file( ICONS_DIR "/icon_dialpad.svg");
+  dialpadMenu = gtk_image_menu_item_new_with_mnemonic (_("_Dialpad"));
+  gtk_image_menu_item_set_image( GTK_IMAGE_MENU_ITEM ( dialpadMenu ), image );
+  gtk_menu_shell_append (GTK_MENU_SHELL (menu), dialpadMenu);
+  g_signal_connect(G_OBJECT ( dialpadMenu ), "activate",
+      G_CALLBACK (view_dialpad), 
+      NULL);
+  gtk_widget_show (dialpadMenu);
+
+  if( SHOW_VOLUME )
+    image = gtk_image_new_from_file( ICONS_DIR "/icon_volume.svg");
+  else
+    image = gtk_image_new_from_file( ICONS_DIR "/icon_volume.svg");
+  volumeMenu = gtk_image_menu_item_new_with_mnemonic (_("_Volume controls"));
+  gtk_image_menu_item_set_image( GTK_IMAGE_MENU_ITEM ( volumeMenu ), image );
+  gtk_menu_shell_append (GTK_MENU_SHELL (menu), volumeMenu);
+  g_signal_connect(G_OBJECT (volumeMenu), "activate",
+      G_CALLBACK (view_volume_controls), 
+      NULL);
+  gtk_widget_show (volumeMenu);
+
+  image = gtk_image_new_from_stock( GTK_STOCK_FIND , GTK_ICON_SIZE_MENU );
+  searchbarMenu = gtk_image_menu_item_new_with_mnemonic (_("_Search history"));
+  gtk_image_menu_item_set_image( GTK_IMAGE_MENU_ITEM ( searchbarMenu ), image );
+  gtk_menu_shell_append (GTK_MENU_SHELL (menu), searchbarMenu);
+  g_signal_connect(G_OBJECT (searchbarMenu), "activate",
+      G_CALLBACK (view_searchbar), 
+      NULL);
+  gtk_widget_show (searchbarMenu);
+
+  root_menu = gtk_menu_item_new_with_mnemonic (_("_View"));
+  gtk_menu_item_set_submenu (GTK_MENU_ITEM (root_menu), menu);
+
+  return root_menu;
+}
+/* ----------------------------------------------------------------- */
+  GtkWidget * 
+create_menus ( )
+{
+
+  GtkWidget * menu_bar;
+  GtkWidget * root_menu;
+
+  menu_bar  = gtk_menu_bar_new ();
+
+  root_menu = create_call_menu();
+  gtk_menu_shell_append (GTK_MENU_SHELL (menu_bar), root_menu);
+
+  root_menu = create_edit_menu();
+  gtk_menu_shell_append (GTK_MENU_SHELL (menu_bar), root_menu);
+
+  root_menu = create_view_menu();
+  gtk_menu_shell_append (GTK_MENU_SHELL (menu_bar), root_menu);
+
+  root_menu = create_help_menu();
+  gtk_menu_shell_append (GTK_MENU_SHELL (menu_bar), root_menu);
+
+  gtk_widget_show (menu_bar);
+
+
+  return menu_bar;
+}
+
+/* ----------------------------------------------------------------- */
+
+  void
+show_popup_menu (GtkWidget *my_widget, GdkEventButton *event)
+{
+  // TODO update the selection to make sure the call under the mouse is the call selected
+
+  gboolean pickup = FALSE, hangup = FALSE, hold = FALSE, copy = FALSE, record = FALSE;
+  gboolean accounts = FALSE;
+
+  call_t * selectedCall = call_get_selected(current_calls);
+  if (selectedCall)
+  {
+    copy = TRUE;
+    switch(selectedCall->state) 
     {
-        selectedCall = sflphone_new_call();
-
-        gchar * before = selectedCall->to;
-        selectedCall->to = g_strconcat(selectedCall->to, no, NULL);
-        g_free(before);
-        g_print("TO: %s\n", selectedCall->to);
-
-        g_free(selectedCall->from);
-        selectedCall->from = g_strconcat("\"\" <", selectedCall->to, ">", NULL);
-        update_call_tree(current_calls,selectedCall);
+      case CALL_STATE_INCOMING:
+	pickup = TRUE;
+	hangup = TRUE;
+	break;
+      case CALL_STATE_HOLD:
+	hangup = TRUE;
+	hold   = TRUE;
+	break;
+      case CALL_STATE_RINGING:
+	hangup = TRUE;
+	break;
+      case CALL_STATE_DIALING:
+	pickup = TRUE;
+	hangup = TRUE;
+	accounts = TRUE;
+	break;
+      case CALL_STATE_RECORD:
+      case CALL_STATE_CURRENT:
+	hangup = TRUE;
+	hold   = TRUE;
+        record = TRUE;
+	break;
+      case CALL_STATE_BUSY:
+      case CALL_STATE_FAILURE:
+	hangup = TRUE;
+	break; 
+      default:
+	g_warning("Should not happen in show_popup_menu!");
+	break;
     }
-
-}
-
-    static void
-clear_history (void)
-{
-    if( call_list_get_size( history ) != 0 ){
-        call_list_clean_history();
-    }
-}
-
-<<<<<<< HEAD
-    GtkWidget * 
-=======
-    GtkWidget *
->>>>>>> 54d9c5a0
-create_edit_menu()
-{
-    GtkWidget * menu;
-    GtkWidget * image;
-    GtkWidget * root_menu;
-    GtkWidget * menu_items;
-
-    menu      = gtk_menu_new ();
-
-    copyMenu = gtk_image_menu_item_new_from_stock( GTK_STOCK_COPY, get_accel_group());
-    gtk_menu_shell_append (GTK_MENU_SHELL (menu), copyMenu);
-    g_signal_connect_swapped (G_OBJECT (copyMenu), "activate",
-<<<<<<< HEAD
-            G_CALLBACK (edit_copy), 
-=======
-            G_CALLBACK (edit_copy),
->>>>>>> 54d9c5a0
-            NULL);
-    gtk_widget_show (copyMenu);
-
-    pasteMenu = gtk_image_menu_item_new_from_stock( GTK_STOCK_PASTE, get_accel_group());
-    gtk_menu_shell_append (GTK_MENU_SHELL (menu), pasteMenu);
-    g_signal_connect_swapped (G_OBJECT (pasteMenu), "activate",
-<<<<<<< HEAD
-            G_CALLBACK (edit_paste), 
-=======
-            G_CALLBACK (edit_paste),
->>>>>>> 54d9c5a0
-            NULL);
-    gtk_widget_show (pasteMenu);
-
-    menu_items = gtk_separator_menu_item_new ();
-    gtk_menu_shell_append (GTK_MENU_SHELL (menu), menu_items);
-
-    menu_items = gtk_image_menu_item_new_with_mnemonic(_("_Clear history"));
-    image = gtk_image_new_from_stock( GTK_STOCK_CLEAR , GTK_ICON_SIZE_MENU );
-    gtk_image_menu_item_set_image( GTK_IMAGE_MENU_ITEM ( menu_items ), image );
-    gtk_menu_shell_append (GTK_MENU_SHELL (menu), menu_items);
-    g_signal_connect_swapped (G_OBJECT (menu_items), "activate",
-<<<<<<< HEAD
-            G_CALLBACK (clear_history), 
-            NULL);
-    gtk_widget_show (menu_items);  
-=======
-            G_CALLBACK (clear_history),
-            NULL);
-    gtk_widget_show (menu_items);
->>>>>>> 54d9c5a0
-
-    menu_items = gtk_separator_menu_item_new ();
-    gtk_menu_shell_append (GTK_MENU_SHELL (menu), menu_items);
-
-    menu_items = gtk_menu_item_new_with_mnemonic( _("_Accounts") );
-    gtk_menu_shell_append (GTK_MENU_SHELL (menu), menu_items);
-    g_signal_connect_swapped (G_OBJECT (menu_items), "activate",
-<<<<<<< HEAD
-            G_CALLBACK (edit_accounts), 
-            NULL);
-    gtk_widget_show (menu_items);  
-=======
-            G_CALLBACK (edit_accounts),
-            NULL);
-    gtk_widget_show (menu_items);
->>>>>>> 54d9c5a0
-
-    menu_items = gtk_image_menu_item_new_from_stock( GTK_STOCK_PREFERENCES, get_accel_group());
-    gtk_menu_shell_append (GTK_MENU_SHELL (menu), menu_items);
-    g_signal_connect_swapped (G_OBJECT (menu_items), "activate",
-<<<<<<< HEAD
-            G_CALLBACK (edit_preferences), 
-            NULL);
-    gtk_widget_show (menu_items);  
-=======
-            G_CALLBACK (edit_preferences),
-            NULL);
-    gtk_widget_show (menu_items);
->>>>>>> 54d9c5a0
-
-
-    root_menu = gtk_menu_item_new_with_mnemonic (_("_Edit"));
-    gtk_menu_item_set_submenu (GTK_MENU_ITEM (root_menu), menu);
-
-    return root_menu;
-}
-/* ----------------------------------------------------------------- */
-<<<<<<< HEAD
-    static void 
-=======
-    static void
->>>>>>> 54d9c5a0
-view_dialpad  (GtkImageMenuItem *imagemenuitem UNUSED,
-        void* foo UNUSED)
-{
-    gboolean state;
-    main_window_dialpad( &state );
-    if( state )
-        gtk_image_menu_item_set_image( GTK_IMAGE_MENU_ITEM ( dialpadMenu ),
-                gtk_image_new_from_file( ICONS_DIR "/icon_dialpad_off.svg"));
-<<<<<<< HEAD
-    else	
-        gtk_image_menu_item_set_image( GTK_IMAGE_MENU_ITEM ( dialpadMenu ), 
-=======
-    else
-        gtk_image_menu_item_set_image( GTK_IMAGE_MENU_ITEM ( dialpadMenu ),
->>>>>>> 54d9c5a0
-                gtk_image_new_from_file( ICONS_DIR "/icon_dialpad.svg"));
-    dbus_set_dialpad( state );
-
-
-}
-
-<<<<<<< HEAD
-    static void 
-=======
-    static void
->>>>>>> 54d9c5a0
-view_volume_controls  (GtkImageMenuItem *imagemenuitem UNUSED,
-        void* foo UNUSED)
-{
-    gboolean state;
-    main_window_volume_controls( &state );
-    if( state )
-        gtk_image_menu_item_set_image( GTK_IMAGE_MENU_ITEM ( volumeMenu ),
-                gtk_image_new_from_file( ICONS_DIR "/icon_volume_off.svg"));
-<<<<<<< HEAD
-    else	
-        gtk_image_menu_item_set_image( GTK_IMAGE_MENU_ITEM ( volumeMenu ), 
-=======
-    else
-        gtk_image_menu_item_set_image( GTK_IMAGE_MENU_ITEM ( volumeMenu ),
->>>>>>> 54d9c5a0
-                gtk_image_new_from_file( ICONS_DIR "/icon_volume.svg"));
-    dbus_set_volume_controls( state );
-}
-
-<<<<<<< HEAD
-    static void 
-=======
-    static void
->>>>>>> 54d9c5a0
-view_searchbar  (GtkImageMenuItem *imagemenuitem UNUSED,
-        void* foo UNUSED)
-{
-    gboolean state;
-    main_window_searchbar( &state );
-    dbus_set_searchbar( state );
-}
-
-<<<<<<< HEAD
-    GtkWidget * 
-=======
-    GtkWidget *
->>>>>>> 54d9c5a0
-create_view_menu()
-{
-    GtkWidget * menu;
-    GtkWidget * root_menu;
-    GtkWidget * image;
-
-    menu      = gtk_menu_new ();
-
-    if( SHOW_DIALPAD )
-        image = gtk_image_new_from_file( ICONS_DIR "/icon_dialpad_off.svg");
-    else
-        image = gtk_image_new_from_file( ICONS_DIR "/icon_dialpad.svg");
-    dialpadMenu = gtk_image_menu_item_new_with_mnemonic (_("_Dialpad"));
-    gtk_image_menu_item_set_image( GTK_IMAGE_MENU_ITEM ( dialpadMenu ), image );
-    gtk_menu_shell_append (GTK_MENU_SHELL (menu), dialpadMenu);
-    g_signal_connect(G_OBJECT ( dialpadMenu ), "activate",
-<<<<<<< HEAD
-            G_CALLBACK (view_dialpad), 
-=======
-            G_CALLBACK (view_dialpad),
->>>>>>> 54d9c5a0
-            NULL);
-    gtk_widget_show (dialpadMenu);
-
-    if( SHOW_VOLUME )
-        image = gtk_image_new_from_file( ICONS_DIR "/icon_volume.svg");
-    else
-        image = gtk_image_new_from_file( ICONS_DIR "/icon_volume.svg");
-    volumeMenu = gtk_image_menu_item_new_with_mnemonic (_("_Volume controls"));
-    gtk_image_menu_item_set_image( GTK_IMAGE_MENU_ITEM ( volumeMenu ), image );
-    gtk_menu_shell_append (GTK_MENU_SHELL (menu), volumeMenu);
-    g_signal_connect(G_OBJECT (volumeMenu), "activate",
-<<<<<<< HEAD
-            G_CALLBACK (view_volume_controls), 
-=======
-            G_CALLBACK (view_volume_controls),
->>>>>>> 54d9c5a0
-            NULL);
-    gtk_widget_show (volumeMenu);
-
-    image = gtk_image_new_from_stock( GTK_STOCK_FIND , GTK_ICON_SIZE_MENU );
-    searchbarMenu = gtk_image_menu_item_new_with_mnemonic (_("_Search history"));
-    gtk_image_menu_item_set_image( GTK_IMAGE_MENU_ITEM ( searchbarMenu ), image );
-    gtk_menu_shell_append (GTK_MENU_SHELL (menu), searchbarMenu);
-    g_signal_connect(G_OBJECT (searchbarMenu), "activate",
-<<<<<<< HEAD
-            G_CALLBACK (view_searchbar), 
-=======
-            G_CALLBACK (view_searchbar),
->>>>>>> 54d9c5a0
-            NULL);
-    gtk_widget_show (searchbarMenu);
-
-    root_menu = gtk_menu_item_new_with_mnemonic (_("_View"));
-    gtk_menu_item_set_submenu (GTK_MENU_ITEM (root_menu), menu);
-
-    return root_menu;
-}
-/* ----------------------------------------------------------------- */
-<<<<<<< HEAD
-    GtkWidget * 
-=======
-    GtkWidget *
->>>>>>> 54d9c5a0
-create_menus ( )
-{
-
-    GtkWidget * menu_bar;
-    GtkWidget * root_menu;
-
-    menu_bar  = gtk_menu_bar_new ();
-
-    root_menu = create_call_menu();
-    gtk_menu_shell_append (GTK_MENU_SHELL (menu_bar), root_menu);
-
-    root_menu = create_edit_menu();
-    gtk_menu_shell_append (GTK_MENU_SHELL (menu_bar), root_menu);
-
-    root_menu = create_view_menu();
-    gtk_menu_shell_append (GTK_MENU_SHELL (menu_bar), root_menu);
-
-    root_menu = create_help_menu();
-    gtk_menu_shell_append (GTK_MENU_SHELL (menu_bar), root_menu);
-
-    gtk_widget_show (menu_bar);
-
-
-    return menu_bar;
-}
-
-/* ----------------------------------------------------------------- */
-
-    void
-show_popup_menu (GtkWidget *my_widget, GdkEventButton *event)
-{
-    // TODO update the selection to make sure the call under the mouse is the call selected
-
-    gboolean pickup = FALSE, hangup = FALSE, hold = FALSE, copy = FALSE, record = FALSE;
-<<<<<<< HEAD
-    gboolean accounts = FALSE, ip_to_ip = FALSE;
-=======
-    gboolean accounts = FALSE;
->>>>>>> 54d9c5a0
-
-    call_t * selectedCall = call_get_selected(current_calls);
-    if (selectedCall)
-    {
-        copy = TRUE;
-<<<<<<< HEAD
-        switch(selectedCall->state) 
-=======
-        switch(selectedCall->state)
->>>>>>> 54d9c5a0
-        {
-            case CALL_STATE_INCOMING:
-                pickup = TRUE;
-                hangup = TRUE;
-                break;
-            case CALL_STATE_HOLD:
-                hangup = TRUE;
-                hold   = TRUE;
-                break;
-            case CALL_STATE_RINGING:
-                hangup = TRUE;
-                break;
-            case CALL_STATE_DIALING:
-                pickup = TRUE;
-                hangup = TRUE;
-                accounts = TRUE;
-<<<<<<< HEAD
-                ip_to_ip = TRUE;
-=======
->>>>>>> 54d9c5a0
-                break;
-            case CALL_STATE_RECORD:
-            case CALL_STATE_CURRENT:
-                hangup = TRUE;
-                hold   = TRUE;
-                record = TRUE;
-                break;
-            case CALL_STATE_BUSY:
-            case CALL_STATE_FAILURE:
-                hangup = TRUE;
-<<<<<<< HEAD
-                break; 
-=======
-                break;
->>>>>>> 54d9c5a0
-            default:
-                g_warning("Should not happen in show_popup_menu!");
-                break;
-        }
-<<<<<<< HEAD
-    } 
-
-    GtkWidget *menu;
-    GtkWidget *image;
-    int button, event_time;
-    GtkWidget * menu_items;
-
-    menu = gtk_menu_new ();
-    //g_signal_connect (menu, "deactivate", 
-    //       G_CALLBACK (gtk_widget_destroy), NULL);
-
-=======
-    }
-
-    GtkWidget *menu;
-    GtkWidget *image;
-    int button, event_time;
-    GtkWidget * menu_items;
-
-    menu = gtk_menu_new ();
-    //g_signal_connect (menu, "deactivate",
-    //       G_CALLBACK (gtk_widget_destroy), NULL);
-
->>>>>>> 54d9c5a0
-    if(copy)
-    {
-        menu_items = gtk_image_menu_item_new_from_stock( GTK_STOCK_COPY, get_accel_group());
-        gtk_menu_shell_append (GTK_MENU_SHELL (menu), menu_items);
-        g_signal_connect (G_OBJECT (menu_items), "activate",
-<<<<<<< HEAD
-                G_CALLBACK (edit_copy), 
-=======
-                G_CALLBACK (edit_copy),
->>>>>>> 54d9c5a0
-                NULL);
-        gtk_widget_show (menu_items);
-    }
-
-    menu_items = gtk_image_menu_item_new_from_stock( GTK_STOCK_PASTE, get_accel_group());
+  } 
+
+  GtkWidget *menu;
+  GtkWidget *image;
+  int button, event_time;
+  GtkWidget * menu_items;
+
+  menu = gtk_menu_new ();
+  //g_signal_connect (menu, "deactivate", 
+  //       G_CALLBACK (gtk_widget_destroy), NULL);
+
+  if(copy)
+  {
+    menu_items = gtk_image_menu_item_new_from_stock( GTK_STOCK_COPY, get_accel_group());
     gtk_menu_shell_append (GTK_MENU_SHELL (menu), menu_items);
     g_signal_connect (G_OBJECT (menu_items), "activate",
-<<<<<<< HEAD
-            G_CALLBACK (edit_paste), 
-            NULL);
+	G_CALLBACK (edit_copy), 
+	NULL);
     gtk_widget_show (menu_items);
-
-    if(pickup || hangup || hold)
-    {
-        menu_items = gtk_separator_menu_item_new ();
-        gtk_menu_shell_append (GTK_MENU_SHELL (menu), menu_items);
-        gtk_widget_show (menu_items);
-    }
-
-    if(pickup)
-    {
-
-        menu_items = gtk_image_menu_item_new_with_mnemonic(_("_Pick up"));
-        image = gtk_image_new_from_file( ICONS_DIR "/icon_accept.svg");
-        gtk_image_menu_item_set_image(GTK_IMAGE_MENU_ITEM(menu_items), image);
-        gtk_menu_shell_append (GTK_MENU_SHELL (menu), menu_items);
-        g_signal_connect (G_OBJECT (menu_items), "activate",
-                G_CALLBACK (call_pick_up), 
-                NULL);
-        gtk_widget_show (menu_items);
-    }
-
-    if(hangup)
-    {
-        menu_items = gtk_image_menu_item_new_with_mnemonic(_("_Hang up"));
-        image = gtk_image_new_from_file( ICONS_DIR "/icon_hangup.svg");
-        gtk_image_menu_item_set_image(GTK_IMAGE_MENU_ITEM(menu_items), image);
-        gtk_menu_shell_append (GTK_MENU_SHELL (menu), menu_items);
-        g_signal_connect (G_OBJECT (menu_items), "activate",
-                G_CALLBACK (call_hang_up), 
-=======
-            G_CALLBACK (edit_paste),
-            NULL);
-    gtk_widget_show (menu_items);
-
-    if(pickup || hangup || hold)
-    {
-        menu_items = gtk_separator_menu_item_new ();
-        gtk_menu_shell_append (GTK_MENU_SHELL (menu), menu_items);
-        gtk_widget_show (menu_items);
-    }
-
-    if(pickup)
-    {
-
-        menu_items = gtk_image_menu_item_new_with_mnemonic(_("_Pick up"));
-        image = gtk_image_new_from_file( ICONS_DIR "/icon_accept.svg");
-        gtk_image_menu_item_set_image(GTK_IMAGE_MENU_ITEM(menu_items), image);
-        gtk_menu_shell_append (GTK_MENU_SHELL (menu), menu_items);
-        g_signal_connect (G_OBJECT (menu_items), "activate",
-                G_CALLBACK (call_pick_up),
->>>>>>> 54d9c5a0
-                NULL);
-        gtk_widget_show (menu_items);
-    }
-
-<<<<<<< HEAD
-    if(hold)
-    {
-        menu_items = gtk_check_menu_item_new_with_mnemonic (_("On _Hold"));
-        gtk_menu_shell_append (GTK_MENU_SHELL (menu), menu_items);
-        gtk_check_menu_item_set_active(GTK_CHECK_MENU_ITEM(menu_items), 
-                (selectedCall->state == CALL_STATE_HOLD ? TRUE : FALSE));
-        g_signal_connect(G_OBJECT (menu_items), "activate",
-                G_CALLBACK (call_hold), 
-                NULL);
-        gtk_widget_show (menu_items);
-    }  
-
-    if(record)
-    {
-        menu_items = gtk_image_menu_item_new_with_mnemonic(_("_Record"));
-        image = gtk_tool_button_new_from_stock (GTK_STOCK_MEDIA_RECORD);
-        gtk_image_menu_item_set_image(GTK_IMAGE_MENU_ITEM(menu_items), image);
-        gtk_menu_shell_append (GTK_MENU_SHELL (menu), menu_items);
-        g_signal_connect (G_OBJECT (menu_items), "activate",
-                G_CALLBACK (call_record), 
-=======
-    if(hangup)
-    {
-        menu_items = gtk_image_menu_item_new_with_mnemonic(_("_Hang up"));
-        image = gtk_image_new_from_file( ICONS_DIR "/icon_hangup.svg");
-        gtk_image_menu_item_set_image(GTK_IMAGE_MENU_ITEM(menu_items), image);
-        gtk_menu_shell_append (GTK_MENU_SHELL (menu), menu_items);
-        g_signal_connect (G_OBJECT (menu_items), "activate",
-                G_CALLBACK (call_hang_up),
->>>>>>> 54d9c5a0
-                NULL);
-        gtk_widget_show (menu_items);
-    }
-
-<<<<<<< HEAD
-    if (ip_to_ip) {
-
-        menu_items = gtk_separator_menu_item_new ();
-        gtk_menu_shell_append (GTK_MENU_SHELL (menu), menu_items);
-        gtk_widget_show (menu_items);
-
-        menu_items = gtk_check_menu_item_new_with_mnemonic (_("Direct IP to IP call"));
-        gtk_menu_shell_append (GTK_MENU_SHELL (menu), menu_items);
-        gtk_check_menu_item_set_active(GTK_CHECK_MENU_ITEM(menu_items), FALSE);
-        g_signal_connect(G_OBJECT (menu_items), "activate",
-                NULL, 
-                NULL);
-        gtk_widget_show (menu_items);
-
-    }
-
-    if(accounts)
-    {
-        menu_items = gtk_separator_menu_item_new ();
-        gtk_menu_shell_append (GTK_MENU_SHELL (menu), menu_items);
-        gtk_widget_show (menu_items);
-
-        unsigned int i;
-        account_t* acc;
-        gchar* alias;
-        for( i = 0 ; i < account_list_get_size() ; i++ ){
-            acc = account_list_get_nth(i);
-            // Display only the registered accounts
-            if( g_strcasecmp( account_state_name(acc -> state) , account_state_name(ACCOUNT_STATE_REGISTERED) ) == 0 ){
-                alias = g_strconcat( g_hash_table_lookup(acc->properties , ACCOUNT_ALIAS) , " - ",g_hash_table_lookup(acc->properties , ACCOUNT_TYPE), NULL);
-                menu_items = gtk_check_menu_item_new_with_mnemonic(alias);
-                gtk_menu_shell_append (GTK_MENU_SHELL (menu), menu_items);
-                g_object_set_data( G_OBJECT( menu_items ) , "account" , acc );
-                g_free( alias );
-                if( account_list_get_current() != NULL ){
-                    gtk_check_menu_item_set_active(GTK_CHECK_MENU_ITEM(menu_items),
-                            (g_strcasecmp( acc->accountID , account_list_get_current()->accountID) == 0)? TRUE : FALSE);
-                }
-                g_signal_connect (G_OBJECT (menu_items), "activate",
-                        G_CALLBACK (switch_account), 
-                        NULL);
-                gtk_widget_show (menu_items);
-            } // fi
-        }
-    }
-
-=======
-    if(hold)
-    {
-        menu_items = gtk_check_menu_item_new_with_mnemonic (_("On _Hold"));
-        gtk_menu_shell_append (GTK_MENU_SHELL (menu), menu_items);
-        gtk_check_menu_item_set_active(GTK_CHECK_MENU_ITEM(menu_items),
-                (selectedCall->state == CALL_STATE_HOLD ? TRUE : FALSE));
-        g_signal_connect(G_OBJECT (menu_items), "activate",
-                G_CALLBACK (call_hold),
-                NULL);
-        gtk_widget_show (menu_items);
-    }
-
-    if(record)
-    {
-        menu_items = gtk_image_menu_item_new_from_stock( GTK_STOCK_MEDIA_RECORD, get_accel_group());
-        gtk_menu_shell_append (GTK_MENU_SHELL (menu), menu_items);
-        g_signal_connect (G_OBJECT (menu_items), "activate",
-                G_CALLBACK (call_record),
-                NULL);
-        gtk_widget_show (menu_items);
-    }
-
-    if(accounts)
-    {
-        menu_items = gtk_separator_menu_item_new ();
-        gtk_menu_shell_append (GTK_MENU_SHELL (menu), menu_items);
-        gtk_widget_show (menu_items);
-
-        unsigned int i;
-        account_t* acc;
-        gchar* alias;
-        for( i = 0 ; i < account_list_get_size() ; i++ ){
-            acc = account_list_get_nth(i);
-            // Display only the registered accounts
-            if( g_strcasecmp( account_state_name(acc -> state) , account_state_name(ACCOUNT_STATE_REGISTERED) ) == 0 ){
-                alias = g_strconcat( g_hash_table_lookup(acc->properties , ACCOUNT_ALIAS) , " - ",g_hash_table_lookup(acc->properties , ACCOUNT_TYPE), NULL);
-                menu_items = gtk_check_menu_item_new_with_mnemonic(alias);
-                gtk_menu_shell_append (GTK_MENU_SHELL (menu), menu_items);
-                g_object_set_data( G_OBJECT( menu_items ) , "account" , acc );
-                g_free( alias );
-                if( account_list_get_current() != NULL ){
-                    gtk_check_menu_item_set_active(GTK_CHECK_MENU_ITEM(menu_items),
-                            (g_strcasecmp( acc->accountID , account_list_get_current()->accountID) == 0)? TRUE : FALSE);
-                }
-                g_signal_connect (G_OBJECT (menu_items), "activate",
-                        G_CALLBACK (switch_account),
-                        NULL);
-                gtk_widget_show (menu_items);
-            } // fi
-        }
-    }
-
->>>>>>> 54d9c5a0
-    if (event)
-    {
-        button = event->button;
-        event_time = event->time;
-<<<<<<< HEAD
-    }
-    else
-    {
-        button = 0;
-        event_time = gtk_get_current_event_time ();
-    }
-
-    gtk_menu_attach_to_widget (GTK_MENU (menu), my_widget, NULL);
-    gtk_menu_popup (GTK_MENU (menu), NULL, NULL, NULL, NULL, 
-=======
-    }
-    else
-    {
-        button = 0;
-        event_time = gtk_get_current_event_time ();
-    }
-
-    gtk_menu_attach_to_widget (GTK_MENU (menu), my_widget, NULL);
-    gtk_menu_popup (GTK_MENU (menu), NULL, NULL, NULL, NULL,
->>>>>>> 54d9c5a0
-            button, event_time);
-}
-
-
-    void
-show_popup_menu_history(GtkWidget *my_widget, GdkEventButton *event)
-{
-
-    gboolean pickup = FALSE;
-    gboolean remove = FALSE;
-
-<<<<<<< HEAD
-    call_t * selectedCall = call_get_selected( history );
-    if (selectedCall)
-    {
-        remove = TRUE;
-        pickup = TRUE;
-    } 
-=======
-    call_t * selectedCall = call_get_selected( active_calltree );
-    if (selectedCall)
-    {
-        pickup = TRUE;
-        if(active_calltree == history)
-            remove = TRUE;
-    }
->>>>>>> 54d9c5a0
-
-    GtkWidget *menu;
-    GtkWidget *image;
-    int button, event_time;
-    GtkWidget * menu_items;
-
-    menu = gtk_menu_new ();
-<<<<<<< HEAD
-    //g_signal_connect (menu, "deactivate", 
-=======
-    //g_signal_connect (menu, "deactivate",
->>>>>>> 54d9c5a0
-    //       G_CALLBACK (gtk_widget_destroy), NULL);
-
-    if(pickup)
-    {
-
-        menu_items = gtk_image_menu_item_new_with_mnemonic(_("_Call back"));
-        image = gtk_image_new_from_file( ICONS_DIR "/icon_accept.svg");
-        gtk_image_menu_item_set_image( GTK_IMAGE_MENU_ITEM ( menu_items ), image );
-        gtk_menu_shell_append (GTK_MENU_SHELL (menu), menu_items);
-        g_signal_connect (G_OBJECT (menu_items), "activate",G_CALLBACK (call_back), NULL);
-        gtk_widget_show (menu_items);
-    }
-
-<<<<<<< HEAD
+  }
+
+  menu_items = gtk_image_menu_item_new_from_stock( GTK_STOCK_PASTE, get_accel_group());
+  gtk_menu_shell_append (GTK_MENU_SHELL (menu), menu_items);
+  g_signal_connect (G_OBJECT (menu_items), "activate",
+      G_CALLBACK (edit_paste), 
+      NULL);
+  gtk_widget_show (menu_items);
+
+  if(pickup || hangup || hold)
+  {
     menu_items = gtk_separator_menu_item_new ();
     gtk_menu_shell_append (GTK_MENU_SHELL (menu), menu_items);
     gtk_widget_show (menu_items);
-
-    if(remove)
-    {
-        menu_items = gtk_image_menu_item_new_from_stock( GTK_STOCK_DELETE, get_accel_group());
-        gtk_menu_shell_append (GTK_MENU_SHELL (menu), menu_items);
-        g_signal_connect (G_OBJECT (menu_items), "activate", G_CALLBACK (remove_from_history),  NULL);
-        gtk_widget_show (menu_items);
+  }
+
+  if(pickup)
+  {
+
+    menu_items = gtk_image_menu_item_new_with_mnemonic(_("_Pick up"));
+    image = gtk_image_new_from_file( ICONS_DIR "/icon_accept.svg");
+    gtk_image_menu_item_set_image(GTK_IMAGE_MENU_ITEM(menu_items), image);
+    gtk_menu_shell_append (GTK_MENU_SHELL (menu), menu_items);
+    g_signal_connect (G_OBJECT (menu_items), "activate",
+	G_CALLBACK (call_pick_up), 
+	NULL);
+    gtk_widget_show (menu_items);
+  }
+
+  if(hangup)
+  {
+    menu_items = gtk_image_menu_item_new_with_mnemonic(_("_Hang up"));
+    image = gtk_image_new_from_file( ICONS_DIR "/icon_hangup.svg");
+    gtk_image_menu_item_set_image(GTK_IMAGE_MENU_ITEM(menu_items), image);
+    gtk_menu_shell_append (GTK_MENU_SHELL (menu), menu_items);
+    g_signal_connect (G_OBJECT (menu_items), "activate",
+	G_CALLBACK (call_hang_up), 
+	NULL);
+    gtk_widget_show (menu_items);
+  }
+
+  if(hold)
+  {
+    menu_items = gtk_check_menu_item_new_with_mnemonic (_("On _Hold"));
+    gtk_menu_shell_append (GTK_MENU_SHELL (menu), menu_items);
+    gtk_check_menu_item_set_active(GTK_CHECK_MENU_ITEM(menu_items), 
+	(selectedCall->state == CALL_STATE_HOLD ? TRUE : FALSE));
+    g_signal_connect(G_OBJECT (menu_items), "activate",
+	G_CALLBACK (call_hold), 
+	NULL);
+    gtk_widget_show (menu_items);
+  }  
+
+   if(record)
+  {
+    menu_items = gtk_image_menu_item_new_with_mnemonic(_("_Record"));
+    image = gtk_tool_button_new_from_stock (GTK_STOCK_MEDIA_RECORD);
+    gtk_image_menu_item_set_image(GTK_IMAGE_MENU_ITEM(menu_items), image);
+    gtk_menu_shell_append (GTK_MENU_SHELL (menu), menu_items);
+    g_signal_connect (G_OBJECT (menu_items), "activate",
+	G_CALLBACK (call_record), 
+	NULL);
+    gtk_widget_show (menu_items);
+  }
+
+  if(accounts)
+  {
+    menu_items = gtk_separator_menu_item_new ();
+    gtk_menu_shell_append (GTK_MENU_SHELL (menu), menu_items);
+    gtk_widget_show (menu_items);
+
+    unsigned int i;
+    account_t* acc;
+    gchar* alias;
+    for( i = 0 ; i < account_list_get_size() ; i++ ){
+      acc = account_list_get_nth(i);
+      // Display only the registered accounts
+      if( g_strcasecmp( account_state_name(acc -> state) , account_state_name(ACCOUNT_STATE_REGISTERED) ) == 0 ){
+	alias = g_strconcat( g_hash_table_lookup(acc->properties , ACCOUNT_ALIAS) , " - ",g_hash_table_lookup(acc->properties , ACCOUNT_TYPE), NULL);
+	menu_items = gtk_check_menu_item_new_with_mnemonic(alias);
+	gtk_menu_shell_append (GTK_MENU_SHELL (menu), menu_items);
+	g_object_set_data( G_OBJECT( menu_items ) , "account" , acc );
+	g_free( alias );
+	if( account_list_get_current() != NULL ){
+	  gtk_check_menu_item_set_active(GTK_CHECK_MENU_ITEM(menu_items),
+	      (g_strcasecmp( acc->accountID , account_list_get_current()->accountID) == 0)? TRUE : FALSE);
+	}
+	g_signal_connect (G_OBJECT (menu_items), "activate",
+	    G_CALLBACK (switch_account), 
+	    NULL);
+	gtk_widget_show (menu_items);
+      } // fi
     }
-
-    if (event)
-    {
-        button = event->button;
-        event_time = event->time;
-    }
-    else
-    {
-        button = 0;
-        event_time = gtk_get_current_event_time ();
-    }
-
-    gtk_menu_attach_to_widget (GTK_MENU (menu), my_widget, NULL);
-    gtk_menu_popup (GTK_MENU (menu), NULL, NULL, NULL, NULL, 
-=======
-    if(remove)
-    {
-        menu_items = gtk_separator_menu_item_new ();
-        gtk_menu_shell_append (GTK_MENU_SHELL (menu), menu_items);
-        gtk_widget_show (menu_items);
-
-        menu_items = gtk_image_menu_item_new_from_stock( GTK_STOCK_DELETE, get_accel_group());
-        gtk_menu_shell_append (GTK_MENU_SHELL (menu), menu_items);
-        g_signal_connect (G_OBJECT (menu_items), "activate", G_CALLBACK (remove_from_history),  NULL);
-        gtk_widget_show (menu_items);
-    }
-
-    if (event)
-    {
-        button = event->button;
-        event_time = event->time;
-    }
-    else
-    {
-        button = 0;
-        event_time = gtk_get_current_event_time ();
-    }
-
-    gtk_menu_attach_to_widget (GTK_MENU (menu), my_widget, NULL);
-    gtk_menu_popup (GTK_MENU (menu), NULL, NULL, NULL, NULL,
->>>>>>> 54d9c5a0
-            button, event_time);
+  }
+
+  if (event)
+  {
+    button = event->button;
+    event_time = event->time;
+  }
+  else
+  {
+    button = 0;
+    event_time = gtk_get_current_event_time ();
+  }
+
+  gtk_menu_attach_to_widget (GTK_MENU (menu), my_widget, NULL);
+  gtk_menu_popup (GTK_MENU (menu), NULL, NULL, NULL, NULL, 
+      button, event_time);
+}
+
+
+void
+show_popup_menu_history(GtkWidget *my_widget, GdkEventButton *event)
+{
+
+  gboolean pickup = FALSE;
+  gboolean remove = FALSE;
+
+  call_t * selectedCall = call_get_selected( history );
+  if (selectedCall)
+  {
+    remove = TRUE;
+    pickup = TRUE;
+  } 
+
+  GtkWidget *menu;
+  GtkWidget *image;
+  int button, event_time;
+  GtkWidget * menu_items;
+
+  menu = gtk_menu_new ();
+  //g_signal_connect (menu, "deactivate", 
+  //       G_CALLBACK (gtk_widget_destroy), NULL);
+
+  if(pickup)
+  {
+
+    menu_items = gtk_image_menu_item_new_with_mnemonic(_("_Call back"));
+    image = gtk_image_new_from_file( ICONS_DIR "/icon_accept.svg");
+    gtk_image_menu_item_set_image( GTK_IMAGE_MENU_ITEM ( menu_items ), image );
+    gtk_menu_shell_append (GTK_MENU_SHELL (menu), menu_items);
+    g_signal_connect (G_OBJECT (menu_items), "activate",G_CALLBACK (call_back), NULL);
+    gtk_widget_show (menu_items);
+  }
+
+  menu_items = gtk_separator_menu_item_new ();
+  gtk_menu_shell_append (GTK_MENU_SHELL (menu), menu_items);
+  gtk_widget_show (menu_items);
+
+  if(remove)
+  {
+    menu_items = gtk_image_menu_item_new_from_stock( GTK_STOCK_DELETE, get_accel_group());
+    gtk_menu_shell_append (GTK_MENU_SHELL (menu), menu_items);
+    g_signal_connect (G_OBJECT (menu_items), "activate", G_CALLBACK (remove_from_history),  NULL);
+    gtk_widget_show (menu_items);
+  }
+
+  if (event)
+  {
+    button = event->button;
+    event_time = event->time;
+  }
+  else
+  {
+    button = 0;
+    event_time = gtk_get_current_event_time ();
+  }
+
+  gtk_menu_attach_to_widget (GTK_MENU (menu), my_widget, NULL);
+  gtk_menu_popup (GTK_MENU (menu), NULL, NULL, NULL, NULL, 
+      button, event_time);
 }