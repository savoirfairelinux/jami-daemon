--- conflicted
+++ resolved
@@ -22,13 +22,8 @@
   glwidget.c \
   MemManager.c
   
-<<<<<<< HEAD
-noinst_HEADERS =  actions.h dbus.h SFLnotify.h mainwindow.h calllist.h dialpad.h codeclist.h\
-                  callmanager-glue.h configurationmanager-glue.h instance-glue.h menus.h calltab.h calltree.h screen.h configwindow.h \
-=======
 noinst_HEADERS =  actions.h dbus.h sflnotify.h mainwindow.h calllist.h dialpad.h codeclist.h\
-                  callmanager-glue.h errors.h sflphone_const.h configurationmanager-glue.h instance-glue.h menus.h calltree.h configwindow.h \
->>>>>>> 76653f79
+                  callmanager-glue.h errors.h sflphone_const.h configurationmanager-glue.h instance-glue.h menus.h calltab.h calltree.h configwindow.h \
                   accountlist.h accountwindow.h marshaller.h sliders.h statusicon.h
 EXTRA_DIST   = marshaller.list  
 sflphone_gtk_LDADD = $(DEPS_LIBS) -lnotify
