/*
 *  Copyright (C) 2008 2009 Savoir-Faire Linux inc.
 *
 *  Author: Antoine Reversat <antoine.reversat@savoirfairelinux.com>
 *  Author: Emmanuel Milou <emmanuel.milou@savoirfairelinux.com>
 *
 *  This program is free software; you can redistribute it and/or modify
 *  it under the terms of the GNU General Public License as published by
 *  the Free Software Foundation; either version 3 of the License, or
 *  (at your option) any later version.
 *
 *  This program is distributed in the hope that it will be useful,
 *  but WITHOUT ANY WARRANTY; without even the implied warranty of
 *  MERCHANTABILITY or FITNESS FOR A PARTICULAR PURPOSE.  See the
 *  GNU General Public License for more details.
 *
 *  You should have received a copy of the GNU General Public License
 *  along with this program; if not, write to the Free Software
 *   Foundation, Inc., 675 Mass Ave, Cambridge, MA 02139, USA.
 */

#include <string.h>

#include <searchfilter.h>
#include <calltree.h>
#include <contactlist/eds.h>
#include "addressbook-config.h"

static void handler_async_search (GList *hits, gpointer user_data UNUSED);

GtkTreeModel* create_filter (GtkTreeModel* child) {

    GtkTreeModel* ret;

    ret = gtk_tree_model_filter_new(child, NULL);
    gtk_tree_model_filter_set_visible_func(GTK_TREE_MODEL_FILTER(ret), is_visible, NULL, NULL);
    return GTK_TREE_MODEL(ret);

}

gboolean is_visible (GtkTreeModel* model, GtkTreeIter* iter, gpointer data UNUSED) {

    if( SHOW_SEARCHBAR )
    {
        GValue val;

        gchar* text = NULL;
        gchar* search = (gchar*)gtk_entry_get_text(GTK_ENTRY(filter_entry));
        memset (&val, 0, sizeof(val));
        gtk_tree_model_get_value(GTK_TREE_MODEL(model), iter, 1, &val);
        if(G_VALUE_HOLDS_STRING(&val)){
            text = (gchar *)g_value_get_string(&val);
        }
        if(text != NULL && g_ascii_strncasecmp(search, _("Search"), 6) != 0){
            return g_regex_match_simple(search, text, G_REGEX_CASELESS, 0);
        }
        g_value_unset (&val);
        return TRUE;
    }
    return TRUE;

}

static void handler_async_search (GList *hits, gpointer user_data) {

    GList *i;
    GdkPixbuf *photo = NULL;
    AddressBook_Config *addressbook_config;
    call_t *j;

    // freeing calls
    while((j = (call_t *)g_queue_pop_tail (contacts->callQueue)) != NULL)
    {
        free_call_t(j);
    }

    // Retrieve the address book parameters
    addressbook_config = (AddressBook_Config*) user_data;

    // reset previous results
    reset_call_tree(contacts);
    call_list_reset(contacts);

    for (i = hits; i != NULL; i = i->next)
    {
        Hit *entry;
        entry = i->data;
        if (entry)
        {
            /* Get the photo */
            if (addressbook_display (addressbook_config, ADDRESSBOOK_DISPLAY_CONTACT_PHOTO))
                photo = entry->photo;
            /* Create entry for business phone information */
            if (addressbook_display (addressbook_config, ADDRESSBOOK_DISPLAY_PHONE_BUSINESS))
                create_new_entry_in_contactlist (entry->name, entry->phone_business, CONTACT_PHONE_BUSINESS, photo);
            /* Create entry for home phone information */
            if (addressbook_display (addressbook_config, ADDRESSBOOK_DISPLAY_PHONE_HOME))
                create_new_entry_in_contactlist (entry->name, entry->phone_home, CONTACT_PHONE_HOME, photo);
            /* Create entry for mobile phone information */
            if (addressbook_display (addressbook_config, ADDRESSBOOK_DISPLAY_PHONE_MOBILE))
                create_new_entry_in_contactlist (entry->name, entry->phone_mobile, CONTACT_PHONE_MOBILE, photo);
        }
        free_hit(entry);
    }
    g_list_free(hits);

    // Deactivate waiting image
    deactivateWaitingLayer();
}

void filter_entry_changed (GtkEntry* entry, gchar* arg1 UNUSED, gpointer data UNUSED) {

    AddressBook_Config *addressbook_config;

    /* Switch to the address book when the focus is on the search bar */
    if (active_calltree != contacts)
        display_calltree (contacts);


    /* We want to search in the contact list */
    if (active_calltree == contacts) {
        // Activate waiting layer
        activateWaitingLayer();

        // Load the address book parameters
        addressbook_load_parameters (&addressbook_config);
<<<<<<< HEAD

        // Start the asynchronous search as soon as we have an entry */
        search_async (gtk_entry_get_text (GTK_ENTRY (filter_entry)), addressbook_config->max_results, &handler_async_search, addressbook_config);
=======
        // Start the asynchronous search as soon as we have an entry */ 
        search_async (gtk_entry_get_text (GTK_ENTRY (entry)), addressbook_config->max_results, &handler_async_search, addressbook_config); 
    }

    else if (active_calltree == history) {
        // Filter the displayed calls

>>>>>>> 2db1a485
    }

}

void clear_filter_entry_if_default (GtkWidget* widget UNUSED, gpointer user_data UNUSED) {

    if(g_ascii_strncasecmp(gtk_entry_get_text(GTK_ENTRY(filter_entry)), _("Search"), 6) == 0)
        gtk_entry_set_text(GTK_ENTRY(filter_entry), "");

}

GtkWidget* create_filter_entry() {

    GtkWidget* image;
    GtkWidget* ret = gtk_hbox_new(FALSE, 0);

    filter_entry = sexy_icon_entry_new();
    image = gtk_image_new_from_stock( GTK_STOCK_FIND , GTK_ICON_SIZE_SMALL_TOOLBAR);
    sexy_icon_entry_set_icon( SEXY_ICON_ENTRY(filter_entry), SEXY_ICON_ENTRY_PRIMARY , GTK_IMAGE(image) );
    sexy_icon_entry_add_clear_button( SEXY_ICON_ENTRY(filter_entry) );
    gtk_entry_set_text(GTK_ENTRY(filter_entry), _("Search"));
    g_signal_connect(GTK_ENTRY(filter_entry), "changed", G_CALLBACK(filter_entry_changed), NULL);
    g_signal_connect(GTK_ENTRY(filter_entry), "grab-focus", G_CALLBACK(clear_filter_entry_if_default), NULL);

    gtk_box_pack_start(GTK_BOX(ret), filter_entry, TRUE, TRUE, 0);

    // Create waiting icon
    waitingPixOn = gdk_pixbuf_animation_new_from_file(ICONS_DIR "/throbber.gif", NULL);
    waitingPixOff = gdk_pixbuf_new_from_file(ICONS_DIR "/throbber.png", NULL);
    waitingLayer = gtk_image_new_from_pixbuf(waitingPixOff);

    gtk_box_pack_end(GTK_BOX(ret), waitingLayer, TRUE, TRUE, 0);

    return ret;

}

void activateWaitingLayer() {
  gtk_image_set_from_animation(GTK_IMAGE(waitingLayer),waitingPixOn);
}

void deactivateWaitingLayer() {
  gtk_image_set_from_pixbuf (GTK_IMAGE(waitingLayer),waitingPixOff);
}<|MERGE_RESOLUTION|>--- conflicted
+++ resolved
@@ -124,19 +124,14 @@
 
         // Load the address book parameters
         addressbook_load_parameters (&addressbook_config);
-<<<<<<< HEAD
 
         // Start the asynchronous search as soon as we have an entry */
-        search_async (gtk_entry_get_text (GTK_ENTRY (filter_entry)), addressbook_config->max_results, &handler_async_search, addressbook_config);
-=======
-        // Start the asynchronous search as soon as we have an entry */ 
-        search_async (gtk_entry_get_text (GTK_ENTRY (entry)), addressbook_config->max_results, &handler_async_search, addressbook_config); 
+        search_async (gtk_entry_get_text (GTK_ENTRY (entry)), addressbook_config->max_results, &handler_async_search, addressbook_config);
     }
 
     else if (active_calltree == history) {
         // Filter the displayed calls
 
->>>>>>> 2db1a485
     }
 
 }
