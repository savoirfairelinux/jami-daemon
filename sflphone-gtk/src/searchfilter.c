--- conflicted
+++ resolved
@@ -138,11 +138,7 @@
 
 void
 filter_entry_changed_history(GtkEntry* entry UNUSED, gchar* arg1 UNUSED, gpointer data UNUSED)
-<<<<<<< HEAD
-{ 
-=======
 {
->>>>>>> c1536c9c
   g_print("--- filter_entry_changed_history --- \n");
 
   if (active_calltree != history)
@@ -175,14 +171,6 @@
     g_signal_connect(GTK_ENTRY(filter_entry_contact), "grab-focus", G_CALLBACK(clear_filter_entry_if_default), NULL);
 
     gtk_box_pack_start(GTK_BOX(ret), filter_entry_contact, TRUE, TRUE, 0);
-<<<<<<< HEAD
-
-    // Create waiting icon
-    waitingPixOn = gdk_pixbuf_animation_new_from_file(ICONS_DIR "/wait-on.gif", NULL);
-    // waitingPixOff = gdk_pixbuf_new_from_file(ICONS_DIR "/wait-off.gif", NULL);
-    gtk_image_menu_item_set_image (waitingLayer,GTK_IMAGE(gtk_image_new_from_animation(waitingPixOn)));
-=======
->>>>>>> c1536c9c
 
     return ret;
 }
@@ -208,36 +196,6 @@
     return ret;
 }
 
-
-GtkWidget* create_filter_entry_history() {
-
-    g_print("--- create_filter_entry_history --- \n");
-
-    GtkWidget* image;
-    GtkWidget* ret = gtk_hbox_new(FALSE, 0);
-
-    filter_entry_history = sexy_icon_entry_new();
-    image = gtk_image_new_from_stock( GTK_STOCK_FIND , GTK_ICON_SIZE_SMALL_TOOLBAR);
-    sexy_icon_entry_set_icon( SEXY_ICON_ENTRY(filter_entry_history), SEXY_ICON_ENTRY_PRIMARY , GTK_IMAGE(image) );
-    sexy_icon_entry_add_clear_button( SEXY_ICON_ENTRY(filter_entry_history) );
-    gtk_entry_set_text(GTK_ENTRY(filter_entry_history), _("Search"));
-    g_signal_connect(GTK_ENTRY(filter_entry_history), "changed", G_CALLBACK(filter_entry_changed_history), NULL);
-    g_signal_connect(GTK_ENTRY(filter_entry_history), "grab-focus", G_CALLBACK(clear_filter_entry_if_default), NULL);
-
-    gtk_box_pack_start(GTK_BOX(ret), filter_entry_history, TRUE, TRUE, 0);
-
-    // Create waiting icon
-    //waitingPixOn = gdk_pixbuf_animation_new_from_file(ICONS_DIR "/wait-on.gif", NULL);
-    //waitingPixOff = gdk_pixbuf_new_from_file(ICONS_DIR "/wait-off.gif", NULL);
-    //waitingLayer = gtk_image_new_from_pixbuf(waitingPixOff);
-
-    //gtk_box_pack_end(GTK_BOX(ret), waitingLayer, TRUE, TRUE, 0);
-
-
-    return ret;
-
-}
-
 void activateWaitingLayer() {
   gtk_widget_show(waitingLayer);
 }
