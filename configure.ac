--- conflicted
+++ resolved
@@ -38,13 +38,9 @@
   src/config/Makefile \
   src/dbus/Makefile \
   src/zeroconf/Makefile \
-<<<<<<< HEAD
   src/plug-in/audiorecorder/Makefile \
-  src/plug-in/Makefile]) 
-=======
   src/plug-in/Makefile \
   src/plug-in/test/Makefile]) 
->>>>>>> f6d2fbf1
   
   dnl Unitary test section
 AC_CONFIG_FILES([test/Makefile])
