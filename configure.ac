--- conflicted
+++ resolved
@@ -36,15 +36,10 @@
   src/audio/codecs/Makefile
   src/audio/codecs/ilbc/Makefile \
   src/config/Makefile \
-<<<<<<< HEAD
-  src/dbus/Makefile ]) 
-=======
   src/dbus/Makefile \
-  src/zeroconf/Makefile \
   src/plug-in/audiorecorder/Makefile \
   src/plug-in/Makefile \
   src/plug-in/test/Makefile]) 
->>>>>>> 5cec7153
   
   dnl Unitary test section
 AC_CONFIG_FILES([test/Makefile])
