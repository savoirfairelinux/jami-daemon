dnl SFLPhone - configure.ac for automake 1.9 and autoconf 2.59
dnl
dnl Process this file with autoconf to produce a configure script.
AC_PREREQ(2.59)
AC_INIT([SFLPhone],[0.7],[sflphoneteam@savoirfairelinux.com],[sflphone])
AC_COPYRIGHT([[Copyright (c) Savoir-Faire Linux 2004-2008]])
AC_REVISION([$Revision$])

dnl Compute canonical system name
AC_CANONICAL_TARGET

dnl Rewrite name of programs to be installed
AC_ARG_PROGRAM

dnl Automake options
AM_INIT_AUTOMAKE([-Wall -Wno-portability])

dnl Improve make variable MAKE
AC_PROG_MAKE_SET

dnl Where to find configure files
dnl AC_CONFIG_SRCDIR([config.h.in])
AC_CONFIG_MACRO_DIR([m4])

dnl What to generate
dnl AC_CONFIG_FILES([stamp-h], [echo timestamp > stamp-h])
AC_CONFIG_FILES([Makefile])
AC_CONFIG_FILES([libs/Makefile \
  libs/stund/Makefile \
  libs/utilspp/Makefile \
  libs/utilspp/functor/Makefile \
  libs/utilspp/singleton/Makefile])
  
AC_CONFIG_FILES([src/Makefile \
  src/audio/Makefile \
  src/audio/codecs/Makefile
  src/audio/codecs/ilbc/Makefile \
  src/config/Makefile \
  src/dbus/Makefile \
  src/zeroconf/Makefile]) 
  
AC_CONFIG_FILES([po/Makefile \
  ringtones/Makefile])

AC_CONFIG_FILES([doc/Makefile \
  doc/doxygen/Makefile])
  
AC_CONFIG_FILES([platform/rpm/sflphone.spec \
  platform/fedora/sflphone.spec \
  platform/fedora/sflphone-fc6.spec])
  
dnl the file stamp-h.in should be there before (instead of AC_CONFIG_HEADERS(config.h))
dnl AM_CONFIG_HEADER(config.h)

dnl Get project version
VERSION=`sed -ne 's/^#define SFLPHONED_VERSION "\(.*\)"/\1/p' ${srcdir}/src/global.h`

dnl Get rid of release number
RPM_VERSION=`echo $VERSION | cut -d- -f1`
AC_SUBST(RPM_VERSION)
RPM_RELEASE=`echo $VERSION | sed -ne 's/.*-\(.*\)/\1/p' `
AC_SUBST(RPM_RELEASE)
VERSION=`echo $VERSION | cut -d- -f1`
AC_SUBST(VERSION)

dnl Settings need Standard C++ Library
LIBS="$LIBS -lstdc++"

dnl Solaris pkgadd support definitions
PKGADD_PKG="SFLPhone"
PKGADD_NAME="SFLPhone - a SIP client and daemon"
PKGADD_VENDOR="http://www.sflphone.org/"
AC_SUBST(PKGADD_PKG)
AC_SUBST(PKGADD_NAME)
AC_SUBST(PKGADD_VENDOR)

dnl Check for programs
AC_PROG_CC
SFL_CXX_WITH_DEBUG
AC_PROG_CXX
AC_PROG_CPP
AC_PROG_INSTALL
AC_PROG_LN_S
AC_PROG_MAKE_SET
dnl will have to remove this
AC_PROG_LIBTOOL

dnl Define C++ as default language
AC_LANG(C++)

dnl Setup C++ compiler flags
<<<<<<< HEAD
CXXFLAGS="$CXXFLAGS $USE_EXCEPTIONS $USER_INCLUDES -O0 -g -Wall -Weffc++ -Wfatal-errors"
=======
CXXFLAGS="$CXXFLAGS $USE_EXCEPTIONS $USER_INCLUDES -O0 -g -Wall -Wextra"
>>>>>>> 88977b45

dnl Check for header files
AC_FUNC_ALLOCA
AC_HEADER_STDC
AC_CHECK_HEADERS([arpa/inet.h fcntl.h libintl.h limits.h malloc.h \
  memory.h netdb.h netinet/in.h stdlib.h string.h strings.h \
  sys/ioctl.h sys/socket.h sys/time.h unistd.h utime.h ostream])

dnl Check for typedefs, structures, and compiler characteristics
AC_HEADER_STAT
AC_HEADER_STDBOOL
AC_C_CONST
AC_C_INLINE
AC_TYPE_PID_T
AC_TYPE_SIZE_T
AC_HEADER_TIME
AC_C_VOLATILE
AC_CHECK_TYPES([ptrdiff_t])

dnl Check for library functions
AC_FUNC_CHOWN
AC_FUNC_ERROR_AT_LINE
AC_FUNC_FORK
AC_PROG_GCC_TRADITIONAL
AC_FUNC_MALLOC
AC_FUNC_MEMCMP
AC_FUNC_REALLOC
AC_FUNC_SELECT_ARGTYPES
AC_TYPE_SIGNAL
AC_FUNC_STAT
AC_FUNC_UTIME_NULL
AC_FUNC_VPRINTF
AC_CHECK_FUNCS([bzero floor gethostbyname gethrtime gettimeofday \
  inet_ntoa memset mkdir pathconf pow regcomp select setlocale socket \
  strchr strdup strerror strrchr strstr strtol utime])

SFLPHONE_LIBS="$SFLPHONE_LIBS"

dnl Check for GNU ccRTP
PKG_PROG_PKG_CONFIG

#Trying to set PJSIP using pkg-config
PKG_CHECK_MODULES(PJSIP, libpj, have_libpj=true, have_libpj=false)
if test "x${have_libpj}" = "xfalse" ; then
    AC_MSG_ERROR([PJSIP not found. http://www.pjsip.org/download.htm])
fi

LIBASOUND2_MIN_VERSION=1.0
PKG_CHECK_MODULES(alsa, alsa >= ${LIBASOUND2_MIN_VERSION})
SFLPHONE_CFLAGS="$SFLPHONE_CFLAGS $libasound2_CFLAGS"
SFLPHONE_LIBS="$SFLPHONE_LIBS $libasound2_LIBS"

LIBSAMPLERATE_MIN_VERSION=0.1.1
PKG_CHECK_MODULES(samplerate, samplerate >= ${LIBSAMPLERATE_MIN_VERSION})
SFLPHONE_CFLAGS="$SFLPHONE_CFLAGS $samplerate_CFLAGS"
SFLPHONE_LIBS="$SFLPHONE_LIBS $samplerate_LIBS"

LIBCCGNU2_MIN_VERSION=1.3.1
PKG_CHECK_MODULES(libccgnu2, libccgnu2 >= ${LIBCCGNU2_MIN_VERSION})
SFLPHONE_CFLAGS="$SFLPHONE_CFLAGS $libccgnu2_CFLAGS"
SFLPHONE_LIBS="$SFLPHONE_LIBS $libccgnu2_LIBS"

LIBCCEXT2_MIN_VERSION=1.3.1
PKG_CHECK_MODULES(libccext2, libccext2 >= ${LIBCCEXT2_MIN_VERSION})
SFLPHONE_CFLAGS="$SFLPHONE_CFLAGS $libccext2_CFLAGS"
SFLPHONE_LIBS="$SFLPHONE_LIBS $libccext2_LIBS"

LIBCCRT_MIN_VERSION=1.3.0
PKG_CHECK_MODULES(libccrtp1, libccrtp1 >= ${LIBCCRT_MIN_VERSION})
SFLPHONE_CFLAGS="$SFLPHONE_CFLAGS $libccrtp1_CFLAGS"
SFLPHONE_LIBS="$SFLPHONE_LIBS $libccrtp1_LIBS"

LIBDBUSCPP_MIN_VERSION=0.5
PKG_CHECK_MODULES(libdbuscpp, dbus-c++-1 >= ${LIBDBUSCPP_MIN_VERSION})
SFLPHONE_CFLAGS="$SFLPHONE_CFLAGS $libdbuscpp_CFLAGS"
SFLPHONE_LIBS="$SFLPHONE_LIBS $libdbuscpp_LIBS"

# check for libgsm1 (doesn't use pkg-config)
dnl Check for libgsm
AC_ARG_WITH([gsm],
  [AS_HELP_STRING([--without-gsm],
    [disable support for gsm codec])],
  [],
  [with_gsm=yes])

LIBGSM=
AS_IF([test "x$with_gsm" != xno],
  [AC_CHECK_HEADER([gsm.h], , AC_MSG_FAILURE([Unable to find the libgsm1 headers (you may need to install the dev package).  You may use --without-gsm to compile without gsm codec support.]))]
  [AC_CHECK_LIB([gsm], [gsm_decode],
    [],
    [AC_MSG_FAILURE(
       [libgsm link test failed.   You may use --without-gsm to compile without gsm codec support.])]
       )
   ]
   )
    
AC_DEFINE([HAVE_GSM], test "x$with_gsm" = "xyes", [Define if you have libgsm])
AM_CONDITIONAL(BUILD_GSM, test "x$with_gsm" = "xyes" )

dnl Check for libspeex
AC_ARG_WITH([speex],
  [AS_HELP_STRING([--without-speex],
    [disable support for speex codec])],
  [],
  [with_speex=yes])

LIBSPEEX=
AS_IF([test "x$with_speex" != xno],
  [AC_CHECK_HEADER([speex/speex.h], , AC_MSG_FAILURE([Unable to find the libspeex headers (you may need to install the dev package).  You may use --without-speex to compile without speex codec support.]))]
  [AC_CHECK_LIB([speex], [speex_decode_int],
    [],
    [AC_MSG_FAILURE(
       [libspeex link test failed.   You may use --without-speex to compile without speex codec support.])]
       )
   ]
   )
    
AC_DEFINE([HAVE_SPEEX], test "x$with_speex" = "xyes", [Define if you have libspeex])
AM_CONDITIONAL(BUILD_SPEEX, test "x$with_speex" = "xyes" )

dnl Check for ilbc support
AC_ARG_WITH([ilbc],
  [AS_HELP_STRING([--without-ilbc],
    [disable support for the ilbc codec])],
  [],
  [with_ilbc=no])

AM_CONDITIONAL(BUILD_ILBC, test "x$with_ilbc" = "xyes" )

dnl Check for IAX
AC_ARG_WITH([iax2],
  [AS_HELP_STRING([--without-iax2],
    [disable support for the iax2 protocol])],
  [],
  [with_iax2=yes])

LIBIAX2=
AS_IF([test "x$with_iax2" != xno],
  [AC_CHECK_LIB([iax2], [iax_init],
    [],
    [AC_MSG_FAILURE(
       [libiax2 link test failed. You need the sflphone-iax2 package.  You may use --without-iax2 to compile without iax2 protocol support.])]
       )
   ]
  [AC_CHECK_HEADER([iax2/iax.h], , AC_MSG_FAILURE([Unable to find the libiax2 headers. You may need to install sflphone-iax2-dev package. You may use --without-iax2 to compile without iax2 protocol support.]))]
   )
    
AC_DEFINE([HAVE_IAX], test "x$with_iax2" = "xyes", [Define if you have libiax2])
AM_CONDITIONAL(USE_IAX, test "x$with_iax2" = "xyes" )

dnl Check for readline
GNUPG_CHECK_READLINE

dnl Check for zeroconf (from apple)
AC_ARG_ENABLE(zeroconf, 
  AS_HELP_STRING(
    [--disable-zeroconf],
    [disables libdns_sd (browsing and publishing DNS-SD services will not be possible) @<:@default=no@:>@]
  ),  
  [without_zeroconf=$enableval], 
  [without_zeroconf="no"]
)
if test "x$without_zeroconf" = "xno"; then
  AC_MSG_CHECKING(for DNS-SD support)
  save_dnssdtest_LIBS="$LIBS"
  save_dnssdtest_LDFLAGS="$LDFLAGS"
  save_dnssdtest_CPPFLAGS="$CPPFLAGS"
  LDFLAGS="$all_libraries $LDFLAGS"
  CPPFLAGS="$CPPFLAGS $all_includes"
  case $host_os in
    darwin*) LIBS="" ;;
    *) LIBS="-ldns_sd" ;;
  esac
  have_libdns_sd="no"
  AC_LINK_IFELSE(
    [AC_LANG_SOURCE([[
        #include <dns_sd.h>
      ]], [[
        DNSServiceRefDeallocate( (DNSServiceRef) 0);
        TXTRecordDeallocate( (TXTRecordRef*) 0);
      ]])
    ],[
      AC_DEFINE(HAVE_DNSSD, 1, [Define if dns-sd is available])
      case $host_os in
        darwin*) LIB_DNSSD="" ;;
        *) LIB_DNSSD="-ldns_sd" ;;
      esac
      have_libdns_sd="yes"
      AC_MSG_RESULT(yes)
    ],[
      AC_MSG_RESULT(no)
      LIB_DNSSD=""
    ])
  CPPFLAGS=$save_dnssdtest_CPPFLAGS
  LDFLAGS=$save_dnssdtest_LDFLAGS
  LIBS=$save_dnssdtest_LIBS
fi
AC_SUBST(LIB_DNSSD)
AM_CONDITIONAL(USE_ZEROCONF, test "$have_libdns_sd" = "yes")	


 
# check for doxygen, mostly stolen from http://log4cpp.sourceforge.net/
# ----------------------------------------------------------------------------
AC_DEFUN([BB_ENABLE_DOXYGEN],
[
AC_ARG_ENABLE(doxygen, [  --enable-doxygen        enable documentation generation with doxygen (auto)])
AC_ARG_ENABLE(dot, [  --enable-dot            use 'dot' to generate graphs in doxygen (auto)])              
AC_ARG_ENABLE(html-docs, [  --enable-html-docs      enable HTML generation with doxygen (yes)], [], [ enable_html_docs=yes])              
AC_ARG_ENABLE(latex-docs, [  --enable-latex-docs     enable LaTeX documentation generation with doxygen (no)], [], [ enable_latex_docs=no])              
if test "x$enable_doxygen" = xno; then
        enable_doc=no
else 
        AC_PATH_PROG(DOXYGEN, doxygen, , $PATH)
        if test x$DOXYGEN = x; then
                if test "x$enable_doxygen" = xyes; then
                        AC_MSG_ERROR([could not find doxygen])
                fi
                enable_doc=no
        else
                enable_doc=yes
                AC_PATH_PROG(DOT, dot, , $PATH)
        fi
fi
AM_CONDITIONAL(DOC, test x$enable_doc = xyes)

if test x$DOT = x; then
        if test "x$enable_dot" = xyes; then
                AC_MSG_ERROR([could not find dot])
        fi
        enable_dot=no
else
        enable_dot=yes
fi
AM_CONDITIONAL(ENABLE_DOXYGEN, test x$enable_doc = xtrue)
AC_SUBST(enable_dot)
AC_SUBST(enable_html_docs)
AC_SUBST(enable_latex_docs)
])
# Acutally perform the doxygen check
BB_ENABLE_DOXYGEN

dnl Datadir directory
sflphone_datadir=$datadir/sflphone
AC_SUBST(sflphone_datadir)

dnl Dbus Service activation part
DBUS_SERVICES_DIR="$datadir/dbus-1/services"
AC_SUBST(DBUS_SERVICES_DIR)
AC_DEFINE_UNQUOTED(DBUS_SERVICES_DIR, "$DBUS_SERVICES_DIR", [Where services dir for DBUS is])

# Go!
AC_SUBST(SFLPHONE_CFLAGS)
AC_SUBST(SFLPHONE_LIBS)
AC_OUTPUT
AC_MSG_NOTICE([[Configuration done! Run `make' to build the software.]])<|MERGE_RESOLUTION|>--- conflicted
+++ resolved
@@ -89,11 +89,7 @@
 AC_LANG(C++)
 
 dnl Setup C++ compiler flags
-<<<<<<< HEAD
-CXXFLAGS="$CXXFLAGS $USE_EXCEPTIONS $USER_INCLUDES -O0 -g -Wall -Weffc++ -Wfatal-errors"
-=======
 CXXFLAGS="$CXXFLAGS $USE_EXCEPTIONS $USER_INCLUDES -O0 -g -Wall -Wextra"
->>>>>>> 88977b45
 
 dnl Check for header files
 AC_FUNC_ALLOCA
