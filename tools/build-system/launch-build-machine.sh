--- conflicted
+++ resolved
@@ -7,11 +7,7 @@
 # Author: Julien Bonjean (julien@bonjean.info) 
 #
 # Creation Date: 2009-04-20
-<<<<<<< HEAD
-# Last Modified: 2009-05-19 17:49:40 -0400
-=======
 # Last Modified: 2009-06-01 19:11:22 -0400
->>>>>>> 52cafea0
 #####################################################
 
 #
@@ -275,40 +271,12 @@
 		exit -1
 	fi
 
-<<<<<<< HEAD
-	cd ${REPOSITORY_DIR}	
-	echo "Update repository with new changelog"
-	echo " Switch to master branch to commit"
-	if [ ${RELEASE_MODE} ]; then
-                
-                echo "Switch to master branch for commit"
-                git checkout -f master
-        fi
-
-	echo " Doing commit"
-	VERSION_COMMIT=${FULL_VER}${VERSION_APPEND}
-	if [ ! ${RELEASE_MODE} ]; then
-		VERSION_COMMIT=${FULL_VER}" Snapshot ${TAG}"
-	fi
-	git commit -m "[#1262] Updated changelogs for version ${VERSION_COMMIT}" . >/dev/null
-	echo " Pushing commit"
-	git push origin master >/dev/null
-
-	# change back current branch if needed
-	if [ ${RELEASE_MODE} ]; then
-		echo "Switch back to release branch"
-		git checkout release
-		# git merge master
-	fi
-	
-=======
 	echo "Write version numbers for following processes"
 	echo "${VERSION}" > ${REPOSITORY_DIR}/sflphone-common/VERSION
 	echo "${VERSION}" > ${REPOSITORY_DIR}/sflphone-client-gnome/VERSION
 	echo "${VERSION}" > ${REPOSITORY_DIR}/sflphone-client-kde/VERSION
 	echo "${VERSION}" > ${TODEPLOY_BUILD_DIR}/VERSION
 
->>>>>>> 52cafea0
 	echo "Archiving repository"
 	tar czf ${REPOSITORY_ARCHIVE} --exclude .git -C `dirname ${REPOSITORY_DIR}` sflphone 
 
