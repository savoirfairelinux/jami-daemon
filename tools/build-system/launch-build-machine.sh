#!/bin/bash
#####################################################
# File Name: launch-build-machine.sh
#
# Purpose :
#
# Author: Julien Bonjean (julien@bonjean.info) 
#
# Creation Date: 2009-04-20
<<<<<<< HEAD
# Last Modified: 2009-06-01 19:11:22 -0400
=======
# Last Modified: 2009-06-02 09:19:56 -0400
>>>>>>> d6a4dbc1
#####################################################

#
# Not working with git 1.5.4.3
#

TAG=`date +%Y-%m-%d`

# wait delay after startup and shutdown of VMs
STARTUP_WAIT=40
SHUTDOWN_WAIT=30

# ssh stuff
SSH_OPTIONS="-o LogLevel=ERROR -o CheckHostIP=no -o StrictHostKeyChecking=no -o UserKnownHostsFile=/dev/null"
SSH_HOST="sflphone@127.0.0.1"
SSH_REPOSITORY_HOST="sflphone-package-manager@dev.savoirfairelinux.net"
SSH_BASE="ssh ${SSH_OPTIONS} -p 50001 ${SSH_HOST}"
SCP_BASE="scp ${SSH_OPTIONS} -r -P 50001"

# home directory
ROOT_DIR="/home/projects/sflphone"

# vbox config directory
export VBOX_USER_HOME="${ROOT_DIR}/vbox"

# remote home directory
REMOTE_ROOT_DIR="/home/sflphone"

# scripts
SCRIPTS_DIR="${ROOT_DIR}/build-system"
PACKAGING_SCRIPTS_DIR="${SCRIPTS_DIR}/remote"
DISTRIBUTION_SCRIPTS_DIR="${SCRIPTS_DIR}/distributions"

# directory that will be deployed to remote machine
TODEPLOY_DIR="${ROOT_DIR}/sflphone-packaging"
TODEPLOY_BUILD_DIR="${TODEPLOY_DIR}/build"

# remote deployment dir
REMOTE_DEPLOY_DIR="/home/sflphone/sflphone-packaging"

# cloned repository and archive
REPOSITORY_DIR="${TODEPLOY_BUILD_DIR}/sflphone"
REPOSITORY_ARCHIVE="`dirname ${REPOSITORY_DIR}`/sflphone.tar.gz"
REPOSITORY_SFLPHONE_COMMON_DIR="${REPOSITORY_DIR}/sflphone-common"
REPOSITORY_SFLPHONE_CLIENT_KDE_DIR="${REPOSITORY_DIR}/sflphone-client-kde"
REPOSITORY_SFLPHONE_CLIENT_GNOME_DIR="${REPOSITORY_DIR}/sflphone-client-gnome"

# where results go
PACKAGING_RESULT_DIR=${ROOT_DIR}/packages-${TAG}

USER="sflphone"

RELEASE_MODE=

SNAPSHOT_TAG=`date +%s`

DO_PREPARE=1
DO_PUSH=1
DO_MAIN_LOOP=1
DO_SIGNATURES=1
DO_UPLOAD=1
DO_LOGGING=1
DO_SEND_EMAIL=1

EDITOR=echo
export EDITOR

<<<<<<< HEAD
NON_FATAL_ERRORS=""
=======
NON_FATAL_ERRORS=0
>>>>>>> d6a4dbc1

MACHINES=( "ubuntu-8.04" "ubuntu-8.04-64" "ubuntu-8.10" "ubuntu-8.10-64" "ubuntu-9.04" "ubuntu-9.04-64" "opensuse-11" "opensuse-11-64" "mandriva-2009.1" )

#########################
# BEGIN
#########################

echo
echo "    /***********************\\"
echo "    | SFLPhone build system |"
echo "    \\***********************/"
echo

for PARAMETER in $*
do
	case ${PARAMETER} in
	--help)
		echo
		echo "Options :"
		echo " --skip-prepare"
		echo " --skip-push"
		echo " --skip-main-loop"
		echo " --skip-signatures"
		echo " --skip-upload"
		echo " --no-logging"
		echo " --machine=MACHINE"
		echo " --release-mode=[beta|rc|release]"
		echo " --list-machines"
		echo
		exit 0;;
	--skip-prepare)
		unset DO_PREPARE;;
	--skip-push)
		unset DO_PUSH;;
	--skip-main-loop)
		unset DO_MAIN_LOOP;;
	--skip-signatures)
		unset DO_SIGNATURES;;
	--skip-upload)
		unset DO_UPLOAD;;
	--no-logging)
		unset DO_LOGGING;;
	--machine=*)
		MACHINES=(${PARAMETER##*=});;
	--release-mode=*)
		RELEASE_MODE=(${PARAMETER##*=});;
	--list-machines)
		echo "Available machines :"
		for MACHINE in ${MACHINES[@]}; do
			echo " "${MACHINE}
		done
		exit 0;;
	*)
		echo "Unknown parameter : ${PARAMETER}"
		exit -1;;
	esac
done

# if more than one VM will be launched, automatically stop running VMs
if [ "${#MACHINES[@]}" -gt "1" ]; then
	VBoxManage list runningvms | tail -n +5 | awk '{print $1}' | xargs -i VBoxManage controlvm {} poweroff
fi

# change to working directory
cd ${SCRIPTS_DIR}

if [ "$?" -ne "0" ]; then
        echo " !! Cannot cd to working directory"
        exit -1
fi

WHO=`whoami`

if [ "${WHO}" != "${USER}" ]; then
        echo "!! Please use user ${USER} to run this script"
        exit -1;
fi

# logging
rm -rf ${PACKAGING_RESULT_DIR} 2>/dev/null
mkdir ${PACKAGING_RESULT_DIR} 2>/dev/null
if [ ${DO_LOGGING} ]; then

	# open file descriptor
	rm -f ${PACKAGING_RESULT_DIR}/packaging.log
	exec 3<> ${PACKAGING_RESULT_DIR}/packaging.log

	# redirect outputs (stdout & stderr)
	exec 1>&3
	exec 2>&3
fi

# check release
if [ ${RELEASE_MODE} ]; then
	case ${RELEASE_MODE} in
		beta);;
		rc[1-9]);;
		release);;
		*)
			echo "Bad release mode"
			exit -1;;
	esac
fi

# check machines list
if [ -z "${MACHINES}" ]; then
	echo "Need at least a machine name to launch"
	exit -1
fi

echo
echo "Launching build system with the following machines :"
for MACHINE in ${MACHINES[*]}
do
	echo " "${MACHINE}
done
echo

if [ ${RELEASE_MODE} ]; then
	echo "Release mode : ${RELEASE_MODE}"
else
	echo "Snapshot mode : ${SNAPSHOT_TAG}"
fi

#########################
# COMMON PART
#########################

if [ ${DO_PREPARE} ]; then

	echo
	echo "Cleaning old deploy dir"
	rm -rf ${TODEPLOY_DIR}
	mkdir ${TODEPLOY_DIR}
	mkdir ${TODEPLOY_BUILD_DIR}

	echo "Clone repository"
	git clone ssh://repos-sflphone-git@sflphone.org/~/sflphone.git ${REPOSITORY_DIR} >/dev/null 2>&1

	if [ "$?" -ne "0" ]; then
		echo " !! Cannot clone repository"
		exit -1
	fi

	VERSION=`cd ${REPOSITORY_DIR} && git describe --tag HEAD  | cut -d "/" -f2 | cut -d "-" -f1`

	if [ ${RELEASE_MODE} ]; then
		if [ "${RELEASE_MODE}" != "release" ];then
			VERSION="${VERSION}~${RELEASE_MODE}"
		fi
	else
		VERSION="${VERSION}~snapshot${SNAPSHOT_TAG}"
	fi
	echo "Version is : ${VERSION}"

	# if push is activated
	if [ ${DO_PUSH} ];then

		# first changelog generation for commit
		echo "Update debian changelogs (1/2)"

		${SCRIPTS_DIR}/sfl-git-dch.sh ${VERSION} ${RELEASE_MODE}

		if [ "$?" -ne "0" ]; then
			echo "!! Cannot update debian changelogs"
			exit -1
		fi

		echo " Doing commit"
		
        	cd ${REPOSITORY_DIR}
		git commit -m "[#1262] Updated debian changelogs (${VERSION})" . >/dev/null

		echo " Pushing commit"
		git push origin master >/dev/null
	fi

	# change current branch if needed
        if [ ${RELEASE_MODE} ]; then
                cd ${REPOSITORY_DIR}
                git checkout origin/release -b release
        else
                echo "Using master branch"
        fi

	# generate the changelog, according to the distribution and the git commit messages
	echo "Update debian changelogs (2/2)"
	cd ${REPOSITORY_DIR}
	${SCRIPTS_DIR}/sfl-git-dch.sh ${VERSION} ${RELEASE_MODE}
	
	if [ "$?" -ne "0" ]; then
		echo "!! Cannot update debian changelogs"
		exit -1
	fi

	echo "Write version numbers for following processes"
	echo "${VERSION}" > ${REPOSITORY_DIR}/sflphone-common/VERSION
	echo "${VERSION}" > ${REPOSITORY_DIR}/sflphone-client-gnome/VERSION
	echo "${VERSION}" > ${REPOSITORY_DIR}/sflphone-client-kde/VERSION
	echo "${VERSION}" > ${TODEPLOY_BUILD_DIR}/VERSION

	echo "Archiving repository"
	tar czf ${REPOSITORY_ARCHIVE} --exclude .git -C `dirname ${REPOSITORY_DIR}` sflphone 

	if [ "$?" -ne "0" ]; then
		echo " !! Cannot archive repository"
		exit -1
	fi

	echo  "Removing repository"
	rm -rf ${REPOSITORY_DIR}

	echo "Finish preparing deploy directory"
	cp -r ${DISTRIBUTION_SCRIPTS_DIR}/* ${TODEPLOY_DIR}

	if [ "$?" -ne "0" ]; then
		echo " !! Cannot prepare scripts for deployment"
		exit -1
	fi
fi

#########################
# MAIN LOOP
#########################

if [ ${DO_MAIN_LOOP} ]; then

	echo
	echo "Entering main loop"
	echo

	rm -f ${PACKAGING_RESULT_DIR}/stats.log
	for MACHINE in ${MACHINES[*]}
	do

		echo "Launch machine ${MACHINE}"
		VM_STATE=`VBoxManage showvminfo ${MACHINE} | grep State | awk '{print $2}'`
		if [ "${VM_STATE}" = "running" ]; then
			echo "Not needed, already running"
		else
			cd ${VBOX_USER_HOME} && VBoxHeadless -startvm "${MACHINE}" -p 50000 &
			if [[ ${MACHINE} =~ "opensuse" ]]; then
				STARTUP_WAIT=200
			fi
			echo "Wait ${STARTUP_WAIT} s"
			sleep ${STARTUP_WAIT}
		fi
	
		echo "Clean remote directory"
		${SSH_BASE} "rm -rf ${REMOTE_DEPLOY_DIR} 2>/dev/null"

		echo "Deploy packaging system"
		${SCP_BASE} ${TODEPLOY_DIR} ${SSH_HOST}:

		if [ "$?" -ne "0" ]; then
	                echo " !! Cannot deploy packaging system"
			echo "${MACHINE} : Cannot deploy packaging system" >> ${PACKAGING_RESULT_DIR}/stats.log
<<<<<<< HEAD
=======
			NON_FATAL_ERRORS=1
>>>>>>> d6a4dbc1
	        else

			echo "Launch remote build"
			${SSH_BASE} "cd ${REMOTE_DEPLOY_DIR} && ./build-packages.sh ${RELEASE_MODE}"

			if [ "$?" -ne "0" ]; then
	                	echo " !! Error during remote packaging process"
				echo "${MACHINE} : Error during remote packaging process" >> ${PACKAGING_RESULT_DIR}/stats.log
<<<<<<< HEAD
	        	else

				echo "Retrieve dists and log files (current tag is ${TAG})"
				${SCP_BASE} ${SSH_HOST}:${REMOTE_DEPLOY_DIR}/deb ${PACKAGING_RESULT_DIR}/ >/dev/null 2>&1
				${SCP_BASE} ${SSH_HOST}:${REMOTE_DEPLOY_DIR}/rpm ${PACKAGING_RESULT_DIR}/ >/dev/null 2>&1
				${SCP_BASE} ${SSH_HOST}:${REMOTE_DEPLOY_DIR}"/*.log" ${PACKAGING_RESULT_DIR}/

				if [ "$?" -ne "0" ]; then
	        		        echo " !! Cannot retrieve remote files"
					echo "${MACHINE} : Cannot retrieve remote files" >> ${PACKAGING_RESULT_DIR}/stats.log
	        		else
					echo "${MACHINE} : OK" >> ${PACKAGING_RESULT_DIR}/stats.log
				fi
			fi
=======
				NON_FATAL_ERRORS=1
	        	else

				echo "Retrieve dists files"
				${SCP_BASE} ${SSH_HOST}:${REMOTE_DEPLOY_DIR}/deb ${PACKAGING_RESULT_DIR}/ >/dev/null 2>&1
				${SCP_BASE} ${SSH_HOST}:${REMOTE_DEPLOY_DIR}/rpm ${PACKAGING_RESULT_DIR}/ >/dev/null 2>&1
				
				echo "${MACHINE} : OK" >> ${PACKAGING_RESULT_DIR}/stats.log
			fi

			echo "Retrieve log files"
			${SCP_BASE} ${SSH_HOST}:${REMOTE_DEPLOY_DIR}"/*.log" ${PACKAGING_RESULT_DIR}/
>>>>>>> d6a4dbc1
		fi

		if [ "${VM_STATE}" = "running" ]; then
			echo "Leave machine running"
		else
			echo "Shut down machine ${MACHINE}"
			${SSH_BASE} 'sudo shutdown -h now'
			echo "Wait ${SHUTDOWN_WAIT} s"
			sleep ${SHUTDOWN_WAIT}
			# hard shut down (just to be sure)
			cd "${VBOX_USER_HOME}" && VBoxManage controlvm ${MACHINE} poweroff >/dev/null 2>&1
		fi
	done
fi

#########################
# SIGNATURES
#########################

if [ ${DO_SIGNATURES} ]; then
	
	echo
	echo "Sign packages"
	echo

	echo  "Check GPG agent"
	pgrep -u "sflphone" gpg-agent > /dev/null
	if [ "$?" -ne "0" ]; then
	        echo "!! GPG agent is not running"
		exit -1
	fi
	GPG_AGENT_INFO=`cat $HOME/.gpg-agent-info 2> /dev/null`
	export ${GPG_AGENT_INFO}

	if [ "${GPG_AGENT_INFO}" == "" ]; then
        	echo "!! Cannot get GPG agent info"
	        exit -1
	fi	

	echo "Sign packages"
	find ${PACKAGING_RESULT_DIR}/deb/dists -name "*.deb" -exec dpkg-sig -k 'Savoir-Faire Linux Inc.' --sign builder --sign-changes full {} \; >/dev/null 2>&1
	find ${PACKAGING_RESULT_DIR}/deb/dists -name "*.changes" -printf "debsign -k'Savoir-Faire Linux Inc.' %p\n" | sh >/dev/null 2>&1
fi

#########################
# UPLOAD FILES
#########################

if [ ${DO_UPLOAD} ]; then
	
	echo
	echo "Upload packages"
	echo

	echo "Prepare packages upload"
	scp ${SSH_OPTIONS} ${PACKAGING_SCRIPTS_DIR}/update-repository.sh ${SSH_REPOSITORY_HOST}: 

	if [ "$?" -ne "0" ]; then
                echo " !! Cannot deploy repository scripts"
        fi
	
	echo "Upload packages"
	echo "Install dists files to repository"
	scp -r ${SSH_OPTIONS} ${PACKAGING_RESULT_DIR}/deb/dists ${SSH_REPOSITORY_HOST}:

	if [ "$?" -ne "0" ]; then
		echo " !! Cannot upload packages"
		exit -1
	fi

	echo "Update repository"
	ssh ${SSH_OPTIONS} ${SSH_REPOSITORY_HOST} "./update-repository.sh"

	if [ "$?" -ne "0" ]; then
		echo " !! Cannot update repository"
		exit -1
	fi
fi

<<<<<<< HEAD
if [ "${NON_FATAL_ERRORS}" != "" ]; then
	echo "Non fatal errors :"
	echo ${NON_FATAL_ERRORS}
=======
if [ "${NON_FATAL_ERRORS}" -eq "1" ]; then
>>>>>>> d6a4dbc1
	exit -1
fi

# close file descriptor
exec 3>&-

exit 0
<|MERGE_RESOLUTION|>--- conflicted
+++ resolved
@@ -7,11 +7,7 @@
 # Author: Julien Bonjean (julien@bonjean.info) 
 #
 # Creation Date: 2009-04-20
-<<<<<<< HEAD
-# Last Modified: 2009-06-01 19:11:22 -0400
-=======
 # Last Modified: 2009-06-02 09:19:56 -0400
->>>>>>> d6a4dbc1
 #####################################################
 
 #
@@ -79,11 +75,7 @@
 EDITOR=echo
 export EDITOR
 
-<<<<<<< HEAD
-NON_FATAL_ERRORS=""
-=======
 NON_FATAL_ERRORS=0
->>>>>>> d6a4dbc1
 
 MACHINES=( "ubuntu-8.04" "ubuntu-8.04-64" "ubuntu-8.10" "ubuntu-8.10-64" "ubuntu-9.04" "ubuntu-9.04-64" "opensuse-11" "opensuse-11-64" "mandriva-2009.1" )
 
@@ -341,10 +333,7 @@
 		if [ "$?" -ne "0" ]; then
 	                echo " !! Cannot deploy packaging system"
 			echo "${MACHINE} : Cannot deploy packaging system" >> ${PACKAGING_RESULT_DIR}/stats.log
-<<<<<<< HEAD
-=======
 			NON_FATAL_ERRORS=1
->>>>>>> d6a4dbc1
 	        else
 
 			echo "Launch remote build"
@@ -353,22 +342,6 @@
 			if [ "$?" -ne "0" ]; then
 	                	echo " !! Error during remote packaging process"
 				echo "${MACHINE} : Error during remote packaging process" >> ${PACKAGING_RESULT_DIR}/stats.log
-<<<<<<< HEAD
-	        	else
-
-				echo "Retrieve dists and log files (current tag is ${TAG})"
-				${SCP_BASE} ${SSH_HOST}:${REMOTE_DEPLOY_DIR}/deb ${PACKAGING_RESULT_DIR}/ >/dev/null 2>&1
-				${SCP_BASE} ${SSH_HOST}:${REMOTE_DEPLOY_DIR}/rpm ${PACKAGING_RESULT_DIR}/ >/dev/null 2>&1
-				${SCP_BASE} ${SSH_HOST}:${REMOTE_DEPLOY_DIR}"/*.log" ${PACKAGING_RESULT_DIR}/
-
-				if [ "$?" -ne "0" ]; then
-	        		        echo " !! Cannot retrieve remote files"
-					echo "${MACHINE} : Cannot retrieve remote files" >> ${PACKAGING_RESULT_DIR}/stats.log
-	        		else
-					echo "${MACHINE} : OK" >> ${PACKAGING_RESULT_DIR}/stats.log
-				fi
-			fi
-=======
 				NON_FATAL_ERRORS=1
 	        	else
 
@@ -381,7 +354,6 @@
 
 			echo "Retrieve log files"
 			${SCP_BASE} ${SSH_HOST}:${REMOTE_DEPLOY_DIR}"/*.log" ${PACKAGING_RESULT_DIR}/
->>>>>>> d6a4dbc1
 		fi
 
 		if [ "${VM_STATE}" = "running" ]; then
@@ -461,13 +433,7 @@
 	fi
 fi
 
-<<<<<<< HEAD
-if [ "${NON_FATAL_ERRORS}" != "" ]; then
-	echo "Non fatal errors :"
-	echo ${NON_FATAL_ERRORS}
-=======
 if [ "${NON_FATAL_ERRORS}" -eq "1" ]; then
->>>>>>> d6a4dbc1
 	exit -1
 fi
 
