--- conflicted
+++ resolved
@@ -140,11 +140,7 @@
    m_pIconL         = new QLabel( this );
    m_pPeerNameL     = new QLabel( this );
    m_pCallNumberL   = new QLabel( this );
-<<<<<<< HEAD
-   m_pLengthL     = new QLabel( this );
-=======
    m_pLengthL       = new QLabel( this );
->>>>>>> e3e040c6
    m_pTimeL         = new QLabel( this );
 
    m_pIconL->setMinimumSize(70,0);
@@ -353,11 +349,7 @@
       connect( m_pMediaObject , SIGNAL(tick(qint64) ) , this , SLOT( tick(qint64)      ));
 
       connect(m_pMediaObject  , SIGNAL(stateChanged(Phonon::State,Phonon::State)),
-<<<<<<< HEAD
-              this, SLOT(stateChanged(Phonon::State,Phonon::State)));
-=======
          this, SLOT(stateChanged(Phonon::State,Phonon::State)));
->>>>>>> e3e040c6
 
    }
    kDebug() << "Path:" << m_pItemCall->getRecordingPath();
@@ -368,11 +360,7 @@
       m_pMetaInformationResolver->setCurrentSource(m_lSources.first());
    m_pMediaObject->play();
 
-<<<<<<< HEAD
-}
-=======
 } //showRecordPlayer
->>>>>>> e3e040c6
 
 ///Called when the user press the stop button
 void HistoryTreeItem::stopPlayer()
@@ -432,11 +420,7 @@
       default:
             ;
    }
-<<<<<<< HEAD
-}
-=======
 } //stateChanged
->>>>>>> e3e040c6
 
 ///Reference code for metastate change
 void HistoryTreeItem::metaStateChanged(Phonon::State newState, Phonon::State oldState)
@@ -465,11 +449,7 @@
    if (m_lSources.size() > index) {
       m_pMetaInformationResolver->setCurrentSource(m_lSources.at(index));
    }
-<<<<<<< HEAD
-}
-=======
 } //metaStateChanged
->>>>>>> e3e040c6
 
 ///Resize the player
 void HistoryTreeItem::resizeEvent(QResizeEvent* event)
@@ -519,11 +499,7 @@
 
    m_pPlay->  setVisible(!m_pItemCall->getRecordingPath().isEmpty() && QFile::exists(m_pItemCall->getRecordingPath()));
    m_pRemove->setVisible(!m_pItemCall->getRecordingPath().isEmpty() && QFile::exists(m_pItemCall->getRecordingPath()));
-<<<<<<< HEAD
-}
-=======
 } //setCall
->>>>>>> e3e040c6
 
 ///Set the index associed with this widget
 void HistoryTreeItem::setItem(QTreeWidgetItem* item)
