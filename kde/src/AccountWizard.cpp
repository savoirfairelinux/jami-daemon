--- conflicted
+++ resolved
@@ -18,22 +18,6 @@
  *   Free Software Foundation, Inc.,                                       *
  *   59 Temple Place - Suite 330, Boston, MA  02111-1307, USA.             *
  **************************************************************************/
-<<<<<<< HEAD
-
-#include <unistd.h>
-#include "AccountWizard.h"
-#include <QVBoxLayout>
-#include <QFormLayout>
-#include "lib/sflphone_const.h"
-#include "lib/configurationmanager_interface_singleton.h"
-#include <QLabel>
-#include <QRadioButton>
-#include <QLineEdit>
-#include <QCheckBox>
-
-#include <klocale.h>
-=======
->>>>>>> e3e040c6
 
 //Unix
 #include <unistd.h>
@@ -257,18 +241,6 @@
 
       if(acc.success) {
          ret += i18n("This assistant is now finished.") + "\n";
-<<<<<<< HEAD
-         field( FIELD_SIP_ALIAS     ) = QString(acc.user) + "@" + SFL_ACCOUNT_HOST;
-         field( FIELD_SIP_VOICEMAIL ) = QString();
-         field( FIELD_SIP_SERVER    ) = QString(SFL_ACCOUNT_HOST);
-         field( FIELD_SIP_PASSWORD  ) = QString(acc.passwd);
-         field( FIELD_SIP_USER      ) = QString(acc.user);
-
-         protocol = QString( ACCOUNT_TYPE_SIP     );
-         server   = QString( SFL_ACCOUNT_HOST     );
-         password = QString( acc.passwd           );
-         user     = QString( acc.user             );
-=======
          field( FIELD_SIP_ALIAS     ) = QString( acc.user) + "@" + SFL_ACCOUNT_HOST;
          field( FIELD_SIP_VOICEMAIL ) = QString(                                  );
          field( FIELD_SIP_SERVER    ) = QString( SFL_ACCOUNT_HOST                 );
@@ -279,7 +251,6 @@
          server   = QString( SFL_ACCOUNT_HOST          );
          password = QString( acc.passwd                );
          user     = QString( acc.user                  );
->>>>>>> e3e040c6
          enabled  = QString( REGISTRATION_ENABLED_TRUE );
 
          is_create_account = true;
@@ -293,15 +264,6 @@
    else if(field(FIELD_SIP_ACCOUNT).toBool()) { //sip
       ret += i18n("This assistant is now finished.") + "\n";
 
-<<<<<<< HEAD
-      alias    = field   ( FIELD_SIP_ALIAS      ).toString();
-      enabled  = QString ( REGISTRATION_ENABLED_TRUE );
-      mailbox  = field   ( FIELD_SIP_VOICEMAIL  ).toString();
-      protocol = QString ( ACCOUNT_TYPE_SIP     );
-      server   = field   ( FIELD_SIP_SERVER     ).toString();
-      password = field   ( FIELD_SIP_PASSWORD   ).toString();
-      user     = field   ( FIELD_SIP_USER       ).toString();
-=======
       alias    = field   ( FIELD_SIP_ALIAS           ).toString();
       enabled  = QString ( REGISTRATION_ENABLED_TRUE )           ;
       mailbox  = field   ( FIELD_SIP_VOICEMAIL       ).toString();
@@ -309,7 +271,6 @@
       server   = field   ( FIELD_SIP_SERVER          ).toString();
       password = field   ( FIELD_SIP_PASSWORD        ).toString();
       user     = field   ( FIELD_SIP_USER            ).toString();
->>>>>>> e3e040c6
 
       is_create_account = true;
       is_using_sip = true;
@@ -318,15 +279,6 @@
    else { // iax
       ret += i18n("This assistant is now finished.") + "\n";
 
-<<<<<<< HEAD
-      alias    = field   ( FIELD_IAX_ALIAS      ).toString();
-      enabled  = QString ( REGISTRATION_ENABLED_TRUE );
-      mailbox  = field   ( FIELD_IAX_VOICEMAIL  ).toString();
-      protocol = QString ( ACCOUNT_TYPE_IAX     );
-      server   = field   ( FIELD_IAX_SERVER     ).toString();
-      password = field   ( FIELD_IAX_PASSWORD   ).toString();
-      user     = field   ( FIELD_IAX_USER       ).toString();
-=======
       alias    = field   ( FIELD_IAX_ALIAS           ).toString();
       enabled  = QString ( REGISTRATION_ENABLED_TRUE )           ;
       mailbox  = field   ( FIELD_IAX_VOICEMAIL       ).toString();
@@ -334,7 +286,6 @@
       server   = field   ( FIELD_IAX_SERVER          ).toString();
       password = field   ( FIELD_IAX_PASSWORD        ).toString();
       user     = field   ( FIELD_IAX_USER            ).toString();
->>>>>>> e3e040c6
 
       is_create_account = true;
       is_using_sip = false;
@@ -354,11 +305,7 @@
 
       if(field(FIELD_ZRTP_ENABLED).toBool()) {
          srtp_enabled          = QString( REGISTRATION_ENABLED_TRUE  );
-<<<<<<< HEAD
-         key_exchange          = QString( ZRTP                  );
-=======
          key_exchange          = QString( ZRTP                       );
->>>>>>> e3e040c6
          zrtp_display_sas      = QString( REGISTRATION_ENABLED_TRUE  );
          zrtp_not_supp_warning = QString( REGISTRATION_ENABLED_TRUE  );
          zrtp_hello_hash       = QString( REGISTRATION_ENABLED_TRUE  );
