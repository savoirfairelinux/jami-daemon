/************************************************************************************
 *   Copyright (C) 2009 by Savoir-Faire Linux                                       *
 *   Author : Jérémy Quentin <jeremy.quentin@savoirfairelinux.com>                  *
 *            Emmanuel Lepage Vallee <emmanuel.lepage@savoirfairelinux.com>         *
 *                                                                                  *
 *   This library is free software; you can redistribute it and/or                  *
 *   modify it under the terms of the GNU Lesser General Public                     *
 *   License as published by the Free Software Foundation; either                   *
 *   version 2.1 of the License, or (at your option) any later version.             *
 *                                                                                  *
 *   This library is distributed in the hope that it will be useful,                *
 *   but WITHOUT ANY WARRANTY; without even the implied warranty of                 *
 *   MERCHANTABILITY or FITNESS FOR A PARTICULAR PURPOSE.  See the GNU              *
 *   Lesser General Public License for more details.                                *
 *                                                                                  *
 *   You should have received a copy of the GNU Lesser General Public               *
 *   License along with this library; if not, write to the Free Software            *
 *   Foundation, Inc., 51 Franklin Street, Fifth Floor, Boston, MA  02110-1301  USA *
 ***********************************************************************************/

#ifndef __SFLPHONE_CONST_H
#define __SFLPHONE_CONST_H

#include <QtCore/QString>

/* @file sflphone_const.h
 * @brief Contains the global variables for the client code
 */

#define APP_NAME                          "SFLphone KDE Client"

#define SIP                               0
#define IAX                               1

#define TOOLBAR_SIZE                      22

#define CONTACT_ITEM_HEIGHT               40

#define CONFIG_FILE_PATH                  "/.sflphone/sflphonedrc"

#define ACTION_LABEL_CALL                 i18n("New call")
#define ACTION_LABEL_HANG_UP              i18n("Hang up")
#define ACTION_LABEL_HOLD                 i18n("Hold on")
#define ACTION_LABEL_TRANSFER             i18n("Transfer")
#define ACTION_LABEL_RECORD               i18n("Record")
#define ACTION_LABEL_ACCEPT               i18n("Pick up")
#define ACTION_LABEL_REFUSE               i18n("Hang up")
#define ACTION_LABEL_UNHOLD               i18n("Hold off")
#define ACTION_LABEL_GIVE_UP_TRANSF       i18n("Give up transfer")
#define ACTION_LABEL_CALL_BACK            i18n("Call back")
#define ACTION_LABEL_MAILBOX              i18n("Voicemail")

#define SCREEN_MAIN                       0
#define SCREEN_HISTORY                    1
#define SCREEN_ADDRESS                    2

#define ICON_INCOMING                     ":/images/icons/ring.svg"
#define ICON_RINGING                      ":/images/icons/ring.svg"
#define ICON_CURRENT                      ":/images/icons/current.svg"
#define ICON_CURRENT_REC                  ":/images/icons/rec_call.svg"
#define ICON_DIALING                      ":/images/icons/dial.svg"
#define ICON_HOLD                         ":/images/icons/hold.svg"
#define ICON_FAILURE                      ":/images/icons/fail.svg"
#define ICON_BUSY                         ":/images/icons/busy.svg"
#define ICON_TRANSFER                     ":/images/icons/transfert.svg"
#define ICON_TRANSF_HOLD                  ":/images/icons/transfert.svg"
#define ICON_CONFERENCE                   ":/images/icons/user-group-properties.svg"
#define ICON_CALL                         ":/images/icons/call.svg"
#define ICON_HANGUP                       ":/images/icons/hang_up.svg"
#define ICON_UNHOLD                       ":/images/icons/unhold.svg"
#define ICON_ACCEPT                       ":/images/icons/accept.svg"
#define ICON_REFUSE                       ":/images/icons/refuse.svg"
#define ICON_EXEC_TRANSF                  ":/images/icons/call.svg"
#define ICON_REC_DEL_OFF                  ":/images/icons/record_disabled.svg"
#define ICON_REC_DEL_ON                   ":/images/icons/record.svg"
#define ICON_MAILBOX                      ":/images/icons/mailbox.svg"
#define ICON_REC_VOL_0                    ":/images/icons/mic.svg"
#define ICON_REC_VOL_1                    ":/images/icons/mic_25.svg"
#define ICON_REC_VOL_2                    ":/images/icons/mic_50.svg"
#define ICON_REC_VOL_3                    ":/images/icons/mic_75.svg"
#define ICON_SND_VOL_0                    ":/images/icons/speaker.svg"
#define ICON_SND_VOL_1                    ":/images/icons/speaker_25.svg"
#define ICON_SND_VOL_2                    ":/images/icons/speaker_50.svg"
#define ICON_SND_VOL_3                    ":/images/icons/speaker_75.svg"
#define ICON_SCREEN_MAIN                  ":/images/icons/sflphone.svg"
#define ICON_SCREEN_HISTORY               ":/images/icons/history2.svg"
#define ICON_SCREEN_ADDRESS               ":/images/icons/x-office-address-book.png"
#define ICON_DISPLAY_VOLUME_CONSTROLS     ":/images/icons/icon_volume_off.svg"
#define ICON_DISPLAY_DIALPAD              ":/images/icons/icon_dialpad.svg"
#define ICON_HISTORY_INCOMING             ":/images/icons/incoming.svg"
#define ICON_HISTORY_OUTGOING             ":/images/icons/outgoing.svg"
#define ICON_HISTORY_MISSED               ":/images/icons/missed.svg"
#define ICON_ACCOUNT_LED_RED              ":/images/icons/led-red.svg"
#define ICON_ACCOUNT_LED_GREEN            ":/images/icons/led-green.svg"
#define ICON_ACCOUNT_LED_GRAY             ":/images/icons/led-gray.svg"
#define ICON_QUIT                         ":/images/icons/application-exit.png"
#define ICON_SFLPHONE                     ":/images/icons/sflphone.svg"
#define ICON_TRAY_NOTIF                   ":/images/icons/sflphone_notif.svg"

#define RECORD_DEVICE                     "mic"
#define SOUND_DEVICE                      "speaker"


/** Account details */
<<<<<<< HEAD
// #define ACCOUNT_ID                         "Account.id"
// #define ACCOUNT_TYPE                       "Account.type"
// #define ACCOUNT_ALIAS                      "Account.alias"
// #define ACCOUNT_ENABLED                    "Account.enable"
// #define ACCOUNT_MAILBOX                    "Account.mailbox"
// #define ACCOUNT_USERAGENT                  "Account.useragent"
// #define ACCOUNT_REGISTRATION_EXPIRE        "Account.registrationExpire"
// #define ACCOUNT_SIP_STUN_SERVER            "STUN.server"
// #define ACCOUNT_SIP_STUN_ENABLED           "STUN.enable"
// #define ACCOUNT_DTMF_TYPE                  "Account.dtmfType"
// #define ACCOUNT_HOSTNAME                   "Account.hostname"
// #define ACCOUNT_USERNAME                   "Account.username"
// #define ACCOUNT_ROUTE                      "Account.routeset"
// #define ACCOUNT_PASSWORD                   "Account.password"
// #define ACCOUNT_REALM                      "Account.realm"
// #define ACCOUNT_KEY_EXCHANGE               "SRTP.keyExchange"
// #define ACCOUNT_SRTP_ENABLED               "SRTP.enable"
// #define ACCOUNT_SRTP_RTP_FALLBACK          "SRTP.rtpFallback"
// #define ACCOUNT_ZRTP_DISPLAY_SAS           "ZRTP.displaySAS"
// #define ACCOUNT_ZRTP_NOT_SUPP_WARNING      "ZRTP.notSuppWarning"
// #define ACCOUNT_ZRTP_HELLO_HASH            "ZRTP.helloHashEnable"
// #define ACCOUNT_DISPLAY_SAS_ONCE           "ZRTP.displaySasOnce"
// #define KEY_EXCHANGE_NONE                "0"
// #define ZRTP                             "1"
// #define SDES                             "2"

/** TLS */
// #define TLS_LISTENER_PORT                "TLS.listenerPort"
// #define TLS_ENABLE                       "TLS.enable"
// #define TLS_PORT                         "TLS.port"
// #define TLS_CA_LIST_FILE                 "TLS.certificateListFile"
// #define TLS_CERTIFICATE_FILE             "TLS.certificateFile"
// #define TLS_PRIVATE_KEY_FILE             "TLS.privateKeyFile"
// #define TLS_PASSWORD                     "TLS.password"
// #define TLS_METHOD                       "TLS.method"
// #define TLS_CIPHERS                      "TLS.ciphers"
// #define TLS_SERVER_NAME                  "TLS.serverName"
// #define TLS_VERIFY_SERVER                "TLS.verifyServer"
// #define TLS_VERIFY_CLIENT                "TLS.verifyClient"
// #define TLS_REQUIRE_CLIENT_CERTIFICATE   "TLS.requireClientCertificate"
// #define TLS_NEGOTIATION_TIMEOUT_SEC      "TLS.negotiationTimeoutSec"
// #define TLS_NEGOTIATION_TIMEOUT_MSEC     "TLS.negotiationTimemoutMsec"
//
// #define LOCAL_INTERFACE                  "Account.localInterface"
// #define PUBLISHED_SAMEAS_LOCAL           "Account.publishedSameAsLocal"
// #define LOCAL_PORT                       "Account.localPort"
// #define PUBLISHED_PORT                   "Account.publishedPort"
// #define PUBLISHED_ADDRESS                "Account.publishedAddress"
//
// #define REGISTRATION_STATUS              "Registration.Status"
// #define REGISTRATION_STATE_CODE          "Registration.code"
// #define REGISTRATION_STATE_DESCRIPTION   "Registration.description"

=======

/** TLS */
>>>>>>> e3e040c6

#define IP2IP_PROFILE                      "IP2IP"

#define ACCOUNT_ID                         "Account.id"
#define ACCOUNT_TYPE                       "Account.type"
#define ACCOUNT_ALIAS                      "Account.alias"
#define ACCOUNT_ENABLED                    "Account.enable"
#define ACCOUNT_MAILBOX                    "Account.mailbox"
#define ACCOUNT_USERAGENT                  "Account.useragent"
#define ACCOUNT_REGISTRATION_EXPIRE        "Account.registrationExpire"
#define ACCOUNT_REGISTRATION_STATUS        "Account.registrationStatus"
#define ACCOUNT_REGISTRATION_STATE_CODE    "Account.registrationCode"
#define ACCOUNT_REGISTRATION_STATE_DESC    "Account.registrationDescription"

#define ACCOUNT_SIP_STUN_SERVER            "STUN.server"
#define ACCOUNT_SIP_STUN_ENABLED           "STUN.enable"
#define ACCOUNT_DTMF_TYPE                  "Account.dtmfType"
#define ACCOUNT_HOSTNAME                   "Account.hostname"
#define ACCOUNT_USERNAME                   "Account.username"
#define ACCOUNT_ROUTE                      "Account.routeset"
#define ACCOUNT_PASSWORD                   "Account.password"
#define ACCOUNT_REALM                      "Account.realm"
#define ACCOUNT_KEY_EXCHANGE               "SRTP.keyExchange"
#define ACCOUNT_SRTP_ENABLED               "SRTP.enable"
#define ACCOUNT_SRTP_RTP_FALLBACK          "SRTP.rtpFallback"
#define ACCOUNT_ZRTP_DISPLAY_SAS           "ZRTP.displaySAS"
#define ACCOUNT_ZRTP_NOT_SUPP_WARNING      "ZRTP.notSuppWarning"
#define ACCOUNT_ZRTP_HELLO_HASH            "ZRTP.helloHashEnable"
#define ACCOUNT_DISPLAY_SAS_ONCE           "ZRTP.displaySasOnce"
#define KEY_EXCHANGE_NONE                  "none"
#define ZRTP                               "zrtp"
#define SDES                               "sdes"

#define CONFIG_RINGTONE_PATH               "Account.ringtonePath"
#define CONFIG_RINGTONE_ENABLED            "Account.ringtoneEnabled"

<<<<<<< HEAD
=======

/**Security */
>>>>>>> e3e040c6
#define TLS_LISTENER_PORT                  "TLS.listenerPort"
#define TLS_ENABLE                         "TLS.enable"
#define TLS_PORT                           "TLS.port"
#define TLS_CA_LIST_FILE                   "TLS.certificateListFile"
#define TLS_CERTIFICATE_FILE               "TLS.certificateFile"
#define TLS_PRIVATE_KEY_FILE               "TLS.privateKeyFile"
#define TLS_PASSWORD                       "TLS.password"
#define TLS_METHOD                         "TLS.method"
#define TLS_CIPHERS                        "TLS.ciphers"
#define TLS_SERVER_NAME                    "TLS.serverName"
#define TLS_VERIFY_SERVER                  "TLS.verifyServer"
#define TLS_VERIFY_CLIENT                  "TLS.verifyClient"
#define TLS_REQUIRE_CLIENT_CERTIFICATE     "TLS.requireClientCertificate"
#define TLS_NEGOTIATION_TIMEOUT_SEC        "TLS.negotiationTimeoutSec"
#define TLS_NEGOTIATION_TIMEOUT_MSEC       "TLS.negotiationTimemoutMsec"

<<<<<<< HEAD
=======
/**Shortcut*/
>>>>>>> e3e040c6
#define SHORTCUT_PICKUP                    "pickUp"
#define SHORTCUT_HANGUP                    "hangUp"
#define SHORTCUT_POPUP                     "popupWindow"
#define SHORTCUT_TOGGLEPICKUPHANGUP        "togglePickupHangup"
#define SHORTCUT_TOGGLEHOLD                "toggleHold"


<<<<<<< HEAD
#define CONFIG_ACCOUNT_HOSTNAME             "Account.hostname"
#define CONFIG_ACCOUNT_USERNAME             "Account.username"
#define CONFIG_ACCOUNT_ROUTESET             "Account.routeset"
#define CONFIG_ACCOUNT_PASSWORD             "Account.password"
#define CONFIG_ACCOUNT_REALM                "Account.realm"
#define CONFIG_ACCOUNT_DEFAULT_REALM        "*"
#define CONFIG_ACCOUNT_USERAGENT            "Account.useragent"
=======
#define CONFIG_ACCOUNT_HOSTNAME            "Account.hostname"
#define CONFIG_ACCOUNT_USERNAME            "Account.username"
#define CONFIG_ACCOUNT_ROUTESET            "Account.routeset"
#define CONFIG_ACCOUNT_PASSWORD            "Account.password"
#define CONFIG_ACCOUNT_REALM               "Account.realm"
#define CONFIG_ACCOUNT_DEFAULT_REALM       "*"
#define CONFIG_ACCOUNT_USERAGENT           "Account.useragent"
>>>>>>> e3e040c6

#define LOCAL_INTERFACE                    "Account.localInterface"
#define PUBLISHED_SAMEAS_LOCAL             "Account.publishedSameAsLocal"
#define LOCAL_PORT                         "Account.localPort"
#define PUBLISHED_PORT                     "Account.publishedPort"
#define PUBLISHED_ADDRESS                  "Account.publishedAddress"


/** Maybe to remove **/
<<<<<<< HEAD
// #define ACCOUNT_EXPIRE                   "Account.expire"
// #define ACCOUNT_STATUS                   "Status"
#define REGISTRATION_EXPIRE_DEFAULT            600
#define REGISTRATION_ENABLED_TRUE              "true"
#define REGISTRATION_ENABLED_FALSE             "false"
=======
#define REGISTRATION_EXPIRE_DEFAULT       600
#define REGISTRATION_ENABLED_TRUE         "true"
#define REGISTRATION_ENABLED_FALSE        "false"
>>>>>>> e3e040c6
#define ACCOUNT_TYPE_SIP                  "SIP"
#define ACCOUNT_TYPE_IAX                  "IAX"
#define ACCOUNT_TYPES_TAB                 {QString(ACCOUNT_TYPE_SIP), QString(ACCOUNT_TYPE_IAX)}
/*********************/

/** Constant variables */
#define ACCOUNT_MAILBOX_DEFAULT_VALUE     "888"

/** Account States */
#define ACCOUNT_STATE_REGISTERED          "REGISTERED"
#define ACCOUNT_STATE_READY               "READY"
#define ACCOUNT_STATE_UNREGISTERED        "UNREGISTERED"
#define ACCOUNT_STATE_TRYING              "TRYING"
#define ACCOUNT_STATE_ERROR               "ERROR"
#define ACCOUNT_STATE_ERROR_AUTH          "ERROR_AUTH"
#define ACCOUNT_STATE_ERROR_NETWORK       "ERROR_NETWORK"
#define ACCOUNT_STATE_ERROR_HOST          "ERROR_HOST"
#define ACCOUNT_STATE_ERROR_CONF_STUN     "ERROR_CONF_STUN"
#define ACCOUNT_STATE_ERROR_EXIST_STUN    "ERROR_EXIST_STUN"

/** Calls details */
#define CALL_PEER_NAME                    "DISPLAY_NAME"
//#define CALL_PEER_NAME                    "PEER_NAME"
#define CALL_PEER_NUMBER                  "PEER_NUMBER"
#define CALL_ACCOUNTID                    "ACCOUNTID"
#define CALL_STATE                        "CALL_STATE"
#define CALL_TYPE                         "CALL_TYPE"

/** Call States */
#define CALL_STATE_CHANGE_HUNG_UP         "HUNGUP"
#define CALL_STATE_CHANGE_RINGING         "RINGING"
#define CALL_STATE_CHANGE_CURRENT         "CURRENT"
#define CALL_STATE_CHANGE_HOLD            "HOLD"
#define CALL_STATE_CHANGE_BUSY            "BUSY"
#define CALL_STATE_CHANGE_FAILURE         "FAILURE"
#define CALL_STATE_CHANGE_UNHOLD_CURRENT  "UNHOLD_CURRENT"
#define CALL_STATE_CHANGE_UNHOLD_RECORD   "UNHOLD_RECORD"
#define CALL_STATE_CHANGE_UNKNOWN         "UNKNOWN"

#define DAEMON_CALL_STATE_INIT_CURRENT    "CURRENT"
#define DAEMON_CALL_STATE_INIT_HOLD       "HOLD"
#define DAEMON_CALL_STATE_INIT_BUSY       "BUSY"
#define DAEMON_CALL_STATE_INIT_INCOMING   "INCOMING"
#define DAEMON_CALL_STATE_INIT_RINGING    "RINGING"
#define DAEMON_CALL_STATE_INIT_INACTIVE   "INACTIVE"

#define DAEMON_CALL_TYPE_INCOMING         "0"
#define DAEMON_CALL_TYPE_OUTGOING         "1"

#define DAEMON_HISTORY_TYPE_MISSED        "0"
#define DAEMON_HISTORY_TYPE_OUTGOING      "1"
#define DAEMON_HISTORY_TYPE_INCOMING      "2"

/** Address Book Settings */
#define ADDRESSBOOK_MAX_RESULTS           "ADDRESSBOOK_MAX_RESULTS"
#define ADDRESSBOOK_DISPLAY_CONTACT_PHOTO "ADDRESSBOOK_DISPLAY_CONTACT_PHOTO"
#define ADDRESSBOOK_DISPLAY_BUSINESS      "ADDRESSBOOK_DISPLAY_PHONE_BUSINESS"
#define ADDRESSBOOK_DISPLAY_HOME          "ADDRESSBOOK_DISPLAY_PHONE_HOME"
#define ADDRESSBOOK_DISPLAY_MOBILE        "ADDRESSBOOK_DISPLAY_PHONE_MOBILE"
#define ADDRESSBOOK_ENABLE                "ADDRESSBOOK_ENABLE"

/** Hooks settings */
#define HOOKS_ADD_PREFIX                  "PHONE_NUMBER_HOOK_ADD_PREFIX"
#define HOOKS_ENABLED                     "PHONE_NUMBER_HOOK_ENABLED"
#define HOOKS_COMMAND                     "URLHOOK_COMMAND"
#define HOOKS_IAX2_ENABLED                "URLHOOK_IAX2_ENABLED"
#define HOOKS_SIP_ENABLED                 "URLHOOK_SIP_ENABLED"
#define HOOKS_SIP_FIELD                   "URLHOOK_SIP_FIELD"

/** Constant variables */
#define MAX_HISTORY_CAPACITY              60

/** Codecs details */
#define CODEC_NAME                        0
#define CODEC_SAMPLE_RATE                 1
#define CODEC_BIT_RATE                    2
#define CODEC_BANDWIDTH                   3

/** Audio Managers */
#define CONST_ALSA                        0
#define CONST_PULSEAUDIO                  1

<<<<<<< HEAD
/** TLS */
// #define TLS_LISTENER_PORT                   "TLS.listenerPort"
// #define TLS_ENABLE                          "TLS.enable"
// #define TLS_PORT                            "TLS.port"
// #define TLS_CA_LIST_FILE                    "TLS.certificateListFile"
// #define TLS_CERTIFICATE_FILE                "TLS.certificateFile"
// #define TLS_PRIVATE_KEY_FILE                "TLS.privateKeyFile"
// #define TLS_PASSWORD                        "TLS.password"
// #define TLS_METHOD                          "TLS.method"
// #define TLS_CIPHERS                         "TLS.ciphers"
// #define TLS_SERVER_NAME                     "TLS.serverName"
// #define TLS_VERIFY_SERVER                   "TLS.verifyServer"
// #define TLS_VERIFY_CLIENT                   "TLS.verifyClient"
// #define TLS_REQUIRE_CLIENT_CERTIFICATE      "TLS.requireClientCertificate"
// #define TLS_NEGOTIATION_TIMEOUT_SEC         "TLS.negotiationTimeoutSec"
// #define TLS_NEGOTIATION_TIMEOUT_MSEC        "TLS.negotiationTimemoutMsec"

// #define ACCOUNT_ID                         "Account.id"
// #define ACCOUNT_AUTHENTICATION_USERNAME    "authenticationUsername"
// #define ACCOUNT_KEY_EXCHANGE               "SRTP.keyExchange"
// #define ACCOUNT_SRTP_ENABLED               "SRTP.enable"
// #define ACCOUNT_SRTP_RTP_FALLBACK          "SRTP.rtpFallback"
// #define ACCOUNT_ZRTP_DISPLAY_SAS           "ZRTP.displaySAS"
// #define ACCOUNT_ZRTP_NOT_SUPP_WARNING      "ZRTP.notSuppWarning"
// #define ACCOUNT_ZRTP_HELLO_HASH            "ZRTP.helloHashEnable"
// #define ACCOUNT_DISPLAY_SAS_ONCE           "ZRTP.displaySasOnce"
// #define KEY_EXCHANGE_NONE                  "0"
// #define ZRTP                               "1"
// #define SDES                               "2"

typedef enum
{
   /** Ringing incoming call */
   CALL_STATE_INCOMING    = 0,
   /** Ringing outgoing call */
   CALL_STATE_RINGING     = 1,
   /** Call to which the user can speak and hear */
   CALL_STATE_CURRENT     = 2,
   /** Call which numbers are being added by the user */
   CALL_STATE_DIALING     = 3,
   /** Call is on hold */
   CALL_STATE_HOLD        = 4,
   /** Call has failed */
   CALL_STATE_FAILURE     = 5,
   /** Call is busy */
   CALL_STATE_BUSY        = 6,
   /** Call is being transfered.  During this state, the user can enter the new number. */
   CALL_STATE_TRANSFER    = 7,
   /** Call is on hold for transfer */
   CALL_STATE_TRANSF_HOLD = 8,
   /** Call is over and should not be used */
   CALL_STATE_OVER        = 9,
   /** This state should never be reached */
   CALL_STATE_ERROR       = 10
=======
typedef enum
{
   
   CALL_STATE_INCOMING    = 0, /** Ringing incoming call */
   CALL_STATE_RINGING     = 1, /** Ringing outgoing call */
   CALL_STATE_CURRENT     = 2, /** Call to which the user can speak and hear */
   CALL_STATE_DIALING     = 3, /** Call which numbers are being added by the user */
   CALL_STATE_HOLD        = 4, /** Call is on hold */
   CALL_STATE_FAILURE     = 5, /** Call has failed */
   CALL_STATE_BUSY        = 6, /** Call is busy */
   CALL_STATE_TRANSFER    = 7, /** Call is being transfered.  During this state, the user can enter the new number. */
   CALL_STATE_TRANSF_HOLD = 8, /** Call is on hold for transfer */
   CALL_STATE_OVER        = 9, /** Call is over and should not be used */
   CALL_STATE_ERROR       = 10 /** This state should never be reached */
>>>>>>> e3e040c6
} call_state;

static const QString empty("");
#define EMPTY_STRING empty

/** MIME API */
#define MIME_CALLID           "text/sflphone.call.id"
#define MIME_CONTACT          "text/sflphone.contact"
#define MIME_HISTORYID        "text/sflphone.history.id"
#define MIME_PHONENUMBER      "text/sflphone.phone.number"
#define MIME_CONTACT_PHONE    "text/sflphone.contact.phone"
#define MIME_PLAIN_TEXT       "text/plain"
#endif

/** HISTORY SERIALIZATION */
<<<<<<< HEAD
#define ACCOUNT_ID_KEY      "accountid"
#define CALLID_KEY          "callid"
#define CONFID_KEY          "confid"
#define DISPLAY_NAME_KEY    "display_name"
#define PEER_NUMBER_KEY     "peer_number"
#define RECORDING_PATH_KEY  "recordfile"
#define STATE_KEY           "state"
#define TIMESTAMP_START_KEY "timestamp_start"
#define TIMESTAMP_STOP_KEY  "timestamp_stop"
#define MISSED_STRING       "missed"
#define INCOMING_STRING     "incoming"
#define OUTGOING_STRING     "outgoing"
=======
#define ACCOUNT_ID_KEY        "accountid"
#define CALLID_KEY            "callid"
#define CONFID_KEY            "confid"
#define DISPLAY_NAME_KEY      "display_name"
#define PEER_NUMBER_KEY       "peer_number"
#define RECORDING_PATH_KEY    "recordfile"
#define STATE_KEY             "state"
#define TIMESTAMP_START_KEY   "timestamp_start"
#define TIMESTAMP_STOP_KEY    "timestamp_stop"
#define MISSED_STRING         "missed"
#define INCOMING_STRING       "incoming"
#define OUTGOING_STRING       "outgoing"
>>>>>>> e3e040c6
<|MERGE_RESOLUTION|>--- conflicted
+++ resolved
@@ -102,64 +102,8 @@
 
 
 /** Account details */
-<<<<<<< HEAD
-// #define ACCOUNT_ID                         "Account.id"
-// #define ACCOUNT_TYPE                       "Account.type"
-// #define ACCOUNT_ALIAS                      "Account.alias"
-// #define ACCOUNT_ENABLED                    "Account.enable"
-// #define ACCOUNT_MAILBOX                    "Account.mailbox"
-// #define ACCOUNT_USERAGENT                  "Account.useragent"
-// #define ACCOUNT_REGISTRATION_EXPIRE        "Account.registrationExpire"
-// #define ACCOUNT_SIP_STUN_SERVER            "STUN.server"
-// #define ACCOUNT_SIP_STUN_ENABLED           "STUN.enable"
-// #define ACCOUNT_DTMF_TYPE                  "Account.dtmfType"
-// #define ACCOUNT_HOSTNAME                   "Account.hostname"
-// #define ACCOUNT_USERNAME                   "Account.username"
-// #define ACCOUNT_ROUTE                      "Account.routeset"
-// #define ACCOUNT_PASSWORD                   "Account.password"
-// #define ACCOUNT_REALM                      "Account.realm"
-// #define ACCOUNT_KEY_EXCHANGE               "SRTP.keyExchange"
-// #define ACCOUNT_SRTP_ENABLED               "SRTP.enable"
-// #define ACCOUNT_SRTP_RTP_FALLBACK          "SRTP.rtpFallback"
-// #define ACCOUNT_ZRTP_DISPLAY_SAS           "ZRTP.displaySAS"
-// #define ACCOUNT_ZRTP_NOT_SUPP_WARNING      "ZRTP.notSuppWarning"
-// #define ACCOUNT_ZRTP_HELLO_HASH            "ZRTP.helloHashEnable"
-// #define ACCOUNT_DISPLAY_SAS_ONCE           "ZRTP.displaySasOnce"
-// #define KEY_EXCHANGE_NONE                "0"
-// #define ZRTP                             "1"
-// #define SDES                             "2"
 
 /** TLS */
-// #define TLS_LISTENER_PORT                "TLS.listenerPort"
-// #define TLS_ENABLE                       "TLS.enable"
-// #define TLS_PORT                         "TLS.port"
-// #define TLS_CA_LIST_FILE                 "TLS.certificateListFile"
-// #define TLS_CERTIFICATE_FILE             "TLS.certificateFile"
-// #define TLS_PRIVATE_KEY_FILE             "TLS.privateKeyFile"
-// #define TLS_PASSWORD                     "TLS.password"
-// #define TLS_METHOD                       "TLS.method"
-// #define TLS_CIPHERS                      "TLS.ciphers"
-// #define TLS_SERVER_NAME                  "TLS.serverName"
-// #define TLS_VERIFY_SERVER                "TLS.verifyServer"
-// #define TLS_VERIFY_CLIENT                "TLS.verifyClient"
-// #define TLS_REQUIRE_CLIENT_CERTIFICATE   "TLS.requireClientCertificate"
-// #define TLS_NEGOTIATION_TIMEOUT_SEC      "TLS.negotiationTimeoutSec"
-// #define TLS_NEGOTIATION_TIMEOUT_MSEC     "TLS.negotiationTimemoutMsec"
-//
-// #define LOCAL_INTERFACE                  "Account.localInterface"
-// #define PUBLISHED_SAMEAS_LOCAL           "Account.publishedSameAsLocal"
-// #define LOCAL_PORT                       "Account.localPort"
-// #define PUBLISHED_PORT                   "Account.publishedPort"
-// #define PUBLISHED_ADDRESS                "Account.publishedAddress"
-//
-// #define REGISTRATION_STATUS              "Registration.Status"
-// #define REGISTRATION_STATE_CODE          "Registration.code"
-// #define REGISTRATION_STATE_DESCRIPTION   "Registration.description"
-
-=======
-
-/** TLS */
->>>>>>> e3e040c6
 
 #define IP2IP_PROFILE                      "IP2IP"
 
@@ -196,11 +140,8 @@
 #define CONFIG_RINGTONE_PATH               "Account.ringtonePath"
 #define CONFIG_RINGTONE_ENABLED            "Account.ringtoneEnabled"
 
-<<<<<<< HEAD
-=======
 
 /**Security */
->>>>>>> e3e040c6
 #define TLS_LISTENER_PORT                  "TLS.listenerPort"
 #define TLS_ENABLE                         "TLS.enable"
 #define TLS_PORT                           "TLS.port"
@@ -217,10 +158,7 @@
 #define TLS_NEGOTIATION_TIMEOUT_SEC        "TLS.negotiationTimeoutSec"
 #define TLS_NEGOTIATION_TIMEOUT_MSEC       "TLS.negotiationTimemoutMsec"
 
-<<<<<<< HEAD
-=======
 /**Shortcut*/
->>>>>>> e3e040c6
 #define SHORTCUT_PICKUP                    "pickUp"
 #define SHORTCUT_HANGUP                    "hangUp"
 #define SHORTCUT_POPUP                     "popupWindow"
@@ -228,15 +166,6 @@
 #define SHORTCUT_TOGGLEHOLD                "toggleHold"
 
 
-<<<<<<< HEAD
-#define CONFIG_ACCOUNT_HOSTNAME             "Account.hostname"
-#define CONFIG_ACCOUNT_USERNAME             "Account.username"
-#define CONFIG_ACCOUNT_ROUTESET             "Account.routeset"
-#define CONFIG_ACCOUNT_PASSWORD             "Account.password"
-#define CONFIG_ACCOUNT_REALM                "Account.realm"
-#define CONFIG_ACCOUNT_DEFAULT_REALM        "*"
-#define CONFIG_ACCOUNT_USERAGENT            "Account.useragent"
-=======
 #define CONFIG_ACCOUNT_HOSTNAME            "Account.hostname"
 #define CONFIG_ACCOUNT_USERNAME            "Account.username"
 #define CONFIG_ACCOUNT_ROUTESET            "Account.routeset"
@@ -244,7 +173,6 @@
 #define CONFIG_ACCOUNT_REALM               "Account.realm"
 #define CONFIG_ACCOUNT_DEFAULT_REALM       "*"
 #define CONFIG_ACCOUNT_USERAGENT           "Account.useragent"
->>>>>>> e3e040c6
 
 #define LOCAL_INTERFACE                    "Account.localInterface"
 #define PUBLISHED_SAMEAS_LOCAL             "Account.publishedSameAsLocal"
@@ -254,17 +182,9 @@
 
 
 /** Maybe to remove **/
-<<<<<<< HEAD
-// #define ACCOUNT_EXPIRE                   "Account.expire"
-// #define ACCOUNT_STATUS                   "Status"
-#define REGISTRATION_EXPIRE_DEFAULT            600
-#define REGISTRATION_ENABLED_TRUE              "true"
-#define REGISTRATION_ENABLED_FALSE             "false"
-=======
 #define REGISTRATION_EXPIRE_DEFAULT       600
 #define REGISTRATION_ENABLED_TRUE         "true"
 #define REGISTRATION_ENABLED_FALSE        "false"
->>>>>>> e3e040c6
 #define ACCOUNT_TYPE_SIP                  "SIP"
 #define ACCOUNT_TYPE_IAX                  "IAX"
 #define ACCOUNT_TYPES_TAB                 {QString(ACCOUNT_TYPE_SIP), QString(ACCOUNT_TYPE_IAX)}
@@ -347,62 +267,6 @@
 #define CONST_ALSA                        0
 #define CONST_PULSEAUDIO                  1
 
-<<<<<<< HEAD
-/** TLS */
-// #define TLS_LISTENER_PORT                   "TLS.listenerPort"
-// #define TLS_ENABLE                          "TLS.enable"
-// #define TLS_PORT                            "TLS.port"
-// #define TLS_CA_LIST_FILE                    "TLS.certificateListFile"
-// #define TLS_CERTIFICATE_FILE                "TLS.certificateFile"
-// #define TLS_PRIVATE_KEY_FILE                "TLS.privateKeyFile"
-// #define TLS_PASSWORD                        "TLS.password"
-// #define TLS_METHOD                          "TLS.method"
-// #define TLS_CIPHERS                         "TLS.ciphers"
-// #define TLS_SERVER_NAME                     "TLS.serverName"
-// #define TLS_VERIFY_SERVER                   "TLS.verifyServer"
-// #define TLS_VERIFY_CLIENT                   "TLS.verifyClient"
-// #define TLS_REQUIRE_CLIENT_CERTIFICATE      "TLS.requireClientCertificate"
-// #define TLS_NEGOTIATION_TIMEOUT_SEC         "TLS.negotiationTimeoutSec"
-// #define TLS_NEGOTIATION_TIMEOUT_MSEC        "TLS.negotiationTimemoutMsec"
-
-// #define ACCOUNT_ID                         "Account.id"
-// #define ACCOUNT_AUTHENTICATION_USERNAME    "authenticationUsername"
-// #define ACCOUNT_KEY_EXCHANGE               "SRTP.keyExchange"
-// #define ACCOUNT_SRTP_ENABLED               "SRTP.enable"
-// #define ACCOUNT_SRTP_RTP_FALLBACK          "SRTP.rtpFallback"
-// #define ACCOUNT_ZRTP_DISPLAY_SAS           "ZRTP.displaySAS"
-// #define ACCOUNT_ZRTP_NOT_SUPP_WARNING      "ZRTP.notSuppWarning"
-// #define ACCOUNT_ZRTP_HELLO_HASH            "ZRTP.helloHashEnable"
-// #define ACCOUNT_DISPLAY_SAS_ONCE           "ZRTP.displaySasOnce"
-// #define KEY_EXCHANGE_NONE                  "0"
-// #define ZRTP                               "1"
-// #define SDES                               "2"
-
-typedef enum
-{
-   /** Ringing incoming call */
-   CALL_STATE_INCOMING    = 0,
-   /** Ringing outgoing call */
-   CALL_STATE_RINGING     = 1,
-   /** Call to which the user can speak and hear */
-   CALL_STATE_CURRENT     = 2,
-   /** Call which numbers are being added by the user */
-   CALL_STATE_DIALING     = 3,
-   /** Call is on hold */
-   CALL_STATE_HOLD        = 4,
-   /** Call has failed */
-   CALL_STATE_FAILURE     = 5,
-   /** Call is busy */
-   CALL_STATE_BUSY        = 6,
-   /** Call is being transfered.  During this state, the user can enter the new number. */
-   CALL_STATE_TRANSFER    = 7,
-   /** Call is on hold for transfer */
-   CALL_STATE_TRANSF_HOLD = 8,
-   /** Call is over and should not be used */
-   CALL_STATE_OVER        = 9,
-   /** This state should never be reached */
-   CALL_STATE_ERROR       = 10
-=======
 typedef enum
 {
    
@@ -417,7 +281,6 @@
    CALL_STATE_TRANSF_HOLD = 8, /** Call is on hold for transfer */
    CALL_STATE_OVER        = 9, /** Call is over and should not be used */
    CALL_STATE_ERROR       = 10 /** This state should never be reached */
->>>>>>> e3e040c6
 } call_state;
 
 static const QString empty("");
@@ -433,20 +296,6 @@
 #endif
 
 /** HISTORY SERIALIZATION */
-<<<<<<< HEAD
-#define ACCOUNT_ID_KEY      "accountid"
-#define CALLID_KEY          "callid"
-#define CONFID_KEY          "confid"
-#define DISPLAY_NAME_KEY    "display_name"
-#define PEER_NUMBER_KEY     "peer_number"
-#define RECORDING_PATH_KEY  "recordfile"
-#define STATE_KEY           "state"
-#define TIMESTAMP_START_KEY "timestamp_start"
-#define TIMESTAMP_STOP_KEY  "timestamp_stop"
-#define MISSED_STRING       "missed"
-#define INCOMING_STRING     "incoming"
-#define OUTGOING_STRING     "outgoing"
-=======
 #define ACCOUNT_ID_KEY        "accountid"
 #define CALLID_KEY            "callid"
 #define CONFID_KEY            "confid"
@@ -458,5 +307,4 @@
 #define TIMESTAMP_STOP_KEY    "timestamp_stop"
 #define MISSED_STRING         "missed"
 #define INCOMING_STRING       "incoming"
-#define OUTGOING_STRING       "outgoing"
->>>>>>> e3e040c6
+#define OUTGOING_STRING       "outgoing"