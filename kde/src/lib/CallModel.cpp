--- conflicted
+++ resolved
@@ -66,13 +66,9 @@
       addToHistory(call);
       emit historyChanged();
    }
-<<<<<<< HEAD
-
-=======
    
->>>>>>> e3e040c6
    emit callStateChanged(call);
-
+   
 }
 
 void CallModelBase::on1_incomingCall(const QString & accountID, const QString & callID)
