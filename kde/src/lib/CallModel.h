/************************************************************************************
 *   Copyright (C) 2009 by Savoir-Faire Linux                                       *
 *   Author : Jérémy Quentin <jeremy.quentin@savoirfairelinux.com>                  *
 *            Emmanuel Lepage Vallee <emmanuel.lepage@savoirfairelinux.com>         *
 *                                                                                  *
 *   This library is free software; you can redistribute it and/or                  *
 *   modify it under the terms of the GNU Lesser General Public                     *
 *   License as published by the Free Software Foundation; either                   *
 *   version 2.1 of the License, or (at your option) any later version.             *
 *                                                                                  *
 *   This library is distributed in the hope that it will be useful,                *
 *   but WITHOUT ANY WARRANTY; without even the implied warranty of                 *
 *   MERCHANTABILITY or FITNESS FOR A PARTICULAR PURPOSE.  See the GNU              *
 *   Lesser General Public License for more details.                                *
 *                                                                                  *
 *   You should have received a copy of the GNU Lesser General Public               *
 *   License along with this library; if not, write to the Free Software            *
 *   Foundation, Inc., 51 Franklin Street, Fifth Floor, Boston, MA  02110-1301  USA *
 ***********************************************************************************/

#ifndef CALL_MODEL_H
#define CALL_MODEL_H

#include <QObject>
#include <QVector>
#include <QWidget>
#include <QModelIndex>
#include <QMap>
#include "typedefs.h"

//Qt
class QDragEnterEvent;
class QDebug;
class QModelIndex;

//SFLPhone
class Call;
class AccountList;
class Account;
class ContactBackend;

typedef QMap<QString, Call*>  CallMap;
typedef QList<Call*>          CallList;

<<<<<<< HEAD
///@class CallModelBase Base class for the central model/frontend
///This class need to exist because template classes can't have signals and
///slots because Qt MOC generator can't guess the type at precompilation
=======
///@class CallModelBase Base class for the central model/frontend          
///This class need to exist because template classes can't have signals and
///slots because Qt MOC generator can't guess the type at precompilation   
>>>>>>> e3e040c6
class LIB_EXPORT CallModelBase : public QObject
{
   Q_OBJECT
public:
   CallModelBase(QObject* parent = 0);
   virtual bool changeConference  ( const QString &confId, const QString &state ) = 0;
   virtual void removeConference  ( const QString &confId                       ) = 0;
   virtual Call* addConference    ( const QString &confID                       ) = 0;
   virtual Call* findCallByCallId ( const QString& callId                       ) = 0;
   virtual Call* addRingingCall   ( const QString& callId                       ) = 0;
   virtual Call* addIncomingCall  ( const QString& callId                       ) = 0;
   virtual void  addToHistory     ( Call* call                                  ) = 0;
   virtual Call* addCall          ( Call* call           , Call* parent =0      );
   virtual Call* getCall          ( const QString& callId                       ) const = 0;
public slots:
   void on1_callStateChanged   ( const QString& callID    , const QString &state   );
   void on1_incomingCall       ( const QString& accountID , const QString & callID );
   void on1_incomingConference ( const QString& confID                             );
   void on1_changingConference ( const QString& confID    , const QString &state   );
   void on1_conferenceRemoved  ( const QString& confId                             );
   void on1_voiceMailNotify    ( const QString& accountID , int count              );
   void on1_volumeChanged      ( const QString& device    , double value           );
private:
   static bool dbusInit;
signals:
   void callStateChanged        ( Call* call                              );
   void incomingCall            ( Call* call                              );
   void conferenceCreated       ( Call* conf                              );
   void conferenceChanged       ( Call* conf                              );
   void conferenceRemoved       ( const QString& confId                   );
   void aboutToRemoveConference ( Call* conf                              );
   void voiceMailNotify         ( const QString& accountID , int    count );
   void volumeChanged           ( const QString& device    , double value );
   void callAdded               ( Call* call               , Call* parent );
   void historyChanged          (                                         );
};

/**
 * Note from the author: It was previously done by a QAbstractModel + QTreeView, but the sip-call use case is incompatible
 *  with the MVC model. The MVC never got to a point were it was bug-free and the code was getting dirty. The Mirror model
 *  solution may be less "clean" than MVC, but is 3 time smaller and easier to improve (in fact, possible to improve).
 */
///@class CallModel Central model/frontend to deal with sflphoned
template  <typename CallWidget = QWidget*, typename Index = QModelIndex*>
class LIB_EXPORT CallModel : public CallModelBase {
   public:
      enum ModelType {
         ActiveCall,
         History,
         Address
      };

      //Constructors, initializer and destructors
      CallModel                ( ModelType type     );
      virtual ~CallModel       (                    ) {}
      virtual bool initCall    (                    );
      virtual bool initHistory (                    );
      virtual void initContact ( ContactBackend* be );

      //Call related
      virtual Call*  addCall          ( Call* call                , Call* parent =0    );
      Call*          addDialingCall   ( const QString& peerName="", QString account="" );
      Call*          addIncomingCall  ( const QString& callId                          );
      Call*          addRingingCall   ( const QString& callId                          );
      static QString generateCallId   (                                                );
      void           removeCall       ( Call* call                                     );
      void           attendedTransfer ( Call* toTransfer           , Call* target      );
      void           transfer         ( Call* toTransfer           , QString target    );
      void           addToHistory     ( Call* call                                     );
<<<<<<< HEAD

=======
      
>>>>>>> e3e040c6
      virtual bool selectItem(Call* item) { Q_UNUSED(item); return false;}

      //Comference related
      bool createConferenceFromCall  ( Call* call1, Call* call2                    );
      bool mergeConferences          ( Call* conf1, Call* conf2                    );
      bool addParticipant            ( Call* call2, Call* conference               );
      bool detachParticipant         ( Call* call                                  );
      virtual bool changeConference  ( const QString &confId, const QString &state );
      virtual void removeConference  ( const QString &confId                       );
      virtual Call* addConference    ( const QString &confID                       );
      void removeConference          ( Call* call                                  );

      //Getters
      int size                                        ();
      CallList                 getCallList            ();
      static const CallMap&    getHistory             ();
      static const QStringList getNumbersByPopularity ();
      static const QStringList getHistoryCallId       ();

      //Account related
      static Account* getCurrentAccount  (                     );
      static QString getCurrentAccountId (                     );
      static AccountList* getAccountList (                     );
      static QString getPriorAccoundId   (                     );
      static void setPriorAccountId      (const QString& value );

      //Connection related
      static bool init();

      //Magic dispatcher
      Call* findCallByCallId( const QString& callId   );
      CallList getCalls     (                         );
      CallList getCalls     ( const CallWidget widget ) const;
      CallList getCalls     ( const QString& callId   ) const;
      CallList getCalls     ( const Call* call        ) const;
      CallList getCalls     ( const Index idx         ) const;

      bool isConference     ( const Call* call        ) const;
      bool isConference     ( const QString& callId   ) const;
      bool isConference     ( const Index idx         ) const;
      bool isConference     ( const CallWidget widget ) const;

      Call* getCall         ( const QString& callId   ) const;
      Call* getCall         ( const Index idx         ) const;
      Call* getCall         ( const Call* call        ) const;
      Call* getCall         ( const CallWidget widget ) const;

      Index getIndex        ( const Call* call        ) const;
      Index getIndex        ( const Index idx         ) const;
      Index getIndex        ( const CallWidget widget ) const;
      Index getIndex        ( const QString& callId   ) const;

      CallWidget getWidget  ( const Call* call        ) const;
      CallWidget getWidget  ( const Index idx         ) const;
      CallWidget getWidget  ( const CallWidget widget ) const;
      CallWidget getWidget  ( const QString& getWidget) const;

      bool updateIndex      ( Call* call, Index value      );
      bool updateWidget     ( Call* call, CallWidget value );


   protected:
      //Struct
      struct InternalStruct;
      typedef QList<InternalStruct*> InternalCallList;
      struct InternalStruct {
         CallWidget       call       ;
         Call*            call_real  ;
         Index            index      ;
         InternalCallList children   ;
         bool             conference ;
      };
      typedef QHash< Call*      , InternalStruct* > InternalCall  ;
      typedef QHash< QString    , InternalStruct* > InternalCallId;
      typedef QHash< CallWidget , InternalStruct* > InternalWidget;
      typedef QHash< Index      , InternalStruct* > InternalIndex ;

      //Static attributes
      static CallMap m_sActiveCalls ;
      static CallMap m_sHistoryCalls;
<<<<<<< HEAD

=======
      
>>>>>>> e3e040c6
      static InternalCall   m_sPrivateCallList_call  ;
      static InternalCallId m_sPrivateCallList_callId;
      static InternalWidget m_sPrivateCallList_widget;
      static InternalIndex  m_sPrivateCallList_index ;

      static QString      m_sPriorAccountId;
      static AccountList* m_spAccountList  ;
      static bool         m_sCallInit      ;
      static bool         m_sHistoryInit   ;

   private:
      static bool m_sInstanceInit;

      //Helpers
      Call* addCallCommon(Call* call);
      bool  updateCommon (Call* call);
};

/*class CallModelConvenience : public CallModel<QWidget*,QModelIndex*>
{
   public:
      CallModelConvenience(ModelType type) : CallModel<QWidget*,QModelIndex*>(type) {}
};*/

#include "CallModel.hpp"

#endif<|MERGE_RESOLUTION|>--- conflicted
+++ resolved
@@ -42,15 +42,9 @@
 typedef QMap<QString, Call*>  CallMap;
 typedef QList<Call*>          CallList;
 
-<<<<<<< HEAD
-///@class CallModelBase Base class for the central model/frontend
-///This class need to exist because template classes can't have signals and
-///slots because Qt MOC generator can't guess the type at precompilation
-=======
 ///@class CallModelBase Base class for the central model/frontend          
 ///This class need to exist because template classes can't have signals and
 ///slots because Qt MOC generator can't guess the type at precompilation   
->>>>>>> e3e040c6
 class LIB_EXPORT CallModelBase : public QObject
 {
    Q_OBJECT
@@ -89,9 +83,9 @@
 };
 
 /**
- * Note from the author: It was previously done by a QAbstractModel + QTreeView, but the sip-call use case is incompatible
- *  with the MVC model. The MVC never got to a point were it was bug-free and the code was getting dirty. The Mirror model
- *  solution may be less "clean" than MVC, but is 3 time smaller and easier to improve (in fact, possible to improve).
+ * Note from the author: It was previously done by a QAbstractModel + QTreeView, but the sip-call use case is incompatible  
+ *  with the MVC model. The MVC never got to a point were it was bug-free and the code was getting dirty. The Mirror model  
+ *  solution may be less "clean" than MVC, but is 3 time smaller and easier to improve (in fact, possible to improve).      
  */
 ///@class CallModel Central model/frontend to deal with sflphoned
 template  <typename CallWidget = QWidget*, typename Index = QModelIndex*>
@@ -120,11 +114,7 @@
       void           attendedTransfer ( Call* toTransfer           , Call* target      );
       void           transfer         ( Call* toTransfer           , QString target    );
       void           addToHistory     ( Call* call                                     );
-<<<<<<< HEAD
-
-=======
-      
->>>>>>> e3e040c6
+      
       virtual bool selectItem(Call* item) { Q_UNUSED(item); return false;}
 
       //Comference related
@@ -153,7 +143,7 @@
 
       //Connection related
       static bool init();
-
+      
       //Magic dispatcher
       Call* findCallByCallId( const QString& callId   );
       CallList getCalls     (                         );
@@ -161,31 +151,31 @@
       CallList getCalls     ( const QString& callId   ) const;
       CallList getCalls     ( const Call* call        ) const;
       CallList getCalls     ( const Index idx         ) const;
-
+      
       bool isConference     ( const Call* call        ) const;
       bool isConference     ( const QString& callId   ) const;
       bool isConference     ( const Index idx         ) const;
       bool isConference     ( const CallWidget widget ) const;
-
+      
       Call* getCall         ( const QString& callId   ) const;
       Call* getCall         ( const Index idx         ) const;
       Call* getCall         ( const Call* call        ) const;
       Call* getCall         ( const CallWidget widget ) const;
-
+      
       Index getIndex        ( const Call* call        ) const;
       Index getIndex        ( const Index idx         ) const;
       Index getIndex        ( const CallWidget widget ) const;
       Index getIndex        ( const QString& callId   ) const;
-
+      
       CallWidget getWidget  ( const Call* call        ) const;
       CallWidget getWidget  ( const Index idx         ) const;
       CallWidget getWidget  ( const CallWidget widget ) const;
       CallWidget getWidget  ( const QString& getWidget) const;
-
+      
       bool updateIndex      ( Call* call, Index value      );
       bool updateWidget     ( Call* call, CallWidget value );
-
-
+      
+      
    protected:
       //Struct
       struct InternalStruct;
@@ -205,16 +195,12 @@
       //Static attributes
       static CallMap m_sActiveCalls ;
       static CallMap m_sHistoryCalls;
-<<<<<<< HEAD
-
-=======
-      
->>>>>>> e3e040c6
+      
       static InternalCall   m_sPrivateCallList_call  ;
       static InternalCallId m_sPrivateCallList_callId;
       static InternalWidget m_sPrivateCallList_widget;
       static InternalIndex  m_sPrivateCallList_index ;
-
+      
       static QString      m_sPriorAccountId;
       static AccountList* m_spAccountList  ;
       static bool         m_sCallInit      ;
