--- conflicted
+++ resolved
@@ -55,7 +55,6 @@
 CALLMODEL_TEMPLATE typename CALLMODEL_T::InternalCallId CALLMODEL_T::m_sPrivateCallList_callId ;
 CALLMODEL_TEMPLATE typename CALLMODEL_T::InternalIndex  CALLMODEL_T::m_sPrivateCallList_index  ;
 CALLMODEL_TEMPLATE typename CALLMODEL_T::InternalWidget CALLMODEL_T::m_sPrivateCallList_widget ;
-<<<<<<< HEAD
 
 /*****************************************************************************
  *                                                                           *
@@ -72,24 +71,6 @@
    }
 };
 
-=======
-
-/*****************************************************************************
- *                                                                           *
- *                             Private classes                               *
- *                                                                           *
- ****************************************************************************/
-class SortableCallSource {
-public:
-   SortableCallSource(Call* call=0) : count(0),callInfo(call) {}
-   uint count;
-   Call* callInfo;
-   bool operator<(SortableCallSource other) {
-      return (other.count > count);
-   }
-};
-
->>>>>>> e3e040c6
 inline bool operator< (const SortableCallSource & s1, const SortableCallSource & s2)
 {
     return  s1.count < s2.count;
@@ -116,7 +97,7 @@
       registerCommTypes();
       InstanceInterface& instance = InstanceInterfaceSingleton::getInstance();
       instance.Register(getpid(), APP_NAME);
-
+      
       //Setup accounts
       if (m_spAccountList == NULL)
          m_spAccountList = new AccountList(true);
@@ -137,7 +118,7 @@
          m_sActiveCalls[tmpCall->getCallId()] = tmpCall;
          addCall(tmpCall);
       }
-
+   
       QStringList confList = callManager.getConferenceList();
       foreach (QString confId, confList) {
           addConference(confId);
@@ -229,7 +210,7 @@
    InternalStruct* aNewStruct = new InternalStruct;
    aNewStruct->call_real  = call;
    aNewStruct->conference = false;
-
+   
    m_sPrivateCallList_call[call]                = aNewStruct;
    m_sPrivateCallList_callId[call->getCallId()] = aNewStruct;
 
@@ -254,7 +235,7 @@
    if (account2.isEmpty()) {
       account2 = getCurrentAccountId();
    }
-
+   
    Call* call = Call::buildDialingCall(generateCallId(), peerName, account2);
    return addCallCommon(call);
 }  //addDialingCall
@@ -342,7 +323,7 @@
    CallManagerInterface& callManager = CallManagerInterfaceSingleton::getInstance();
    QStringList callList = callManager.getParticipantList(confID);
    qDebug() << "Paticiapants are:" << callList;
-
+   
    if (!callList.size()) {
       qDebug() << "This conference (" + confID + ") contain no call";
       return 0;
@@ -353,14 +334,14 @@
       return 0;
    }
    Call* newConf =  new Call(confID, m_sPrivateCallList_callId[callList[0]]->call_real->getAccountId());
-
+   
    InternalStruct* aNewStruct = new InternalStruct;
    aNewStruct->call_real  = newConf;
    aNewStruct->conference = true;
-
+   
    m_sPrivateCallList_call[newConf]  = aNewStruct;
    m_sPrivateCallList_callId[confID] = aNewStruct;
-
+   
    return newConf;
 } //addConference
 
@@ -408,12 +389,12 @@
 {
    qDebug() << "Conf changed";
    Q_UNUSED(state)
-
+   
    if (!m_sPrivateCallList_callId[confId]) {
       qDebug() << "The conference does not exist";
       return false;
    }
-
+   
    if (!m_sPrivateCallList_callId[confId]->index) {
       qDebug() << "The conference item does not exist";
       return false;
@@ -432,7 +413,7 @@
 CALLMODEL_TEMPLATE void CALLMODEL_T::removeConference(Call* call)
 {
    InternalStruct* internal = m_sPrivateCallList_call[call];
-
+   
    if (!internal) {
       qDebug() << "Cannot remove conference: call not found";
       return;
@@ -493,15 +474,9 @@
    foreach (SortableCallSource* i,hc) {
       delete i;
    }
-<<<<<<< HEAD
-
-   return cl;
-}
-=======
    
    return cl;
 } //getNumbersByPopularity
->>>>>>> e3e040c6
 
 
 /*****************************************************************************
@@ -562,11 +537,7 @@
  *                                                                           *
  ****************************************************************************/
 
-<<<<<<< HEAD
-///Get a call from it's widget
-=======
 ///Get a call from it's widget                                     
->>>>>>> e3e040c6
 CALLMODEL_TEMPLATE Call* CALLMODEL_T::getCall         ( const CallWidget widget     ) const
 {
    if (m_sPrivateCallList_widget[widget]) {
@@ -575,11 +546,7 @@
    return NULL;
 }
 
-<<<<<<< HEAD
-///Get a call list from a conference
-=======
 ///Get a call list from a conference                               
->>>>>>> e3e040c6
 CALLMODEL_TEMPLATE QList<Call*> CALLMODEL_T::getCalls ( const CallWidget widget     ) const
 {
    QList<Call*> toReturn;
@@ -591,11 +558,7 @@
    return toReturn;
 }
 
-<<<<<<< HEAD
-///Get a list of every call
-=======
 ///Get a list of every call                                        
->>>>>>> e3e040c6
 CALLMODEL_TEMPLATE QList<Call*> CALLMODEL_T::getCalls (                             )
 {
    QList<Call*> toReturn;
@@ -605,11 +568,7 @@
    return toReturn;
 }
 
-<<<<<<< HEAD
-///Is the call associated with that widget a conference
-=======
 ///Is the call associated with that widget a conference            
->>>>>>> e3e040c6
 CALLMODEL_TEMPLATE bool CALLMODEL_T::isConference     ( const CallWidget widget      ) const
 {
    if (m_sPrivateCallList_widget[widget]) {
@@ -618,11 +577,7 @@
    return false;
 }
 
-<<<<<<< HEAD
-///Is that call a conference
-=======
 ///Is that call a conference                                       
->>>>>>> e3e040c6
 CALLMODEL_TEMPLATE bool CALLMODEL_T::isConference     ( const Call* call             ) const
 {
    if (m_sPrivateCallList_call[(Call*)call]) {
@@ -631,17 +586,6 @@
    return false;
 }
 
-<<<<<<< HEAD
-///Do nothing, provided for API consistency
-CALLMODEL_TEMPLATE Call* CALLMODEL_T::getCall         ( const Call* call             ) const
-{
-   return call;
-}
-
-///Return the calls from the "call" conference
-CALLMODEL_TEMPLATE QList<Call*> CALLMODEL_T::getCalls ( const Call* call             ) const
-{
-=======
 ///Do nothing, provided for API consistency                        
 CALLMODEL_TEMPLATE Call* CALLMODEL_T::getCall         ( const Call* call             ) const
 { 
@@ -651,7 +595,6 @@
 ///Return the calls from the "call" conference                     
 CALLMODEL_TEMPLATE QList<Call*> CALLMODEL_T::getCalls ( const Call* call             ) const
 { 
->>>>>>> e3e040c6
    QList<Call*> toReturn;
    if (m_sPrivateCallList_call[call] && m_sPrivateCallList_call[call]->conference) {
       foreach (InternalStruct* child, m_sPrivateCallList_call[call]->children) {
@@ -661,30 +604,18 @@
    return toReturn;
 }
 
-<<<<<<< HEAD
-///Is the call associated with that Index a conference
-CALLMODEL_TEMPLATE bool CALLMODEL_T::isConference     ( const Index idx              ) const
-{
-=======
 ///Is the call associated with that Index a conference             
 CALLMODEL_TEMPLATE bool CALLMODEL_T::isConference     ( const Index idx              ) const
 { 
->>>>>>> e3e040c6
    if (m_sPrivateCallList_index[idx]) {
       return m_sPrivateCallList_index[idx]->conference;
    }
    return false;
 }
 
-<<<<<<< HEAD
-///Get the call associated with this index
-CALLMODEL_TEMPLATE Call* CALLMODEL_T::getCall         ( const Index idx              ) const
-{
-=======
 ///Get the call associated with this index                         
 CALLMODEL_TEMPLATE Call* CALLMODEL_T::getCall         ( const Index idx              ) const
 { 
->>>>>>> e3e040c6
    if (m_sPrivateCallList_index[idx]) {
       return m_sPrivateCallList_index[idx]->call_real;
    }
@@ -692,15 +623,9 @@
    return NULL;
 }
 
-<<<<<<< HEAD
-///Get the call associated with that conference index
-CALLMODEL_TEMPLATE QList<Call*> CALLMODEL_T::getCalls ( const Index idx              ) const
-{
-=======
 ///Get the call associated with that conference index              
 CALLMODEL_TEMPLATE QList<Call*> CALLMODEL_T::getCalls ( const Index idx              ) const
 { 
->>>>>>> e3e040c6
    QList<Call*> toReturn;
    if (m_sPrivateCallList_index[idx] && m_sPrivateCallList_index[idx]->conference) {
       foreach (InternalStruct* child, m_sPrivateCallList_index[idx]->children) {
@@ -710,41 +635,25 @@
    return toReturn;
 }
 
-<<<<<<< HEAD
-///Is the call associated with that ID a conference
-CALLMODEL_TEMPLATE bool CALLMODEL_T::isConference     ( const QString& callId        ) const
-{
-=======
 ///Is the call associated with that ID a conference                
 CALLMODEL_TEMPLATE bool CALLMODEL_T::isConference     ( const QString& callId        ) const
 { 
->>>>>>> e3e040c6
    if (m_sPrivateCallList_callId[callId]) {
       return m_sPrivateCallList_callId[callId]->conference;
    }
    return false;
 }
 
-<<<<<<< HEAD
-///Get the call associated with this ID
-CALLMODEL_TEMPLATE Call* CALLMODEL_T::getCall         ( const QString& callId        ) const
-{
-=======
 ///Get the call associated with this ID                            
 CALLMODEL_TEMPLATE Call* CALLMODEL_T::getCall         ( const QString& callId        ) const
 { 
->>>>>>> e3e040c6
    if (m_sPrivateCallList_callId[callId]) {
       return m_sPrivateCallList_callId[callId]->call_real;
    }
    return NULL;
 }
 
-<<<<<<< HEAD
-///Get the calls associated with this ID
-=======
 ///Get the calls associated with this ID                           
->>>>>>> e3e040c6
 CALLMODEL_TEMPLATE QList<Call*> CALLMODEL_T::getCalls ( const QString& callId        ) const
 {
    QList<Call*> toReturn;
@@ -756,11 +665,7 @@
    return toReturn;
 }
 
-<<<<<<< HEAD
-///Get the index associated with this call
-=======
 ///Get the index associated with this call                         
->>>>>>> e3e040c6
 CALLMODEL_TEMPLATE Index CALLMODEL_T::getIndex        ( const Call* call             ) const
 {
    if (m_sPrivateCallList_call[(Call*)call]) {
@@ -769,11 +674,7 @@
    return NULL;
 }
 
-<<<<<<< HEAD
-///Get the index associated with this index (dummy implementation)
-=======
 ///Get the index associated with this index (dummy implementation) 
->>>>>>> e3e040c6
 CALLMODEL_TEMPLATE Index CALLMODEL_T::getIndex        ( const Index idx              ) const
 {
    if (m_sPrivateCallList_index[idx]) {
@@ -782,11 +683,7 @@
    return NULL;
 }
 
-<<<<<<< HEAD
-///Get the index associated with this call
-=======
 ///Get the index associated with this call                         
->>>>>>> e3e040c6
 CALLMODEL_TEMPLATE Index CALLMODEL_T::getIndex        ( const CallWidget widget      ) const
 {
    if (m_sPrivateCallList_widget[widget]) {
@@ -795,11 +692,7 @@
    return NULL;
 }
 
-<<<<<<< HEAD
-///Get the index associated with this ID
-=======
 ///Get the index associated with this ID                           
->>>>>>> e3e040c6
 CALLMODEL_TEMPLATE Index CALLMODEL_T::getIndex        ( const QString& callId        ) const
 {
    if (m_sPrivateCallList_callId[callId]) {
@@ -808,11 +701,7 @@
    return NULL;
 }
 
-<<<<<<< HEAD
-///Get the widget associated with this call
-=======
 ///Get the widget associated with this call                        
->>>>>>> e3e040c6
 CALLMODEL_TEMPLATE CallWidget CALLMODEL_T::getWidget  ( const Call* call             ) const
 {
    if (m_sPrivateCallList_call[call]) {
@@ -821,11 +710,7 @@
    return NULL;
 }
 
-<<<<<<< HEAD
-///Get the widget associated with this ID
-=======
 ///Get the widget associated with this ID                          
->>>>>>> e3e040c6
 CALLMODEL_TEMPLATE CallWidget CALLMODEL_T::getWidget  ( const Index idx              ) const
 {
    if (m_sPrivateCallList_index[idx]) {
@@ -834,11 +719,7 @@
    return NULL;
 }
 
-<<<<<<< HEAD
-///Get the widget associated with this widget (dummy)
-=======
 ///Get the widget associated with this widget (dummy)              
->>>>>>> e3e040c6
 CALLMODEL_TEMPLATE CallWidget CALLMODEL_T::getWidget  ( const CallWidget widget      ) const
 {
    if (m_sPrivateCallList_widget[widget]) {
@@ -847,11 +728,7 @@
    return NULL;
 }
 
-<<<<<<< HEAD
-///Get the widget associated with this ID
-=======
 ///Get the widget associated with this ID                          
->>>>>>> e3e040c6
 CALLMODEL_TEMPLATE CallWidget CALLMODEL_T::getWidget  ( const QString& widget        ) const
 {
    if (m_sPrivateCallList_widget[widget]) {
@@ -874,11 +751,7 @@
    return true;
 }
 
-<<<<<<< HEAD
-///Update the widget associated with this call
-=======
 ///Update the widget associated with this call                     
->>>>>>> e3e040c6
 CALLMODEL_TEMPLATE bool CALLMODEL_T::updateWidget     (Call* call, CallWidget value )
 {
    if (!updateCommon(call)) return false;
