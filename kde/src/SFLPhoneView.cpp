--- conflicted
+++ resolved
@@ -273,11 +273,7 @@
       return false;
    }
    return true;
-<<<<<<< HEAD
-}
-=======
 } //selectCallPhoneNumber
->>>>>>> e3e040c6
 
 /*****************************************************************************
  *                                                                           *
