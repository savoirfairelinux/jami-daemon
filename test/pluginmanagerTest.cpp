/*
 *  Copyright (C) 2009 Savoir-Faire Linux inc.
 *  Author: Emmanuel Milou <emmanuel.milou@savoirfairelinux.com>
 *
 *  This program is free software; you can redistribute it and/or modify
 *  it under the terms of the GNU General Public License as published by
 *  the Free Software Foundation; either version 3 of the License, or
 *  (at your option) any later version.
 *
 *  This program is distributed in the hope that it will be useful,
 *  but WITHOUT ANY WARRANTY; without even the implied warranty of
 *  MERCHANTABILITY or FITNESS FOR A PARTICULAR PURPOSE.  See the
 *  GNU General Public License for more details.
 *
 *  You should have received a copy of the GNU General Public License
 *  along with this program; if not, write to the Free Software
 *   Foundation, Inc., 675 Mass Ave, Cambridge, MA 02139, USA.
 */

#include <stdio.h>
#include <sstream>

#include "pluginmanagerTest.h"

using std::cout;
using std::endl;

void PluginManagerTest::setUp(){
<<<<<<< HEAD
    // Instanciate the plugin manager object
=======
    // Instanciate the plugin manager singleton
>>>>>>> f6d2fbf1
    _pm = ::sflphone::PluginManager::instance();
}

void PluginManagerTest::testLoadPluginDirectory(){
    CPPUNIT_ASSERT(_pm->loadPlugins() == 0);
}

void PluginManagerTest::testLoadPlugin(){
    CPPUNIT_ASSERT(_pm->loadPlugins() == 0);
    //CPPUNIT_ASSERT( _pm->isPluginLoaded("test") == NULL );
}

void PluginManagerTest::testRegisterPlugin(){
    // First load the default directory
    _pm->loadPlugins();
    // Resolve the symbol
}

void PluginManagerTest::tearDown(){
    // Delete the plugin manager object
    delete _pm; _pm=0;
}<|MERGE_RESOLUTION|>--- conflicted
+++ resolved
@@ -26,11 +26,6 @@
 using std::endl;
 
 void PluginManagerTest::setUp(){
-<<<<<<< HEAD
-    // Instanciate the plugin manager object
-=======
-    // Instanciate the plugin manager singleton
->>>>>>> f6d2fbf1
     _pm = ::sflphone::PluginManager::instance();
 }
 
