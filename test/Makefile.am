include ../globals.mak

bin_PROGRAMS = configurationTester pluginmanagerTester audiorecorderTester

OBJECT_FILES= \
	../src/sflphoned-managerimpl.o \
	../src/sflphoned-accountcreator.o \
	../src/sflphoned-call.o \
	../src/sflphoned-sipcall.o \
	../src/sflphoned-iaxcall.o \
	../src/sflphoned-voiplink.o \
	../src/sflphoned-sipvoiplink.o \
	../src/sflphoned-iaxvoiplink.o \
	../src/sflphoned-account.o \
	../src/sflphoned-sipaccount.o \
	../src/sflphoned-iaxaccount.o \
	../src/sflphoned-eventthread.o \
<<<<<<< HEAD
	../src/sflphoned-useragent.o \
=======
>>>>>>> 9c27daf4
	../src/plug-in/pluginmanager.o \
	../src/plug-in/audiorecorder/audiorecord.o \
	../src/sflphoned-samplerateconverter.o

configurationTester_SOURCES = \
		configurationTest.cpp \
		configurationTest.h \
		TestMain.cpp

pluginmanagerTester_SOURCES = \
		pluginmanagerTest.h \
		pluginmanagerTest.cpp \
		TestMain.cpp

audiorecorderTester_SOURCES = \
		audiorecorderTest.h \
		audiorecorderTest.cpp \
		TestMain.cpp


configurationTester_LDADD = \
		../src/libsflphone.la  \
		$(SFLPHONE_LIBS) $(ZEROCONFLIB) $(LIB_DNSSD) $(IAX_LIBS) \
		@ALSA_LIBS@ \
		@PULSEAUDIO_LIBS@ \
		@CPPUNIT_LIBS@ \
		@CCEXT2_LIBS@ \
		@CCGNU2_LIBS@ \
		@CCRTP_LIBS@ \
		@DBUSCPP_LIBS@ \
		@SAMPLERATE_LIBS@ \
		$(PJSIP_LIBS) \
		-luuid \
		$(OBJECT_FILES)
	
pluginmanagerTester_LDADD = \
		../src/libsflphone.la  \
		$(SFLPHONE_LIBS) $(ZEROCONFLIB) $(LIB_DNSSD) $(IAX_LIBS) \
		@ALSA_LIBS@ \
		@PULSEAUDIO_LIBS@ \
		@CPPUNIT_LIBS@ \
		@CCEXT2_LIBS@ \
		@CCGNU2_LIBS@ \
		@CCRTP_LIBS@ \
		@DBUSCPP_LIBS@ \
		@SAMPLERATE_LIBS@ \
		$(PJSIP_LIBS) \
		-luuid \
		$(OBJECT_FILES)
	
audiorecorderTester_LDADD = \
		../src/libsflphone.la  \
		$(SFLPHONE_LIBS) $(ZEROCONFLIB) $(LIB_DNSSD) $(IAX_LIBS) \
		@ALSA_LIBS@ \
		@PULSEAUDIO_LIBS@ \
		@CPPUNIT_LIBS@ \
		@CCEXT2_LIBS@ \
		@CCGNU2_LIBS@ \
		@CCRTP_LIBS@ \
		@DBUSCPP_LIBS@ \
		@SAMPLERATE_LIBS@ \
		$(PJSIP_LIBS) \
		-luuid \
		$(OBJECT_FILES)
<<<<<<< HEAD
=======
	
pluginmanagerTester_LDADD = \
		../src/libsflphone.la  \
		$(SFLPHONE_LIBS) $(ZEROCONFLIB) $(LIB_DNSSD) $(IAX_LIBS) \
		@ALSA_LIBS@ \
		@PULSEAUDIO_LIBS@ \
		@CPPUNIT_LIBS@ \
		@CCEXT2_LIBS@ \
		@CCGNU2_LIBS@ \
		@CCRTP_LIBS@ \
		@DBUSCPP_LIBS@ \
		@SAMPLERATE_LIBS@ \
		$(PJSIP_LIBS) \
		$(OBJECT_FILES)
	
audiorecorderTester_LDADD = \
		../src/libsflphone.la  \
		$(SFLPHONE_LIBS) $(ZEROCONFLIB) $(LIB_DNSSD) $(IAX_LIBS) \
		@ALSA_LIBS@ \
		@PULSEAUDIO_LIBS@ \
		@CPPUNIT_LIBS@ \
		@CCEXT2_LIBS@ \
		@CCGNU2_LIBS@ \
		@CCRTP_LIBS@ \
		@DBUSCPP_LIBS@ \
		@SAMPLERATE_LIBS@ \
		$(PJSIP_LIBS) \
		$(OBJECT_FILES)
>>>>>>> 9c27daf4
							<|MERGE_RESOLUTION|>--- conflicted
+++ resolved
@@ -15,10 +15,6 @@
 	../src/sflphoned-sipaccount.o \
 	../src/sflphoned-iaxaccount.o \
 	../src/sflphoned-eventthread.o \
-<<<<<<< HEAD
-	../src/sflphoned-useragent.o \
-=======
->>>>>>> 9c27daf4
 	../src/plug-in/pluginmanager.o \
 	../src/plug-in/audiorecorder/audiorecord.o \
 	../src/sflphoned-samplerateconverter.o
@@ -51,40 +47,7 @@
 		@DBUSCPP_LIBS@ \
 		@SAMPLERATE_LIBS@ \
 		$(PJSIP_LIBS) \
-		-luuid \
 		$(OBJECT_FILES)
-	
-pluginmanagerTester_LDADD = \
-		../src/libsflphone.la  \
-		$(SFLPHONE_LIBS) $(ZEROCONFLIB) $(LIB_DNSSD) $(IAX_LIBS) \
-		@ALSA_LIBS@ \
-		@PULSEAUDIO_LIBS@ \
-		@CPPUNIT_LIBS@ \
-		@CCEXT2_LIBS@ \
-		@CCGNU2_LIBS@ \
-		@CCRTP_LIBS@ \
-		@DBUSCPP_LIBS@ \
-		@SAMPLERATE_LIBS@ \
-		$(PJSIP_LIBS) \
-		-luuid \
-		$(OBJECT_FILES)
-	
-audiorecorderTester_LDADD = \
-		../src/libsflphone.la  \
-		$(SFLPHONE_LIBS) $(ZEROCONFLIB) $(LIB_DNSSD) $(IAX_LIBS) \
-		@ALSA_LIBS@ \
-		@PULSEAUDIO_LIBS@ \
-		@CPPUNIT_LIBS@ \
-		@CCEXT2_LIBS@ \
-		@CCGNU2_LIBS@ \
-		@CCRTP_LIBS@ \
-		@DBUSCPP_LIBS@ \
-		@SAMPLERATE_LIBS@ \
-		$(PJSIP_LIBS) \
-		-luuid \
-		$(OBJECT_FILES)
-<<<<<<< HEAD
-=======
 	
 pluginmanagerTester_LDADD = \
 		../src/libsflphone.la  \
@@ -113,5 +76,4 @@
 		@SAMPLERATE_LIBS@ \
 		$(PJSIP_LIBS) \
 		$(OBJECT_FILES)
->>>>>>> 9c27daf4
 							