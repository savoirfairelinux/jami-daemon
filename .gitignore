# Ignore unused objects
*.lo
*.o
*.a
*.la
*.Po
*.Plo
*.loT
*.m4
*.Tpo
Makefile.in
Makefile
/config.*
*.swp
*.so
*.raw
*.pod
.libs
.deps

autom4te.cache
config.guess
config.*
configure
depcomp
install-sh
INSTALL
missing
stamp-h1
ltmain.sh

# Binary translation files
*.mo
libtool
# The test binary
*Tester
*orig
*.1
*-glue.h

# Ignore rendered docs
doc/doxygen/core-doc
doc/doxygen/gtk-gui-doc
doc/*.html

# Ignore built stuff
<<<<<<< HEAD
daemon/src/.libs
=======
.libs
.deps
>>>>>>> 39764571

# PJSIP files
*.depend
*i686-pc-linux-gnu
*pjlib-util-test-*
*pjlib-test-*
*pjmedia-test-*
*pjnath-test-*
*pjturn-client-*
*pjturn-srv-*
*pjsua-*
*pjsystest-*
*x86_64-unknown-*
sip_autoconf.h
os-auto.mak
build.mak
config.log
config.status
m_auto.h
os_auto.h
config_site.h
config_auto.h

# Ignore temp files
*~

# IDE stuffs
nbproject<|MERGE_RESOLUTION|>--- conflicted
+++ resolved
@@ -43,14 +43,6 @@
 doc/doxygen/gtk-gui-doc
 doc/*.html
 
-# Ignore built stuff
-<<<<<<< HEAD
-daemon/src/.libs
-=======
-.libs
-.deps
->>>>>>> 39764571
-
 # PJSIP files
 *.depend
 *i686-pc-linux-gnu
