--- conflicted
+++ resolved
@@ -2,18 +2,4 @@
 
 xgettext -k_ -o sflphone.pot ../sflphone-gtk/src/*.c
 
-<<<<<<< HEAD
->msgmerge --update zh_CN.po sflphone.pot
->msgmerge --update fr.po sflphone.pot
->msgmerge --update es.po sflphone.pot
->msgmerge --update de.po sflphone.pot
-
-Modify all the new po files, and then
-
->msgfmt -o zh_CN.mo zh_CN.po
->msgfmt -o fr.mo fr.po
->msgfmt -o es.mo es.po
->msgfmt -o de.mo de.po
-=======
 Then make && sudo make install
->>>>>>> 1ad38187
