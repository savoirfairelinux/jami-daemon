--- conflicted
+++ resolved
@@ -8,11 +8,7 @@
 msgstr ""
 "Project-Id-Version: PACKAGE VERSION\n"
 "Report-Msgid-Bugs-To: \n"
-<<<<<<< HEAD
-"POT-Creation-Date: 2008-10-29 10:56-0400\n"
-=======
 "POT-Creation-Date: 2008-11-05 16:41-0500\n"
->>>>>>> 1ad38187
 "PO-Revision-Date: YEAR-MO-DA HO:MI+ZONE\n"
 "Last-Translator: FULL NAME <EMAIL@ADDRESS>\n"
 "Language-Team: LANGUAGE <LL@li.org>\n"
@@ -131,7 +127,6 @@
 msgid ""
 "Unable to connect to the SFLphone server.\n"
 "Make sure the daemon is running."
-<<<<<<< HEAD
 msgstr ""
 
 #: actions.c:741
@@ -208,84 +203,6 @@
 msgid "audio device index for output = %d\n"
 msgstr ""
 
-=======
-msgstr ""
-
-#: actions.c:741
-#, c-format
-msgid ""
-"<b>Error: No audio codecs found.\n"
-"\n"
-"</b> SFL audio codecs have to be placed in <i>%s</i> or in the <b>.sflphone</"
-"b> directory in your home( <i>%s</i> )"
-msgstr ""
-
-#: assistant.c:138
-msgid "SFLphone account configuration wizard"
-msgstr ""
-
-#: assistant.c:165
-msgid "SFLphone 0.8"
-msgstr ""
-
-#: assistant.c:165
-msgid "Welcome to SFLphone!"
-msgstr ""
-
-#: assistant.c:167
-msgid "This installation wizard will help you configure an account."
-msgstr ""
-
-#: assistant.c:182
-msgid "VoIP Protocols"
-msgstr ""
-
-#: assistant.c:182
-msgid "Select an account type:"
-msgstr ""
-
-#: assistant.c:202
-msgid "SIP account configuration"
-msgstr ""
-
-#: assistant.c:202 assistant.c:256
-msgid "Please fill the following information:"
-msgstr ""
-
-#: assistant.c:256
-msgid "IAX2 account configuration"
-msgstr ""
-
-#: assistant.c:313
-msgid "You should probably enable this if you are behind a firewall."
-msgstr ""
-
-#: assistant.c:329
-msgid "_STUN server"
-msgstr ""
-
-#: assistant.c:346
-msgid "Account Registration"
-msgstr ""
-
-#: assistant.c:346
-msgid "Congratulations!"
-msgstr ""
-
-#: assistant.c:348
-msgid ""
-"This assistant is now finished.\n"
-"\n"
-" You can at any time check your registration state or modify your accounts "
-"parameters in the Options/Accounts window."
-msgstr ""
-
-#: audioconf.c:150
-#, c-format
-msgid "audio device index for output = %d\n"
-msgstr ""
-
->>>>>>> 1ad38187
 #: audioconf.c:558
 msgid "Name"
 msgstr ""
@@ -381,7 +298,6 @@
 
 #: calltree.c:470 calltree.c:472
 msgid "History"
-<<<<<<< HEAD
 msgstr ""
 
 #: calltree.c:480 calltree.c:484
@@ -396,22 +312,6 @@
 msgid "Status"
 msgstr ""
 
-=======
-msgstr ""
-
-#: calltree.c:480 calltree.c:484
-msgid "Voicemail"
-msgstr ""
-
-#: configwindow.c:371
-msgid "Protocol"
-msgstr ""
-
-#: configwindow.c:378
-msgid "Status"
-msgstr ""
-
->>>>>>> 1ad38187
 #: configwindow.c:470
 msgid "Desktop Notification"
 msgstr ""
@@ -502,110 +402,6 @@
 "Error while opening capture device"
 msgstr ""
 
-<<<<<<< HEAD
-#: historyfilter.c:45 historyfilter.c:63 historyfilter.c:78
-msgid "Search"
-msgstr ""
-
-#: mainwindow.c:69
-msgid ""
-"<b>There is one call in progress.</b>\n"
-"Do you still want to quit?"
-msgstr ""
-
-#: mainwindow.c:73
-msgid ""
-"<b>There are calls in progress.</b>\n"
-"Do you still want to quit?"
-msgstr ""
-
-#: menus.c:129
-msgid "SFLphone is a VoIP client compatible with SIP and IAX2 protocols."
-msgstr ""
-
-#: menus.c:132
-msgid "About SFLphone"
-msgstr ""
-
-#: menus.c:155
-msgid "_Help"
-msgstr ""
-
-#: menus.c:272
-msgid "_New call"
-msgstr ""
-
-#: menus.c:284 menus.c:768
-msgid "_Pick up"
-msgstr ""
-
-#: menus.c:294 menus.c:780
-msgid "_Hang up"
-msgstr ""
-
-#: menus.c:304 menus.c:792
-msgid "On _Hold"
-msgstr ""
-
-#: menus.c:320
-msgid "_Account Assistant"
-msgstr ""
-
-#: menus.c:350
-msgid "_Call"
-msgstr ""
-
-#: menus.c:496
-msgid "History empty"
-msgstr ""
-
-#: menus.c:537
-msgid "_Clear history"
-msgstr ""
-
-#: menus.c:549
-msgid "_Accounts"
-msgstr ""
-
-#: menus.c:564
-msgid "_Edit"
-msgstr ""
-
-#: menus.c:624
-msgid "_Dialpad"
-msgstr ""
-
-#: menus.c:636
-msgid "_Volume controls"
-msgstr ""
-
-#: menus.c:645
-msgid "_Search history"
-msgstr ""
-
-#: menus.c:653
-msgid "_View"
-msgstr ""
-
-#: menus.c:875
-msgid "_Call back"
-msgstr ""
-
-#: sflnotify.c:34 sflnotify.c:100
-#, c-format
-msgid "%s account: %s"
-msgstr ""
-
-#: sflnotify.c:37
-#, c-format
-msgid "<i>From:</i> %s"
-msgstr ""
-
-#: sflnotify.c:52
-msgid "Accept"
-msgstr ""
-
-=======
 #: errors.c:34
 msgid ""
 "<b>Pulseaudio notification</b>\n"
@@ -715,7 +511,6 @@
 msgid "Accept"
 msgstr ""
 
->>>>>>> 1ad38187
 #: sflnotify.c:53
 msgid "Refuse"
 msgstr ""
