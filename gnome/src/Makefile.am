include ../globals.mak

bin_PROGRAMS = sflphone-client-gnome

SUBDIRS = config contacts dbus widget icons
if SFL_VIDEO
SUBDIRS += video
endif

NOFIFY_LIBS = -lnotify
LD_LIBS = -ldl

SFLPHONEGTK_LIBS=./contacts/libcontacts.la ./config/libconfig.la \
<<<<<<< HEAD
				 ./dbus/libdbus.la ./widget/libwidget.la ./icons/libicons.la

if SFL_VIDEO
SFLPHONEGTK_LIBS+=./video/libvideo.la
endif

=======
                 ./dbus/libdbus.la ./widget/libwidget.la ./icons/libicons.la
>>>>>>> 72c3cfe6

sflphone_client_gnome_SOURCES = \
  main.c \
  logger.c \
  uimanager.c \
  sflnotify.c \
  mainwindow.c \
  imwindow.c \
  dialpad.c \
  callable_obj.c \
  conference_obj.c \
  actions.c \
  accountlist.c \
  sliders.c \
  statusicon.c \
  codeclist.c \
  reqaccount.c \
  eel-gconf-extensions.c \
  shortcuts.c \
  str_utils.c

noinst_HEADERS =  actions.h sflnotify.h mainwindow.h dialpad.h codeclist.h \
<<<<<<< HEAD
                  reqaccount.h sflphone_const.h uimanager.h \
                  accountlist.h sliders.h statusicon.h callable_obj.h conference_obj.h \
                  shortcuts.h eel-gconf-extensions.h logger.h imwindow.h unused.h

sflphone_client_gnome_LDADD = $(DBUSGLIB_LIBS) $(LIBNOTIFY_LIBS) $(NOTIFY_LIBS) $(SFLPHONEGTK_LIBS) $(X11_LIBS) \
							  $(GTK_LIBS) $(GLIB_LIBS) $(WEBKIT_LIBS) $(LD_LIBS) $(GCONF_LIBS)

sflphone_client_gnome_CFLAGS = $(DBUSGLIB_CFLAGS) $(LIBNOTIFY_CFLAGS) $(NOTIFY_CFLAGS) $(GTK_CFLAGS) $(X11_CFLAGS) \
                                $(GLIB_CFLAGS) $(WEBKIT_CFLAGS) $(GCONF_CFLAGS)
=======
                  reqaccount.h sflphone_const.h uimanager.h accountlist.h \
				  sliders.h statusicon.h callable_obj.h conference_obj.h \
                  shortcuts.h eel-gconf-extensions.h logger.h imwindow.h \
				  unused.h str_utils.h

sflphone_client_gnome_LDADD = $(DBUSGLIB_LIBS) $(LIBNOTIFY_LIBS) \
                              $(NOTIFY_LIBS) $(SFLPHONEGTK_LIBS) $(X11_LIBS) \
                              $(GTK_LIBS) $(GLIB_LIBS) $(WEBKIT_LIBS) \
                              $(LD_LIBS) $(GCONF_LIBS) \
                              $(JAVASCRIPT_CORE_GTK_LIBS)

sflphone_client_gnome_CFLAGS = $(DBUSGLIB_CFLAGS) $(LIBNOTIFY_CFLAGS) \
                               $(NOTIFY_CFLAGS) $(GTK_CFLAGS) $(X11_CFLAGS) \
                               $(GLIB_CFLAGS) $(WEBKIT_CFLAGS) \
                               $(GCONF_CFLAGS) $(JAVASCRIPT_CORE_GTK_CFLAGS)
>>>>>>> 72c3cfe6

# add symbolic link
install-exec-local:
	echo $(prefix); echo $(bindir); echo $(datadir); echo $(libdir)
	cd $(DESTDIR)$(bindir); ln -sf sflphone-client-gnome sflphone

uninstall-local:
	-test -h $(DESTDIR)$(bindir)/sflphone && rm $(DESTDIR)$(bindir)/sflphone

# all: indent<|MERGE_RESOLUTION|>--- conflicted
+++ resolved
@@ -11,16 +11,12 @@
 LD_LIBS = -ldl
 
 SFLPHONEGTK_LIBS=./contacts/libcontacts.la ./config/libconfig.la \
-<<<<<<< HEAD
-				 ./dbus/libdbus.la ./widget/libwidget.la ./icons/libicons.la
+                 ./dbus/libdbus.la ./widget/libwidget.la ./icons/libicons.la
 
 if SFL_VIDEO
 SFLPHONEGTK_LIBS+=./video/libvideo.la
 endif
 
-=======
-                 ./dbus/libdbus.la ./widget/libwidget.la ./icons/libicons.la
->>>>>>> 72c3cfe6
 
 sflphone_client_gnome_SOURCES = \
   main.c \
@@ -43,17 +39,6 @@
   str_utils.c
 
 noinst_HEADERS =  actions.h sflnotify.h mainwindow.h dialpad.h codeclist.h \
-<<<<<<< HEAD
-                  reqaccount.h sflphone_const.h uimanager.h \
-                  accountlist.h sliders.h statusicon.h callable_obj.h conference_obj.h \
-                  shortcuts.h eel-gconf-extensions.h logger.h imwindow.h unused.h
-
-sflphone_client_gnome_LDADD = $(DBUSGLIB_LIBS) $(LIBNOTIFY_LIBS) $(NOTIFY_LIBS) $(SFLPHONEGTK_LIBS) $(X11_LIBS) \
-							  $(GTK_LIBS) $(GLIB_LIBS) $(WEBKIT_LIBS) $(LD_LIBS) $(GCONF_LIBS)
-
-sflphone_client_gnome_CFLAGS = $(DBUSGLIB_CFLAGS) $(LIBNOTIFY_CFLAGS) $(NOTIFY_CFLAGS) $(GTK_CFLAGS) $(X11_CFLAGS) \
-                                $(GLIB_CFLAGS) $(WEBKIT_CFLAGS) $(GCONF_CFLAGS)
-=======
                   reqaccount.h sflphone_const.h uimanager.h accountlist.h \
 				  sliders.h statusicon.h callable_obj.h conference_obj.h \
                   shortcuts.h eel-gconf-extensions.h logger.h imwindow.h \
@@ -69,7 +54,6 @@
                                $(NOTIFY_CFLAGS) $(GTK_CFLAGS) $(X11_CFLAGS) \
                                $(GLIB_CFLAGS) $(WEBKIT_CFLAGS) \
                                $(GCONF_CFLAGS) $(JAVASCRIPT_CORE_GTK_CFLAGS)
->>>>>>> 72c3cfe6
 
 # add symbolic link
 install-exec-local:
