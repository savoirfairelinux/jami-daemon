--- conflicted
+++ resolved
@@ -37,17 +37,10 @@
                   shortcuts.h eel-gconf-extensions.h logger.h imwindow.h unused.h
 
 sflphone_client_gnome_LDADD = $(DBUSGLIB_LIBS) $(LIBNOTIFY_LIBS) $(NOTIFY_LIBS) $(SFLPHONEGTK_LIBS) $(X11_LIBS) \
-<<<<<<< HEAD
-				$(GTK_LIBS) $(GLIB_LIBS) $(WEBKIT_LIBS) $(LD_LIBS) $(GCONF_LIBS)
+							  $(GTK_LIBS) $(GLIB_LIBS) $(WEBKIT_LIBS) $(LD_LIBS) $(GCONF_LIBS)
 
 sflphone_client_gnome_CFLAGS = $(DBUSGLIB_CFLAGS) $(LIBNOTIFY_CFLAGS) $(NOTIFY_CFLAGS) $(GTK_CFLAGS) $(X11_CFLAGS) \
                                 $(GLIB_CFLAGS) $(WEBKIT_CFLAGS) $(GCONF_CFLAGS)
-=======
-							  $(GTK_LIBS) $(GLIB_LIBS) $(WEBKIT_LIBS) $(LD_LIBS) $(GCONF_LIBS)
-
-sflphone_client_gnome_CFLAGS = $(DBUSGLIB_CFLAGS) $(LIBNOTIFY_CFLAGS) $(NOTIFY_CFLAGS) $(GTK_CFLAGS) $(X11_CFLAGS) \
-                               $(GLIB_CFLAGS) $(WEBKIT_CFLAGS) $(GCONF_CFLAGS)
->>>>>>> 1da8ce83
 
 # add symbolic link
 install-exec-local:
