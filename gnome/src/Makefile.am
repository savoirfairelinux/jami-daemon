include ../globals.mak

SUBDIRS = config contacts dbus widget icons video messaging

bin_PROGRAMS = sflphone-client-gnome

SFLPHONE_LIBS=./contacts/libcontacts.la ./config/libconfig.la \
              ./dbus/libdbus.la ./widget/libwidget.la ./icons/libicons.la \
              ./messaging/libmessaging.la

DL_LIBS = -ldl
RT_LIBS = -lrt

if SFL_VIDEO
SFLPHONE_LIBS+=./video/libvideo.la
endif

noinst_LTLIBRARIES = libsflphone_client.la

libsflphone_client_la_SOURCES = \
  uimanager.c \
  sflnotify.c \
  mainwindow.c \
  dialpad.c \
  callable_obj.c \
  conference_obj.c \
  actions.c \
  accountlist.c \
  sliders.c \
  statusicon.c \
  codeclist.c \
  shortcuts.c \
  str_utils.c \
  seekslider.c \
  actions.h \
  sflnotify.h \
  mainwindow.h \
  dialpad.h \
  codeclist.h \
  sflphone_const.h \
  uimanager.h \
  accountlist.h \
  sliders.h \
  statusicon.h \
  callable_obj.h \
  conference_obj.h \
  shortcuts.h \
  str_utils.h \
  seekslider.h \
  account_schema.h \
  history_loader.c \
  history_loader.h \
  sflphone_client.h \
  sflphone_client.c \
  sflphone_options.c \
<<<<<<< HEAD
  sflphone_options.h \
  buddylistwindow.c \
  buddylistwindow.h \
  presence.c \
  presence.h
=======
  sflphone_options.h

if SFL_PRESENCE
libsflphone_client_la_SOURCES+=buddylistwindow.c buddylistwindow.h
endif
>>>>>>> f6a55956

libsflphone_client_la_LIBADD = @CLUTTER_LIBS@ @CLUTTERGTK_LIBS@ $(SFLPHONE_LIBS)
libsflphone_client_la_LDFLAGS = @CLUTTER_LDFLAGS@ @DBUSGLIB_LIBS@ @LIBNOTIFY_LIBS@ \
                                @X11_LIBS@ @GTK_LIBS@ @GLIB_LIBS@ \
                                $(DL_LIBS) $(RT_LIBS) \
                                @CLUTTERGTK_LDFLAGS@

libsflphone_client_la_CFLAGS = @CLUTTER_CFLAGS@ @DBUSGLIB_CFLAGS@ @LIBNOTIFY_CFLAGS@ \
                               @GTK_CFLAGS@ \
                               @CLUTTERGTK_CFLAGS@


sflphone_client_gnome_SOURCES = main.c
sflphone_client_gnome_CFLAGS = @DBUSGLIB_CFLAGS@ @LIBNOTIFY_CFLAGS@ \
                               @GTK_CFLAGS@

sflphone_client_gnome_LDADD = libsflphone_client.la

# add symbolic link
install-exec-local:
	echo $(prefix); echo $(bindir); echo $(datadir); echo $(libdir)
	cd $(DESTDIR)$(bindir); ln -sf sflphone-client-gnome sflphone

uninstall-local:
	-test -h $(DESTDIR)$(bindir)/sflphone && rm $(DESTDIR)$(bindir)/sflphone

-include $(top_srcdir)/git.mk<|MERGE_RESOLUTION|>--- conflicted
+++ resolved
@@ -53,19 +53,11 @@
   sflphone_client.h \
   sflphone_client.c \
   sflphone_options.c \
-<<<<<<< HEAD
-  sflphone_options.h \
-  buddylistwindow.c \
-  buddylistwindow.h \
-  presence.c \
-  presence.h
-=======
   sflphone_options.h
 
 if SFL_PRESENCE
 libsflphone_client_la_SOURCES+=buddylistwindow.c buddylistwindow.h
 endif
->>>>>>> f6a55956
 
 libsflphone_client_la_LIBADD = @CLUTTER_LIBS@ @CLUTTERGTK_LIBS@ $(SFLPHONE_LIBS)
 libsflphone_client_la_LDFLAGS = @CLUTTER_LDFLAGS@ @DBUSGLIB_LIBS@ @LIBNOTIFY_LIBS@ \
