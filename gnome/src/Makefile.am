include ../globals.mak

bin_PROGRAMS = sflphone-client-gnome

SUBDIRS = config contacts dbus widget icons video
  
NOFIFY_LIBS = -lnotify
X11_LIBS = -lX11
LD_LIBS = -ldl

SFLPHONEGTK_LIBS=./contacts/libcontacts.la ./config/libconfig.la \
				 ./dbus/libdbus.la ./widget/libwidget.la ./icons/libicons.la \
				 ./video/libvideo.la

sflphone_client_gnome_SOURCES = \
  main.c \
  logger.c \
  uimanager.c \
  sflnotify.c \
  mainwindow.c \
  imwindow.c \
  dialpad.c \
  callable_obj.c \
  conference_obj.c \
  actions.c \
  accountlist.c \
  sliders.c \
  statusicon.c \
  codeclist.c \
  reqaccount.c \
  shortcuts.c  \
  eel-gconf-extensions.c

noinst_HEADERS =  actions.h sflnotify.h mainwindow.h dialpad.h codeclist.h \
                  reqaccount.h sflphone_const.h uimanager.h \
                  accountlist.h sliders.h statusicon.h callable_obj.h conference_obj.h \
                  shortcuts.h eel-gconf-extensions.h logger.h imwindow.h

sflphone_client_gnome_LDADD = $(DBUSGLIB_LIBS) $(LIBNOTIFY_LIBS) $(NOTIFY_LIBS) $(SFLPHONEGTK_LIBS) $(X11_LIBS) \
				$(GTK_LIBS) $(GLIB_LIBS) $(WEBKIT_LIBS) $(LIBGNOMEUI_LIBS) $(GNOMEDOCUTILS_LIBS) $(LD_LIBS)

<<<<<<< HEAD
sflphone_client_gnome_CFLAGS = $(DBUSGLIB_CFLAGS) $(LIBNOTIFY_CFLAGS) $(NOTIFY_CFLAGS) $(SFLGTK_CFLAGS) $(LIBSEXY_CFLAGS) $(X11_CFLAGS) \
=======
sflphone_client_gnome_CFLAGS = $(DBUSGLIB_CFLAGS) $(LIBNOTIFY_CFLAGS) $(NOTIFY_CFLAGS) $(SFLPHONEGTK_CFLAGS) $(X11_CFLAGS) \
>>>>>>> 39764571
                                $(GTK_CFLAGS) $(GLIB_CFLAGS) $(WEBKIT_CFLAGS) $(LIBGNOMEUI_CFLAGS) $(GNOMEDOCUTILS_CFLAGS)

# add symbolic link	     
install-exec-local:
	echo $(prefix); echo $(bindir); echo $(datadir); echo $(libdir)
	cd $(DESTDIR)$(bindir); ln -sf sflphone-client-gnome sflphone 

uninstall-local:
	-test -h $(DESTDIR)$(bindir)/sflphone && rm $(DESTDIR)$(bindir)/sflphone

# all: indent<|MERGE_RESOLUTION|>--- conflicted
+++ resolved
@@ -39,12 +39,8 @@
 sflphone_client_gnome_LDADD = $(DBUSGLIB_LIBS) $(LIBNOTIFY_LIBS) $(NOTIFY_LIBS) $(SFLPHONEGTK_LIBS) $(X11_LIBS) \
 				$(GTK_LIBS) $(GLIB_LIBS) $(WEBKIT_LIBS) $(LIBGNOMEUI_LIBS) $(GNOMEDOCUTILS_LIBS) $(LD_LIBS)
 
-<<<<<<< HEAD
-sflphone_client_gnome_CFLAGS = $(DBUSGLIB_CFLAGS) $(LIBNOTIFY_CFLAGS) $(NOTIFY_CFLAGS) $(SFLGTK_CFLAGS) $(LIBSEXY_CFLAGS) $(X11_CFLAGS) \
-=======
-sflphone_client_gnome_CFLAGS = $(DBUSGLIB_CFLAGS) $(LIBNOTIFY_CFLAGS) $(NOTIFY_CFLAGS) $(SFLPHONEGTK_CFLAGS) $(X11_CFLAGS) \
->>>>>>> 39764571
-                                $(GTK_CFLAGS) $(GLIB_CFLAGS) $(WEBKIT_CFLAGS) $(LIBGNOMEUI_CFLAGS) $(GNOMEDOCUTILS_CFLAGS)
+sflphone_client_gnome_CFLAGS = $(DBUSGLIB_CFLAGS) $(LIBNOTIFY_CFLAGS) $(NOTIFY_CFLAGS) $(GTK_CFLAGS) $(X11_CFLAGS) \
+                                $(GLIB_CFLAGS) $(WEBKIT_CFLAGS) $(LIBGNOMEUI_CFLAGS) $(GNOMEDOCUTILS_CFLAGS)
 
 # add symbolic link	     
 install-exec-local:
