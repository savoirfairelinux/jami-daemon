/*
 *  Copyright (C) 2004, 2005, 2006, 2008, 2009, 2010, 2011 Savoir-Faire Linux Inc.
 *  Author: Julien Bonjean <julien.bonjean@savoirfairelinux.com>
 *
 *  This program is free software; you can redistribute it and/or modify
 *  it under the terms of the GNU General Public License as published by
 *  the Free Software Foundation; either version 3 of the License, or
 *  (at your option) any later version.
 *
 *  This program is distributed in the hope that it will be useful,
 *  but WITHOUT ANY WARRANTY; without even the implied warranty of
 *  MERCHANTABILITY or FITNESS FOR A PARTICULAR PURPOSE.  See the
 *  GNU General Public License for more details.
 *
 *  You should have received a copy of the GNU General Public License
 *  along with this program; if not, write to the Free Software
 *   Foundation, Inc., 675 Mass Ave, Cambridge, MA 02139, USA.
 *
 *  Additional permission under GNU GPL version 3 section 7:
 *
 *  If you modify this program, or any covered work, by linking or
 *  combining it with the OpenSSL project's OpenSSL library (or a
 *  modified version of that library), containing parts covered by the
 *  terms of the OpenSSL or SSLeay licenses, Savoir-Faire Linux Inc.
 *  grants you additional permission to convey the resulting work.
 *  Corresponding Source for a non-source form of such a combination
 *  shall include the source code for the parts of OpenSSL used as well
 *  as that of the covered work.
 */

#include <string.h>
#include <gtk/gtk.h>
#include <gdk/gdkkeysyms.h>
#include <X11/Xlib.h>
#include <X11/XF86keysym.h>
#include <gdk/gdkx.h>
#include <dbus/dbus-glib.h>
#include <stdlib.h>
#include <stdio.h>

#include "shortcuts.h"
#include "mainwindow.h"
#include "logger.h"
#include "callable_obj.h"
#include "contacts/calltab.h"
#include "sflphone_const.h"
#include "dbus.h"
#include "actions.h"
#include "unused.h"

static void
<<<<<<< HEAD
ungrab_key (guint key, GdkModifierType mask, GdkWindow *root);

static void
grab_key (guint key, GdkModifierType mask, GdkWindow *root);
=======
ungrab_key(guint key, GdkModifierType mask, const GdkWindow *root);

static void
grab_key(guint key, GdkModifierType mask, const GdkWindow *root);
>>>>>>> 1083b59a


// used to store accelerator config
static Accelerator* accelerators_list;

// used to store config (for dbus calls)
static GHashTable* shortcutsMap;


/*
 * XLib functions
 */

/*
 * filter used when an event is catched
 */
static GdkFilterReturn
filter_keys(const GdkXEvent *xevent, const GdkEvent *event UNUSED, gpointer data UNUSED)
{
    if (((XEvent *) xevent)->type != KeyPress)
        return GDK_FILTER_CONTINUE;

<<<<<<< HEAD
    XKeyEvent *key = (XKeyEvent *) xevent;
    GdkModifierType keystate = key->state & ~ (Mod2Mask | Mod5Mask | LockMask);

    for (int i = 0; accelerators_list[i].action != NULL; i++)
        if (accelerators_list[i].key == key->keycode && accelerators_list[i].mask == keystate) {
            accelerators_list[i].callback ();
=======
    key = (XKeyEvent *) xevent;
    keystate = key->state & ~(Mod2Mask | Mod5Mask | LockMask);

    // try to find corresponding action
    while (accelerators_list[i].action != NULL) {
        if (accelerators_list[i].key == key->keycode && accelerators_list[i].mask
                == keystate) {
            DEBUG("Shortcuts: Catched key for action: %s", accelerators_list[i].action,
                  accelerators_list[i].key);

            // call associated callback function
            accelerators_list[i].callback();

>>>>>>> 1083b59a
            return GDK_FILTER_REMOVE;
        }

    return GDK_FILTER_CONTINUE;
}

/*
 * Callbacks
 */
static void
toggle_pick_up_hang_up_callback()
{
    callable_obj_t * selectedCall = calltab_get_selected_call(active_calltree_tab);
    conference_obj_t * selectedConf = calltab_get_selected_conf(active_calltree_tab);

    DEBUG("Shortcuts: Toggle pickup/hangup callback");

    if (selectedCall) {
        switch (selectedCall->_state) {
            case CALL_STATE_INCOMING:
            case CALL_STATE_TRANSFER:
                sflphone_pick_up();
                break;
            case CALL_STATE_DIALING:
            case CALL_STATE_HOLD:
            case CALL_STATE_CURRENT:
            case CALL_STATE_RECORD:
            case CALL_STATE_RINGING:
                sflphone_hang_up();
                break;
            default:
                break;
        }
    } else if (selectedConf) {
        dbus_hang_up_conference(selectedConf);
    } else
        sflphone_pick_up();
}

static void
pick_up_callback()
{
    sflphone_pick_up();
}

static void
hang_up_callback()
{
    sflphone_hang_up();
}

static void
toggle_hold_callback()
{
    callable_obj_t * selectedCall = calltab_get_selected_call(current_calls_tab);
    conference_obj_t * selectedConf = calltab_get_selected_conf(active_calltree_tab);

    if (selectedCall) {
        switch (selectedCall->_state) {
            case CALL_STATE_CURRENT:
            case CALL_STATE_RECORD:
                sflphone_on_hold();
                break;
            case CALL_STATE_HOLD:
                sflphone_off_hold();
                break;
            default:
                break;
        }
    } else if (selectedConf)
        dbus_hold_conference(selectedConf);
    else {
        ERROR("Shortcuts: Error: No callable object selected");
    }
}

static void
popup_window_callback()
{
    gtk_widget_hide(GTK_WIDGET(get_main_window()));
    gtk_widget_show(GTK_WIDGET(get_main_window()));
}

static void
default_callback()
{
    ERROR("Shortcuts: Error: Missing shortcut callback");
}

/*
 * return callback corresponding to a specific action
 */
static void*
get_action_callback(const gchar* action)
{
    if (g_strcmp0(action, SHORTCUT_PICKUP) == 0)
        return pick_up_callback;

    if (g_strcmp0(action, SHORTCUT_HANGUP) == 0)
        return hang_up_callback;

    if (g_strcmp0(action, SHORTCUT_POPUP) == 0)
        return popup_window_callback;

    if (g_strcmp0(action, SHORTCUT_TOGGLEPICKUPHANGUP) == 0)
        return toggle_pick_up_hang_up_callback;

    if (g_strcmp0(action, SHORTCUT_TOGGLEHOLD) == 0)
        return toggle_hold_callback;

    return default_callback;
}

/*
 * Handle bindings
 */

/*
 * Remove all existing bindings
 */
static void
remove_bindings()
{
<<<<<<< HEAD
    GdkDisplay *display = gdk_display_get_default ();

    for (int i = 0; i < gdk_display_get_n_screens (display); i++) {
        GdkScreen *screen = gdk_display_get_screen (display, i);
        if (screen == NULL)
            continue;

        GdkWindow *root = gdk_screen_get_root_window (screen);

        gdk_window_remove_filter (root, (GdkFilterFunc) filter_keys, NULL);

        // unbind shortcuts
        for (int j = 0; accelerators_list[j].action != NULL; j++)
            if (accelerators_list[j].key != 0)
                ungrab_key (accelerators_list[j].key, accelerators_list[j].mask, root);
=======
    GdkDisplay *display = NULL;
    GdkScreen *screen = NULL;
    GdkWindow *root = NULL;
    int i, j = 0;

    display = gdk_display_get_default();

    for (i = 0; i < gdk_display_get_n_screens(display); i++) {
        screen = gdk_display_get_screen(display, i);

        if (screen != NULL) {
            j = 0;
            root = gdk_screen_get_root_window(screen);

            // remove filter
            gdk_window_remove_filter(root, (GdkFilterFunc) filter_keys, NULL);

            // unbind shortcuts
            while (accelerators_list[j].action != NULL) {
                if (accelerators_list[j].key != 0) {
                    ungrab_key(accelerators_list[j].key,
                               accelerators_list[j].mask, root);
                }

                j++;
            }
        }
>>>>>>> 1083b59a
    }
}

/*
 * Create all bindings, using stored configuration
 */
static void
create_bindings()
{
<<<<<<< HEAD
    GdkDisplay *display = gdk_display_get_default ();

    for (int i = 0; i < gdk_display_get_n_screens (display); i++) {
        GdkScreen *screen = gdk_display_get_screen (display, i);
        if (screen == NULL)
            continue;

        GdkWindow *root = gdk_screen_get_root_window (screen);

        gdk_window_add_filter (root, (GdkFilterFunc) filter_keys, NULL);

        // bind shortcuts
        for (int j = 0; accelerators_list[j].action; j++)
            if (accelerators_list[j].key != 0)
                grab_key (accelerators_list[j].key, accelerators_list[j].mask, root);
=======
    GdkDisplay *display;
    GdkScreen *screen;
    GdkWindow *root;
    int i, j = 0;

    display = gdk_display_get_default();

    for (i = 0; i < gdk_display_get_n_screens(display); i++) {
        screen = gdk_display_get_screen(display, i);

        if (screen != NULL) {
            j = 0;
            root = gdk_screen_get_root_window(screen);

            // add filter
            gdk_window_add_filter(root, (GdkFilterFunc) filter_keys, NULL);

            // bind shortcuts
            while (accelerators_list[j].action != NULL) {
                if (accelerators_list[j].key != 0) {
                    grab_key(accelerators_list[j].key,
                             accelerators_list[j].mask, root);
                }

                j++;
            }
        }
>>>>>>> 1083b59a
    }
}

/*
 * Initialize a specific binding
 */
static void
initialize_binding(const gchar* action, guint key, GdkModifierType mask)
{
<<<<<<< HEAD
    for (int i = 0; accelerators_list[i].action != NULL; i++) {
        if (g_strcmp0 (action, accelerators_list[i].action) == 0) {
          accelerators_list[i].key = key;
          accelerators_list[i].mask = mask;

          create_bindings ();
          return;
        }
    }

    ERROR ("Shortcut: Error: Cannot find corresponding action");
=======
    int i = 0;

    while (accelerators_list[i].action != NULL) {
        if (g_strcmp0(action, accelerators_list[i].action) == 0) {
            break;
        }

        i++;
    }

    if (accelerators_list[i].action == NULL) {
        ERROR("Shortcut: Error: Cannot find corresponding action");
        return;
    }

    // update config value
    accelerators_list[i].key = key;
    accelerators_list[i].mask = mask;

    // update bindings
    create_bindings();
>>>>>>> 1083b59a
}

/*
 * Prepare accelerators list
 */
static void
initialize_accelerators_list()
{
    GList* shortcutsKeysElement, *shortcutsKeys;
    int i = 0;

    shortcutsKeys = g_hash_table_get_keys(shortcutsMap);

    accelerators_list = (Accelerator*) malloc(
                            (g_list_length(shortcutsKeys) + 1) * sizeof(Accelerator));

    for (shortcutsKeysElement = shortcutsKeys; shortcutsKeysElement; shortcutsKeysElement
            = shortcutsKeysElement->next) {
        gchar* action = shortcutsKeysElement->data;

        accelerators_list[i].action = g_strdup(action);
        accelerators_list[i].callback = get_action_callback(action);
        accelerators_list[i].mask = 0;
        accelerators_list[i].key = 0;

        i++;
    }

    g_list_free(shortcutsKeys);

    // last element must be null
    accelerators_list[i].action = 0;
    accelerators_list[i].callback = 0;
    accelerators_list[i].mask = 0;
    accelerators_list[i].key = 0;
}

static void
update_shortcuts_map(const gchar* action, guint key, GdkModifierType mask)
{
    // Bindings: MASKxCODE
    gchar *buffer = g_strdup_printf("%dx%d", mask, key);
    g_hash_table_replace(shortcutsMap, g_strdup(action), buffer);
}

static void
update_bindings_data(guint accel_index, guint key, GdkModifierType mask)
{
    int i = 0;

    // we need to be sure this code is not already affected
    // to another action
    while (accelerators_list[i].action != NULL) {
        if (accelerators_list[i].key == key && accelerators_list[i].mask == mask
                && accelerators_list[i].key != 0) {
            DEBUG("Shortcuts: Existing mapping found %d+%d", mask, key);

            // disable old binding
            accelerators_list[i].key = 0;
            accelerators_list[i].mask = 0;

            // update config table
            update_shortcuts_map(accelerators_list[i].action, 0, 0);
        }

        i++;
    }

    // store new key
    accelerators_list[accel_index].key = key;
    accelerators_list[accel_index].mask = mask;

    // update value in hashtable (used for dbus calls)
    update_shortcuts_map(accelerators_list[accel_index].action,
                         accelerators_list[accel_index].key,
                         accelerators_list[accel_index].mask);
}

/*
 * "Public" functions
 */

/*
 * Update current bindings with a new value
 */
void
shortcuts_update_bindings(guint shortcut_index, guint key, GdkModifierType mask)
{
    // first remove all existing bindings
    remove_bindings();

    // update data
    update_bindings_data(shortcut_index, key, mask);

    // recreate all bindings
    create_bindings();

    // update configuration
    dbus_set_shortcuts(shortcutsMap);
}

/*
 * Initialize bindings with configuration retrieved from dbus
 */
void
shortcuts_initialize_bindings()
{
    GList* shortcutsKeys, *shortcutsKeysElement = NULL;
    gchar* action, *maskAndKey, *token1, *token2 = NULL;
    guint mask, key = 0;

    DEBUG("Shortcuts: Initialize bindings");

    // get shortcuts stored in config through dbus
    shortcutsMap = dbus_get_shortcuts();

    // initialize list of keys
    initialize_accelerators_list();

    // iterate through keys to initialize bindings
    shortcutsKeys = g_hash_table_get_keys(shortcutsMap);

    for (shortcutsKeysElement = shortcutsKeys; shortcutsKeysElement; shortcutsKeysElement
            = shortcutsKeysElement->next) {
        action = shortcutsKeysElement->data;
        maskAndKey = g_hash_table_lookup(shortcutsMap, action);

        token1 = strtok(maskAndKey, "x");
        token2 = strtok(NULL, "x");

        mask = 0;
        key = 0;

        // Value not setted
        if (token1 && token2) {
            DEBUG("Shortcuts: token1 %s, token2 %s", token1, token2);

            mask = atoi(token1);
            key = atoi(token2);
        }

        if (key != 0)
            initialize_binding(action, key, mask);
    }
}

/*
 * Initialize bindings with configuration retrieved from dbus
 */
void
shortcuts_destroy_bindings()
{
    int i = 0;

    // remove bindings
    remove_bindings();

    // free pointers
    while (accelerators_list[i].action != NULL) {
        g_free(accelerators_list[i].action);
        i++;
    }

    free(accelerators_list);
}

Accelerator*
shortcuts_get_list()
{
    return accelerators_list;
}

/*
 * Remove key "catcher" from GDK layer
 */
static void
<<<<<<< HEAD
ungrab_key (guint key, GdkModifierType mask, GdkWindow *root)
{
    DEBUG ("Shortcuts: Ungrabbing key %d+%d", mask, key);

    gdk_error_trap_push ();

    Display *d = GDK_DISPLAY_XDISPLAY(gdk_display_get_default());
    XID x = GDK_WINDOW_XID(root);

#define UNGRAB(mod) XUngrabKey(d, key, mask | (mod), x)
    UNGRAB(0);
    UNGRAB(Mod2Mask);
    UNGRAB(Mod5Mask);
    UNGRAB(LockMask);
    UNGRAB(Mod2Mask | Mod5Mask);
    UNGRAB(Mod2Mask | LockMask);
    UNGRAB(Mod5Mask | LockMask);
    UNGRAB(Mod2Mask | Mod5Mask | LockMask);
#undef UNGRAB

    gdk_flush ();

    if (gdk_error_trap_pop ()) {
        ERROR ("Shortcuts: Error: Ungrabbing key %d+%d", mask, key);
=======
ungrab_key(guint key, GdkModifierType mask, const GdkWindow *root)
{
    DEBUG("Shortcuts: Ungrabbing key %d+%d", mask, key);

    gdk_error_trap_push();

    XUngrabKey(GDK_DISPLAY(), key, mask, GDK_WINDOW_XID((GdkDrawable*) root));
    XUngrabKey(GDK_DISPLAY(), key, Mod2Mask | mask, GDK_WINDOW_XID((GdkDrawable*) root));
    XUngrabKey(GDK_DISPLAY(), key, Mod5Mask | mask, GDK_WINDOW_XID((GdkDrawable*) root));
    XUngrabKey(GDK_DISPLAY(), key, LockMask | mask, GDK_WINDOW_XID((GdkDrawable*) root));
    XUngrabKey(GDK_DISPLAY(), key, Mod2Mask | Mod5Mask | mask,
               GDK_WINDOW_XID((GdkDrawable*) root));
    XUngrabKey(GDK_DISPLAY(), key, Mod2Mask | LockMask | mask,
               GDK_WINDOW_XID((GdkDrawable*) root));
    XUngrabKey(GDK_DISPLAY(), key, Mod5Mask | LockMask | mask,
               GDK_WINDOW_XID((GdkDrawable*) root));
    XUngrabKey(GDK_DISPLAY(), key, Mod2Mask | Mod5Mask | LockMask | mask,
               GDK_WINDOW_XID((GdkDrawable*) root));

    gdk_flush();

    if (gdk_error_trap_pop()) {
        ERROR("Shortcuts: Error: Ungrabbing key %d+%d", mask, key);
>>>>>>> 1083b59a
    }
}

/*
 * Add key "catcher" to GDK layer
 */
static void
<<<<<<< HEAD
grab_key (guint key, GdkModifierType mask, GdkWindow *root)
{
    gdk_error_trap_push ();

    DEBUG ("Shortcuts: Grabbing key %d+%d", mask, key);

    Display *d = GDK_DISPLAY_XDISPLAY(gdk_display_get_default());
    XID x = GDK_WINDOW_XID(root);

#define GRAB(mod) XGrabKey (d, key, mask | (mod), x, True, GrabModeAsync, GrabModeAsync)
    GRAB(0);
    GRAB(Mod2Mask);
    GRAB(Mod5Mask);
    GRAB(LockMask);
    GRAB(Mod2Mask | Mod5Mask);
    GRAB(Mod2Mask | LockMask);
    GRAB(Mod5Mask | LockMask);
    GRAB(Mod2Mask | Mod5Mask | LockMask);
#undef GRAB

    gdk_flush ();

    if (gdk_error_trap_pop ()) {
        ERROR ("Shortcuts: Error: Grabbing key %d+%d", mask, key);
=======
grab_key(guint key, GdkModifierType mask, const GdkWindow *root)
{
    gdk_error_trap_push();

    DEBUG("Shortcuts: Grabbing key %d+%d", mask, key);

    XGrabKey(GDK_DISPLAY(), key, mask, GDK_WINDOW_XID((GdkDrawable*) root), True,
             GrabModeAsync, GrabModeAsync);
    XGrabKey(GDK_DISPLAY(), key, Mod2Mask | mask, GDK_WINDOW_XID((GdkDrawable*) root), True,
             GrabModeAsync, GrabModeAsync);
    XGrabKey(GDK_DISPLAY(), key, Mod5Mask | mask, GDK_WINDOW_XID((GdkDrawable*) root), True,
             GrabModeAsync, GrabModeAsync);
    XGrabKey(GDK_DISPLAY(), key, LockMask | mask, GDK_WINDOW_XID((GdkDrawable*) root), True,
             GrabModeAsync, GrabModeAsync);
    XGrabKey(GDK_DISPLAY(), key, Mod2Mask | Mod5Mask | mask,
             GDK_WINDOW_XID((GdkDrawable*) root), True, GrabModeAsync, GrabModeAsync);
    XGrabKey(GDK_DISPLAY(), key, Mod2Mask | LockMask | mask,
             GDK_WINDOW_XID((GdkDrawable*) root), True, GrabModeAsync, GrabModeAsync);
    XGrabKey(GDK_DISPLAY(), key, Mod5Mask | LockMask | mask,
             GDK_WINDOW_XID((GdkDrawable*) root), True, GrabModeAsync, GrabModeAsync);
    XGrabKey(GDK_DISPLAY(), key, Mod2Mask | Mod5Mask | LockMask | mask,
             GDK_WINDOW_XID((GdkDrawable*) root), True, GrabModeAsync, GrabModeAsync);

    gdk_flush();

    if (gdk_error_trap_pop()) {
        ERROR("Shortcuts: Error: Grabbing key %d+%d", mask, key);
>>>>>>> 1083b59a
    }
}<|MERGE_RESOLUTION|>--- conflicted
+++ resolved
@@ -49,18 +49,10 @@
 #include "unused.h"
 
 static void
-<<<<<<< HEAD
-ungrab_key (guint key, GdkModifierType mask, GdkWindow *root);
-
-static void
-grab_key (guint key, GdkModifierType mask, GdkWindow *root);
-=======
-ungrab_key(guint key, GdkModifierType mask, const GdkWindow *root);
-
-static void
-grab_key(guint key, GdkModifierType mask, const GdkWindow *root);
->>>>>>> 1083b59a
-
+ungrab_key(guint key, GdkModifierType mask, GdkWindow *root);
+
+static void
+grab_key(guint key, GdkModifierType mask, GdkWindow *root);
 
 // used to store accelerator config
 static Accelerator* accelerators_list;
@@ -82,28 +74,12 @@
     if (((XEvent *) xevent)->type != KeyPress)
         return GDK_FILTER_CONTINUE;
 
-<<<<<<< HEAD
     XKeyEvent *key = (XKeyEvent *) xevent;
-    GdkModifierType keystate = key->state & ~ (Mod2Mask | Mod5Mask | LockMask);
-
-    for (int i = 0; accelerators_list[i].action != NULL; i++)
+    GdkModifierType keystate = key->state & ~(Mod2Mask | Mod5Mask | LockMask);
+
+    for (int i = 0; accelerators_list[i].action; ++i)
         if (accelerators_list[i].key == key->keycode && accelerators_list[i].mask == keystate) {
-            accelerators_list[i].callback ();
-=======
-    key = (XKeyEvent *) xevent;
-    keystate = key->state & ~(Mod2Mask | Mod5Mask | LockMask);
-
-    // try to find corresponding action
-    while (accelerators_list[i].action != NULL) {
-        if (accelerators_list[i].key == key->keycode && accelerators_list[i].mask
-                == keystate) {
-            DEBUG("Shortcuts: Catched key for action: %s", accelerators_list[i].action,
-                  accelerators_list[i].key);
-
-            // call associated callback function
             accelerators_list[i].callback();
-
->>>>>>> 1083b59a
             return GDK_FILTER_REMOVE;
         }
 
@@ -227,23 +203,6 @@
 static void
 remove_bindings()
 {
-<<<<<<< HEAD
-    GdkDisplay *display = gdk_display_get_default ();
-
-    for (int i = 0; i < gdk_display_get_n_screens (display); i++) {
-        GdkScreen *screen = gdk_display_get_screen (display, i);
-        if (screen == NULL)
-            continue;
-
-        GdkWindow *root = gdk_screen_get_root_window (screen);
-
-        gdk_window_remove_filter (root, (GdkFilterFunc) filter_keys, NULL);
-
-        // unbind shortcuts
-        for (int j = 0; accelerators_list[j].action != NULL; j++)
-            if (accelerators_list[j].key != 0)
-                ungrab_key (accelerators_list[j].key, accelerators_list[j].mask, root);
-=======
     GdkDisplay *display = NULL;
     GdkScreen *screen = NULL;
     GdkWindow *root = NULL;
@@ -271,7 +230,6 @@
                 j++;
             }
         }
->>>>>>> 1083b59a
     }
 }
 
@@ -281,23 +239,6 @@
 static void
 create_bindings()
 {
-<<<<<<< HEAD
-    GdkDisplay *display = gdk_display_get_default ();
-
-    for (int i = 0; i < gdk_display_get_n_screens (display); i++) {
-        GdkScreen *screen = gdk_display_get_screen (display, i);
-        if (screen == NULL)
-            continue;
-
-        GdkWindow *root = gdk_screen_get_root_window (screen);
-
-        gdk_window_add_filter (root, (GdkFilterFunc) filter_keys, NULL);
-
-        // bind shortcuts
-        for (int j = 0; accelerators_list[j].action; j++)
-            if (accelerators_list[j].key != 0)
-                grab_key (accelerators_list[j].key, accelerators_list[j].mask, root);
-=======
     GdkDisplay *display;
     GdkScreen *screen;
     GdkWindow *root;
@@ -325,7 +266,6 @@
                 j++;
             }
         }
->>>>>>> 1083b59a
     }
 }
 
@@ -335,19 +275,6 @@
 static void
 initialize_binding(const gchar* action, guint key, GdkModifierType mask)
 {
-<<<<<<< HEAD
-    for (int i = 0; accelerators_list[i].action != NULL; i++) {
-        if (g_strcmp0 (action, accelerators_list[i].action) == 0) {
-          accelerators_list[i].key = key;
-          accelerators_list[i].mask = mask;
-
-          create_bindings ();
-          return;
-        }
-    }
-
-    ERROR ("Shortcut: Error: Cannot find corresponding action");
-=======
     int i = 0;
 
     while (accelerators_list[i].action != NULL) {
@@ -369,7 +296,6 @@
 
     // update bindings
     create_bindings();
->>>>>>> 1083b59a
 }
 
 /*
@@ -546,116 +472,54 @@
  * Remove key "catcher" from GDK layer
  */
 static void
-<<<<<<< HEAD
-ungrab_key (guint key, GdkModifierType mask, GdkWindow *root)
-{
-    DEBUG ("Shortcuts: Ungrabbing key %d+%d", mask, key);
-
-    gdk_error_trap_push ();
-
+ungrab_key(guint key, GdkModifierType mask, GdkWindow *root)
+{
+    DEBUG("Shortcuts: Ungrabbing key %d+%d", mask, key);
+
+    gdk_error_trap_push();
     Display *d = GDK_DISPLAY_XDISPLAY(gdk_display_get_default());
     XID x = GDK_WINDOW_XID(root);
 
-#define UNGRAB(mod) XUngrabKey(d, key, mask | (mod), x)
-    UNGRAB(0);
-    UNGRAB(Mod2Mask);
-    UNGRAB(Mod5Mask);
-    UNGRAB(LockMask);
-    UNGRAB(Mod2Mask | Mod5Mask);
-    UNGRAB(Mod2Mask | LockMask);
-    UNGRAB(Mod5Mask | LockMask);
-    UNGRAB(Mod2Mask | Mod5Mask | LockMask);
-#undef UNGRAB
-
-    gdk_flush ();
-
-    if (gdk_error_trap_pop ()) {
-        ERROR ("Shortcuts: Error: Ungrabbing key %d+%d", mask, key);
-=======
-ungrab_key(guint key, GdkModifierType mask, const GdkWindow *root)
-{
-    DEBUG("Shortcuts: Ungrabbing key %d+%d", mask, key);
-
+    XUngrabKey(d, key, mask | 0, x);
+    XUngrabKey(d, key, mask | Mod2Mask, x);
+    XUngrabKey(d, key, mask | Mod5Mask, x);
+    XUngrabKey(d, key, mask | LockMask, x);
+    XUngrabKey(d, key, mask | Mod2Mask | LockMask, x);
+    XUngrabKey(d, key, mask | Mod2Mask | Mod5Mask, x);
+    XUngrabKey(d, key, mask | Mod2Mask | LockMask, x);
+    XUngrabKey(d, key, mask | Mod5Mask | LockMask, x);
+    XUngrabKey(d, key, mask | Mod2Mask | Mod5Mask | LockMask, x);
+
+    gdk_flush();
+
+    if (gdk_error_trap_pop())
+        ERROR("Shortcuts: Error: Ungrabbing key %d+%d", mask, key);
+}
+
+/*
+ * Add key "catcher" to GDK layer
+ */
+static void
+grab_key(guint key, GdkModifierType mask, GdkWindow *root)
+{
     gdk_error_trap_push();
 
-    XUngrabKey(GDK_DISPLAY(), key, mask, GDK_WINDOW_XID((GdkDrawable*) root));
-    XUngrabKey(GDK_DISPLAY(), key, Mod2Mask | mask, GDK_WINDOW_XID((GdkDrawable*) root));
-    XUngrabKey(GDK_DISPLAY(), key, Mod5Mask | mask, GDK_WINDOW_XID((GdkDrawable*) root));
-    XUngrabKey(GDK_DISPLAY(), key, LockMask | mask, GDK_WINDOW_XID((GdkDrawable*) root));
-    XUngrabKey(GDK_DISPLAY(), key, Mod2Mask | Mod5Mask | mask,
-               GDK_WINDOW_XID((GdkDrawable*) root));
-    XUngrabKey(GDK_DISPLAY(), key, Mod2Mask | LockMask | mask,
-               GDK_WINDOW_XID((GdkDrawable*) root));
-    XUngrabKey(GDK_DISPLAY(), key, Mod5Mask | LockMask | mask,
-               GDK_WINDOW_XID((GdkDrawable*) root));
-    XUngrabKey(GDK_DISPLAY(), key, Mod2Mask | Mod5Mask | LockMask | mask,
-               GDK_WINDOW_XID((GdkDrawable*) root));
-
-    gdk_flush();
-
-    if (gdk_error_trap_pop()) {
-        ERROR("Shortcuts: Error: Ungrabbing key %d+%d", mask, key);
->>>>>>> 1083b59a
-    }
-}
-
-/*
- * Add key "catcher" to GDK layer
- */
-static void
-<<<<<<< HEAD
-grab_key (guint key, GdkModifierType mask, GdkWindow *root)
-{
-    gdk_error_trap_push ();
-
-    DEBUG ("Shortcuts: Grabbing key %d+%d", mask, key);
+    DEBUG("Shortcuts: Grabbing key %d+%d", mask, key);
 
     Display *d = GDK_DISPLAY_XDISPLAY(gdk_display_get_default());
     XID x = GDK_WINDOW_XID(root);
-
-#define GRAB(mod) XGrabKey (d, key, mask | (mod), x, True, GrabModeAsync, GrabModeAsync)
-    GRAB(0);
-    GRAB(Mod2Mask);
-    GRAB(Mod5Mask);
-    GRAB(LockMask);
-    GRAB(Mod2Mask | Mod5Mask);
-    GRAB(Mod2Mask | LockMask);
-    GRAB(Mod5Mask | LockMask);
-    GRAB(Mod2Mask | Mod5Mask | LockMask);
-#undef GRAB
-
-    gdk_flush ();
-
-    if (gdk_error_trap_pop ()) {
-        ERROR ("Shortcuts: Error: Grabbing key %d+%d", mask, key);
-=======
-grab_key(guint key, GdkModifierType mask, const GdkWindow *root)
-{
-    gdk_error_trap_push();
-
-    DEBUG("Shortcuts: Grabbing key %d+%d", mask, key);
-
-    XGrabKey(GDK_DISPLAY(), key, mask, GDK_WINDOW_XID((GdkDrawable*) root), True,
-             GrabModeAsync, GrabModeAsync);
-    XGrabKey(GDK_DISPLAY(), key, Mod2Mask | mask, GDK_WINDOW_XID((GdkDrawable*) root), True,
-             GrabModeAsync, GrabModeAsync);
-    XGrabKey(GDK_DISPLAY(), key, Mod5Mask | mask, GDK_WINDOW_XID((GdkDrawable*) root), True,
-             GrabModeAsync, GrabModeAsync);
-    XGrabKey(GDK_DISPLAY(), key, LockMask | mask, GDK_WINDOW_XID((GdkDrawable*) root), True,
-             GrabModeAsync, GrabModeAsync);
-    XGrabKey(GDK_DISPLAY(), key, Mod2Mask | Mod5Mask | mask,
-             GDK_WINDOW_XID((GdkDrawable*) root), True, GrabModeAsync, GrabModeAsync);
-    XGrabKey(GDK_DISPLAY(), key, Mod2Mask | LockMask | mask,
-             GDK_WINDOW_XID((GdkDrawable*) root), True, GrabModeAsync, GrabModeAsync);
-    XGrabKey(GDK_DISPLAY(), key, Mod5Mask | LockMask | mask,
-             GDK_WINDOW_XID((GdkDrawable*) root), True, GrabModeAsync, GrabModeAsync);
-    XGrabKey(GDK_DISPLAY(), key, Mod2Mask | Mod5Mask | LockMask | mask,
-             GDK_WINDOW_XID((GdkDrawable*) root), True, GrabModeAsync, GrabModeAsync);
+    
+    XGrabKey(d, key, mask | 0, x, True, GrabModeAsync, GrabModeAsync);
+    XGrabKey(d, key, mask | Mod2Mask, x, True, GrabModeAsync, GrabModeAsync);
+    XGrabKey(d, key, mask | Mod5Mask, x, True, GrabModeAsync, GrabModeAsync);
+    XGrabKey(d, key, mask | LockMask, x, True, GrabModeAsync, GrabModeAsync);
+    XGrabKey(d, key, mask | Mod2Mask | Mod5Mask, x, True, GrabModeAsync, GrabModeAsync);
+    XGrabKey(d, key, mask | Mod2Mask | LockMask, x, True, GrabModeAsync, GrabModeAsync);
+    XGrabKey(d, key, mask | Mod5Mask | LockMask, x, True, GrabModeAsync, GrabModeAsync);
+    XGrabKey(d, key, mask | Mod2Mask | Mod5Mask | LockMask, x, True, GrabModeAsync, GrabModeAsync);
 
     gdk_flush();
 
-    if (gdk_error_trap_pop()) {
+    if (gdk_error_trap_pop())
         ERROR("Shortcuts: Error: Grabbing key %d+%d", mask, key);
->>>>>>> 1083b59a
-    }
 }