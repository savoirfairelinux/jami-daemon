/*
 *  Copyright (C) 2004, 2005, 2006, 2008, 2009, 2010, 2011 Savoir-Faire Linux Inc.
 *  Author: Emmanuel Milou <emmanuel.milou@savoirfairelinux.net>
 * *  This program is free software; you can redistribute it and/or modify
 *  it under the terms of the GNU General Public License as published by
 *  the Free Software Foundation; either version 3 of the License, or
 *  (at your option) any later version.
 *
 *  This program is distributed in the hope that it will be useful,
 *  but WITHOUT ANY WARRANTY; without even the implied warranty of
 *  MERCHANTABILITY or FITNESS FOR A PARTICULAR PURPOSE.  See the
 *  GNU General Public License for more details.
 *
 *  You should have received a copy of the GNU General Public License
 *  along with this program; if not, write to the Free Software
 *   Foundation, Inc., 675 Mass Ave, Cambridge, MA 02139, USA.
 *
 *  Additional permission under GNU GPL version 3 section 7:
 *
 *  If you modify this program, or any covered work, by linking or
 *  combining it with the OpenSSL project's OpenSSL library (or a
 *  modified version of that library), containing parts covered by the
 *  terms of the OpenSSL or SSLeay licenses, Savoir-Faire Linux Inc.
 *  grants you additional permission to convey the resulting work.
 *  Corresponding Source for a non-source form of such a combination
 *  shall include the source code for the parts of OpenSSL used as well
 *  as that of the covered work.
 */

#ifndef __CODECLIST_H__
#define __CODECLIST_H__

#include <gtk/gtk.h>
#include "accountlist.h"
/** @file codeclist.h
  * @brief A list to hold codecs.
  */

typedef struct {
    /** Payload of the codec */
    gint payload;
    /** Tells if the codec has been activated */
    gboolean is_active;
    /** String description */
    gchar * name;
    /** Sample rate */
    gint sample_rate;
    /** Bitrate */
    gchar * bitrate;
} codec_t;

/** @struct codec_t
  * @brief Codec information.
  * This struct holds information about a codec.
  * This match how the server internally works and the dbus API to save and retrieve the codecs details.
  */

/**
 * This function initialize the system wide codec list.
 * @return FALSE if initialization failed
 */
gboolean codecs_load (void);

/**
 * This function empty and free the system wide codec list.
 */
void codecs_unload (void);

/**
 * Return the codec structure that corresponds to the string description
 * @param name The string description of the codec
 * @return codec_t* A codec or NULL
 */
codec_t * codec_list_get_by_name(gconstpointer name, GQueue *q);

/**
 * Set the prefered codec first in the codec list
 * @param index The position in the list of the prefered codec
 */
void codec_set_prefered_order(guint index, GQueue *q);

/**
 * Move the codec from an unit up in the codec_list
 * @param index The current index in the list
 * @param q
 * @param up true if moving upwards
 */
void codec_list_move(guint index, GQueue *q, gboolean up);

/**
 * Notify modifications on codecs to the server
 */
<<<<<<< HEAD
void codec_list_update_to_daemon(account_t *acc);
=======
void codec_list_update_to_daemon (const account_t *acc);
>>>>>>> 0db8a567

codec_t* codec_list_get_by_payload(gint payload, GQueue *q);

GQueue* get_video_codecs_list(void);

GQueue* get_audio_codecs_list(void);

/*
 * Instanciate a new codec with the given specification
 *
 * @param payload	The unique RTP payload
 * @param specs		A list of codec specifications. Ordered: name, sample rate, bit rate
 * @param active	Whether or not this codec should active (checked)
 * @param c			A pointer to receive the new codec instance
 */
void codec_create_new(gint payload, gchar **specs, gboolean active, codec_t **c);

/*
 * Attach a codec list to a specific account
 *
 * @param acc		A pointer on the account to modify
 */
void account_create_codec_list(account_t **acc);

codec_t *codec_create_new_from_caps(codec_t *original);
#endif<|MERGE_RESOLUTION|>--- conflicted
+++ resolved
@@ -90,11 +90,7 @@
 /**
  * Notify modifications on codecs to the server
  */
-<<<<<<< HEAD
-void codec_list_update_to_daemon(account_t *acc);
-=======
-void codec_list_update_to_daemon (const account_t *acc);
->>>>>>> 0db8a567
+void codec_list_update_to_daemon(const account_t *acc);
 
 codec_t* codec_list_get_by_payload(gint payload, GQueue *q);
 
