/*
 *  Copyright (C) 2004, 2005, 2006, 2008, 2009, 2010, 2011 Savoir-Faire Linux Inc.
 *  Author: Pierre-Luc Beaudoin <pierre-luc.beaudoin@savoirfairelinux.com>
 *  Author: Emmanuel Milou <emmanuel.milou@savoirfairelinux.com>
 *  Author: Guillaume Carmel-Archambault <guillaume.carmel-archambault@savoirfairelinux.com>
 *
 *  This program is free software; you can redistribute it and/or modify
 *  it under the terms of the GNU General Public License as published by
 *  the Free Software Foundation; either version 3 of the License, or
 *  (at your option) any later version.
 *
 *  This program is distributed in the hope that it will be useful,
 *  but WITHOUT ANY WARRANTY; without even the implied warranty f
 *  MERCHANTABILITY or FITNESS FOR A PARTICULAR PURPOSE.  See the
 *  GNU General Public License for more details.
 *
 *  You should have received a copy of the GNU General Public License
 *  along with this program; if not, write to the Free Software
 *   Foundation, Inc., 675 Mass Ave, Cambridge, MA 02139, USA.
 *
 *  Additional permission under GNU GPL version 3 section 7:
 *
 *  If you modify this program, or any covered work, by linking or
 *  combining it with the OpenSSL project's OpenSSL library (or a
 *  modified version of that library), containing parts covered by the
 *  terms of the OpenSSL or SSLeay licenses, Savoir-Faire Linux Inc.
 *  grants you additional permission to convey the resulting work.
 *  Corresponding Source for a non-source form of such a combination
 *  shall include the source code for the parts of OpenSSL used as well
 *  as that of the covered work.
 */

#ifdef HAVE_CONFIG_H
#include "config.h"
#endif

#include <glib/gi18n.h>
#include "str_utils.h"
#include "logger.h"
#include "calltab.h"
#include "callmanager-glue.h"
#include "configurationmanager-glue.h"
#ifdef SFL_VIDEO
#include "video_controls-glue.h"
#endif
#include "instance-glue.h"
#include "preferencesdialog.h"
#include "mainwindow.h"
#include "marshaller.h"
#include "sliders.h"
#include "statusicon.h"
#include "assistant.h"
#include "accountlist.h"
#include "accountlistconfigdialog.h"

#include "dbus.h"
#include "actions.h"
#include "unused.h"

#include "widget/imwidget.h"

#include "video/video_renderer.h"
#include "config/videoconf.h"
#include "eel-gconf-extensions.h"
#include "mainwindow.h"

#ifdef SFL_VIDEO
static DBusGProxy *video_proxy;
#endif
static DBusGProxy *call_proxy;
static DBusGProxy *config_proxy;
static DBusGProxy *instance_proxy;
// static DBusGProxy *session_manager_proxy;
static GDBusProxy *session_manager_proxy;

/* Returns TRUE if there was an error, FALSE otherwise */
static gboolean
check_error(GError *error)
{
    if (error) {
        DEBUG("DBUS: Error: %s", error->message);
        g_error_free(error);
        return TRUE;
    }
    return FALSE;
}

static void
new_call_created_cb(DBusGProxy *proxy UNUSED, const gchar *accountID,
                    const gchar *callID, const gchar *to, void *foo UNUSED)
{
    callable_obj_t *c = create_new_call(CALL, CALL_STATE_RINGING, callID,
                                        accountID, to, to);

    calllist_add_call(current_calls_tab, c);
    calltree_add_call(current_calls_tab, c, NULL);

    update_actions();
    calltree_display(current_calls_tab);
}

static void
incoming_call_cb(DBusGProxy *proxy UNUSED, const gchar *accountID,
                 const gchar *callID, const gchar *from, void *foo UNUSED)
{
    // We receive the from field under a formatted way. We want to extract the number and the name of the caller
    gchar *display_name = call_get_display_name(from);
    gchar *peer_number = call_get_peer_number(from);

    callable_obj_t *c = create_new_call(CALL, CALL_STATE_INCOMING, callID,
                                        accountID, display_name, peer_number);

    g_free(peer_number);
    g_free(display_name);

    status_tray_icon_blink(TRUE);
    popup_main_window();

    notify_incoming_call(c);
    sflphone_incoming_call(c);
}

static void
zrtp_negotiation_failed_cb(DBusGProxy *proxy UNUSED, const gchar *callID,
                           const gchar *reason, const gchar *severity,
                           void *foo UNUSED)
{
    main_window_zrtp_negotiation_failed(callID, reason, severity);
    callable_obj_t *c = calllist_get_call(current_calls_tab, callID);

    if (c)
        notify_zrtp_negotiation_failed(c);
}

static void
volume_changed_cb(DBusGProxy *proxy UNUSED, const gchar *device, gdouble value,
                  void *foo UNUSED)
{
    set_slider_no_update(device, value);
}

static void
voice_mail_cb(DBusGProxy *proxy UNUSED, const gchar *accountID, guint nb,
              void *foo UNUSED)
{
    sflphone_notify_voice_mail(accountID, nb);
}

static void
incoming_message_cb(DBusGProxy *proxy UNUSED, const gchar *callID UNUSED,
                    const gchar *from, const gchar *msg, void *foo UNUSED)
{
    // do not display message if instant messaging is disabled
    if (eel_gconf_key_exists(INSTANT_MESSAGING_ENABLED) &&
        !eel_gconf_get_integer(INSTANT_MESSAGING_ENABLED))
        return;

    GtkWidget **widget;
    gchar *id;
    callable_obj_t *call = calllist_get_call(current_calls_tab, callID);

    if (call) {
        widget = &call->_im_widget;
        id = call->_callID;
    } else {
        conference_obj_t *conf = conferencelist_get(current_calls_tab, callID);

        if (!conf) {
            ERROR("Message received, but no recipient found");
            return;
        }

        widget = &conf->_im_widget;
        id = conf->_confID;
    }

    if (!*widget)
        *widget = im_widget_display(id);

    im_widget_add_message(IM_WIDGET(*widget), from, msg, 0);
}

/**
 * Perform the right sflphone action based on the requested state
 */
static void
process_existing_call_state_change(callable_obj_t *c, const gchar *state)
{
    if (c == NULL) {
        ERROR("Pointer to call is NULL in %s\n", __func__);
        return;
    } else if (state == NULL) {
        ERROR("Pointer to state is NULL in %s\n", __func__);
        return;
    }

    if (g_strcmp0(state, "HUNGUP") == 0) {
        if (c->_state == CALL_STATE_CURRENT) {
            time(&c->_time_stop);
            calltree_update_call(history_tab, c);
        }

        calltree_update_call(history_tab, c);
        status_bar_display_account();
        sflphone_hung_up(c);
    }
    else if (g_strcmp0(state, "UNHOLD_CURRENT") == 0)
        sflphone_current(c);
    else if (g_strcmp0(state, "UNHOLD_RECORD") == 0)
        sflphone_record(c);
    else if (g_strcmp0(state, "HOLD") == 0)
        sflphone_hold(c);
    else if (g_strcmp0(state, "RINGING") == 0)
        sflphone_ringing(c);
    else if (g_strcmp0(state, "CURRENT") == 0)
        sflphone_current(c);
    else if (g_strcmp0(state, "RECORD") == 0)
        sflphone_record(c);
    else if (g_strcmp0(state, "FAILURE") == 0)
        sflphone_fail(c);
    else if (g_strcmp0(state, "BUSY") == 0)
        sflphone_busy(c);
}


/**
 * This function processes call state changes in case the call has not been created yet.
 * This mainly occurs when another SFLphone client takes actions.
 */
static void
process_nonexisting_call_state_change(const gchar *callID, const gchar *state)
{
    if (callID == NULL) {
        ERROR("Pointer to call id is NULL in %s\n", __func__);
        return;
    } else if (state == NULL) {
        ERROR("Pointer to state is NULL in %s\n", __func__);
        return;
    } else if (g_strcmp0(state, "HUNGUP") == 0)
        return; // Could occur if a user picked up the phone and hung up without making a call

    // The callID is unknown, treat it like a new call
    // If it were an incoming call, we won't be here
    // It means that a new call has been initiated with an other client (cli for instance)
    if (g_strcmp0(state, "RINGING") == 0 ||
        g_strcmp0(state, "CURRENT") == 0 ||
        g_strcmp0(state, "RECORD")) {

        DEBUG("DBUS: New ringing call! accountID: %s", callID);

        // We fetch the details associated with the specified call
        GHashTable *call_details = dbus_get_call_details(callID);
        callable_obj_t *new_call = create_new_call_from_details(callID, call_details);

        if (utf8_case_equal(g_hash_table_lookup(call_details, "CALL_TYPE"), INCOMING_STRING))
            new_call->_history_state = g_strdup(INCOMING_STRING);
        else
            new_call->_history_state = g_strdup(OUTGOING_STRING);

        calllist_add_call(current_calls_tab, new_call);
        calltree_add_call(current_calls_tab, new_call, NULL);
        update_actions();
        calltree_display(current_calls_tab);
    }
}

static void
call_state_cb(DBusGProxy *proxy UNUSED, const gchar *callID,
              const gchar *state, void *foo UNUSED)
{
    callable_obj_t *c = calllist_get_call(current_calls_tab, callID);

    if (c)
        process_existing_call_state_change(c, state);
    else {
        WARN("DBUS: Call does not exist in %s", __func__);
        process_nonexisting_call_state_change(callID, state);
    }
}

static void
toggle_im(conference_obj_t *conf, gboolean activate)
{
    for (GSList *p = conf->participant_list; p; p = g_slist_next(p)) {
        callable_obj_t *call = calllist_get_call(current_calls_tab, p->data);

        if (call)
            im_widget_update_state(IM_WIDGET(call->_im_widget), activate);
    }
}

static void
conference_changed_cb(DBusGProxy *proxy UNUSED, const gchar *confID,
                      const gchar *state, void *foo UNUSED)
{
    DEBUG("DBUS: Conference state changed: %s\n", state);
    conference_obj_t *changed_conf = conferencelist_get(current_calls_tab, confID);

    if (changed_conf == NULL) {
        ERROR("DBUS: Conference is NULL in conference state changed");
        return;
    }

    // remove old conference from calltree
    calltree_remove_conference(current_calls_tab, changed_conf);

    // update conference state
    if (g_strcmp0(state, "ACTIVE_ATTACHED") == 0)
        changed_conf->_state = CONFERENCE_STATE_ACTIVE_ATTACHED;
    else if (g_strcmp0(state, "ACTIVE_DETACHED") == 0)
        changed_conf->_state = CONFERENCE_STATE_ACTIVE_DETACHED;
    else if (g_strcmp0(state, "ACTIVE_ATTACHED_REC") == 0)
        changed_conf->_state = CONFERENCE_STATE_ACTIVE_ATTACHED_RECORD;
    else if (g_strcmp0(state, "ACTIVE_DETACHED_REC") == 0)
        changed_conf->_state = CONFERENCE_STATE_ACTIVE_DETACHED_RECORD;
    else if (g_strcmp0(state, "HOLD") == 0)
        changed_conf->_state = CONFERENCE_STATE_HOLD;
    else if (g_strcmp0(state, "HOLD_REC") == 0)
        changed_conf->_state = CONFERENCE_STATE_HOLD_RECORD;
    else
        DEBUG("Error: conference state not recognized");

    // reactivate instant messaging window for these calls
    toggle_im(changed_conf, TRUE);

    gchar **list = dbus_get_participant_list(changed_conf->_confID);
    conference_participant_list_update(list, changed_conf);
    g_strfreev(list);

    // deactivate instant messaging window for new participants
    toggle_im(changed_conf, FALSE);
    calltree_add_conference_to_current_calls(changed_conf);
}

static void
conference_created_cb(DBusGProxy *proxy UNUSED, const gchar *confID, void *foo UNUSED)
{
    DEBUG("DBUS: Conference %s added", confID);
    conference_obj_t *new_conf = create_new_conference(CONFERENCE_STATE_ACTIVE_ATTACHED, confID);
    gchar **participants = dbus_get_participant_list(new_conf->_confID);

    // Update conference list
    conference_participant_list_update(participants, new_conf);

    // Add conference ID in in each calls
    for (gchar **p = participants; p && *p; ++p) {
        callable_obj_t *call = calllist_get_call(current_calls_tab, *p);
        im_widget_update_state(IM_WIDGET(call->_im_widget), FALSE);

        // if one of these participants is currently recording, the whole conference will be recorded
        if (call->_state == CALL_STATE_RECORD)
            new_conf->_state = CONFERENCE_STATE_ACTIVE_ATTACHED_RECORD;

        call->_confID = g_strdup(confID);
        call->_historyConfID = g_strdup(confID);
    }

    g_strfreev(participants);

    time(&new_conf->_time_start);

    conferencelist_add(current_calls_tab, new_conf);
    calltree_add_conference_to_current_calls(new_conf);
}

static void
conference_removed_cb(DBusGProxy *proxy UNUSED, const gchar *confID,
                      void *foo UNUSED)
{
    DEBUG("DBUS: Conference removed %s", confID);
    conference_obj_t *c = conferencelist_get(current_calls_tab, confID);
    calltree_remove_conference(current_calls_tab, c);

    im_widget_update_state(IM_WIDGET(c->_im_widget), FALSE);

    // remove all participants for this conference
    for (GSList *p = c->participant_list; p; p = g_slist_next(p)) {
        callable_obj_t *call = calllist_get_call(current_calls_tab, p->data);

        if (call) {
            g_free(call->_confID);
            call->_confID = NULL;
            im_widget_update_state(IM_WIDGET(call->_im_widget), TRUE);
        }
    }

    conferencelist_remove(current_calls_tab, c->_confID);
}

static void
record_playback_filepath_cb(DBusGProxy *proxy UNUSED, const gchar *id,
                            const gchar *filepath)
{
    DEBUG("DBUS: Filepath for %s: %s", id, filepath);
    callable_obj_t *call = calllist_get_call(current_calls_tab, id);
    conference_obj_t *conf = conferencelist_get(current_calls_tab, id);

    if (call && conf) {
        ERROR("DBUS: Two objects for this callid");
        return;
    }

    if (!call && !conf) {
        ERROR("DBUS: Could not get object");
        return;
    }

    if (call && call->_recordfile == NULL)
        call->_recordfile = g_strdup(filepath);
    else if (conf && conf->_recordfile == NULL)
        conf->_recordfile = g_strdup(filepath);
}

static void
record_playback_stopped_cb(DBusGProxy *proxy UNUSED, const gchar *filepath)
{
    DEBUG("DBUS: Playback stopped for %s", filepath);
    const gint calllist_size = calllist_get_size(history_tab);

    for (gint i = 0; i < calllist_size; ++i) {
        QueueElement *element = calllist_get_nth(history_tab, i);

        if (element == NULL) {
            ERROR("DBUS: ERROR: Could not find %dth call", i);
            break;
        } else if (element->type == HIST_CALL) {
            if (g_strcmp0(element->elem.call->_recordfile, filepath) == 0)
                element->elem.call->_record_is_playing = FALSE;
        }
    }

    update_actions();
}

static void
registration_state_changed_cb(DBusGProxy *proxy UNUSED, const gchar *accountID,
                              guint state, void *foo UNUSED)
{
    DEBUG("DBus: Registration state changed to %s for account %s",
          account_state_name(state), accountID);
    account_t *acc = account_list_get_by_id(accountID);
    if (acc) {
        acc->state = state;
        update_account_list_status_bar(acc);
    }
}

static void
accounts_changed_cb(DBusGProxy *proxy UNUSED, void *foo UNUSED)
{
    sflphone_fill_account_list();
    sflphone_fill_ip2ip_profile();
    status_bar_display_account();
    statusicon_set_tooltip();
}

static void
stun_status_failure_cb(DBusGProxy *proxy UNUSED, const gchar *accountID, void *foo UNUSED)
{
    ERROR("Error: Stun status failure: account %s failed to setup STUN",
          accountID);
    // Disable STUN for the account that tried to create the STUN transport
    account_t *account = account_list_get_by_id(accountID);
    if (account) {
        account_replace(account, ACCOUNT_SIP_STUN_ENABLED, "false");
        dbus_set_account_details(account);
    }
}

static void
stun_status_success_cb(DBusGProxy *proxy UNUSED, const gchar *message UNUSED, void *foo UNUSED)
{
    DEBUG("STUN setup successful");
}

static void
transfer_succeeded_cb(DBusGProxy *proxy UNUSED, void *foo UNUSED)
{
    sflphone_display_transfer_status("Transfer successful");
}

static void
transfer_failed_cb(DBusGProxy *proxy UNUSED, void *foo UNUSED)
{
    sflphone_display_transfer_status("Transfer failed");
}

static void
secure_sdes_on_cb(DBusGProxy *proxy UNUSED, const gchar *callID, void *foo UNUSED)
{
    DEBUG("DBUS: SRTP using SDES is on");
    callable_obj_t *c = calllist_get_call(current_calls_tab, callID);

    if (c) {
        sflphone_srtp_sdes_on(c);
        notify_secure_on(c);
    }
}

static void
secure_sdes_off_cb(DBusGProxy *proxy UNUSED, const gchar *callID, void *foo UNUSED)
{
    DEBUG("DBUS: SRTP using SDES is off");
    callable_obj_t *c = calllist_get_call(current_calls_tab, callID);

    if (c) {
        sflphone_srtp_sdes_off(c);
        notify_secure_off(c);
    }
}

static void
secure_zrtp_on_cb(DBusGProxy *proxy UNUSED, const gchar *callID, const gchar *cipher,
                  void *foo UNUSED)
{
    DEBUG("DBUS: SRTP using ZRTP is ON secure_on_cb");
    callable_obj_t *c = calllist_get_call(current_calls_tab, callID);

    if (c) {
        c->_srtp_cipher = g_strdup(cipher);
        sflphone_srtp_zrtp_on(c);
        notify_secure_on(c);
    }
}

static void
secure_zrtp_off_cb(DBusGProxy *proxy UNUSED, const gchar *callID, void *foo UNUSED)
{
    DEBUG("DBUS: SRTP using ZRTP is OFF");
    callable_obj_t *c = calllist_get_call(current_calls_tab, callID);

    if (c) {
        sflphone_srtp_zrtp_off(c);
        notify_secure_off(c);
    }
}

static void
show_zrtp_sas_cb(DBusGProxy *proxy UNUSED, const gchar *callID, const gchar *sas,
                 gboolean verified, void *foo UNUSED)
{
    DEBUG("DBUS: Showing SAS");
    callable_obj_t *c = calllist_get_call(current_calls_tab, callID);

    if (c)
        sflphone_srtp_zrtp_show_sas(c, sas, verified);
}

static void
confirm_go_clear_cb(DBusGProxy *proxy UNUSED, const gchar *callID, void *foo UNUSED)
{
    DEBUG("DBUS: Confirm Go Clear request");
    callable_obj_t *c = calllist_get_call(current_calls_tab, callID);

    if (c)
        main_window_confirm_go_clear(c);
}

static void
zrtp_not_supported_cb(DBusGProxy *proxy UNUSED, const gchar *callID, void *foo UNUSED)
{
    DEBUG("ZRTP not supported on the other end");
    callable_obj_t *c = calllist_get_call(current_calls_tab, callID);

    if (c) {
        main_window_zrtp_not_supported(c);
        notify_zrtp_not_supported(c);
    }
}

static void
sip_call_state_cb(DBusGProxy *proxy UNUSED, const gchar* callID,
                  const gchar *description, guint code, void *foo UNUSED)
{
    DEBUG("DBUS: Sip call state changed %s", callID);
    callable_obj_t *c = calllist_get_call(current_calls_tab, callID);

    if (c)
        sflphone_call_state_changed(c, description, code);
}

static void
error_alert(DBusGProxy *proxy UNUSED, int err, void *foo UNUSED)
{
    const gchar *msg;

    switch (err) {
        case ALSA_PLAYBACK_DEVICE:
            msg = _("ALSA notification\n\nError while opening playback device");
            break;
        case ALSA_CAPTURE_DEVICE:
            msg = _("ALSA notification\n\nError while opening capture device");
            break;
        case PULSEAUDIO_NOT_RUNNING:
            msg = _("Pulseaudio notification\n\nPulseaudio is not running");
            break;
        case CODECS_NOT_LOADED:
            msg = _("Codecs notification\n\nCodecs not found");
            break;
        default:
            return;
    }

    GtkWidget *dialog = gtk_message_dialog_new(GTK_WINDOW(get_main_window()),
                             GTK_DIALOG_MODAL | GTK_DIALOG_DESTROY_WITH_PARENT,
                             GTK_MESSAGE_ERROR,
                             GTK_BUTTONS_CLOSE, "%s", msg);

    gtk_window_set_title(GTK_WINDOW(dialog), _("SFLphone Error"));

    g_signal_connect(dialog, "response", G_CALLBACK(gtk_widget_destroy), NULL);
    gtk_widget_show(dialog);
}

static void
screensaver_dbus_proxy_new_cb (GObject * source UNUSED, GAsyncResult *result, gpointer user_data UNUSED)
{
    DEBUG("DBUS: Session manager connection callback");

    session_manager_proxy = g_dbus_proxy_new_for_bus_finish (result, NULL);
    if (session_manager_proxy == NULL)
        ERROR("DBUS: Error, could not initialize gnome session manager");
}

#define GS_SERVICE   "org.gnome.SessionManager"
#define GS_PATH      "/org/gnome/SessionManager"
#define GS_INTERFACE "org.gnome.SessionManager"

gboolean dbus_connect_session_manager(DBusGConnection *connection)
{

    if (connection == NULL) {
        ERROR("DBUS: Error connection is NULL");
        return FALSE;
    }
/*
    session_manager_proxy = dbus_g_proxy_new_for_name(connection,
                            "org.gnome.SessionManager", "/org/gnome/SessionManager/Inhibitor",
                            "org.gnome.SessionManager.Inhibitor");

    if(session_manager_proxy == NULL) {
        ERROR("DBUS: Error, could not create session manager proxy");
        return FALSE;
    }
*/

    g_dbus_proxy_new_for_bus(G_BUS_TYPE_SESSION,
                             G_DBUS_PROXY_FLAGS_DO_NOT_LOAD_PROPERTIES,
                             NULL, GS_SERVICE, GS_PATH, GS_INTERFACE, NULL,
                             screensaver_dbus_proxy_new_cb, NULL);

    DEBUG("DBUS: Connected to gnome session manager");

    return TRUE;
}

gboolean dbus_connect(GError **error)
{
    const char *dbus_message_bus_name = "org.sflphone.SFLphone";
    const char *dbus_object_instance = "/org/sflphone/SFLphone/Instance";
    const char *dbus_interface = "org.sflphone.SFLphone.Instance";
    const char *callmanager_object_instance = "/org/sflphone/SFLphone/CallManager";
    const char *callmanager_interface = "org.sflphone.SFLphone.CallManager";
    const char *configurationmanager_object_instance = "/org/sflphone/SFLphone/ConfigurationManager";
    const char *configurationmanager_interface = "org.sflphone.SFLphone.ConfigurationManager";

    g_type_init();

    DBusGConnection *connection = dbus_g_bus_get(DBUS_BUS_SESSION, error);
    if (connection == NULL) {
        ERROR("DBUS: Error, could not establish connection with session bus");
        return FALSE;
    }

    /* Create a proxy object for the "bus driver" (name "org.freedesktop.DBus") */
    DEBUG("Connect to message bus:     %s", dbus_message_bus_name);
    DEBUG("           object instance: %s", dbus_object_instance);
    DEBUG("           dbus interface:  %s", dbus_interface);

    instance_proxy = dbus_g_proxy_new_for_name(connection, dbus_message_bus_name, dbus_object_instance, dbus_interface);
    if (instance_proxy == NULL) {
        ERROR("Error: Failed to connect to %s", dbus_message_bus_name);
        return FALSE;
    }

    DEBUG("Connect to object instance: %s", callmanager_object_instance);
    DEBUG("           dbus interface:  %s", callmanager_interface);

    call_proxy = dbus_g_proxy_new_for_name(connection, dbus_message_bus_name, callmanager_object_instance, callmanager_interface);
    if (call_proxy == NULL) {
        ERROR("Error: Failed to connect to %s", callmanager_object_instance);
        return FALSE;
    }

    config_proxy = dbus_g_proxy_new_for_name(connection, dbus_message_bus_name, configurationmanager_object_instance, configurationmanager_interface);
    if (config_proxy == NULL) {
        ERROR("Error: Failed to connect to %s", configurationmanager_object_instance);
        return FALSE;
    }

    /* Register INT Marshaller */
    dbus_g_object_register_marshaller(g_cclosure_user_marshal_VOID__INT,
                                      G_TYPE_NONE, G_TYPE_INT, G_TYPE_INVALID);

    /* Register STRING STRING STRING Marshaller */
    dbus_g_object_register_marshaller(
        g_cclosure_user_marshal_VOID__STRING_STRING_STRING, G_TYPE_NONE,
        G_TYPE_STRING, G_TYPE_STRING, G_TYPE_STRING, G_TYPE_INVALID);

    /* Register STRING STRING INT Marshaller */
    dbus_g_object_register_marshaller(
        g_cclosure_user_marshal_VOID__STRING_STRING_INT, G_TYPE_NONE,
        G_TYPE_STRING, G_TYPE_STRING, G_TYPE_INT, G_TYPE_INVALID);

    /* Register STRING STRING Marshaller */
    dbus_g_object_register_marshaller(
        g_cclosure_user_marshal_VOID__STRING_STRING, G_TYPE_NONE, G_TYPE_STRING,
        G_TYPE_STRING, G_TYPE_INVALID);

    /* Register STRING INT Marshaller */
    dbus_g_object_register_marshaller(g_cclosure_user_marshal_VOID__STRING_INT,
                                      G_TYPE_NONE, G_TYPE_STRING, G_TYPE_INT, G_TYPE_INVALID);

    /* Register STRING DOUBLE Marshaller */
    dbus_g_object_register_marshaller(
        g_cclosure_user_marshal_VOID__STRING_DOUBLE, G_TYPE_NONE, G_TYPE_STRING,
        G_TYPE_DOUBLE, G_TYPE_INVALID);

    /* Register STRING Marshaller */
    dbus_g_object_register_marshaller(g_cclosure_user_marshal_VOID__STRING,
                                      G_TYPE_NONE, G_TYPE_STRING, G_TYPE_INVALID);

    /* Register STRING STRING BOOL Marshaller */
    dbus_g_object_register_marshaller(
        g_cclosure_user_marshal_VOID__STRING_STRING_BOOL, G_TYPE_NONE,
        G_TYPE_STRING, G_TYPE_STRING, G_TYPE_BOOLEAN, G_TYPE_INVALID);

    /* Register STRING Marshaller */
    dbus_g_object_register_marshaller(g_cclosure_user_marshal_VOID__STRING,
                                      G_TYPE_NONE, G_TYPE_STRING, G_TYPE_INVALID);


    DEBUG("Adding callmanager Dbus signals");

    /* Incoming call */
    dbus_g_proxy_add_signal(call_proxy, "newCallCreated", G_TYPE_STRING,
                            G_TYPE_STRING, G_TYPE_STRING, G_TYPE_INVALID);
    dbus_g_proxy_connect_signal(call_proxy, "newCallCreated",
                                G_CALLBACK(new_call_created_cb), NULL, NULL);

    dbus_g_proxy_add_signal(call_proxy, "incomingCall", G_TYPE_STRING,
                            G_TYPE_STRING, G_TYPE_STRING, G_TYPE_INVALID);
    dbus_g_proxy_connect_signal(call_proxy, "incomingCall",
                                G_CALLBACK(incoming_call_cb), NULL, NULL);

    dbus_g_proxy_add_signal(call_proxy, "zrtpNegotiationFailed",
                            G_TYPE_STRING, G_TYPE_STRING, G_TYPE_STRING, G_TYPE_INVALID);
    dbus_g_proxy_connect_signal(call_proxy, "zrtpNegotiationFailed",
                                G_CALLBACK(zrtp_negotiation_failed_cb), NULL, NULL);

    dbus_g_proxy_add_signal(call_proxy, "callStateChanged", G_TYPE_STRING,
                            G_TYPE_STRING, G_TYPE_INVALID);
    dbus_g_proxy_connect_signal(call_proxy, "callStateChanged",
                                G_CALLBACK(call_state_cb), NULL, NULL);

    dbus_g_proxy_add_signal(call_proxy, "voiceMailNotify", G_TYPE_STRING,
                            G_TYPE_INT, G_TYPE_INVALID);
    dbus_g_proxy_connect_signal(call_proxy, "voiceMailNotify",
                                G_CALLBACK(voice_mail_cb), NULL, NULL);

    dbus_g_proxy_add_signal(config_proxy, "registrationStateChanged", G_TYPE_STRING,
                            G_TYPE_INT, G_TYPE_INVALID);
    dbus_g_proxy_connect_signal(config_proxy, "registrationStateChanged",
                                G_CALLBACK(registration_state_changed_cb), NULL, NULL);

    dbus_g_proxy_add_signal(call_proxy, "incomingMessage", G_TYPE_STRING,
                            G_TYPE_STRING, G_TYPE_STRING, G_TYPE_INVALID);
    dbus_g_proxy_connect_signal(call_proxy, "incomingMessage",
                                G_CALLBACK(incoming_message_cb), NULL, NULL);

    dbus_g_proxy_add_signal(call_proxy, "volumeChanged", G_TYPE_STRING,
                            G_TYPE_DOUBLE, G_TYPE_INVALID);
    dbus_g_proxy_connect_signal(call_proxy, "volumeChanged",
                                G_CALLBACK(volume_changed_cb), NULL, NULL);

    dbus_g_proxy_add_signal(call_proxy, "transferSucceeded", G_TYPE_INVALID);
    dbus_g_proxy_connect_signal(call_proxy, "transferSucceeded",
                                G_CALLBACK(transfer_succeeded_cb), NULL, NULL);

    dbus_g_proxy_add_signal(call_proxy, "transferFailed", G_TYPE_INVALID);
    dbus_g_proxy_connect_signal(call_proxy, "transferFailed",
                                G_CALLBACK(transfer_failed_cb), NULL, NULL);

    /* Conference related callback */
    dbus_g_proxy_add_signal(call_proxy, "conferenceChanged", G_TYPE_STRING,
                            G_TYPE_STRING, G_TYPE_INVALID);
    dbus_g_proxy_connect_signal(call_proxy, "conferenceChanged",
                                G_CALLBACK(conference_changed_cb), NULL, NULL);

    dbus_g_proxy_add_signal(call_proxy, "conferenceCreated", G_TYPE_STRING,
                            G_TYPE_INVALID);
    dbus_g_proxy_connect_signal(call_proxy, "conferenceCreated",
                                G_CALLBACK(conference_created_cb), NULL, NULL);

    dbus_g_proxy_add_signal(call_proxy, "conferenceRemoved", G_TYPE_STRING,
                            G_TYPE_INVALID);
    dbus_g_proxy_connect_signal(call_proxy, "conferenceRemoved",
                                G_CALLBACK(conference_removed_cb), NULL, NULL);

    /* Playback related signals */
    dbus_g_proxy_add_signal(call_proxy, "recordPlaybackFilepath", G_TYPE_STRING,
                            G_TYPE_STRING, G_TYPE_INVALID);
    dbus_g_proxy_connect_signal(call_proxy, "recordPlaybackFilepath",
                                G_CALLBACK(record_playback_filepath_cb), NULL, NULL);

    dbus_g_proxy_add_signal(call_proxy, "recordPlaybackStopped", G_TYPE_STRING, G_TYPE_INVALID);
    dbus_g_proxy_connect_signal(call_proxy, "recordPlaybackStopped",
                                G_CALLBACK(record_playback_stopped_cb), NULL, NULL);

    /* Security related callbacks */
    dbus_g_proxy_add_signal(call_proxy, "secureSdesOn", G_TYPE_STRING,
                            G_TYPE_INVALID);
    dbus_g_proxy_connect_signal(call_proxy, "secureSdesOn",
                                G_CALLBACK(secure_sdes_on_cb), NULL, NULL);

    dbus_g_proxy_add_signal(call_proxy, "secureSdesOff", G_TYPE_STRING,
                            G_TYPE_INVALID);
    dbus_g_proxy_connect_signal(call_proxy, "secureSdesOff",
                                G_CALLBACK(secure_sdes_off_cb), NULL, NULL);

    dbus_g_proxy_add_signal(call_proxy, "showSAS", G_TYPE_STRING,
                            G_TYPE_STRING, G_TYPE_BOOLEAN, G_TYPE_INVALID);
    dbus_g_proxy_connect_signal(call_proxy, "showSAS",
                                G_CALLBACK(show_zrtp_sas_cb), NULL, NULL);

    dbus_g_proxy_add_signal(call_proxy, "secureZrtpOn", G_TYPE_STRING,
                            G_TYPE_STRING, G_TYPE_INVALID);
    dbus_g_proxy_connect_signal(call_proxy, "secureZrtpOn",
                                G_CALLBACK(secure_zrtp_on_cb), NULL, NULL);

    dbus_g_proxy_add_signal(call_proxy, "secureZrtpOff", G_TYPE_STRING,
                            G_TYPE_INVALID);
    dbus_g_proxy_connect_signal(call_proxy, "secureZrtpOff",
                                G_CALLBACK(secure_zrtp_off_cb), NULL, NULL);

    dbus_g_proxy_add_signal(call_proxy, "zrtpNotSuppOther", G_TYPE_STRING,
                            G_TYPE_INVALID);
    dbus_g_proxy_connect_signal(call_proxy, "zrtpNotSuppOther",
                                G_CALLBACK(zrtp_not_supported_cb), NULL, NULL);

    dbus_g_proxy_add_signal(call_proxy, "confirmGoClear", G_TYPE_STRING,
                            G_TYPE_INVALID);
    dbus_g_proxy_connect_signal(call_proxy, "confirmGoClear",
                                G_CALLBACK(confirm_go_clear_cb), NULL, NULL);

    dbus_g_proxy_add_signal(call_proxy, "sipCallStateChanged",
                            G_TYPE_STRING, G_TYPE_STRING, G_TYPE_INT,
                            G_TYPE_INVALID);
    dbus_g_proxy_connect_signal(call_proxy, "sipCallStateChanged",
                                G_CALLBACK(sip_call_state_cb), NULL, NULL);


    DEBUG("Adding configurationmanager Dbus signals");

    dbus_g_proxy_add_signal(config_proxy, "accountsChanged", G_TYPE_INVALID);
    dbus_g_proxy_connect_signal(config_proxy, "accountsChanged",
                                G_CALLBACK(accounts_changed_cb), NULL, NULL);

    dbus_g_proxy_add_signal(config_proxy, "stunStatusFailure", G_TYPE_STRING, G_TYPE_INVALID);
    dbus_g_proxy_connect_signal(config_proxy, "stunStatusFailure",
                                G_CALLBACK(stun_status_failure_cb), NULL, NULL);

    dbus_g_proxy_add_signal(config_proxy, "stunStatusSuccess", G_TYPE_STRING, G_TYPE_INVALID);
    dbus_g_proxy_connect_signal(config_proxy, "stunStatusSuccess",
                                G_CALLBACK(stun_status_success_cb), NULL, NULL);

    dbus_g_proxy_add_signal(config_proxy, "errorAlert", G_TYPE_INT, G_TYPE_INVALID);
    dbus_g_proxy_connect_signal(config_proxy, "errorAlert",
                                G_CALLBACK(error_alert), NULL, NULL);

#ifdef SFL_VIDEO
    video_proxy = dbus_g_proxy_new_for_name(connection,
            "org.sflphone.SFLphone", "/org/sflphone/SFLphone/VideoControls",
            "org.sflphone.SFLphone.VideoControls");
    g_assert(video_proxy!= NULL);
    /* Video related signals */
    dbus_g_proxy_add_signal(video_proxy, "deviceEvent", G_TYPE_INVALID);
    dbus_g_proxy_connect_signal(video_proxy, "deviceEvent",
                                G_CALLBACK(video_device_event_cb), NULL, NULL);
#endif

    /* Marshaller for INT INT INT INT INT */
    dbus_g_object_register_marshaller(
            g_cclosure_user_marshal_VOID__INT_INT_INT_INT_INT, G_TYPE_NONE,
            G_TYPE_INT, G_TYPE_INT, G_TYPE_INT, G_TYPE_INT, G_TYPE_INT, G_TYPE_INVALID);

#ifdef SFL_VIDEO
    dbus_g_proxy_add_signal(video_proxy, "receivingEvent", G_TYPE_INT,
                            G_TYPE_INT, G_TYPE_INT, G_TYPE_INT, G_TYPE_INT,
                            G_TYPE_INVALID);
    dbus_g_proxy_connect_signal(video_proxy, "receivingEvent",
                                G_CALLBACK(receiving_video_event_cb), NULL,
                                NULL);
#endif

    /* Marshaller for INT INT */
    dbus_g_object_register_marshaller(g_cclosure_user_marshal_VOID__INT_INT,
                                      G_TYPE_NONE, G_TYPE_INT, G_TYPE_INT,
                                      G_TYPE_INVALID);

#ifdef SFL_VIDEO
    dbus_g_proxy_add_signal(video_proxy, "stoppedReceivingEvent",
                            G_TYPE_INT, G_TYPE_INT, G_TYPE_INVALID);
    dbus_g_proxy_connect_signal(video_proxy, "stoppedReceivingEvent",
                                G_CALLBACK(stopped_receiving_video_event_cb),
                                NULL, NULL);
#endif

    /* Defines a default timeout for the proxies */
#if HAVE_DBUS_G_PROXY_SET_DEFAULT_TIMEOUT
    static const int DEFAULT_DBUS_TIMEOUT = 30000;
    dbus_g_proxy_set_default_timeout(call_proxy, DEFAULT_DBUS_TIMEOUT);
    dbus_g_proxy_set_default_timeout(instance_proxy, DEFAULT_DBUS_TIMEOUT);
    dbus_g_proxy_set_default_timeout(config_proxy, DEFAULT_DBUS_TIMEOUT);
#ifdef SFL_VIDEO
    dbus_g_proxy_set_default_timeout(video_proxy, DEFAULT_DBUS_TIMEOUT);
#endif
#endif

    gboolean status = dbus_connect_session_manager(connection);
    if(status == FALSE) {
        ERROR("DBUS: Error, could not connect to gnome session manager");
        return FALSE;
    }

    return TRUE;
}

void dbus_clean()
{
#ifdef SFL_VIDEO
    g_object_unref(video_proxy);
#endif
    g_object_unref(call_proxy);
    g_object_unref(config_proxy);
    g_object_unref(instance_proxy);
}

void dbus_hold(const callable_obj_t *c)
{
    GError *error = NULL;
    org_sflphone_SFLphone_CallManager_hold(call_proxy, c->_callID, &error);
    check_error(error);
}

void
dbus_unhold(const callable_obj_t *c)
{
    GError *error = NULL;
    org_sflphone_SFLphone_CallManager_unhold(call_proxy, c->_callID, &error);
    check_error(error);
}

void
dbus_hold_conference(const conference_obj_t *c)
{
    GError *error = NULL;
    org_sflphone_SFLphone_CallManager_hold_conference(call_proxy, c->_confID, &error);
    check_error(error);
}

void
dbus_unhold_conference(const conference_obj_t *c)
{
    GError *error = NULL;
    org_sflphone_SFLphone_CallManager_unhold_conference(call_proxy, c->_confID, &error);
    check_error(error);
}

gboolean
dbus_start_recorded_file_playback(const gchar *filepath)
{
    GError *error = NULL;
    gboolean result;
    org_sflphone_SFLphone_CallManager_start_recorded_file_playback(call_proxy, filepath, &result, &error);
    check_error(error);
    return result;
}

void
dbus_stop_recorded_file_playback(const gchar *filepath)
{
    GError *error = NULL;
    org_sflphone_SFLphone_CallManager_stop_recorded_file_playback(call_proxy, filepath, &error);
    check_error(error);
}

void
dbus_hang_up(const callable_obj_t *c)
{
    GError *error = NULL;
    org_sflphone_SFLphone_CallManager_hang_up(call_proxy, c->_callID, &error);
    check_error(error);
}

void
dbus_hang_up_conference(const conference_obj_t *c)
{
    GError *error = NULL;
    org_sflphone_SFLphone_CallManager_hang_up_conference(call_proxy, c->_confID, &error);
    check_error(error);
}

void
dbus_transfer(const callable_obj_t *c)
{
    GError *error = NULL;
    org_sflphone_SFLphone_CallManager_transfer(call_proxy, c->_callID, c->_trsft_to, &error);
    check_error(error);
}

void
dbus_attended_transfer(const callable_obj_t *transfer, const callable_obj_t *target)
{
    GError *error = NULL;
    org_sflphone_SFLphone_CallManager_attended_transfer(call_proxy, transfer->_callID,
                           target->_callID, &error);
    check_error(error);
}

void
dbus_accept(const callable_obj_t *c)
{
    status_tray_icon_blink(FALSE);
    GError *error = NULL;
    org_sflphone_SFLphone_CallManager_accept(call_proxy, c->_callID, &error);
    check_error(error);
}

void
dbus_refuse(const callable_obj_t *c)
{
    status_tray_icon_blink(FALSE);
    GError *error = NULL;
    org_sflphone_SFLphone_CallManager_refuse(call_proxy, c->_callID, &error);
    check_error(error);
}

void
dbus_place_call(const callable_obj_t *c)
{
    GError *error = NULL;
    org_sflphone_SFLphone_CallManager_place_call(call_proxy, c->_accountID, c->_callID, c->_peer_number,
                    &error);
    check_error(error);
}

gchar **
dbus_account_list()
{
    GError *error = NULL;
    char **array = NULL;

    if (!org_sflphone_SFLphone_ConfigurationManager_get_account_list(config_proxy, &array, &error)) {
        if (error->domain == DBUS_GERROR && error->code == DBUS_GERROR_REMOTE_EXCEPTION)
            ERROR("Caught remote method (get_account_list) exception  %s: %s",
                  dbus_g_error_get_name(error), error->message);
        else
            ERROR("Error while calling get_account_list: %s", error->message);

        g_error_free(error);
    } else
        DEBUG("DBus called get_account_list() on ConfigurationManager");

    return array;
}

GHashTable *
dbus_get_account_details(const gchar *accountID)
{
    GError *error = NULL;
    GHashTable *details = NULL;

    if (!org_sflphone_SFLphone_ConfigurationManager_get_account_details(config_proxy, accountID, &details, &error)) {
        if (error->domain == DBUS_GERROR && error->code == DBUS_GERROR_REMOTE_EXCEPTION)
            ERROR("Caught remote method exception  %s: %s",
                  dbus_g_error_get_name(error), error->message);
        else
            ERROR("Error while calling get_account_details: %s",
                  error->message);

        g_error_free(error);
    }

    return details;
}

void
dbus_set_credentials(account_t *a)
{
    g_assert(a);
    GError *error = NULL;
    org_sflphone_SFLphone_ConfigurationManager_set_credentials(config_proxy, a->accountID,
                           a->credential_information, &error);
    check_error(error);
}

void
dbus_get_credentials(account_t *a)
{
    g_assert(a);
    GError *error = NULL;
    if (org_sflphone_SFLphone_ConfigurationManager_get_credentials(config_proxy, a->accountID,
                               &a->credential_information, &error))
        return;

    if (error->domain == DBUS_GERROR &&
        error->code == DBUS_GERROR_REMOTE_EXCEPTION)
        ERROR("Caught remote method (get_account_details) exception  %s: %s",
              dbus_g_error_get_name(error), error->message);
    else
        ERROR("Error while calling get_account_details: %s", error->message);

    g_error_free(error);
}

GHashTable *
dbus_get_ip2_ip_details(void)
{
    GError *error = NULL;
    GHashTable *details = NULL;

    if (!org_sflphone_SFLphone_ConfigurationManager_get_ip2_ip_details(config_proxy, &details, &error)) {
        if (error->domain == DBUS_GERROR &&
            error->code == DBUS_GERROR_REMOTE_EXCEPTION)
            ERROR("Caught remote method (get_ip2_ip_details) exception  %s: %s",
                  dbus_g_error_get_name(error), error->message);
        else
            ERROR("Error while calling get_ip2_ip_details: %s", error->message);

        g_error_free(error);
    }

    return details;
}

void
dbus_send_register(const gchar *accountID, gboolean enable)
{
    GError *error = NULL;
    org_sflphone_SFLphone_ConfigurationManager_send_register(config_proxy, accountID, enable, &error);
    check_error(error);
}

void
dbus_remove_account(const gchar *accountID)
{
    GError *error = NULL;
    org_sflphone_SFLphone_ConfigurationManager_remove_account(config_proxy, accountID, &error);
    account_list_remove(accountID);
    check_error(error);
}

void
dbus_set_account_details(const account_t *a)
{
    g_assert(a);
    GError *error = NULL;
    org_sflphone_SFLphone_ConfigurationManager_set_account_details(config_proxy, a->accountID, a->properties,
                               &error);
    check_error(error);
}

void
dbus_add_account(account_t *a)
{
    g_assert(a);
    g_assert(a->accountID);
    g_assert(a->properties);
    g_free(a->accountID);
    GError *error = NULL;
    a->accountID = NULL;
    org_sflphone_SFLphone_ConfigurationManager_add_account(config_proxy, a->properties, &a->accountID,
                       &error);
    check_error(error);
}

void
dbus_set_volume(const gchar *device, gdouble value)
{
    GError *error = NULL;
    org_sflphone_SFLphone_CallManager_set_volume(call_proxy, device, value, &error);
    check_error(error);
}

gdouble
dbus_get_volume(const gchar *device)
{
    gdouble value;
    GError *error = NULL;
    org_sflphone_SFLphone_CallManager_get_volume(call_proxy, device, &value, &error);
    check_error(error);
    return value;
}

void
dbus_play_dtmf(const gchar *key)
{
    GError *error = NULL;
    org_sflphone_SFLphone_CallManager_play_dt_mf(call_proxy, key, &error);
    check_error(error);
}

void
dbus_start_tone(int start, guint type)
{
    GError *error = NULL;
    org_sflphone_SFLphone_CallManager_start_tone(call_proxy, start, type, &error);
    check_error(error);
}

gboolean
dbus_register(int pid, const gchar *name, GError **error)
{
    return org_sflphone_SFLphone_Instance_register(instance_proxy, pid, name,
                                                   error);
}

void
dbus_unregister(int pid)
{
    GError *error = NULL;
    org_sflphone_SFLphone_Instance_unregister(instance_proxy, pid, &error);
    check_error(error);
}

GArray *
dbus_audio_codec_list()
{
    GError *error = NULL;
    GArray *array = NULL;
    org_sflphone_SFLphone_ConfigurationManager_get_audio_codec_list(config_proxy, &array, &error);
    check_error(error);

    return array;
}

#ifdef SFL_VIDEO
gchar **
dbus_video_codec_list()
{
    GError *error = NULL;
    gchar **array = NULL;
    org_sflphone_SFLphone_VideoControls_get_codec_list(video_proxy, &array, &error);
    check_error(error);

    return array;
}

gchar **
dbus_get_active_video_codec_list(const gchar *accountID)
{
    gchar **array = NULL;
    GError *error = NULL;
    org_sflphone_SFLphone_VideoControls_get_active_codec_list(video_proxy, accountID, &array, &error);
    check_error(error);

    return array;
}

void
dbus_set_active_video_codec_list(const gchar** list, const gchar *accountID)
{
    GError *error = NULL;
    org_sflphone_SFLphone_VideoControls_set_active_codec_list(video_proxy, list, accountID, &error);
    check_error(error);
}
#endif


gchar**
dbus_audio_codec_details(int payload)
{
    GError *error = NULL;
    gchar **array;
    org_sflphone_SFLphone_ConfigurationManager_get_audio_codec_details(config_proxy, payload, &array, &error);
    check_error(error);

    return array;
}

#ifdef SFL_VIDEO
gchar**
dbus_video_codec_details(const gchar *codec)
{
    GError *error = NULL;
    gchar **array = NULL;
    org_sflphone_SFLphone_VideoControls_get_codec_details(video_proxy,
                                                          codec, &array, &error);
    check_error(error);
    return array;
}

gchar *
dbus_get_current_video_codec_name(const callable_obj_t *c)
{
    gchar *codecName = NULL;
    GError *error = NULL;

    org_sflphone_SFLphone_VideoControls_get_current_codec_name(video_proxy,
            c->_callID, &codecName, &error);

    if (check_error(error)) {
        g_free(codecName);
        codecName = g_strdup("");
    }

    DEBUG("%s: codecName : %s", __PRETTY_FUNCTION__, codecName);

    return codecName;
}
#endif

gchar *
dbus_get_current_audio_codec_name(const callable_obj_t *c)
{
    gchar *codecName = NULL;
    GError *error = NULL;

    org_sflphone_SFLphone_CallManager_get_current_audio_codec_name(call_proxy, c->_callID, &codecName, &error);
    check_error(error);
    DEBUG("%s: codecName : %s", __PRETTY_FUNCTION__, codecName);
    return codecName;
}

GArray *
dbus_get_active_audio_codec_list(const gchar *accountID)
{

    GArray *array = NULL;
    GError *error = NULL;
    org_sflphone_SFLphone_ConfigurationManager_get_active_audio_codec_list(config_proxy, accountID, &array,
                                       &error);
    check_error(error);

    return array;
}

void
dbus_set_active_audio_codec_list(const gchar **list, const gchar *accountID)
{
    GError *error = NULL;
    org_sflphone_SFLphone_ConfigurationManager_set_active_audio_codec_list(config_proxy, list, accountID, &error);
    check_error(error);
}

/**
 * Get a list of output supported audio plugins
 */
gchar **
dbus_get_audio_plugin_list()
{
    gchar **array = NULL;
    GError *error = NULL;

    if (!org_sflphone_SFLphone_ConfigurationManager_get_audio_plugin_list(config_proxy, &array, &error)) {
        if (error->domain == DBUS_GERROR && error->code == DBUS_GERROR_REMOTE_EXCEPTION)
            ERROR("Caught remote method (get_output_plugin_list) exception"
                    "%s: %s", dbus_g_error_get_name(error), error->message);
        else
            ERROR("Error while calling get_out_plugin_list: %s", error->message);

        g_error_free(error);
    }

    return array;
}

void
dbus_set_audio_plugin(const gchar *audioPlugin)
{
    GError *error = NULL;
    org_sflphone_SFLphone_ConfigurationManager_set_audio_plugin(config_proxy, audioPlugin, &error);
    check_error(error);
}

/**
 * Get all output devices index supported by current audio manager
 */
gchar **
dbus_get_audio_output_device_list()
{
    gchar **array = NULL;
    GError *error = NULL;
    org_sflphone_SFLphone_ConfigurationManager_get_audio_output_device_list(config_proxy, &array, &error);
    check_error(error);

    return array;
}

/**
 * Set audio output device from its index
 */
void
dbus_set_audio_output_device(int device)
{
    GError *error = NULL;
    org_sflphone_SFLphone_ConfigurationManager_set_audio_output_device(config_proxy, device, &error);
    check_error(error);
}

/**
 * Set audio input device from its index
 */
void
dbus_set_audio_input_device(int device)
{
    GError *error = NULL;
    org_sflphone_SFLphone_ConfigurationManager_set_audio_input_device(config_proxy, device, &error);
    check_error(error);
}

/**
 * Set adio ringtone device from its index
 */
void
dbus_set_audio_ringtone_device(int device)
{
    GError *error = NULL;
    org_sflphone_SFLphone_ConfigurationManager_set_audio_ringtone_device(config_proxy, device, &error);
    check_error(error);
}

/**
 * Get all input devices index supported by current audio manager
 */
gchar **
dbus_get_audio_input_device_list()
{
    gchar **array = NULL;
    GError *error = NULL;
    org_sflphone_SFLphone_ConfigurationManager_get_audio_input_device_list(config_proxy, &array, &error);
    check_error(error);

    return array;
}

/**
 * Get output device index and input device index
 */
gchar **
dbus_get_current_audio_devices_index()
{
    gchar **array = NULL;
    GError *error = NULL;
    org_sflphone_SFLphone_ConfigurationManager_get_current_audio_devices_index(config_proxy, &array, &error);
    check_error(error);

    return array;
}

/**
 * Get index
 */
int
dbus_get_audio_device_index(const gchar *name)
{
    int device_index = 0;
    GError *error = NULL;
    org_sflphone_SFLphone_ConfigurationManager_get_audio_device_index(config_proxy, name, &device_index, &error);
    check_error(error);

    return device_index;
}

/**
 * Get audio plugin
 */
gchar *
dbus_get_current_audio_output_plugin()
{
    gchar *plugin;
    GError *error = NULL;
    org_sflphone_SFLphone_ConfigurationManager_get_current_audio_output_plugin(config_proxy, &plugin, &error);
    if (check_error(error))
        plugin = g_strdup("");

    return plugin;
}


/**
 * Get noise reduction state
 */
gchar *
dbus_get_noise_suppress_state()
{
    gchar *state;
    GError *error = NULL;
    org_sflphone_SFLphone_ConfigurationManager_get_noise_suppress_state(config_proxy, &state, &error);

    if (check_error(error))
        state = g_strdup("");

    return state;
}

/**
 * Set noise reduction state
 */
void
dbus_set_noise_suppress_state(const gchar *state)
{
    GError *error = NULL;
    org_sflphone_SFLphone_ConfigurationManager_set_noise_suppress_state(config_proxy, state, &error);
    check_error(error);
}

gchar *
dbus_get_echo_cancel_state(void)
{
    GError *error = NULL;
    gchar *state;
    org_sflphone_SFLphone_ConfigurationManager_get_echo_cancel_state(config_proxy, &state, &error);

    if (check_error(error))
        state = g_strdup("");

    return state;
}

void
dbus_set_echo_cancel_state(const gchar *state)
{
    GError *error = NULL;
    org_sflphone_SFLphone_ConfigurationManager_set_echo_cancel_state(config_proxy, state, &error);
    check_error(error);
}

int
dbus_get_echo_cancel_tail_length(void)
{
    GError *error = NULL;
    int length = 0;
    org_sflphone_SFLphone_ConfigurationManager_get_echo_cancel_tail_length(config_proxy, &length, &error);
    check_error(error);
    return length;
}

void
dbus_set_echo_cancel_tail_length(int length)
{
    GError *error = NULL;
    org_sflphone_SFLphone_ConfigurationManager_set_echo_cancel_tail_length(config_proxy, length, &error);
    check_error(error);
}

int
dbus_get_echo_cancel_delay(void)
{
    GError *error = NULL;
    int delay = 0;
    org_sflphone_SFLphone_ConfigurationManager_get_echo_cancel_delay(config_proxy, &delay, &error);
    check_error(error);

    return delay;
}

void
dbus_set_echo_cancel_delay(int delay)
{
    GError *error = NULL;
    org_sflphone_SFLphone_ConfigurationManager_set_echo_cancel_delay(config_proxy, delay, &error);
    check_error(error);
}


int
dbus_is_iax2_enabled()
{
    int res = 0;
    GError *error = NULL;
    org_sflphone_SFLphone_ConfigurationManager_is_iax2_enabled(config_proxy, &res, &error);
    check_error(error);

    return res;
}

void
dbus_join_participant(const gchar *sel_callID, const gchar *drag_callID)
{
    DEBUG("DBUS: Join participant %s and %s\n", sel_callID, drag_callID);
    GError *error = NULL;
    org_sflphone_SFLphone_CallManager_join_participant(call_proxy, sel_callID, drag_callID, &error);
    check_error(error);
}

void
dbus_create_conf_from_participant_list(const gchar **list)
{
    GError *error = NULL;
    org_sflphone_SFLphone_CallManager_create_conf_from_participant_list(call_proxy, list, &error);
    check_error(error);
}

void
dbus_add_participant(const gchar *callID, const gchar *confID)
{
    DEBUG("DBUS: Add participant %s to %s\n", callID, confID);
    GError *error = NULL;
    org_sflphone_SFLphone_CallManager_add_participant(call_proxy, callID, confID, &error);
    check_error(error);
}

void
dbus_add_main_participant(const gchar *confID)
{
    DEBUG("DBUS: Add main participant %s\n", confID);
    GError *error = NULL;
    org_sflphone_SFLphone_CallManager_add_main_participant(call_proxy, confID, &error);
    check_error(error);
}

void
dbus_detach_participant(const gchar *callID)
{
    DEBUG("DBUS: Detach participant %s\n", callID);
    GError *error = NULL;
    org_sflphone_SFLphone_CallManager_detach_participant(call_proxy, callID, &error);
    check_error(error);
}

void
dbus_join_conference(const gchar *sel_confID, const gchar *drag_confID)
{
    DEBUG("dbus_join_conference %s and %s\n", sel_confID, drag_confID);
    GError *error = NULL;
    org_sflphone_SFLphone_CallManager_join_conference(call_proxy, sel_confID, drag_confID, &error);
    check_error(error);
}

void
dbus_set_record(const gchar *id)
{
    GError *error = NULL;
    org_sflphone_SFLphone_CallManager_set_recording(call_proxy, id, &error);
    check_error(error);
}

gboolean
dbus_get_is_recording(const callable_obj_t *c)
{
    GError *error = NULL;
    gboolean isRecording;
    org_sflphone_SFLphone_CallManager_get_is_recording(call_proxy, c->_callID, &isRecording, &error);
    check_error(error);
    return isRecording;
}

void
dbus_set_record_path(const gchar *path)
{
    GError *error = NULL;
    org_sflphone_SFLphone_ConfigurationManager_set_record_path(config_proxy, path, &error);
    check_error(error);
}

gchar *
dbus_get_record_path(void)
{
    GError *error = NULL;
    gchar *path;
    org_sflphone_SFLphone_ConfigurationManager_get_record_path(config_proxy, &path, &error);
    check_error(error);

    return path;
}

void dbus_set_is_always_recording(gboolean alwaysRec)
{
    GError *error = NULL;
    org_sflphone_SFLphone_ConfigurationManager_set_is_always_recording(config_proxy, alwaysRec, &error);
    check_error(error);
}

gboolean dbus_get_is_always_recording(void)
{
    GError *error = NULL;
    gboolean alwaysRec;
    org_sflphone_SFLphone_ConfigurationManager_get_is_always_recording(config_proxy, &alwaysRec, &error);
    check_error(error);

    return alwaysRec;
}

void
dbus_set_history_limit(guint days)
{
    GError *error = NULL;
    org_sflphone_SFLphone_ConfigurationManager_set_history_limit(config_proxy, days, &error);
    check_error(error);
}

guint
dbus_get_history_limit(void)
{
    GError *error = NULL;
    gint days = 30;
    org_sflphone_SFLphone_ConfigurationManager_get_history_limit(config_proxy, &days, &error);
    check_error(error);

    return days;
}

void
dbus_clear_history(void)
{
    GError *error = NULL;
    org_sflphone_SFLphone_ConfigurationManager_clear_history(config_proxy, &error);
    check_error(error);
}

void
dbus_set_audio_manager(const gchar *api)
{
    GError *error = NULL;
    org_sflphone_SFLphone_ConfigurationManager_set_audio_manager(config_proxy, api, &error);
    check_error(error);
}

gchar *
dbus_get_audio_manager(void)
{
    gchar *api = NULL;
    GError *error = NULL;
    org_sflphone_SFLphone_ConfigurationManager_get_audio_manager(config_proxy, &api, &error);
    check_error(error);

    return api;
}

#ifdef SFL_VIDEO
gchar *
dbus_get_video_input_device_channel()
{
    gchar *str = NULL;
    GError *error = NULL;

    org_sflphone_SFLphone_VideoControls_get_input_device_channel(video_proxy, &str, &error);
    check_error(error);

    return str;
}

gchar *
dbus_get_video_input_device_size()
{
    gchar *str = NULL;
    GError *error = NULL;

    org_sflphone_SFLphone_VideoControls_get_input_device_size(video_proxy, &str, &error);
    check_error(error);

    return str;
}

gchar *
dbus_get_video_input_device_rate()
{
    gchar *str = NULL;
    GError *error = NULL;

    org_sflphone_SFLphone_VideoControls_get_input_device_rate(video_proxy, &str, &error);
    check_error(error);

    return str;
}

gchar *
dbus_get_video_input_device()
{
    gchar *str = NULL;
    GError *error = NULL;

    org_sflphone_SFLphone_VideoControls_get_input_device(video_proxy, &str, &error);
    check_error(error);

    return str;
}

/**
 * Set video input device
 */
void
dbus_set_video_input_device(const gchar *device)
{
    GError *error = NULL;
    org_sflphone_SFLphone_VideoControls_set_input_device(config_proxy, device, &error);
    check_error(error);
}

/**
 * Set video input device channel
 */
void
dbus_set_video_input_device_channel(const gchar *channel)
{
    GError *error = NULL;
    org_sflphone_SFLphone_VideoControls_set_input_device_channel(video_proxy, channel, &error);
    check_error(error);
}

/**
 * Set video input size
 */
void
dbus_set_video_input_size(const gchar *size)
{
    GError *error = NULL;
    org_sflphone_SFLphone_VideoControls_set_input_device_size(video_proxy, size, &error);
    check_error(error);
}

/**
 * Set video input rate
 */
void
dbus_set_video_input_rate(const gchar *rate)
{
    GError *error = NULL;
    org_sflphone_SFLphone_VideoControls_set_input_device_rate(video_proxy, rate, &error);
    check_error(error);
}

/**
 * Get a list of video input devices
 */
gchar **
dbus_get_video_input_device_list()
{
    gchar **array = NULL;
    GError *error = NULL;

    if (!org_sflphone_SFLphone_VideoControls_get_input_device_list(video_proxy, &array, &error)) {
        if (error->domain == DBUS_GERROR && error->code == DBUS_GERROR_REMOTE_EXCEPTION)
            ERROR("Caught remote method (get_video_input_device_list) exception  %s: %s", dbus_g_error_get_name(error), error->message);
        else
            ERROR("Error while calling get_video_input_device_list: %s", error->message);

        g_error_free (error);
    }

    return array;
}

/**
 * Get a list of inputs supported by the video input device
 */
gchar **
dbus_get_video_input_device_channel_list(const gchar *dev)
{
    gchar **array = NULL;
    GError *error = NULL;

    if (!org_sflphone_SFLphone_VideoControls_get_input_device_channel_list(
                video_proxy, dev, &array, &error)) {
        if (error->domain == DBUS_GERROR && error->code == DBUS_GERROR_REMOTE_EXCEPTION)
            ERROR("Caught remote method (get_video_input_device_channel_list) exception  %s: %s",
                  dbus_g_error_get_name (error), error->message);
        else
            ERROR("Error while calling get_video_input_device_channel_list: %s", error->message);

        g_error_free(error);
    }
    return array;
}

/**
 * Get a list of resolutions supported by the video input
 */
gchar **
dbus_get_video_input_device_size_list(const gchar *dev, const gchar *channel)
{
    gchar **array = NULL;
    GError *error = NULL;

    if (!org_sflphone_SFLphone_VideoControls_get_input_device_size_list(video_proxy, dev, channel, &array, &error)) {
        if (error->domain == DBUS_GERROR && error->code == DBUS_GERROR_REMOTE_EXCEPTION)
            ERROR("Caught remote method (get_video_input_device_size_list) exception  %s: %s", dbus_g_error_get_name(error), error->message);
        else
            ERROR("Error while calling get_video_input_device_size_list: %s", error->message);

        g_error_free (error);
        return NULL;
    } else
        return array;
}

/**
 * Get a list of frame rates supported by the video input resolution
 */
gchar **
dbus_get_video_input_device_rate_list(const gchar *dev, const gchar *channel, const gchar *size)
{
    gchar **array = NULL;
    GError *error = NULL;

    if (!org_sflphone_SFLphone_VideoControls_get_input_device_rate_list(video_proxy, dev, channel, size, &array, &error)) {
        if (error->domain == DBUS_GERROR && error->code == DBUS_GERROR_REMOTE_EXCEPTION)
            ERROR("Caught remote method (get_video_input_device_rate_list) exception  %s: %s",
                  dbus_g_error_get_name(error), error->message);
        else
            ERROR("Error while calling get_video_input_device_rate_list: %s", error->message);
        g_error_free(error);
        return NULL;
    } else
        return array;
}
#endif

GHashTable *
dbus_get_addressbook_settings(void)
{
    GError *error = NULL;
    GHashTable *results = NULL;
    org_sflphone_SFLphone_ConfigurationManager_get_addressbook_settings(config_proxy, &results, &error);
    check_error(error);

    return results;
}

void
dbus_set_addressbook_settings(GHashTable *settings)
{
    GError *error = NULL;
    org_sflphone_SFLphone_ConfigurationManager_set_addressbook_settings(config_proxy, settings, &error);
    check_error(error);
}

gchar **
dbus_get_addressbook_list(void)
{
    GError *error = NULL;
    gchar **array = NULL;
    org_sflphone_SFLphone_ConfigurationManager_get_addressbook_list(config_proxy, &array, &error);
    check_error(error);
    return array;
}

void
dbus_set_addressbook_list(const gchar **list)
{
    GError *error = NULL;
    org_sflphone_SFLphone_ConfigurationManager_set_addressbook_list(config_proxy, list, &error);
    check_error(error);
}

GHashTable *
dbus_get_hook_settings(void)
{
    GError *error = NULL;
    GHashTable *results = NULL;
    org_sflphone_SFLphone_ConfigurationManager_get_hook_settings(config_proxy, &results, &error);
    check_error(error);
    return results;
}

void
dbus_set_hook_settings(GHashTable *settings)
{
    GError *error = NULL;
    org_sflphone_SFLphone_ConfigurationManager_set_hook_settings(config_proxy, settings, &error);
    check_error(error);
}

GHashTable *
dbus_get_call_details(const gchar *callID)
{
    GError *error = NULL;
    GHashTable *details = NULL;
    org_sflphone_SFLphone_CallManager_get_call_details(call_proxy, callID, &details, &error);
    check_error(error);
    return details;
}

gchar **
dbus_get_call_list(void)
{
    GError *error = NULL;
    gchar **list = NULL;
    org_sflphone_SFLphone_CallManager_get_call_list(call_proxy, &list, &error);
    check_error(error);

    return list;
}

gchar **
dbus_get_conference_list(void)
{
    GError *error = NULL;
    gchar **list = NULL;
    org_sflphone_SFLphone_CallManager_get_conference_list(call_proxy, &list, &error);
    check_error(error);

    return list;
}

gchar **
dbus_get_participant_list(const gchar *confID)
{
    GError *error = NULL;
    char **list = NULL;
    DEBUG("DBUS: Get conference %s participant list", confID);
    org_sflphone_SFLphone_CallManager_get_participant_list(call_proxy, confID, &list, &error);
    check_error(error);
    return list;
}

GHashTable *
dbus_get_conference_details(const gchar *confID)
{
    GError *error = NULL;
    GHashTable *details = NULL;
    org_sflphone_SFLphone_CallManager_get_conference_details(call_proxy, confID, &details, &error);
    check_error(error);

    return details;
}

void
dbus_set_accounts_order(const gchar *order)
{
    GError *error = NULL;
    org_sflphone_SFLphone_ConfigurationManager_set_accounts_order(config_proxy, order, &error);
    check_error(error);
}

GPtrArray *
dbus_get_history(void)
{
    GError *error = NULL;
    GPtrArray *entries = NULL;
    org_sflphone_SFLphone_ConfigurationManager_get_history(config_proxy, &entries, &error);
    check_error(error);

    return entries;
}

void
dbus_confirm_sas(const callable_obj_t *c)
{
    GError *error = NULL;
    org_sflphone_SFLphone_CallManager_set_sa_sverified(call_proxy, c->_callID, &error);
    check_error(error);
}

void
dbus_reset_sas(const callable_obj_t *c)
{
    GError *error = NULL;
    org_sflphone_SFLphone_CallManager_reset_sa_sverified(call_proxy, c->_callID, &error);
    check_error(error);
}

void
dbus_set_confirm_go_clear(const callable_obj_t *c)
{
    GError *error = NULL;
    org_sflphone_SFLphone_CallManager_set_confirm_go_clear(call_proxy, c->_callID, &error);
    check_error(error);
}

void
dbus_request_go_clear(const callable_obj_t *c)
{
    GError *error = NULL;
    org_sflphone_SFLphone_CallManager_request_go_clear(call_proxy, c->_callID, &error);
    check_error(error);
}

gchar **
dbus_get_supported_tls_method()
{
    GError *error = NULL;
    gchar **array = NULL;
    org_sflphone_SFLphone_ConfigurationManager_get_supported_tls_method(config_proxy, &array, &error);
    check_error(error);
    return array;
}

GHashTable *
dbus_get_tls_settings_default(void)
{
    GError *error = NULL;
    GHashTable *results = NULL;
    org_sflphone_SFLphone_ConfigurationManager_get_tls_settings_default(config_proxy, &results, &error);
    check_error(error);

    return results;
}

gchar *
dbus_get_address_from_interface_name(const gchar *interface)
{
    GError *error = NULL;
    gchar *address = NULL;
    org_sflphone_SFLphone_ConfigurationManager_get_addr_from_interface_name(config_proxy, interface, &address, &error);
    check_error(error);

    return address;
}

gchar **
dbus_get_all_ip_interface(void)
{
    GError *error = NULL;
    gchar **array = NULL;

    if (!org_sflphone_SFLphone_ConfigurationManager_get_all_ip_interface(config_proxy, &array, &error)) {
        if (error->domain == DBUS_GERROR && error->code == DBUS_GERROR_REMOTE_EXCEPTION)
            ERROR("Caught remote method (get_all_ip_interface) exception  %s: %s", dbus_g_error_get_name(error), error->message);
        else
            ERROR("Error while calling get_all_ip_interface: %s", error->message);
        g_error_free(error);
    } else
        DEBUG("DBus called get_all_ip_interface() on ConfigurationManager");

    return array;
}

gchar **
dbus_get_all_ip_interface_by_name(void)
{
    GError *error = NULL;
    gchar **array = NULL;

    if (!org_sflphone_SFLphone_ConfigurationManager_get_all_ip_interface_by_name(config_proxy, &array, &error)) {
        if (error->domain == DBUS_GERROR && error->code == DBUS_GERROR_REMOTE_EXCEPTION)
            ERROR("Caught remote method (get_all_ip_interface) exception  %s: %s",
                  dbus_g_error_get_name(error), error->message);
        else
            ERROR("Error while calling get_all_ip_interface: %s", error->message);
        g_error_free(error);
    }

    return array;
}

GHashTable *
dbus_get_shortcuts(void)
{
    GError *error = NULL;
    GHashTable *shortcuts = NULL;

    if (!org_sflphone_SFLphone_ConfigurationManager_get_shortcuts(config_proxy, &shortcuts, &error)) {
        if (error->domain == DBUS_GERROR && error->code == DBUS_GERROR_REMOTE_EXCEPTION)
            ERROR("Caught remote method (get_shortcuts) exception  %s: %s",
                  dbus_g_error_get_name(error), error->message);
        else
            ERROR("Error while calling get_shortcuts: %s", error->message);

        g_error_free(error);
    }

    return shortcuts;
}

void
dbus_set_shortcuts(GHashTable *shortcuts)
{
    GError *error = NULL;
    org_sflphone_SFLphone_ConfigurationManager_set_shortcuts(config_proxy, shortcuts, &error);
    check_error(error);
}

void
dbus_send_text_message(const gchar *callID, const gchar *message)
{
    GError *error = NULL;
    org_sflphone_SFLphone_CallManager_send_text_message(call_proxy, callID, message, &error);
    check_error(error);
}

#ifdef SFL_VIDEO
void
dbus_start_video_preview()
{
    GError *error = NULL;
    org_sflphone_SFLphone_VideoControls_start_preview_async(video_proxy,
                                                            video_preview_started_cb,
                                                            &error);
    check_error(error);
}

static void preview_stopped_cb()
{
    DEBUG("Video preview has stopped");
}

void
dbus_stop_video_preview()
{
    GError *error = NULL;
    org_sflphone_SFLphone_VideoControls_stop_preview_async(video_proxy,
                                                           preview_stopped_cb,
                                                           &error);
    check_error(error);
}
#endif

static guint cookie;
#define GNOME_SESSION_NO_IDLE_FLAG 8

static void screensaver_inhibit_cb(GObject * source_object, GAsyncResult * res,
                                   gpointer user_data UNUSED)
{
    DEBUG(__PRETTY_FUNCTION__);
    GDBusProxy *proxy = G_DBUS_PROXY(source_object);
    GError *error = NULL;
    GVariant *value = g_dbus_proxy_call_finish(proxy, res, &error);
    if (!value) {
        ERROR("Screensaver: Error: inhibiting the screensaver: %s", error->message);
        g_error_free(error);
        return;
    }

    /* save the cookie */
    if (g_variant_is_of_type(value, G_VARIANT_TYPE("(u)")))
        g_variant_get(value, "(u)", &cookie);
    else
        cookie = 0;

    g_variant_unref(value);
}

static void screensaver_uninhibit_cb(GObject * source_object,
                                     GAsyncResult * res,
                                     gpointer user_data UNUSED)
{
    DEBUG(__PRETTY_FUNCTION__);
    GDBusProxy *proxy = G_DBUS_PROXY(source_object);
    GError *error = NULL;

    GVariant *value = g_dbus_proxy_call_finish(proxy, res, &error);
    if (!value) {
        ERROR ("Screensaver: Error uninhibiting the screensaver: %s",
               error->message);
        g_error_free(error);
        return;
    }

    /* clear the cookie */
    cookie = 0;
<<<<<<< HEAD
    g_variant_unref (value);

=======
    g_variant_unref(value);
>>>>>>> d3bb0daf
}

void dbus_screensaver_inhibit(void)
{
<<<<<<< HEAD
    guint xid = 0;

    DEBUG("Screensaver: inhibit");

=======
>>>>>>> d3bb0daf
    const gchar *appname = g_get_application_name();
    if (appname == NULL) {
        ERROR("Screensaver: Could not retrieve application name");
        return;
    }

    guint xid = 0;
    GVariant *parameters = g_variant_new("(susu)", appname, xid,
                                         "Phone call ongoing",
                                         GNOME_SESSION_NO_IDLE_FLAG);
    if (parameters == NULL) {
        ERROR("Screensaver: Could not create session manager inhibit parameters");
        return;
    }

<<<<<<< HEAD
    g_dbus_proxy_call (session_manager_proxy, "Inhibit", parameters,
        G_DBUS_CALL_FLAGS_NO_AUTO_START, -1, NULL, screensaver_inhibit_cb, NULL);
=======
    g_dbus_proxy_call(session_manager_proxy, "Inhibit", parameters,
                      G_DBUS_CALL_FLAGS_NO_AUTO_START, -1, NULL,
                      screensaver_inhibit_cb, NULL);
>>>>>>> d3bb0daf
}

void
dbus_screensaver_uninhibit(void)
{
    if (cookie == 0)
        return;
    DEBUG("Screensaver: uninhibit");

    GVariant *parameters = g_variant_new("(u)", cookie);
    if (parameters == NULL) {
        ERROR("Screensaver: Could not create session manager uninhibit "
               "parameters");
        return;
<<<<<<< HEAD
    };
=======
    }
>>>>>>> d3bb0daf

    g_dbus_proxy_call(session_manager_proxy, "Uninhibit",
                      g_variant_new("(u)", cookie),
                      G_DBUS_CALL_FLAGS_NO_AUTO_START, -1, NULL,
                      screensaver_uninhibit_cb, NULL);
}<|MERGE_RESOLUTION|>--- conflicted
+++ resolved
@@ -2251,23 +2251,11 @@
 
     /* clear the cookie */
     cookie = 0;
-<<<<<<< HEAD
-    g_variant_unref (value);
-
-=======
     g_variant_unref(value);
->>>>>>> d3bb0daf
 }
 
 void dbus_screensaver_inhibit(void)
 {
-<<<<<<< HEAD
-    guint xid = 0;
-
-    DEBUG("Screensaver: inhibit");
-
-=======
->>>>>>> d3bb0daf
     const gchar *appname = g_get_application_name();
     if (appname == NULL) {
         ERROR("Screensaver: Could not retrieve application name");
@@ -2283,14 +2271,9 @@
         return;
     }
 
-<<<<<<< HEAD
-    g_dbus_proxy_call (session_manager_proxy, "Inhibit", parameters,
-        G_DBUS_CALL_FLAGS_NO_AUTO_START, -1, NULL, screensaver_inhibit_cb, NULL);
-=======
     g_dbus_proxy_call(session_manager_proxy, "Inhibit", parameters,
                       G_DBUS_CALL_FLAGS_NO_AUTO_START, -1, NULL,
                       screensaver_inhibit_cb, NULL);
->>>>>>> d3bb0daf
 }
 
 void
@@ -2305,11 +2288,7 @@
         ERROR("Screensaver: Could not create session manager uninhibit "
                "parameters");
         return;
-<<<<<<< HEAD
-    };
-=======
-    }
->>>>>>> d3bb0daf
+    }
 
     g_dbus_proxy_call(session_manager_proxy, "Uninhibit",
                       g_variant_new("(u)", cookie),
