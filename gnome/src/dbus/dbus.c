--- conflicted
+++ resolved
@@ -1884,91 +1884,6 @@
     }
 }
 
-<<<<<<< HEAD
-gchar*
-dbus_get_ringtone_choice (const gchar *accountID)
-{
-    gchar* tone = NULL;
-    GError* error = NULL;
-    org_sflphone_SFLphone_ConfigurationManager_get_ringtone_choice (
-        configurationManagerProxy, accountID, &tone, &error);
-
-    if (error) {
-        g_error_free (error);
-    }
-
-    return tone;
-}
-
-void
-dbus_set_ringtone_choice (const gchar *accountID, const gchar* tone)
-{
-    GError* error = NULL;
-    org_sflphone_SFLphone_ConfigurationManager_set_ringtone_choice (
-        configurationManagerProxy, accountID, tone, &error);
-
-    if (error) {
-        g_error_free (error);
-    }
-}
-
-int
-dbus_is_ringtone_enabled (const gchar *accountID)
-{
-    int res;
-    GError* error = NULL;
-    org_sflphone_SFLphone_ConfigurationManager_is_ringtone_enabled (
-        configurationManagerProxy, accountID, &res, &error);
-
-    if (error) {
-        g_error_free (error);
-    }
-
-    return res;
-}
-
-void
-dbus_ringtone_enabled (const gchar *accountID)
-{
-    DEBUG ("DBUS: Ringtone enabled %s", accountID);
-
-    GError* error = NULL;
-    org_sflphone_SFLphone_ConfigurationManager_ringtone_enabled (
-        configurationManagerProxy, accountID, &error);
-
-    if (error) {
-        g_error_free (error);
-    }
-}
-
-gboolean
-dbus_is_md5_credential_hashing()
-{
-    int res;
-    GError* error = NULL;
-    org_sflphone_SFLphone_ConfigurationManager_is_md5_credential_hashing (
-        configurationManagerProxy, &res, &error);
-
-    if (error) {
-        g_error_free (error);
-    }
-
-    return res;
-}
-
-void
-dbus_set_md5_credential_hashing (gboolean enabled)
-{
-    GError* error = NULL;
-    org_sflphone_SFLphone_ConfigurationManager_set_md5_credential_hashing (
-        configurationManagerProxy, enabled, &error);
-
-    if (error) {
-        g_error_free (error);
-    }
-}
-=======
->>>>>>> e2cf40d9
 
 int
 dbus_is_iax2_enabled()
