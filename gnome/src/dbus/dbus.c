/*
 *  Copyright (C) 2004, 2005, 2006, 2008, 2009, 2010, 2011 Savoir-Faire Linux Inc.
 *  Author: Pierre-Luc Beaudoin <pierre-luc.beaudoin@savoirfairelinux.com>
 *  Author: Emmanuel Milou <emmanuel.milou@savoirfairelinux.com>
 *  Author: Guillaume Carmel-Archambault <guillaume.carmel-archambault@savoirfairelinux.com>
 *
 *  This program is free software; you can redistribute it and/or modify
 *  it under the terms of the GNU General Public License as published by
 *  the Free Software Foundation; either version 3 of the License, or
 *  (at your option) any later version.
 *
 *  This program is distributed in the hope that it will be useful,
 *  but WITHOUT ANY WARRANTY; without even the implied warranty f
 *  MERCHANTABILITY or FITNESS FOR A PARTICULAR PURPOSE.  See the
 *  GNU General Public License for more details.
 *
 *  You should have received a copy of the GNU General Public License
 *  along with this program; if not, write to the Free Software
 *   Foundation, Inc., 675 Mass Ave, Cambridge, MA 02139, USA.
 *
 *  Additional permission under GNU GPL version 3 section 7:
 *
 *  If you modify this program, or any covered work, by linking or
 *  combining it with the OpenSSL project's OpenSSL library (or a
 *  modified version of that library), containing parts covered by the
 *  terms of the OpenSSL or SSLeay licenses, Savoir-Faire Linux Inc.
 *  grants you additional permission to convey the resulting work.
 *  Corresponding Source for a non-source form of such a combination
 *  shall include the source code for the parts of OpenSSL used as well
 *  as that of the covered work.
 */
<<<<<<< HEAD
#include <config.h>

#include <calltab.h>
#include <callmanager-glue.h>
#include <configurationmanager-glue.h>
#include <instance-glue.h>
#include <preferencesdialog.h>
#include <accountlistconfigdialog.h>
#include <mainwindow.h>
#include <marshaller.h>
#include <sliders.h>
#include <statusicon.h>
#include <assistant.h>

#include <dbus.h>
#include <actions.h>
#include <string.h>

#include <widget/imwidget.h>

#include "eel-gconf-extensions.h"

#include "video/video_renderer.h"
#include "config/videoconf.h"

#define DEFAULT_DBUS_TIMEOUT 30000
=======
#include "config.h"

#include "logger.h"
#include "calltab.h"
#include "callmanager-glue.h"
#include "configurationmanager-glue.h"
#include "instance-glue.h"
#include "preferencesdialog.h"
#include "accountlistconfigdialog.h"
#include "mainwindow.h"
#include "marshaller.h"
#include "sliders.h"
#include "statusicon.h"
#include "assistant.h"

#include "dbus.h"
#include "actions.h"
#include "unused.h"

#include "widget/imwidget.h"

#include "eel-gconf-extensions.h"
#include "mainwindow.h"
>>>>>>> 1083b59a

static DBusGProxy *callManagerProxy, *configurationManagerProxy, *instanceProxy;

static void
new_call_created_cb(DBusGProxy *proxy UNUSED, const gchar *accountID,
                    const gchar *callID, const gchar *to, void *foo UNUSED)
{
    callable_obj_t *c = create_new_call(CALL, CALL_STATE_RINGING, callID, accountID, to, to);

    calllist_add_call(current_calls_tab, c);
    calltree_add_call(current_calls_tab, c, NULL);

    update_actions();
    calltree_display(current_calls_tab);
}

static void
incoming_call_cb(DBusGProxy *proxy UNUSED, const gchar* accountID,
                 const gchar* callID, const gchar* from, void * foo  UNUSED)
{
    // We receive the from field under a formatted way. We want to extract the number and the name of the caller
    gchar *peer_name = call_get_peer_name(from);
    gchar *peer_number = call_get_peer_number(from);

    callable_obj_t *c = create_new_call(CALL, CALL_STATE_INCOMING, callID, accountID, peer_name, peer_number);

    g_free(peer_number);
    g_free(peer_name);

    status_tray_icon_blink(TRUE);
    popup_main_window();

    notify_incoming_call(c);
    sflphone_incoming_call(c);
}

static void
zrtp_negotiation_failed_cb(DBusGProxy *proxy UNUSED, const gchar* callID,
                           const gchar* reason, const gchar* severity, void * foo  UNUSED)
{
    main_window_zrtp_negotiation_failed(callID, reason, severity);
    callable_obj_t *c = calllist_get_call(current_calls_tab, callID);

    if (c)
        notify_zrtp_negotiation_failed(c);
}

static void
volume_changed_cb(DBusGProxy *proxy UNUSED, const gchar* device, const gdouble value,
                  void * foo  UNUSED)
{
    set_slider(device, value);
}

static void
voice_mail_cb(DBusGProxy *proxy UNUSED, const gchar* accountID, const guint nb,
              void * foo  UNUSED)
{
    sflphone_notify_voice_mail(accountID, nb);
}

static void
incoming_message_cb(DBusGProxy *proxy UNUSED, const gchar* callID UNUSED, const gchar *from, const gchar* msg, void * foo  UNUSED)
{
    // do not display message if instant messaging is disabled
    if (eel_gconf_key_exists(INSTANT_MESSAGING_ENABLED) && !eel_gconf_get_integer(INSTANT_MESSAGING_ENABLED))
        return;

    GtkWidget **widget;
    gchar *id;
    callable_obj_t *call = calllist_get_call(current_calls_tab, callID);

    if (call) {
        widget = &call->_im_widget;
        id = call->_callID;
    } else {
        conference_obj_t *conf = conferencelist_get(current_calls_tab, callID);

        if (!conf) {
            ERROR("Message received, but no recipient found");
            return;
        }

        widget = &conf->_im_widget;
        id = conf->_confID;
    }

    if (!*widget)
        *widget = im_widget_display(id);

    im_widget_add_message(IM_WIDGET(*widget), from, msg, 0);
}

static void
call_state_cb(DBusGProxy *proxy UNUSED, const gchar* callID, const gchar* state,
              void * foo  UNUSED)
{
    callable_obj_t *c = calllist_get_call(current_calls_tab, callID);

    if (c) {
        if (g_strcmp0(state, "HUNGUP") == 0) {
            if (c->_state == CALL_STATE_CURRENT) {
                time(&c->_time_stop);
                calltree_update_call(history_tab, c);
            }

            calltree_update_call(history_tab, c);
            status_bar_display_account();
            sflphone_hung_up(c);
        } else if (g_strcmp0(state, "UNHOLD_CURRENT") == 0) {
            sflphone_current(c);
        } else if (g_strcmp0(state, "UNHOLD_RECORD") == 0) {
            sflphone_record(c);
        } else if (g_strcmp0(state, "HOLD") == 0) {
            sflphone_hold(c);
        } else if (g_strcmp0(state, "RINGING") == 0) {
            sflphone_ringing(c);
        } else if (g_strcmp0(state, "CURRENT") == 0) {
            sflphone_current(c);
        } else if (g_strcmp0(state, "RECORD") == 0) {
            sflphone_record(c);
        } else if (g_strcmp0(state, "FAILURE") == 0) {
            sflphone_fail(c);
        } else if (g_strcmp0(state, "BUSY") == 0) {
            sflphone_busy(c);
        }
    } else {
        ERROR("DBUS: Error: Call is NULL in %s", __func__);

        // The callID is unknow, threat it like a new call
        // If it were an incoming call, we won't be here
        // It means that a new call has been initiated with an other client (cli for instance)
        if ((g_strcmp0(state, "RINGING")) == 0 ||
                (g_strcmp0(state, "CURRENT")) == 0 ||
                (g_strcmp0(state, "RECORD"))) {

            DEBUG("DBUS: New ringing call! accountID: %s", callID);

            // We fetch the details associated to the specified call
            GHashTable *call_details = dbus_get_call_details(callID);
            callable_obj_t *new_call = create_new_call_from_details(callID, call_details);

            new_call->_history_state = (g_strcasecmp(g_hash_table_lookup(call_details, "CALL_TYPE"), "0") == 0)
                                       ? INCOMING : OUTGOING;

            calllist_add_call(current_calls_tab, new_call);
            calltree_add_call(current_calls_tab, new_call, NULL);
            update_actions();
            calltree_display(current_calls_tab);
        }
    }
}

static void toggle_im(conference_obj_t *conf, gboolean activate)
{
    for (GSList *part = conf->participant_list; part; part = g_slist_next(part)) {
        callable_obj_t *call = calllist_get_call(current_calls_tab, part->data);

        if (call)
            im_widget_update_state(IM_WIDGET(call->_im_widget), activate);
    }
}

static void
conference_changed_cb(DBusGProxy *proxy UNUSED, const gchar* confID,
                      const gchar* state, void * foo  UNUSED)
{
    DEBUG("DBUS: Conference state changed: %s\n", state);

    conference_obj_t* changed_conf = conferencelist_get(current_calls_tab, confID);

    if (changed_conf == NULL) {
        ERROR("DBUS: Conference is NULL in conference state changed");
        return;
    }

    // remove old conference from calltree
    calltree_remove_conference(current_calls_tab, changed_conf);

    // update conference state
    if (g_strcmp0(state, "ACTIVE_ATTACHED") == 0)
        changed_conf->_state = CONFERENCE_STATE_ACTIVE_ATTACHED;
    else if (g_strcmp0(state, "ACTIVE_DETACHED") == 0)
        changed_conf->_state = CONFERENCE_STATE_ACTIVE_DETACHED;
    else if (g_strcmp0(state, "ACTIVE_ATTACHED_REC") == 0)
        changed_conf->_state = CONFERENCE_STATE_ACTIVE_ATTACHED_RECORD;
    else if (g_strcmp0(state, "ACTIVE_DETACHED_REC") == 0)
        changed_conf->_state = CONFERENCE_STATE_ACTIVE_DETACHED_RECORD;
    else if (g_strcmp0(state, "HOLD") == 0)
        changed_conf->_state = CONFERENCE_STATE_HOLD;
    else if (g_strcmp0(state, "HOLD_REC") == 0)
        changed_conf->_state = CONFERENCE_STATE_HOLD_RECORD;
    else
        DEBUG("Error: conference state not recognized");

    // reactivate instant messaging window for these calls
    toggle_im(changed_conf, TRUE);

    gchar **list = dbus_get_participant_list(changed_conf->_confID);
    conference_participant_list_update(list, changed_conf);
    g_strfreev(list);

    // deactivate instant messaging window for new participants
    toggle_im(changed_conf, FALSE);
    calltree_add_conference_to_current_calls(changed_conf);
}

static void
conference_created_cb(DBusGProxy *proxy UNUSED, const gchar* confID, void * foo  UNUSED)
{
    DEBUG("DBUS: Conference %s added", confID);

    conference_obj_t *new_conf = create_new_conference(CONFERENCE_STATE_ACTIVE_ATTACHED, confID);

    gchar **participants = dbus_get_participant_list(new_conf->_confID);

    // Update conference list
    conference_participant_list_update(participants, new_conf);

    // Add conference ID in in each calls
    for (gchar **part = participants; part && *part; ++part) {
        callable_obj_t *call = calllist_get_call(current_calls_tab, *part);

        /* set when this call has been added to the conference */
        time(&call->_time_added);

        im_widget_update_state(IM_WIDGET(call->_im_widget), FALSE);

        // if one of these participant is currently recording, the whole conference will be recorded
        if (call->_state == CALL_STATE_RECORD)
            new_conf->_state = CONFERENCE_STATE_ACTIVE_ATTACHED_RECORD;

        call->_confID = g_strdup(confID);
        call->_historyConfID = g_strdup(confID);
    }

    g_strfreev(participants);

    time(&new_conf->_time_start);

    conferencelist_add(current_calls_tab, new_conf);
    calltree_add_conference_to_current_calls(new_conf);
}

static void
conference_removed_cb(DBusGProxy *proxy UNUSED, const gchar* confID, void * foo  UNUSED)
{
    DEBUG("DBUS: Conference removed %s", confID);

    conference_obj_t * c = conferencelist_get(current_calls_tab, confID);
    calltree_remove_conference(current_calls_tab, c);

    im_widget_update_state(IM_WIDGET(c->_im_widget), FALSE);

    // remove all participants for this conference
    for (GSList *p = c->participant_list; p; p = g_slist_next(p)) {
        callable_obj_t *call = calllist_get_call(current_calls_tab, p->data);

        if (call) {
            g_free(call->_confID);
            call->_confID = NULL;
            im_widget_update_state(IM_WIDGET(call->_im_widget), TRUE);
        }
    }

    conferencelist_remove(current_calls_tab, c->_confID);
}

static void
record_playback_filepath_cb(DBusGProxy *proxy UNUSED, const gchar *id, const gchar *filepath)
{
    DEBUG("DBUS: Filepath for %s: %s", id, filepath);

    callable_obj_t *call = calllist_get_call(current_calls_tab, id);
    conference_obj_t *conf = conferencelist_get(current_calls_tab, id);

    if (call && conf) {
        ERROR("DBUS: Two objects for this callid");
        return;
    }

    if (!call && !conf) {
        ERROR("DBUS: Could not get object");
        return;
    }

    if (call && call->_recordfile == NULL)
        call->_recordfile = g_strdup(filepath);
    else if (conf && conf->_recordfile == NULL)
        conf->_recordfile = g_strdup(filepath);
}

static void
record_playback_stopped_cb(DBusGProxy *proxy UNUSED, const gchar *filepath)
{
    DEBUG("DBUS: Playback stopped for %s", filepath);

    const gint calllist_size = calllist_get_size(history_tab);

    for (gint i = 0; i < calllist_size; i++) {
        QueueElement *element = calllist_get_nth(history_tab, i);

        if (element == NULL) {
            ERROR("DBUS: ERROR: Could not find %dth call", i);
            break;
        } else if (element->type == HIST_CALL &&
                   g_strcmp0(element->elem.call->_recordfile, filepath) == 0)
            element->elem.call->_record_is_playing = FALSE;
    }

    update_actions();
}

static void
accounts_changed_cb(DBusGProxy *proxy UNUSED, void * foo  UNUSED)
{
    DEBUG("DBUS: Accounts changed");
    sflphone_fill_account_list();
    sflphone_fill_ip2ip_profile();
    account_list_config_dialog_fill();
    status_bar_display_account();
    statusicon_set_tooltip();
}

static void
transfer_succeded_cb(DBusGProxy *proxy UNUSED, void * foo  UNUSED)
{
    DEBUG("DBUS: Transfer succeded");
    sflphone_display_transfer_status("Transfer successfull");
}

static void
transfer_failed_cb(DBusGProxy *proxy UNUSED, void * foo  UNUSED)
{
    DEBUG("DBUS: Transfer failed");
    sflphone_display_transfer_status("Transfer failed");
}

static void
secure_sdes_on_cb(DBusGProxy *proxy UNUSED, const gchar *callID, void *foo UNUSED)
{
    DEBUG("DBUS: SRTP using SDES is on");
    callable_obj_t *c = calllist_get_call(current_calls_tab, callID);

    if (c) {
        sflphone_srtp_sdes_on(c);
        notify_secure_on(c);
    }

}

static void
secure_sdes_off_cb(DBusGProxy *proxy UNUSED, const gchar *callID, void *foo UNUSED)
{
    DEBUG("DBUS: SRTP using SDES is off");
    callable_obj_t *c = calllist_get_call(current_calls_tab, callID);

    if (c) {
        sflphone_srtp_sdes_off(c);
        notify_secure_off(c);
    }
}

static void
secure_zrtp_on_cb(DBusGProxy *proxy UNUSED, const gchar* callID, const gchar* cipher,
                  void * foo  UNUSED)
{
    DEBUG("DBUS: SRTP using ZRTP is ON secure_on_cb");
    callable_obj_t *c = calllist_get_call(current_calls_tab, callID);

    if (c) {
        c->_srtp_cipher = g_strdup(cipher);
        sflphone_srtp_zrtp_on(c);
        notify_secure_on(c);
    }
}

static void
secure_zrtp_off_cb(DBusGProxy *proxy UNUSED, const gchar* callID, void * foo  UNUSED)
{
    DEBUG("DBUS: SRTP using ZRTP is OFF");
    callable_obj_t *c = calllist_get_call(current_calls_tab, callID);

    if (c) {
        sflphone_srtp_zrtp_off(c);
        notify_secure_off(c);
    }
}

static void
show_zrtp_sas_cb(DBusGProxy *proxy UNUSED, const gchar* callID, const gchar* sas,
                 const gboolean verified, void * foo  UNUSED)
{
    DEBUG("DBUS: Showing SAS");
    callable_obj_t * c = calllist_get_call(current_calls_tab, callID);

    if (c)
        sflphone_srtp_zrtp_show_sas(c, sas, verified);
}

static void
confirm_go_clear_cb(DBusGProxy *proxy UNUSED, const gchar* callID, void * foo  UNUSED)
{
    DEBUG("DBUS: Confirm Go Clear request");
    callable_obj_t * c = calllist_get_call(current_calls_tab, callID);

    if (c)
        main_window_confirm_go_clear(c);
}

static void
zrtp_not_supported_cb(DBusGProxy *proxy UNUSED, const gchar* callID, void * foo  UNUSED)
{
    DEBUG("ZRTP not supported on the other end");
    callable_obj_t * c = calllist_get_call(current_calls_tab, callID);

    if (c) {
        main_window_zrtp_not_supported(c);
        notify_zrtp_not_supported(c);
    }
}

static void
sip_call_state_cb(DBusGProxy *proxy UNUSED, const gchar* callID,
                  const gchar* description, const guint code, void * foo  UNUSED)
{
    DEBUG("DBUS: Sip call state changed %s", callID);
    callable_obj_t *c = calllist_get_call(current_calls_tab, callID);

    if (c)
        sflphone_call_state_changed(c, description, code);
}

static void
error_alert(DBusGProxy *proxy UNUSED, int err, void * foo  UNUSED)
{
    const gchar *msg;

    switch (err) {
        case ALSA_PLAYBACK_DEVICE:
            msg = _("ALSA notification\n\nError while opening playback device");
            break;
        case ALSA_CAPTURE_DEVICE:
            msg = _("ALSA notification\n\nError while opening capture device");
            break;
        case PULSEAUDIO_NOT_RUNNING:
            msg = _("Pulseaudio notification\n\nPulseaudio is not running");
            break;
        case CODECS_NOT_LOADED:
            msg = _("Codecs notification\n\nCodecs not found");
            break;
        default:
            return;
    }

    GtkWidget * dialog = gtk_message_dialog_new(
                             GTK_WINDOW(get_main_window()),
                             GTK_DIALOG_MODAL | GTK_DIALOG_DESTROY_WITH_PARENT, GTK_MESSAGE_ERROR,
                             GTK_BUTTONS_CLOSE, "%s", msg);

    gtk_window_set_title(GTK_WINDOW(dialog), _("SFLphone Error"));

    g_signal_connect(dialog, "response", G_CALLBACK(gtk_widget_destroy), NULL);
    gtk_widget_show(dialog);
}

gboolean
dbus_connect(GError **error)
{
    g_type_init();

    DBusGConnection *connection = dbus_g_bus_get(DBUS_BUS_SESSION, error);

    if (connection == NULL)
        return FALSE;

    /* Create a proxy object for the "bus driver" (name "org.freedesktop.DBus") */

    instanceProxy = dbus_g_proxy_new_for_name(connection,
                    "org.sflphone.SFLphone", "/org/sflphone/SFLphone/Instance",
                    "org.sflphone.SFLphone.Instance");

    if (instanceProxy == NULL) {
        ERROR("Failed to get proxy to Instance");
        return FALSE;
    }

    DEBUG("DBus connected to Instance");

    callManagerProxy = dbus_g_proxy_new_for_name(connection,
                       "org.sflphone.SFLphone", "/org/sflphone/SFLphone/CallManager",
                       "org.sflphone.SFLphone.CallManager");
    g_assert(callManagerProxy != NULL);

    DEBUG("DBus connected to CallManager");
    /* STRING STRING STRING Marshaller */
    /* Incoming call */
    dbus_g_object_register_marshaller(
        g_cclosure_user_marshal_VOID__STRING_STRING_STRING, G_TYPE_NONE,
        G_TYPE_STRING, G_TYPE_STRING, G_TYPE_STRING, G_TYPE_INVALID);
    dbus_g_proxy_add_signal(callManagerProxy, "newCallCreated", G_TYPE_STRING,
                            G_TYPE_STRING, G_TYPE_STRING, G_TYPE_INVALID);
    dbus_g_proxy_connect_signal(callManagerProxy, "newCallCreated",
                                G_CALLBACK(new_call_created_cb), NULL, NULL);
    dbus_g_proxy_add_signal(callManagerProxy, "incomingCall", G_TYPE_STRING,
                            G_TYPE_STRING, G_TYPE_STRING, G_TYPE_INVALID);
    dbus_g_proxy_connect_signal(callManagerProxy, "incomingCall",
                                G_CALLBACK(incoming_call_cb), NULL, NULL);

    dbus_g_proxy_add_signal(callManagerProxy, "zrtpNegotiationFailed",
                            G_TYPE_STRING, G_TYPE_STRING, G_TYPE_STRING, G_TYPE_INVALID);
    dbus_g_proxy_connect_signal(callManagerProxy, "zrtpNegotiationFailed",
                                G_CALLBACK(zrtp_negotiation_failed_cb), NULL, NULL);

    /* Register a marshaller for STRING,STRING */
    dbus_g_object_register_marshaller(
        g_cclosure_user_marshal_VOID__STRING_STRING, G_TYPE_NONE, G_TYPE_STRING,
        G_TYPE_STRING, G_TYPE_INVALID);
    dbus_g_proxy_add_signal(callManagerProxy, "callStateChanged", G_TYPE_STRING,
                            G_TYPE_STRING, G_TYPE_INVALID);
    dbus_g_proxy_connect_signal(callManagerProxy, "callStateChanged",
                                G_CALLBACK(call_state_cb), NULL, NULL);

    dbus_g_object_register_marshaller(g_cclosure_user_marshal_VOID__STRING_INT,
                                      G_TYPE_NONE, G_TYPE_STRING, G_TYPE_INT, G_TYPE_INVALID);
    dbus_g_proxy_add_signal(callManagerProxy, "voiceMailNotify", G_TYPE_STRING,
                            G_TYPE_INT, G_TYPE_INVALID);
    dbus_g_proxy_connect_signal(callManagerProxy, "voiceMailNotify",
                                G_CALLBACK(voice_mail_cb), NULL, NULL);

    dbus_g_proxy_add_signal(callManagerProxy, "incomingMessage", G_TYPE_STRING,
                            G_TYPE_STRING, G_TYPE_STRING, G_TYPE_INVALID);
    dbus_g_proxy_connect_signal(callManagerProxy, "incomingMessage",
                                G_CALLBACK(incoming_message_cb), NULL, NULL);

    dbus_g_object_register_marshaller(
        g_cclosure_user_marshal_VOID__STRING_DOUBLE, G_TYPE_NONE, G_TYPE_STRING,
        G_TYPE_DOUBLE, G_TYPE_INVALID);
    dbus_g_proxy_add_signal(callManagerProxy, "volumeChanged", G_TYPE_STRING,
                            G_TYPE_DOUBLE, G_TYPE_INVALID);
    dbus_g_proxy_connect_signal(callManagerProxy, "volumeChanged",
                                G_CALLBACK(volume_changed_cb), NULL, NULL);

    dbus_g_proxy_add_signal(callManagerProxy, "transferSucceded", G_TYPE_INVALID);
    dbus_g_proxy_connect_signal(callManagerProxy, "transferSucceded",
                                G_CALLBACK(transfer_succeded_cb), NULL, NULL);

    dbus_g_proxy_add_signal(callManagerProxy, "transferFailed", G_TYPE_INVALID);
    dbus_g_proxy_connect_signal(callManagerProxy, "transferFailed",
                                G_CALLBACK(transfer_failed_cb), NULL, NULL);

    /* Conference related callback */

    dbus_g_object_register_marshaller(g_cclosure_user_marshal_VOID__STRING,
                                      G_TYPE_NONE, G_TYPE_STRING, G_TYPE_INVALID);
    dbus_g_proxy_add_signal(callManagerProxy, "conferenceChanged", G_TYPE_STRING,
                            G_TYPE_STRING, G_TYPE_INVALID);
    dbus_g_proxy_connect_signal(callManagerProxy, "conferenceChanged",
                                G_CALLBACK(conference_changed_cb), NULL, NULL);

    dbus_g_proxy_add_signal(callManagerProxy, "conferenceCreated", G_TYPE_STRING,
                            G_TYPE_INVALID);
    dbus_g_proxy_connect_signal(callManagerProxy, "conferenceCreated",
                                G_CALLBACK(conference_created_cb), NULL, NULL);

    dbus_g_proxy_add_signal(callManagerProxy, "conferenceRemoved", G_TYPE_STRING,
                            G_TYPE_INVALID);
    dbus_g_proxy_connect_signal(callManagerProxy, "conferenceRemoved",
                                G_CALLBACK(conference_removed_cb), NULL, NULL);

    /* Playback related signals */
    dbus_g_proxy_add_signal(callManagerProxy, "recordPlaybackFilepath", G_TYPE_STRING,
                            G_TYPE_STRING, G_TYPE_INVALID);
    dbus_g_proxy_connect_signal(callManagerProxy, "recordPlaybackFilepath",
                                G_CALLBACK(record_playback_filepath_cb), NULL, NULL);
    dbus_g_proxy_add_signal(callManagerProxy, "recordPlaybackStopped", G_TYPE_STRING, G_TYPE_INVALID);
    dbus_g_proxy_connect_signal(callManagerProxy, "recordPlaybackStopped",
                                G_CALLBACK(record_playback_stopped_cb), NULL, NULL);

    /* Security related callbacks */

    dbus_g_proxy_add_signal(callManagerProxy, "secureSdesOn", G_TYPE_STRING,
                            G_TYPE_INVALID);
    dbus_g_proxy_connect_signal(callManagerProxy, "secureSdesOn",
                                G_CALLBACK(secure_sdes_on_cb), NULL, NULL);

    dbus_g_proxy_add_signal(callManagerProxy, "secureSdesOff", G_TYPE_STRING,
                            G_TYPE_INVALID);
    dbus_g_proxy_connect_signal(callManagerProxy, "secureSdesOff",
                                G_CALLBACK(secure_sdes_off_cb), NULL, NULL);

    /* Register a marshaller for STRING,STRING,BOOL */
    dbus_g_object_register_marshaller(
        g_cclosure_user_marshal_VOID__STRING_STRING_BOOL, G_TYPE_NONE,
        G_TYPE_STRING, G_TYPE_STRING, G_TYPE_BOOLEAN, G_TYPE_INVALID);
    dbus_g_proxy_add_signal(callManagerProxy, "showSAS", G_TYPE_STRING,
                            G_TYPE_STRING, G_TYPE_BOOLEAN, G_TYPE_INVALID);
    dbus_g_proxy_connect_signal(callManagerProxy, "showSAS",
                                G_CALLBACK(show_zrtp_sas_cb), NULL, NULL);

    dbus_g_proxy_add_signal(callManagerProxy, "secureZrtpOn", G_TYPE_STRING,
                            G_TYPE_STRING, G_TYPE_INVALID);
    dbus_g_proxy_connect_signal(callManagerProxy, "secureZrtpOn",
                                G_CALLBACK(secure_zrtp_on_cb), NULL, NULL);

    /* Register a marshaller for STRING*/
    dbus_g_object_register_marshaller(g_cclosure_user_marshal_VOID__STRING,
                                      G_TYPE_NONE, G_TYPE_STRING, G_TYPE_INVALID);
    dbus_g_proxy_add_signal(callManagerProxy, "secureZrtpOff", G_TYPE_STRING,
                            G_TYPE_INVALID);
    dbus_g_proxy_connect_signal(callManagerProxy, "secureZrtpOff",
                                G_CALLBACK(secure_zrtp_off_cb), NULL, NULL);
    dbus_g_proxy_add_signal(callManagerProxy, "zrtpNotSuppOther", G_TYPE_STRING,
                            G_TYPE_INVALID);
    dbus_g_proxy_connect_signal(callManagerProxy, "zrtpNotSuppOther",
                                G_CALLBACK(zrtp_not_supported_cb), NULL, NULL);
    dbus_g_proxy_add_signal(callManagerProxy, "confirmGoClear", G_TYPE_STRING,
                            G_TYPE_INVALID);
    dbus_g_proxy_connect_signal(callManagerProxy, "confirmGoClear",
                                G_CALLBACK(confirm_go_clear_cb), NULL, NULL);

    /* VOID STRING STRING INT */
    dbus_g_object_register_marshaller(
        g_cclosure_user_marshal_VOID__STRING_STRING_INT, G_TYPE_NONE,
        G_TYPE_STRING, G_TYPE_STRING, G_TYPE_INT, G_TYPE_INVALID);

    dbus_g_proxy_add_signal(callManagerProxy, "sipCallStateChanged",
                            G_TYPE_STRING, G_TYPE_STRING, G_TYPE_INT, G_TYPE_INVALID);
    dbus_g_proxy_connect_signal(callManagerProxy, "sipCallStateChanged",
                                G_CALLBACK(sip_call_state_cb), NULL, NULL);

    configurationManagerProxy = dbus_g_proxy_new_for_name(connection,
                                "org.sflphone.SFLphone", "/org/sflphone/SFLphone/ConfigurationManager",
                                "org.sflphone.SFLphone.ConfigurationManager");
    g_assert(configurationManagerProxy != NULL);

    DEBUG("DBus connected to ConfigurationManager");
    dbus_g_proxy_add_signal(configurationManagerProxy, "accountsChanged",
                            G_TYPE_INVALID);
    dbus_g_proxy_connect_signal(configurationManagerProxy, "accountsChanged",
                                G_CALLBACK(accounts_changed_cb), NULL, NULL);

    dbus_g_object_register_marshaller(g_cclosure_user_marshal_VOID__INT,
                                      G_TYPE_NONE, G_TYPE_INT, G_TYPE_INVALID);
    dbus_g_proxy_add_signal(configurationManagerProxy, "errorAlert", G_TYPE_INT,
                            G_TYPE_INVALID);
    dbus_g_proxy_connect_signal(configurationManagerProxy, "errorAlert",
                                G_CALLBACK(error_alert), NULL, NULL);

    /* Video related signals */
    dbus_g_proxy_add_signal (configurationManagerProxy, "videoDeviceEvent",
                             G_TYPE_INVALID);
    dbus_g_proxy_connect_signal(configurationManagerProxy, "videoDeviceEvent",
                                G_CALLBACK (video_device_event_cb), NULL, NULL);

    /* Marshaller for INT INT INT INT INT */
    dbus_g_object_register_marshaller (
        g_cclosure_user_marshal_VOID__INT_INT_INT_INT_INT, G_TYPE_NONE,
        G_TYPE_INT, G_TYPE_INT, G_TYPE_INT, G_TYPE_INT, G_TYPE_INT, G_TYPE_INVALID);

    dbus_g_proxy_add_signal (callManagerProxy, "receivingVideoEvent",
                             G_TYPE_INT, G_TYPE_INT, G_TYPE_INT, G_TYPE_INT,
                             G_TYPE_INT, G_TYPE_INVALID);
    dbus_g_proxy_connect_signal(callManagerProxy, "receivingVideoEvent",
                                G_CALLBACK (receiving_video_event_cb), NULL, NULL);

    /* Marshaller for INT INT */
    dbus_g_object_register_marshaller (
        g_cclosure_user_marshal_VOID__INT_INT, G_TYPE_NONE,
        G_TYPE_INT, G_TYPE_INT, G_TYPE_INVALID);

    dbus_g_proxy_add_signal (callManagerProxy, "stoppedReceivingVideoEvent",
                             G_TYPE_INT, G_TYPE_INT, G_TYPE_INVALID);
    dbus_g_proxy_connect_signal(callManagerProxy, "stoppedReceivingVideoEvent",
                                G_CALLBACK (stopped_receiving_video_event_cb),
                                NULL, NULL);

    /* Defines a default timeout for the proxies */
#if HAVE_DBUS_G_PROXY_SET_DEFAULT_TIMEOUT
    static const int DEFAULT_DBUS_TIMEOUT = 30000;
    dbus_g_proxy_set_default_timeout(callManagerProxy, DEFAULT_DBUS_TIMEOUT);
    dbus_g_proxy_set_default_timeout(instanceProxy, DEFAULT_DBUS_TIMEOUT);
    dbus_g_proxy_set_default_timeout(configurationManagerProxy, DEFAULT_DBUS_TIMEOUT);
#endif

    return TRUE;
}

void
dbus_clean()
{
    g_object_unref(callManagerProxy);
    g_object_unref(configurationManagerProxy);
    g_object_unref(instanceProxy);
}

void
dbus_hold(const callable_obj_t * c)
{
    GError *error = NULL;
    org_sflphone_SFLphone_CallManager_hold(callManagerProxy, c->_callID, &error);

    if (error) {
        ERROR("Failed to call hold() on CallManager: %s", error->message);
        g_error_free(error);
    }
}

void
dbus_unhold(const callable_obj_t * c)
{
    GError *error = NULL;
    org_sflphone_SFLphone_CallManager_unhold(callManagerProxy, c->_callID, &error);

    if (error) {
        ERROR("Failed to call unhold() on CallManager: %s", error->message);
        g_error_free(error);
    }
}

void
dbus_hold_conference(const conference_obj_t * c)
{
    GError *error = NULL;
    org_sflphone_SFLphone_CallManager_hold_conference(callManagerProxy, c->_confID, &error);

    if (error) {
        ERROR("Failed to call hold() on CallManager: %s", error->message);
        g_error_free(error);
    }
}

void
dbus_unhold_conference(const conference_obj_t * c)
{
    GError *error = NULL;
    org_sflphone_SFLphone_CallManager_unhold_conference(callManagerProxy, c->_confID, &error);

    if (error) {
        ERROR("Failed to call unhold() on CallManager: %s", error->message);
        g_error_free(error);
    }
}

gboolean
dbus_start_recorded_file_playback(const gchar *filepath)
{
    GError *error = NULL;
    gboolean result;

    org_sflphone_SFLphone_CallManager_start_recorded_file_playback(callManagerProxy,
            filepath, &result, &error);

    if (error) {
        ERROR("Failed to call recorded file playback: %s", error->message);
        g_error_free(error);
    }

    return result;
}

void
dbus_stop_recorded_file_playback(const gchar *filepath)
{
    GError *error = NULL;
    org_sflphone_SFLphone_CallManager_stop_recorded_file_playback(callManagerProxy,
            filepath, &error);

    if (error) {
        ERROR("Failed to call stop recorded file playback: %s", error->message);
        g_error_free(error);
    }
}

void
dbus_hang_up(const callable_obj_t * c)
{
    GError *error = NULL;
    org_sflphone_SFLphone_CallManager_hang_up(callManagerProxy, c->_callID, &error);

    if (error) {
        ERROR("Failed to call hang_up() on CallManager: %s", error->message);
        g_error_free(error);
    }
}

void
dbus_hang_up_conference(const conference_obj_t * c)
{
    GError *error = NULL;
    org_sflphone_SFLphone_CallManager_hang_up_conference(callManagerProxy, c->_confID, &error);

    if (error) {
        ERROR("Failed to call hang_up() on CallManager: %s", error->message);
        g_error_free(error);
    }
}

void
dbus_transfer(const callable_obj_t * c)
{
    GError *error = NULL;
    org_sflphone_SFLphone_CallManager_transfer(callManagerProxy, c->_callID, c->_trsft_to, &error);

    if (error) {
        ERROR("Failed to call transfer() on CallManager: %s", error->message);
        g_error_free(error);
    }
}

void
dbus_attended_transfer(const callable_obj_t *transfer, const callable_obj_t *target)
{
    GError *error = NULL;
    org_sflphone_SFLphone_CallManager_attended_transfer(callManagerProxy, transfer->_callID, target->_callID, &error);

    if (error) {
        ERROR("Failed to call transfer() on CallManager: %s", error->message);
        g_error_free(error);
    }
}

void
dbus_accept(const callable_obj_t * c)
{
    status_tray_icon_blink(FALSE);

    GError *error = NULL;
    org_sflphone_SFLphone_CallManager_accept(callManagerProxy, c->_callID, &error);

    if (error) {
        ERROR("Failed to call accept(%s) on CallManager: %s", c->_callID, error->message);
        g_error_free(error);
    }
}

void
dbus_refuse(const callable_obj_t * c)
{
    status_tray_icon_blink(FALSE);
    GError *error = NULL;
    org_sflphone_SFLphone_CallManager_refuse(callManagerProxy, c->_callID, &error);

    if (error) {
        ERROR("Failed to call refuse() on CallManager: %s", error->message);
        g_error_free(error);
    }
}

void
dbus_place_call(const callable_obj_t * c)
{
    GError *error = NULL;

    org_sflphone_SFLphone_CallManager_place_call(callManagerProxy, c->_accountID,
            c->_callID, c->_peer_number, &error);

    if (error) {
        ERROR("Failed to call placeCall() on CallManager: %s", error->message);
        g_error_free(error);
    }
}

gchar**
dbus_account_list()
{
    GError *error = NULL;
    char ** array = NULL;

    if (!org_sflphone_SFLphone_ConfigurationManager_get_account_list(
                configurationManagerProxy, &array, &error)) {
        if (error->domain == DBUS_GERROR &&
                error->code == DBUS_GERROR_REMOTE_EXCEPTION)
            ERROR("Caught remote method (get_account_list) exception  %s: %s", dbus_g_error_get_name(error), error->message);
        else
            ERROR("Error while calling get_account_list: %s", error->message);

        g_error_free(error);
    } else
        DEBUG("DBus called get_account_list() on ConfigurationManager");

    return array;
}

GHashTable*
dbus_get_account_details(gchar * accountID)
{
    GError *error = NULL;
    GHashTable * details = NULL;

    if (!org_sflphone_SFLphone_ConfigurationManager_get_account_details(
                configurationManagerProxy, accountID, &details, &error)) {
        if (error->domain == DBUS_GERROR && error->code
                == DBUS_GERROR_REMOTE_EXCEPTION) {
            ERROR("Caught remote method (get_account_details) exception  %s: %s", dbus_g_error_get_name(error), error->message);
        } else {
            ERROR("Error while calling get_account_details: %s", error->message);
        }

        g_error_free(error);
    }

    return details;
}

void
dbus_set_credentials(account_t *a)
{
    DEBUG("DBUS: Sending credentials to server");

    GError *error = NULL;
    org_sflphone_SFLphone_ConfigurationManager_set_credentials(
        configurationManagerProxy, a->accountID, a->credential_information, &error);

    if (error) {
        ERROR("Failed to call set_credential() on ConfigurationManager: %s",
              error->message);
        g_error_free(error);
    }
}

void
dbus_get_credentials(account_t *a)
{
    GError *error = NULL;

    if (org_sflphone_SFLphone_ConfigurationManager_get_credentials(
                configurationManagerProxy, a->accountID, &a->credential_information, &error))
        return;

    if (error->domain == DBUS_GERROR &&
            error->code == DBUS_GERROR_REMOTE_EXCEPTION)
        ERROR("Caught remote method (get_account_details) exception  %s: %s", dbus_g_error_get_name(error), error->message);
    else
        ERROR("Error while calling get_account_details: %s", error->message);

    g_error_free(error);
}

GHashTable*
dbus_get_ip2_ip_details(void)
{
    GError *error = NULL;
    GHashTable * details = NULL;

    if (!org_sflphone_SFLphone_ConfigurationManager_get_ip2_ip_details(
                configurationManagerProxy, &details, &error)) {
        if (error->domain == DBUS_GERROR &&
                error->code == DBUS_GERROR_REMOTE_EXCEPTION)
            ERROR("Caught remote method (get_ip2_ip_details) exception  %s: %s", dbus_g_error_get_name(error), error->message);
        else
            ERROR("Error while calling get_ip2_ip_details: %s", error->message);

        g_error_free(error);
    }

    return details;
}

void
dbus_send_register(gchar* accountID, const guint enable)
{
    GError *error = NULL;
    org_sflphone_SFLphone_ConfigurationManager_send_register(
        configurationManagerProxy, accountID, enable, &error);

    if (error) {
        ERROR("Failed to call send_register() on ConfigurationManager: %s",
              error->message);
        g_error_free(error);
    }
}

void
dbus_remove_account(gchar * accountID)
{
    GError *error = NULL;
    org_sflphone_SFLphone_ConfigurationManager_remove_account(
        configurationManagerProxy, accountID, &error);

    if (error) {
        ERROR("Failed to call remove_account() on ConfigurationManager: %s",
              error->message);
        g_error_free(error);
    }
}

void
dbus_set_account_details(account_t *a)
{
    GError *error = NULL;
    org_sflphone_SFLphone_ConfigurationManager_set_account_details(
        configurationManagerProxy, a->accountID, a->properties, &error);

    if (error) {
        ERROR("Failed to call set_account_details() on ConfigurationManager: %s",
              error->message);
        g_error_free(error);
    }
}

void
dbus_add_account(account_t *a)
{
    GError *error = NULL;
    g_free(a->accountID);
    org_sflphone_SFLphone_ConfigurationManager_add_account(
        configurationManagerProxy, a->properties, &a->accountID, &error);

    if (error) {
        ERROR("Failed to call add_account() on ConfigurationManager: %s",
              error->message);
        g_error_free(error);
    }
}

void
dbus_set_volume(const gchar * device, gdouble value)
{
    GError *error = NULL;
    org_sflphone_SFLphone_CallManager_set_volume(callManagerProxy, device, value,
            &error);

    if (error) {
        ERROR("Failed to call set_volume() on callManagerProxy: %s",
              error->message);
        g_error_free(error);
    }
}

gdouble
dbus_get_volume(const gchar * device)
{
    gdouble value;
    GError *error = NULL;

    org_sflphone_SFLphone_CallManager_get_volume(callManagerProxy, device,
            &value, &error);

    if (error) {
        ERROR("Failed to call get_volume() on callManagerProxy: %s",
              error->message);
        g_error_free(error);
    }

    return value;
}

void
dbus_play_dtmf(const gchar * key)
{
    GError *error = NULL;

    org_sflphone_SFLphone_CallManager_play_dt_mf(callManagerProxy, key, &error);

    if (error) {
        ERROR("Failed to call playDTMF() on callManagerProxy: %s",
              error->message);
        g_error_free(error);
    }
}

void
dbus_start_tone(const int start, const guint type)
{
    GError *error = NULL;

    org_sflphone_SFLphone_CallManager_start_tone(callManagerProxy, start, type,
            &error);

    if (error) {
        ERROR("Failed to call startTone() on callManagerProxy: %s",
              error->message);
        g_error_free(error);
    }
}

gboolean
dbus_register(int pid, gchar *name, GError **error)
{
    return org_sflphone_SFLphone_Instance_register(instanceProxy, pid, name, error);
}

void
dbus_unregister(int pid)
{
    GError *error = NULL;

    org_sflphone_SFLphone_Instance_unregister(instanceProxy, pid, &error);

    if (error) {
        ERROR("Failed to call unregister() on instanceProxy: %s",
              error->message);
        g_error_free(error);
    }
}

GArray *
dbus_audio_codec_list()
{
    GError *error = NULL;
    GArray * array = NULL;
    org_sflphone_SFLphone_ConfigurationManager_get_audio_codec_list(
        configurationManagerProxy, &array, &error);

    if (error) {
        ERROR("Failed to call get_audio_codec_list() on ConfigurationManager: %s",
              error->message);
        g_error_free(error);
    }

    return array;
}

gchar**
<<<<<<< HEAD
dbus_video_codec_list()
{

    GError *error = NULL;
    gchar** array = NULL;
    org_sflphone_SFLphone_ConfigurationManager_get_video_codec_list (
        configurationManagerProxy, &array, &error);

    if (error) {
        ERROR ("Failed to call get_video_codec_list() on ConfigurationManager: %s",
               error->message);
        g_error_free (error);
    }

    return array;
}

gchar**
dbus_get_active_video_codec_list (gchar *accountID)
{

    gchar ** array = NULL;
    GError *error = NULL;
    org_sflphone_SFLphone_ConfigurationManager_get_active_video_codec_list (
        configurationManagerProxy, accountID, &array, &error);

    if (error) {
        ERROR ("Failed to call get_active_audio_codec_list() on ConfigurationManager: %s",
               error->message);
        g_error_free (error);
    }

    return array;
}

void
dbus_set_active_video_codec_list (const gchar** list, const gchar *accountID)
{

    GError *error = NULL;
    org_sflphone_SFLphone_ConfigurationManager_set_active_video_codec_list (
        configurationManagerProxy, list, accountID, &error);

    if (error) {
        ERROR ("Failed to call set_active_audio_codec_list() on ConfigurationManager: %s",
               error->message);
        g_error_free (error);
    }
}


gchar**
dbus_audio_codec_details (int payload)
{
    GError *error = NULL;
    gchar ** array = NULL;
    org_sflphone_SFLphone_ConfigurationManager_get_audio_codec_details (
=======
dbus_audio_codec_details(int payload)
{
    GError *error = NULL;
    gchar ** array;
    org_sflphone_SFLphone_ConfigurationManager_get_audio_codec_details(
>>>>>>> 1083b59a
        configurationManagerProxy, payload, &array, &error);

    if (error) {
        ERROR("Failed to call get_audio_codec_details() on ConfigurationManager: %s",
              error->message);
        g_error_free(error);
    }

    return array;
}

gchar**
dbus_video_codec_details (gchar *codec)
{

    GError *error = NULL;
    gchar ** array = NULL;
    org_sflphone_SFLphone_ConfigurationManager_get_video_codec_details (
        configurationManagerProxy, codec, &array, &error);

    if (error) {
        ERROR ("Failed to call get_video_codec_details() on ConfigurationManager: %s",
               error->message);
        g_error_free (error);
    }

    return array;
}

gchar*
dbus_get_current_video_codec_name (const callable_obj_t * c)
{

    gchar* codecName = NULL;
    GError* error = NULL;

    org_sflphone_SFLphone_CallManager_get_current_video_codec_name (callManagerProxy,
            c->_callID, &codecName, &error);

    if (error) {
        g_error_free (error);
        g_free (codecName);
        codecName = g_strdup("");
    }

    DEBUG ("%s: codecName : %s", __PRETTY_FUNCTION__, codecName);

    return codecName;
}

gchar*
dbus_get_current_audio_codec_name(const callable_obj_t * c)
{
    gchar* codecName = NULL;
    GError* error = NULL;

    org_sflphone_SFLphone_CallManager_get_current_audio_codec_name(callManagerProxy,
            c->_callID, &codecName, &error);

    if (error) {
        g_error_free(error);
        g_free(codecName);
        codecName = g_strdup("");
    }

    DEBUG("%s: codecName : %s", __PRETTY_FUNCTION__, codecName);

    return codecName;
}

GArray *
dbus_get_active_audio_codec_list(gchar *accountID)
{

    GArray * array = NULL;
    GError *error = NULL;
    org_sflphone_SFLphone_ConfigurationManager_get_active_audio_codec_list(
        configurationManagerProxy, accountID, &array, &error);

    if (error) {
        ERROR("Failed to call get_active_audio_codec_list() on ConfigurationManager: %s",
              error->message);
        g_error_free(error);
    }

    return array;
}

void
dbus_set_active_audio_codec_list(const gchar** list, const gchar *accountID)
{

    GError *error = NULL;
    org_sflphone_SFLphone_ConfigurationManager_set_active_audio_codec_list(
        configurationManagerProxy, list, accountID, &error);

    if (error) {
        ERROR("Failed to call set_active_audio_codec_list() on ConfigurationManager: %s",
              error->message);
        g_error_free(error);
    }
}

/**
 * Get a list of output supported audio plugins
 */
gchar**
dbus_get_audio_plugin_list()
{
    gchar** array = NULL;
    GError* error = NULL;

    if (!org_sflphone_SFLphone_ConfigurationManager_get_audio_plugin_list(
                configurationManagerProxy, &array, &error)) {
        if (error->domain == DBUS_GERROR &&
                error->code == DBUS_GERROR_REMOTE_EXCEPTION)
            ERROR("Caught remote method (get_output_plugin_list) exception  %s: %s", dbus_g_error_get_name(error), error->message);
        else
            ERROR("Error while calling get_out_plugin_list: %s", error->message);

        g_error_free(error);
    }

    return array;
}

void
dbus_set_audio_plugin(gchar* audioPlugin)
{
    GError* error = NULL;
    org_sflphone_SFLphone_ConfigurationManager_set_audio_plugin(
        configurationManagerProxy, audioPlugin, &error);

    if (error) {
        ERROR("Failed to call set_audio_plugin() on ConfigurationManager: %s", error->message);
        g_error_free(error);
    }
}

/**
 * Get all output devices index supported by current audio manager
 */
gchar**
dbus_get_audio_output_device_list()
{
    gchar** array = NULL;
    GError* error = NULL;
    org_sflphone_SFLphone_ConfigurationManager_get_audio_output_device_list(
        configurationManagerProxy, &array, &error);

    if (error) {
        ERROR("Failed to call get_audio_output_device_list() on ConfigurationManager: %s", error->message);
        g_error_free(error);
    }

    return array;
}

/**
 * Set audio output device from its index
 */
void
dbus_set_audio_output_device(const int device)
{
    GError* error = NULL;
    org_sflphone_SFLphone_ConfigurationManager_set_audio_output_device(
        configurationManagerProxy, device, &error);

    if (error) {
        ERROR("Failed to call set_audio_output_device() on ConfigurationManager: %s", error->message);
        g_error_free(error);
    }
}

/**
 * Set audio input device from its index
 */
void
dbus_set_audio_input_device(const int device)
{
    GError* error = NULL;
    org_sflphone_SFLphone_ConfigurationManager_set_audio_input_device(
        configurationManagerProxy, device, &error);

    if (error) {
        ERROR("Failed to call set_audio_input_device() on ConfigurationManager: %s", error->message);
        g_error_free(error);
    }
}

/**
 * Set adio ringtone device from its index
 */
void
dbus_set_audio_ringtone_device(const int device)
{
    GError* error = NULL;
    org_sflphone_SFLphone_ConfigurationManager_set_audio_ringtone_device(
        configurationManagerProxy, device, &error);

    if (error) {
        ERROR("Failed to call set_audio_ringtone_device() on ConfigurationManager: %s", error->message);
        g_error_free(error);
    }
}

/**
 * Get all input devices index supported by current audio manager
 */
gchar**
dbus_get_audio_input_device_list()
{
    gchar** array = NULL;
    GError* error = NULL;
    org_sflphone_SFLphone_ConfigurationManager_get_audio_input_device_list(
        configurationManagerProxy, &array, &error);

    if (error) {
        ERROR("Failed to call get_audio_input_device_list() on ConfigurationManager: %s", error->message);
        g_error_free(error);
    }

    return array;
}

/**
 * Get output device index and input device index
 */
gchar**
dbus_get_current_audio_devices_index()
{
    gchar** array = NULL;
    GError* error = NULL;
    org_sflphone_SFLphone_ConfigurationManager_get_current_audio_devices_index(
        configurationManagerProxy, &array, &error);

    if (error) {
        ERROR("Failed to call get_current_audio_devices_index() on ConfigurationManager: %s", error->message);
        g_error_free(error);
    }

    return array;
}

/**
 * Get index
 */
int
dbus_get_audio_device_index(const gchar *name)
{
    int device_index = 0;
    GError* error = NULL;
    org_sflphone_SFLphone_ConfigurationManager_get_audio_device_index(
        configurationManagerProxy, name, &device_index, &error);

    if (error) {
        ERROR("Failed to call get_audio_device_index() on ConfigurationManager: %s", error->message);
        g_error_free(error);
    }

    return device_index;
}

/**
 * Get audio plugin
 */
gchar*
dbus_get_current_audio_output_plugin()
{
    gchar* plugin;
    GError* error = NULL;
    org_sflphone_SFLphone_ConfigurationManager_get_current_audio_output_plugin(
        configurationManagerProxy, &plugin, &error);

    if (error) {
        ERROR("Failed to call get_current_audio_output_plugin() on ConfigurationManager: %s", error->message);
        g_error_free(error);
        plugin = g_strdup("");
    }

    return plugin;
}


/**
 * Get noise reduction state
 */
gchar*
dbus_get_noise_suppress_state()
{
    gchar* state;
    GError* error = NULL;
    org_sflphone_SFLphone_ConfigurationManager_get_noise_suppress_state(configurationManagerProxy, &state, &error);

    if (error) {
        ERROR("DBus: Failed to call get_noise_suppress_state() on ConfigurationManager: %s", error->message);
        g_error_free(error);
        state = g_strdup("");
    }

    return state;
}

/**
 * Set noise reduction state
 */
void
dbus_set_noise_suppress_state(gchar* state)
{
    GError* error = NULL;
    org_sflphone_SFLphone_ConfigurationManager_set_noise_suppress_state(
        configurationManagerProxy, state, &error);

    if (error) {
        ERROR("Failed to call set_noise_suppress_state() on ConfigurationManager: %s", error->message);
        g_error_free(error);
    }
}

gchar *
dbus_get_echo_cancel_state(void)
{
    GError *error = NULL;
    gchar *state;
    org_sflphone_SFLphone_ConfigurationManager_get_echo_cancel_state(configurationManagerProxy, &state, &error);

    if (error) {
        ERROR("DBus: Failed to call get_echo_cancel_state() on ConfigurationManager: %s", error->message);
        g_error_free(error);
        state = g_strdup("");
    }

    return state;
}

void
dbus_set_echo_cancel_state(gchar *state)
{
    GError *error = NULL;
    org_sflphone_SFLphone_ConfigurationManager_set_echo_cancel_state(configurationManagerProxy, state, &error);

    if (error) {
        ERROR("DBus: Failed to call set_echo_cancel_state() on ConfigurationManager: %s", error->message);
        g_error_free(error);
    }
}

int
dbus_get_echo_cancel_tail_length(void)
{
    GError *error = NULL;
    int length = 0;

    org_sflphone_SFLphone_ConfigurationManager_get_echo_cancel_tail_length(configurationManagerProxy, &length, &error);

    if (error) {
        ERROR("DBus: Failed to call get_echo_cancel_tail_length() on ConfigurationManager: %s", error->message);
        g_error_free(error);
    }

    return length;
}

void
dbus_set_echo_cancel_tail_length(int length)
{
    GError *error = NULL;
    org_sflphone_SFLphone_ConfigurationManager_set_echo_cancel_tail_length(configurationManagerProxy, length, &error);

    if (error) {
        ERROR("DBus: Failed to call get_echo_cancel_state() on ConfigurationManager: %s", error->message);
        g_error_free(error);
    }
}

int
dbus_get_echo_cancel_delay(void)
{
    GError *error = NULL;
    int delay = 0;

    org_sflphone_SFLphone_ConfigurationManager_get_echo_cancel_delay(configurationManagerProxy, &delay, &error);

    if (error) {
        ERROR("DBus: Failed to call get_echo_cancel_tail_length() on ConfigurationManager: %s", error->message);
        g_error_free(error);
    }

    return delay;
}

void
dbus_set_echo_cancel_delay(int delay)
{
    GError *error = NULL;

    org_sflphone_SFLphone_ConfigurationManager_set_echo_cancel_delay(configurationManagerProxy, delay, &error);

    if (error) {
        ERROR("DBus: Failed to call get_echo_cancel_delay() on ConfigurationManager: %s", error->message);
        g_error_free(error);
    }
}


int
dbus_is_iax2_enabled()
{
    int res = 0;
    GError* error = NULL;
    org_sflphone_SFLphone_ConfigurationManager_is_iax2_enabled(
        configurationManagerProxy, &res, &error);

    if (error)
        g_error_free(error);

    return res;
}

void
dbus_join_participant(const gchar* sel_callID, const gchar* drag_callID)
{

    DEBUG("DBUS: Join participant %s and %s\n", sel_callID, drag_callID);

    GError* error = NULL;

    org_sflphone_SFLphone_CallManager_join_participant(callManagerProxy,
            sel_callID, drag_callID, &error);

    if (error)
        g_error_free(error);

}

void
dbus_create_conf_from_participant_list(const gchar **list)
{

    GError *error = NULL;

    DEBUG("DBUS: Create conference from participant list");

    org_sflphone_SFLphone_CallManager_create_conf_from_participant_list(callManagerProxy,
            list, &error);

    if (error) {
        DEBUG("DBUS: Error: %s", error->message);
        g_error_free(error);
    }
}

void
dbus_add_participant(const gchar* callID, const gchar* confID)
{
    DEBUG("DBUS: Add participant %s to %s\n", callID, confID);

    GError* error = NULL;

    org_sflphone_SFLphone_CallManager_add_participant(callManagerProxy, callID,
            confID, &error);

    if (error)
        g_error_free(error);
}

void
dbus_add_main_participant(const gchar* confID)
{
    DEBUG("DBUS: Add main participant %s\n", confID);

    GError* error = NULL;

    org_sflphone_SFLphone_CallManager_add_main_participant(callManagerProxy,
            confID, &error);

    if (error)
        g_error_free(error);
}

void
dbus_detach_participant(const gchar* callID)
{

    DEBUG("DBUS: Detach participant %s\n", callID);

    GError* error = NULL;
    org_sflphone_SFLphone_CallManager_detach_participant(callManagerProxy,
            callID, &error);

    if (error)
        g_error_free(error);
}

void
dbus_join_conference(const gchar* sel_confID, const gchar* drag_confID)
{

    DEBUG("dbus_join_conference %s and %s\n", sel_confID, drag_confID);

    GError* error = NULL;

    org_sflphone_SFLphone_CallManager_join_conference(callManagerProxy,
            sel_confID, drag_confID, &error);

    if (error)
        g_error_free(error);
}

void
dbus_set_record(const gchar* id)
{
    DEBUG("Dbus: dbus_set_record %s", id);

    GError* error = NULL;
    org_sflphone_SFLphone_CallManager_set_recording(callManagerProxy, id, &error);

    if (error)
        g_error_free(error);
}

gboolean
dbus_get_is_recording(const callable_obj_t * c)
{
    DEBUG("Dbus: dbus_get_is_recording %s", c->_callID);
    GError* error = NULL;
    gboolean isRecording;
    org_sflphone_SFLphone_CallManager_get_is_recording(callManagerProxy,
            c->_callID, &isRecording, &error);

    if (error)
        g_error_free(error);

    //DEBUG("RECORDING: %i",isRecording);
    return isRecording;
}

void
dbus_set_record_path(const gchar* path)
{
    GError* error = NULL;
    org_sflphone_SFLphone_ConfigurationManager_set_record_path(
        configurationManagerProxy, path, &error);

    if (error)
        g_error_free(error);
}

gchar*
dbus_get_record_path(void)
{
    GError* error = NULL;
<<<<<<< HEAD
    gchar *path = NULL;
    org_sflphone_SFLphone_ConfigurationManager_get_record_path (
=======
    gchar *path;
    org_sflphone_SFLphone_ConfigurationManager_get_record_path(
>>>>>>> 1083b59a
        configurationManagerProxy, &path, &error);

    if (error)
        g_error_free(error);

    return path;
}

void dbus_set_is_always_recording(const gboolean alwaysRec)
{
    GError *error = NULL;
    org_sflphone_SFLphone_ConfigurationManager_set_is_always_recording(
        configurationManagerProxy, alwaysRec, &error);

    if (error) {
        ERROR("DBUS: Could not set isAlwaysRecording");
        g_error_free(error);
    }
}

gboolean dbus_get_is_always_recording(void)
{
    GError *error = NULL;
    int alwaysRec;
    org_sflphone_SFLphone_ConfigurationManager_get_is_always_recording(
        configurationManagerProxy, &alwaysRec, &error);

    if (error) {
        ERROR("DBUS: Could not get isAlwaysRecording");
        g_error_free(error);
    }

    return alwaysRec;
}

void
dbus_set_history_limit(const guint days)
{
    GError* error = NULL;
    org_sflphone_SFLphone_ConfigurationManager_set_history_limit(
        configurationManagerProxy, days, &error);

    if (error)
        g_error_free(error);
}

guint
dbus_get_history_limit(void)
{
    GError* error = NULL;
    gint days = 30;
    org_sflphone_SFLphone_ConfigurationManager_get_history_limit(
        configurationManagerProxy, &days, &error);

    if (error)
        g_error_free(error);

    return (guint) days;
}

void
dbus_set_audio_manager(const gchar *api)
{
    GError* error = NULL;
    org_sflphone_SFLphone_ConfigurationManager_set_audio_manager(
        configurationManagerProxy, api, &error);

    if (error)
        g_error_free(error);
}

gchar *
dbus_get_audio_manager(void)
{
    gchar *api;
    GError* error = NULL;
    org_sflphone_SFLphone_ConfigurationManager_get_audio_manager(
        configurationManagerProxy, &api, &error);

    if (error) {
<<<<<<< HEAD
        ERROR ("Error calling dbus_get_audio_manager: %s", error->message);
        g_error_free (error);
=======
        ERROR("Error calling dbus_get_audio_manager");
        g_error_free(error);
>>>>>>> 1083b59a
    }

    return api;
}

gchar *
dbus_get_video_input_device_channel ()
{
    gchar *str = NULL;
    GError* error = NULL;

    org_sflphone_SFLphone_ConfigurationManager_get_video_input_device_channel(
        configurationManagerProxy, &str, &error);

    if (error) {
        ERROR ("Error calling dbus_get_video_input_device_channel: %s", error->message);
        g_error_free (error);
    }

    return str;
}

gchar *
dbus_get_video_input_device_size ()
{
    gchar *str = NULL;
    GError* error = NULL;

    org_sflphone_SFLphone_ConfigurationManager_get_video_input_device_size(
        configurationManagerProxy, &str, &error);

    if (error) {
        ERROR ("Error calling dbus_get_video_input_device_size: %s", error->message);
        g_error_free (error);
    }

    return str;
}

gchar *
dbus_get_video_input_device_rate ()
{
    gchar *str = NULL;
    GError* error = NULL;

    org_sflphone_SFLphone_ConfigurationManager_get_video_input_device_rate(
        configurationManagerProxy, &str, &error);

    if (error) {
        ERROR ("Error calling dbus_get_video_input_device_rate: %s", error->message);
        g_error_free (error);
    }

    return str;
}

gchar *
dbus_get_video_input_device ()
{
    gchar *str = NULL;
    GError* error = NULL;

    org_sflphone_SFLphone_ConfigurationManager_get_video_input_device(
        configurationManagerProxy, &str, &error);

    if (error) {
        ERROR ("Error calling dbus_get_video_input_device: %s", error->message);
        g_error_free (error);
    }

    return str;
}

/**
 * Set video input device
 */
void
dbus_set_video_input_device (const gchar *device)
{
    GError* error = NULL;
    org_sflphone_SFLphone_ConfigurationManager_set_video_input_device(
        configurationManagerProxy, device, &error);

    if (error) {
        ERROR ("Failed to call set_video_input_device() on ConfigurationManager: %s", error->message);
        g_error_free (error);
    }
}

/**
 * Set video input device channel
 */
void
dbus_set_video_input_device_channel (const gchar *channel)
{
    GError* error = NULL;
    org_sflphone_SFLphone_ConfigurationManager_set_video_input_device_channel(
        configurationManagerProxy, channel, &error);

    if (error) {
        ERROR ("Failed to call set_video_input_device_channel() on ConfigurationManager: %s", error->message);
        g_error_free (error);
    }
}

/**
 * Set video input size
 */
void
dbus_set_video_input_size (const gchar *size)
{
    GError* error = NULL;
    org_sflphone_SFLphone_ConfigurationManager_set_video_input_device_size(
        configurationManagerProxy, size, &error);

    if (error) {
        ERROR ("Failed to call set_video_input_device_size() on ConfigurationManager: %s", error->message);
        g_error_free (error);
    }
}

/**
 * Set video input rate
 */
void
dbus_set_video_input_rate (const gchar *rate)
{
    GError* error = NULL;
    org_sflphone_SFLphone_ConfigurationManager_set_video_input_device_rate(
        configurationManagerProxy, rate, &error);

    if (error) {
        ERROR ("Failed to call set_video_input_device_rate() on ConfigurationManager: %s", error->message);
        g_error_free (error);
    }
}

/**
 * Get a list of video input devices
 */
gchar**
dbus_get_video_input_device_list()
{
    gchar** array = NULL;
    GError* error = NULL;

    if (!org_sflphone_SFLphone_ConfigurationManager_get_video_input_device_list (
                configurationManagerProxy, &array, &error)) {
        if (error->domain == DBUS_GERROR && error->code
                == DBUS_GERROR_REMOTE_EXCEPTION) {
            ERROR ("Caught remote method (get_video_input_device_list) exception  %s: %s", dbus_g_error_get_name (error), error->message);
        } else {
            ERROR ("Error while calling get_video_input_device_list: %s", error->message);
        }

        g_error_free (error);
    }

    return array;
}

/**
 * Get a list of inputs supported by the video input device
 */
gchar**
dbus_get_video_input_device_channel_list(const gchar *dev)
{
    gchar** array = NULL;
    GError* error = NULL;

    if (!org_sflphone_SFLphone_ConfigurationManager_get_video_input_device_channel_list (
                configurationManagerProxy, dev, &array, &error)) {
        if (error->domain == DBUS_GERROR && error->code
                == DBUS_GERROR_REMOTE_EXCEPTION) {
            ERROR ("Caught remote method (get_video_input_device_channel_list) exception  %s: %s", dbus_g_error_get_name (error), error->message);
        } else {
            ERROR ("Error while calling get_video_input_device_channel_list: %s", error->message);
        }

        g_error_free (error);
    }
    return array;
}

/**
 * Get a list of resolutions supported by the video input
 */
gchar**
dbus_get_video_input_device_size_list(const gchar *dev, const gchar *channel)
{
    gchar** array = NULL;
    GError* error = NULL;

    if (!org_sflphone_SFLphone_ConfigurationManager_get_video_input_device_size_list (
                configurationManagerProxy, dev, channel, &array, &error)) {
        if (error->domain == DBUS_GERROR && error->code
                == DBUS_GERROR_REMOTE_EXCEPTION) {
            ERROR ("Caught remote method (get_video_input_device_size_list) exception  %s: %s", dbus_g_error_get_name (error), error->message);
        } else {
            ERROR ("Error while calling get_video_input_device_size_list: %s", error->message);
        }

        g_error_free (error);
        return NULL;
    } else {
        return array;
    }
}

/**
 * Get a list of frame rates supported by the video input resolution
 */
gchar**
dbus_get_video_input_device_rate_list(const gchar *dev, const gchar *channel, const gchar *size)
{
    gchar** array = NULL;
    GError* error = NULL;

    if (!org_sflphone_SFLphone_ConfigurationManager_get_video_input_device_rate_list (
                configurationManagerProxy, dev, channel, size, &array, &error)) {
        if (error->domain == DBUS_GERROR && error->code
                == DBUS_GERROR_REMOTE_EXCEPTION) {
            ERROR ("Caught remote method (get_video_input_device_rate_list) exception  %s: %s", dbus_g_error_get_name (error), error->message);
        } else {
            ERROR ("Error while calling get_video_input_device_rate_list: %s", error->message);
        }

        g_error_free (error);
        return NULL;
    } else {
        return array;
    }
}

GHashTable*
dbus_get_addressbook_settings(void)
{
    GError *error = NULL;
    GHashTable *results = NULL;

    org_sflphone_SFLphone_ConfigurationManager_get_addressbook_settings(
        configurationManagerProxy, &results, &error);

    if (error) {
        ERROR("Error calling org_sflphone_SFLphone_ConfigurationManager_get_addressbook_settings");
        g_error_free(error);
    }

    return results;
}

void
dbus_set_addressbook_settings(GHashTable * settings)
{

    GError *error = NULL;

    DEBUG("Calling org_sflphone_SFLphone_ConfigurationManager_set_addressbook_settings");

    org_sflphone_SFLphone_ConfigurationManager_set_addressbook_settings(
        configurationManagerProxy, settings, &error);

    if (error) {
        ERROR("Error calling org_sflphone_SFLphone_ConfigurationManager_set_addressbook_settings");
        g_error_free(error);
    }
}

gchar**
dbus_get_addressbook_list(void)
{
    GError *error = NULL;
    gchar** array = NULL;

    org_sflphone_SFLphone_ConfigurationManager_get_addressbook_list(
        configurationManagerProxy, &array, &error);

    if (error) {
        ERROR("Error calling org_sflphone_SFLphone_ConfigurationManager_get_addressbook_list");
        g_error_free(error);
    }

    return array;
}

void
dbus_set_addressbook_list(const gchar** list)
{
    GError *error = NULL;

    org_sflphone_SFLphone_ConfigurationManager_set_addressbook_list(
        configurationManagerProxy, list, &error);

    if (error) {
        ERROR("Error calling org_sflphone_SFLphone_ConfigurationManager_set_addressbook_list");
        g_error_free(error);
    }
}

GHashTable*
dbus_get_hook_settings(void)
{
    GError *error = NULL;
    GHashTable *results = NULL;

    org_sflphone_SFLphone_ConfigurationManager_get_hook_settings(
        configurationManagerProxy, &results, &error);

    if (error) {
        ERROR("Error calling org_sflphone_SFLphone_ConfigurationManager_get_hook_settings");
        g_error_free(error);
    }

    return results;
}

void
dbus_set_hook_settings(GHashTable * settings)
{
    GError *error = NULL;

    org_sflphone_SFLphone_ConfigurationManager_set_hook_settings(
        configurationManagerProxy, settings, &error);

    if (error) {
        ERROR("Error calling org_sflphone_SFLphone_ConfigurationManager_set_hook_settings");
        g_error_free(error);
    }
}

GHashTable*
dbus_get_call_details(const gchar *callID)
{
    GError *error = NULL;
    GHashTable *details = NULL;

    org_sflphone_SFLphone_CallManager_get_call_details(callManagerProxy, callID,
            &details, &error);

    if (error) {
        ERROR("Error calling org_sflphone_SFLphone_CallManager_get_call_details");
        g_error_free(error);
    }

    return details;
}

gchar**
dbus_get_call_list(void)
{
    GError *error = NULL;
    gchar **list = NULL;

    org_sflphone_SFLphone_CallManager_get_call_list(callManagerProxy, &list,
            &error);

    if (error) {
        ERROR("Error calling org_sflphone_SFLphone_CallManager_get_call_list");
        g_error_free(error);
    }

    return list;
}

gchar**
dbus_get_conference_list(void)
{
    GError *error = NULL;
    gchar **list = NULL;

    org_sflphone_SFLphone_CallManager_get_conference_list(callManagerProxy,
            &list, &error);

    if (error) {
        ERROR("Error calling org_sflphone_SFLphone_CallManager_get_conference_list");
        g_error_free(error);
    }

    return list;
}

gchar**
dbus_get_participant_list(const gchar *confID)
{
    GError *error = NULL;
    char **list = NULL;

    DEBUG("DBUS: Get conference %s participant list", confID);

    org_sflphone_SFLphone_CallManager_get_participant_list(callManagerProxy,
            confID, &list, &error);

    if (error) {
        ERROR("Error calling org_sflphone_SFLphone_CallManager_get_participant_list");
        g_error_free(error);
    }

    return list;
}

GHashTable*
dbus_get_conference_details(const gchar *confID)
{
    GError *error = NULL;
    GHashTable *details = NULL;

    org_sflphone_SFLphone_CallManager_get_conference_details(callManagerProxy,
            confID, &details, &error);

    if (error) {
        ERROR("Error calling org_sflphone_SFLphone_CallManager_get_conference_details");
        g_error_free(error);
    }

    return details;
}

void
dbus_set_accounts_order(const gchar* order)
{
    GError *error = NULL;

    org_sflphone_SFLphone_ConfigurationManager_set_accounts_order(
        configurationManagerProxy, order, &error);

    if (error) {
        ERROR("Error calling org_sflphone_SFLphone_ConfigurationManager_set_accounts_order");
        g_error_free(error);
    }
}

gchar **
dbus_get_history(void)
{
    GError *error = NULL;
    gchar **entries = NULL;

    org_sflphone_SFLphone_ConfigurationManager_get_history(
        configurationManagerProxy, &entries, &error);

    if (error) {
        ERROR("Error calling get history: %s", error->message);
        g_error_free(error);
    }

    return entries;
}

void
dbus_set_history(gchar **entries)
{
    GError *error = NULL;

    org_sflphone_SFLphone_ConfigurationManager_set_history(
        configurationManagerProxy, (const char **)entries, &error);

    if (error) {
        ERROR("Error calling org_sflphone_SFLphone_CallManager_set_history");
        g_error_free(error);
    }
}

void
dbus_confirm_sas(const callable_obj_t * c)
{
    GError *error = NULL;
    org_sflphone_SFLphone_CallManager_set_sa_sverified(callManagerProxy,
            c->_callID, &error);

    if (error) {
        ERROR("Failed to call setSASVerified() on CallManager: %s",
              error->message);
        g_error_free(error);
    }
}

void
dbus_reset_sas(const callable_obj_t * c)
{
    GError *error = NULL;
    org_sflphone_SFLphone_CallManager_reset_sa_sverified(callManagerProxy,
            c->_callID, &error);

    if (error) {
        ERROR("Failed to call resetSASVerified on CallManager: %s",
              error->message);
        g_error_free(error);
    }
}

void
dbus_set_confirm_go_clear(const callable_obj_t * c)
{
    GError *error = NULL;
    org_sflphone_SFLphone_CallManager_set_confirm_go_clear(callManagerProxy,
            c->_callID, &error);

    if (error) {
        ERROR("Failed to call set_confirm_go_clear on CallManager: %s",
              error->message);
        g_error_free(error);
    }
}

void
dbus_request_go_clear(const callable_obj_t * c)
{
    GError *error = NULL;
    org_sflphone_SFLphone_CallManager_request_go_clear(callManagerProxy,
            c->_callID, &error);

    if (error) {
        ERROR("Failed to call request_go_clear on CallManager: %s",
              error->message);
        g_error_free(error);
    }
}

gchar**
dbus_get_supported_tls_method()
{
    GError *error = NULL;
    gchar** array = NULL;
    org_sflphone_SFLphone_ConfigurationManager_get_supported_tls_method(
        configurationManagerProxy, &array, &error);

    if (error) {
        ERROR("Failed to call get_supported_tls_method() on ConfigurationManager: %s",
              error->message);
        g_error_free(error);
    }

    return array;
}

GHashTable*
dbus_get_tls_settings_default(void)
{
    GError *error = NULL;
    GHashTable *results = NULL;

    org_sflphone_SFLphone_ConfigurationManager_get_tls_settings_default(
        configurationManagerProxy, &results, &error);

    if (error) {
        ERROR("Error calling org_sflphone_SFLphone_ConfigurationManager_get_tls_settings_default");
        g_error_free(error);
    }

    return results;
}

gchar *
dbus_get_address_from_interface_name(gchar* interface)
{
    GError *error = NULL;
    gchar * address = NULL;

    org_sflphone_SFLphone_ConfigurationManager_get_addr_from_interface_name(
        configurationManagerProxy, interface, &address, &error);

    if (error != NULL) {
        ERROR("Error calling org_sflphone_SFLphone_ConfigurationManager_get_addr_from_interface_name\n");
        g_error_free(error);
    }

    return address;
}

gchar **
dbus_get_all_ip_interface(void)
{
    GError *error = NULL;
    gchar ** array = NULL;

    if (!org_sflphone_SFLphone_ConfigurationManager_get_all_ip_interface(
                configurationManagerProxy, &array, &error)) {
        if (error->domain == DBUS_GERROR &&
                error->code == DBUS_GERROR_REMOTE_EXCEPTION)
            ERROR("Caught remote method (get_all_ip_interface) exception  %s: %s", dbus_g_error_get_name(error), error->message);
        else
            ERROR("Error while calling get_all_ip_interface: %s", error->message);

        g_error_free(error);
    } else
        DEBUG("DBus called get_all_ip_interface() on ConfigurationManager");

    return array;
}

gchar **
dbus_get_all_ip_interface_by_name(void)
{
    GError *error = NULL;
    gchar ** array = NULL;

    if (!org_sflphone_SFLphone_ConfigurationManager_get_all_ip_interface_by_name(
                configurationManagerProxy, &array, &error)) {
        if (error->domain == DBUS_GERROR &&
                error->code == DBUS_GERROR_REMOTE_EXCEPTION)
            ERROR("Caught remote method (get_all_ip_interface) exception  %s: %s", dbus_g_error_get_name(error), error->message);
        else
            ERROR("Error while calling get_all_ip_interface: %s", error->message);

        g_error_free(error);
    } else
        DEBUG("DBus called get_all_ip_interface() on ConfigurationManager");

    return array;
}

GHashTable*
dbus_get_shortcuts(void)
{
    GError *error = NULL;
    GHashTable * shortcuts = NULL;

    if (!org_sflphone_SFLphone_ConfigurationManager_get_shortcuts(
                configurationManagerProxy, &shortcuts, &error)) {
        if (error->domain == DBUS_GERROR &&
                error->code == DBUS_GERROR_REMOTE_EXCEPTION)
            ERROR("Caught remote method (get_shortcuts) exception  %s: %s",
                  dbus_g_error_get_name(error), error->message);
        else
            ERROR("Error while calling get_shortcuts: %s", error->message);

        g_error_free(error);
    }

    return shortcuts;
}

void
dbus_set_shortcuts(GHashTable * shortcuts)
{
    GError *error = NULL;
    org_sflphone_SFLphone_ConfigurationManager_set_shortcuts(
        configurationManagerProxy, shortcuts, &error);

    if (error) {
        ERROR("Failed to call set_shortcuts() on ConfigurationManager: %s",
              error->message);
        g_error_free(error);
    }
}

void
dbus_send_text_message(const gchar* callID, const gchar *message)
{
    GError *error = NULL;
    org_sflphone_SFLphone_CallManager_send_text_message(
        callManagerProxy, callID, message, &error);

    if (error) {
        ERROR("Failed to call send_text_message() on CallManager: %s",
              error->message);
        g_error_free(error);
    }
}

void
dbus_start_video_preview ()
{
    GError *error = NULL;
    org_sflphone_SFLphone_ConfigurationManager_start_video_preview_async (
        configurationManagerProxy, video_preview_started_cb, &error);

    if (error) {
        ERROR ("Failed to call start_video_preview () on ConfigurationManager: %s",
               error->message);
        g_error_free (error);
    }
}

static void preview_stopped_cb()
{
    DEBUG("Video preview has stopped");
}

void
dbus_stop_video_preview ()
{
    GError *error = NULL;
    org_sflphone_SFLphone_ConfigurationManager_stop_video_preview_async(
        configurationManagerProxy, preview_stopped_cb, &error);

    if (error) {
        ERROR ("Failed to call stop_video_preview () on ConfigurationManager: %s",
               error->message);
        g_error_free (error);
    }
}<|MERGE_RESOLUTION|>--- conflicted
+++ resolved
@@ -29,34 +29,6 @@
  *  shall include the source code for the parts of OpenSSL used as well
  *  as that of the covered work.
  */
-<<<<<<< HEAD
-#include <config.h>
-
-#include <calltab.h>
-#include <callmanager-glue.h>
-#include <configurationmanager-glue.h>
-#include <instance-glue.h>
-#include <preferencesdialog.h>
-#include <accountlistconfigdialog.h>
-#include <mainwindow.h>
-#include <marshaller.h>
-#include <sliders.h>
-#include <statusicon.h>
-#include <assistant.h>
-
-#include <dbus.h>
-#include <actions.h>
-#include <string.h>
-
-#include <widget/imwidget.h>
-
-#include "eel-gconf-extensions.h"
-
-#include "video/video_renderer.h"
-#include "config/videoconf.h"
-
-#define DEFAULT_DBUS_TIMEOUT 30000
-=======
 #include "config.h"
 
 #include "logger.h"
@@ -78,9 +50,10 @@
 
 #include "widget/imwidget.h"
 
+#include "video/video_renderer.h"
+#include "config/videoconf.h"
 #include "eel-gconf-extensions.h"
 #include "mainwindow.h"
->>>>>>> 1083b59a
 
 static DBusGProxy *callManagerProxy, *configurationManagerProxy, *instanceProxy;
 
@@ -1196,13 +1169,11 @@
 }
 
 gchar**
-<<<<<<< HEAD
 dbus_video_codec_list()
 {
-
     GError *error = NULL;
     gchar** array = NULL;
-    org_sflphone_SFLphone_ConfigurationManager_get_video_codec_list (
+    org_sflphone_SFLphone_ConfigurationManager_get_video_codec_list(
         configurationManagerProxy, &array, &error);
 
     if (error) {
@@ -1215,9 +1186,8 @@
 }
 
 gchar**
-dbus_get_active_video_codec_list (gchar *accountID)
-{
-
+dbus_get_active_video_codec_list(gchar *accountID)
+{
     gchar ** array = NULL;
     GError *error = NULL;
     org_sflphone_SFLphone_ConfigurationManager_get_active_video_codec_list (
@@ -1235,7 +1205,6 @@
 void
 dbus_set_active_video_codec_list (const gchar** list, const gchar *accountID)
 {
-
     GError *error = NULL;
     org_sflphone_SFLphone_ConfigurationManager_set_active_video_codec_list (
         configurationManagerProxy, list, accountID, &error);
@@ -1254,13 +1223,6 @@
     GError *error = NULL;
     gchar ** array = NULL;
     org_sflphone_SFLphone_ConfigurationManager_get_audio_codec_details (
-=======
-dbus_audio_codec_details(int payload)
-{
-    GError *error = NULL;
-    gchar ** array;
-    org_sflphone_SFLphone_ConfigurationManager_get_audio_codec_details(
->>>>>>> 1083b59a
         configurationManagerProxy, payload, &array, &error);
 
     if (error) {
@@ -1813,13 +1775,8 @@
 dbus_get_record_path(void)
 {
     GError* error = NULL;
-<<<<<<< HEAD
     gchar *path = NULL;
-    org_sflphone_SFLphone_ConfigurationManager_get_record_path (
-=======
-    gchar *path;
     org_sflphone_SFLphone_ConfigurationManager_get_record_path(
->>>>>>> 1083b59a
         configurationManagerProxy, &path, &error);
 
     if (error)
@@ -1900,13 +1857,8 @@
         configurationManagerProxy, &api, &error);
 
     if (error) {
-<<<<<<< HEAD
-        ERROR ("Error calling dbus_get_audio_manager: %s", error->message);
-        g_error_free (error);
-=======
         ERROR("Error calling dbus_get_audio_manager");
         g_error_free(error);
->>>>>>> 1083b59a
     }
 
     return api;
