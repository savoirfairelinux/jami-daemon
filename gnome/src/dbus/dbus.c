--- conflicted
+++ resolved
@@ -221,7 +221,7 @@
 
 
 /**
- * This function processes call state changes in case the call has not been created yet. 
+ * This function processes call state changes in case the call has not been created yet.
  * This mainly occurs when another SFLphone client takes actions.
  */
 static void
@@ -2102,7 +2102,6 @@
     check_error(error);
 }
 
-<<<<<<< HEAD
 #ifdef SFL_VIDEO
 void
 dbus_start_video_preview()
@@ -2129,7 +2128,7 @@
     check_error(error);
 }
 #endif
-=======
+
 static guint cookie;
 #define GNOME_SESSION_NO_IDLE_FLAG 8
 
@@ -2177,7 +2176,7 @@
     /* clear the cookie */
     cookie = 0;
     g_variant_unref (value);
-   
+
 }
 
 void dbus_screensaver_inhibit(void)
@@ -2185,7 +2184,7 @@
     guint xid = 0;
 
     DEBUG("Screensaver: inhibit");
-    
+
     const gchar *appname = g_get_application_name();
     if(appname == NULL) {
         ERROR("Screensaver: Could not retreive application name");
@@ -2198,7 +2197,7 @@
         return;
     }
 
-    g_dbus_proxy_call (session_manager_proxy, "Inhibit", parameters, 
+    g_dbus_proxy_call (session_manager_proxy, "Inhibit", parameters,
         G_DBUS_CALL_FLAGS_NO_AUTO_START, -1, NULL, screensaver_inhibit_cb, NULL);
 }
 
@@ -2211,9 +2210,8 @@
     if(parameters == NULL) {
         ERROR("Screensaver: Could not create session manager uninhibit parameters");
         return;
-    }; 
+    };
 
     g_dbus_proxy_call (session_manager_proxy, "Uninhibit", g_variant_new ("(u)", cookie),
         G_DBUS_CALL_FLAGS_NO_AUTO_START, -1, NULL, screensaver_uninhibit_cb, NULL);
-}
->>>>>>> fb3fb8c1
+}