/*
 *  Copyright (C) 2004, 2005, 2006, 2008, 2009, 2010, 2011 Savoir-Faire Linux Inc.
 *  Author: Pierre-Luc Beaudoin <pierre-luc.beaudoin@savoirfairelinux.com>
 *  Author: Emmanuel Milou <emmanuel.milou@savoirfairelinux.com>
 *  Author: Guillaume Carmel-Archambault <guillaume.carmel-archambault@savoirfairelinux.com>
 *
 *  This program is free software; you can redistribute it and/or modify
 *  it under the terms of the GNU General Public License as published by
 *  the Free Software Foundation; either version 3 of the License, or
 *  (at your option) any later version.
 *
 *  This program is distributed in the hope that it will be useful,
 *  but WITHOUT ANY WARRANTY; without even the implied warranty f
 *  MERCHANTABILITY or FITNESS FOR A PARTICULAR PURPOSE.  See the
 *  GNU General Public License for more details.
 *
 *  You should have received a copy of the GNU General Public License
 *  along with this program; if not, write to the Free Software
 *   Foundation, Inc., 675 Mass Ave, Cambridge, MA 02139, USA.
 *
 *  Additional permission under GNU GPL version 3 section 7:
 *
 *  If you modify this program, or any covered work, by linking or
 *  combining it with the OpenSSL project's OpenSSL library (or a
 *  modified version of that library), containing parts covered by the
 *  terms of the OpenSSL or SSLeay licenses, Savoir-Faire Linux Inc.
 *  grants you additional permission to convey the resulting work.
 *  Corresponding Source for a non-source form of such a combination
 *  shall include the source code for the parts of OpenSSL used as well
 *  as that of the covered work.
 */
#include <config.h>

#include <calltab.h>
#include <callmanager-glue.h>
#include <configurationmanager-glue.h>
#include <instance-glue.h>
#include <preferencesdialog.h>
#include <accountlistconfigdialog.h>
#include <mainwindow.h>
#include <marshaller.h>
#include <sliders.h>
#include <statusicon.h>
#include <assistant.h>

#include <dbus.h>
#include <actions.h>
#include <string.h>

#include <widget/imwidget.h>

#include <eel-gconf-extensions.h>
#include "videoconf.h"

#define DEFAULT_DBUS_TIMEOUT 30000

DBusGConnection * connection;
DBusGProxy * callManagerProxy;
DBusGProxy * configurationManagerProxy;
DBusGProxy * instanceProxy;

static void
new_call_created_cb (DBusGProxy *, const gchar *, const gchar *, const gchar *, void *);

static void
incoming_call_cb (DBusGProxy *, const gchar *, const gchar *, const gchar *, void *);

static void
zrtp_negotiation_failed_cb (DBusGProxy *, const gchar *, const gchar *, const gchar *, void *);

static void
current_selected_audio_codec (DBusGProxy *, const gchar *, const gchar *, void *);

static void
volume_changed_cb (DBusGProxy *, const gchar *, const gdouble, void *);

static void
voice_mail_cb (DBusGProxy *, const gchar *, const guint, void *);

static void
incoming_message_cb (DBusGProxy *, const gchar *, const gchar *, const gchar *, void *);

static void
call_state_cb (DBusGProxy *, const gchar *, const gchar *, void *);

static void
conference_changed_cb (DBusGProxy *, const gchar *, const gchar *, void *);

static void
conference_created_cb (DBusGProxy *, const gchar *, void *);

static void
conference_removed_cb (DBusGProxy *, const gchar *, void *);

static void
record_playback_filepath_cb (DBusGProxy *, const gchar *, const gchar *);

static void
record_playback_stopped_cb (DBusGProxy *, const gchar *);

static void
accounts_changed_cb (DBusGProxy *, void *);

static void
transfer_succeded_cb (DBusGProxy *, void *);

static void
transfer_failed_cb (DBusGProxy *, void *);

static void
secure_sdes_on_cb (DBusGProxy *, const gchar *, void *);

static void
secure_sdes_off_cb (DBusGProxy *, const gchar *, void *);

static void
secure_zrtp_on_cb (DBusGProxy *, const gchar *, const gchar *, void *);

static void
secure_zrtp_off_cb (DBusGProxy *, const gchar *, void *);

static void
show_zrtp_sas_cb (DBusGProxy *, const gchar *, const gchar *, const gboolean, void *);

static void
confirm_go_clear_cb (DBusGProxy *, const gchar *, void *);

static void
new_call_created_cb (DBusGProxy *proxy UNUSED, const gchar *accountID,
		     const gchar *callID, const gchar *to, void *foo UNUSED)
{
    const gchar *peer_name = to;
    const gchar *peer_number = to;

    DEBUG("DBUS: New Call (%s) created to (%s)", callID, to);

    callable_obj_t *c = create_new_call(CALL, CALL_STATE_RINGING, callID, accountID,
			peer_name, peer_number);

    time(&c->_time_start);

    calllist_add_call(current_calls, c);
    calltree_add_call(current_calls, c, NULL);

    update_actions();
    calltree_display(current_calls);
}

static void
incoming_call_cb (DBusGProxy *proxy UNUSED, const gchar* accountID,
                  const gchar* callID, const gchar* from, void * foo  UNUSED)
{
    // We receive the from field under a formatted way. We want to extract the number and the name of the caller
    gchar *peer_name = call_get_peer_name (from);
    gchar *peer_number = call_get_peer_number (from);

    DEBUG ("DBus: Incoming call (%s) from %s (%s : %s)", callID, from, peer_name, peer_number);

    callable_obj_t *c = create_new_call (CALL, CALL_STATE_INCOMING, callID, accountID, peer_name, peer_number);

    g_free(peer_number);

#if GTK_CHECK_VERSION(2,10,0)
    status_tray_icon_blink (TRUE);
    popup_main_window();
#endif

    notify_incoming_call (c);
    sflphone_incoming_call (c);
}

static void
zrtp_negotiation_failed_cb (DBusGProxy *proxy UNUSED, const gchar* callID,
                            const gchar* reason, const gchar* severity, void * foo  UNUSED)
{
    DEBUG ("DBUS: Zrtp negotiation failed.");
    main_window_zrtp_negotiation_failed (callID, reason, severity);
    callable_obj_t * c = NULL;
    c = calllist_get_call (current_calls, callID);

    if (c) {
        notify_zrtp_negotiation_failed (c);
    }
}

static void
current_selected_audio_codec (DBusGProxy *proxy UNUSED, const gchar* callID UNUSED,
                             const gchar* codecName UNUSED, void * foo  UNUSED)
{
}

static void
volume_changed_cb (DBusGProxy *proxy UNUSED, const gchar* device, const gdouble value,
                   void * foo  UNUSED)
{
    DEBUG ("DBUS: Volume of %s changed to %f.",device, value);
    set_slider (device, value);
}

static void
voice_mail_cb (DBusGProxy *proxy UNUSED, const gchar* accountID, const guint nb,
               void * foo  UNUSED)
{
    DEBUG ("DBUS: %d Voice mail waiting!",nb);
    sflphone_notify_voice_mail (accountID, nb);
}

static void
incoming_message_cb (DBusGProxy *proxy UNUSED, const gchar* callID UNUSED, const gchar *from, const gchar* msg, void * foo  UNUSED)
{
    DEBUG ("DBUS: Message \"%s\" from %s!", msg, from);

    callable_obj_t *call = NULL;
    conference_obj_t *conf = NULL;

    // do not display message if instant messaging is disabled
    gboolean instant_messaging_enabled = TRUE;

    if (eel_gconf_key_exists (INSTANT_MESSAGING_ENABLED))
        instant_messaging_enabled = eel_gconf_get_integer (INSTANT_MESSAGING_ENABLED);

    if (!instant_messaging_enabled)
        return;

    // Get the call information. (if this call exist)
    call = calllist_get_call (current_calls, callID);

    // Get the conference information (if this conference exist)
    conf = conferencelist_get (current_calls, callID);

    /* First check if the call is valid */
    if (call) {

        /* Make the instant messaging main window pops, add messages only if the main window exist.
           Elsewhere the message is displayed asynchronously*/
        if (im_widget_display ( (IMWidget **) (&call->_im_widget), msg, call->_callID, from))
            im_widget_add_message (IM_WIDGET (call->_im_widget), from, msg, 0);
    } else if (conf) {
        /* Make the instant messaging main window pops, add messages only if the main window exist.
           Elsewhere the message is displayed asynchronously*/
        if (im_widget_display ( (IMWidget **) (&conf->_im_widget), msg, conf->_confID, from))
            im_widget_add_message (IM_WIDGET (conf->_im_widget), from, msg, 0);
    } else {
        ERROR ("Message received, but no recipient found");
    }
}

static void
call_state_cb (DBusGProxy *proxy UNUSED, const gchar* callID, const gchar* state,
               void * foo  UNUSED)
{
    DEBUG ("DBUS: Call %s state %s",callID, state);
    callable_obj_t *c = calllist_get_call (current_calls, callID);
    if (c) {
        if (g_strcmp0 (state, "HUNGUP") == 0) {
            if (c->_state == CALL_STATE_CURRENT) {
                // peer hung up, the conversation was established, so _stop has been initialized with the current time value
                time(&c->_time_stop);
                calltree_update_call (history, c, NULL);
            }

            stop_notification();
            calltree_update_call (history, c, NULL);
            status_bar_display_account();
            sflphone_hung_up (c);
        } else if (g_strcmp0 (state, "UNHOLD_CURRENT") == 0) {
            sflphone_current (c);
        } else if (g_strcmp0 (state, "UNHOLD_RECORD") == 0) {
            sflphone_record (c);
        } else if (g_strcmp0 (state, "HOLD") == 0) {
            sflphone_hold (c);
        } else if (g_strcmp0 (state, "RINGING") == 0) {
            sflphone_ringing (c);
        } else if (g_strcmp0 (state, "CURRENT") == 0) {
            sflphone_current (c);
        } else if (g_strcmp0 (state, "RECORD") == 0) {
            sflphone_record (c);
        } else if (g_strcmp0 (state, "FAILURE") == 0) {
            sflphone_fail (c);
        } else if (g_strcmp0 (state, "BUSY") == 0) {
            sflphone_busy (c);
        }
    } else {
        ERROR("DBUS: Error: Call is NULL in %s", __func__);

        // The callID is unknow, threat it like a new call
        // If it were an incoming call, we won't be here
        // It means that a new call has been initiated with an other client (cli for instance)
        if ((g_strcmp0 (state, "RINGING")) == 0 ||
            (g_strcmp0 (state, "CURRENT")) == 0 ||
            (g_strcmp0 (state, "RECORD"))) {

            DEBUG ("DBUS: New ringing call! accountID: %s", callID);

            // We fetch the details associated to the specified call
            GHashTable *call_details = dbus_get_call_details (callID);
            callable_obj_t *new_call = create_new_call_from_details (callID, call_details);

            new_call->_history_state = (g_strcasecmp (g_hash_table_lookup (call_details, "CALL_TYPE"), "0") == 0)
                      ? INCOMING : OUTGOING;

            calllist_add_call (current_calls, new_call);
            calltree_add_call (current_calls, new_call, NULL);
            update_actions();
            calltree_display (current_calls);
        }
    }
}

static void
conference_changed_cb (DBusGProxy *proxy UNUSED, const gchar* confID,
                       const gchar* state, void * foo  UNUSED)
{

    callable_obj_t *call;
    gchar* call_id;

    DEBUG ("DBUS: Conference state changed: %s\n", state);

    // sflphone_display_transfer_status("Transfer successfull");
    conference_obj_t* changed_conf = conferencelist_get (current_calls, confID);
    GSList * part;

    if(changed_conf == NULL) {
	ERROR("DBUS: Conference is NULL in conference state changed");
	return;
    }

    // remove old conference from calltree
    calltree_remove_conference (current_calls, changed_conf, NULL);

    // update conference state
    if (g_strcmp0 (state, "ACTIVE_ATACHED") == 0) {
        changed_conf->_state = CONFERENCE_STATE_ACTIVE_ATACHED;
    } else if (g_strcmp0 (state, "ACTIVE_DETACHED") == 0) {
        changed_conf->_state = CONFERENCE_STATE_ACTIVE_DETACHED;
    } else if (g_strcmp0 (state, "ACTIVE_ATTACHED_REC") == 0) {
        changed_conf->_state = CONFERENCE_STATE_ACTIVE_ATTACHED_RECORD;
    } else if (g_strcmp0(state, "ACTIVE_DETACHED_REC") == 0) {
        changed_conf->_state = CONFERENCE_STATE_ACTIVE_DETACHED_RECORD;
    } else if (g_strcmp0 (state, "HOLD") == 0) {
        changed_conf->_state = CONFERENCE_STATE_HOLD;
    } else if (g_strcmp0(state, "HOLD_REC") == 0) {
        changed_conf->_state = CONFERENCE_STATE_HOLD_RECORD;
    } else {
        DEBUG ("Error: conference state not recognized");
    }

    // reactivate instant messaging window for these calls
    part = changed_conf->participant_list;

    while (part) {
        call_id = (gchar*) (part->data);
        call = calllist_get_call (current_calls, call_id);

        if (call && call->_im_widget)
            im_widget_update_state (IM_WIDGET (call->_im_widget), TRUE);

        part = g_slist_next (part);
    }

    // update conferece participants
    conference_participant_list_update (dbus_get_participant_list (changed_conf->_confID), changed_conf);

    // deactivate instant messaging window for new participants
    part = changed_conf->participant_list;

    while (part) {
        call_id = (gchar*) (part->data);
        call = calllist_get_call (current_calls, call_id);

        if (call && call->_im_widget)
            im_widget_update_state (IM_WIDGET (call->_im_widget), FALSE);

        part = g_slist_next (part);
    }

    // add new conference to calltree
    calltree_add_conference (current_calls, changed_conf);
}

static void
conference_created_cb (DBusGProxy *proxy UNUSED, const gchar* confID, void * foo  UNUSED)
{
    DEBUG ("DBUS: Conference %s added", confID);

    conference_obj_t *new_conf = create_new_conference (CONFERENCE_STATE_ACTIVE_ATACHED, confID);

    gchar **participants = (gchar**) dbus_get_participant_list (new_conf->_confID);

    // Update conference list
    conference_participant_list_update (participants, new_conf);

    // Add conference ID in in each calls
    for (gchar **part = participants; *part; part++) {
        const gchar *const call_id = (gchar*) (*part);
        callable_obj_t *call = calllist_get_call (current_calls, call_id);

        // set when this call have been added to the conference
        time(&call->_time_added);

        // if a text widget is already created, disable it, use conference widget instead
        if (call->_im_widget)
            im_widget_update_state (IM_WIDGET (call->_im_widget), FALSE);

        // if one of these participant is currently recording, the whole conference will be recorded
        if(call->_state == CALL_STATE_RECORD)
            new_conf->_state = CONFERENCE_STATE_ACTIVE_ATTACHED_RECORD;

        call->_confID = g_strdup (confID);
        call->_historyConfID = g_strdup (confID);
    }

    time(&new_conf->_time_start);

    conferencelist_add (current_calls, new_conf);
    conferencelist_add (history, new_conf);
    calltree_add_conference (current_calls, new_conf);
    calltree_add_conference (history, new_conf);
}

static void
conference_removed_cb (DBusGProxy *proxy UNUSED, const gchar* confID, void * foo  UNUSED)
{
    DEBUG ("DBUS: Conference removed %s", confID);

    conference_obj_t * c = conferencelist_get (current_calls, confID);
    calltree_remove_conference (current_calls, c, NULL);

    // deactivate instant messaging window for this conference
    if (c->_im_widget)
        im_widget_update_state (IM_WIDGET (c->_im_widget), FALSE);

    GSList *participant = c->participant_list;

    // remove all participant for this conference
    while (participant) {

        callable_obj_t *call = calllist_get_call (current_calls, (const gchar *) (participant->data));

        if (call) {
            DEBUG ("DBUS: Remove participant %s", call->_callID);

            if (call->_confID) {
                g_free (call->_confID);
                call->_confID = NULL;
            }

            // if an instant messaging was previously disabled, enabled it
            if (call->_im_widget)
                im_widget_update_state (IM_WIDGET (call->_im_widget), TRUE);
        }

        participant = conference_next_participant (participant);
    }

    conferencelist_remove (current_calls, c->_confID);
}

static void
record_playback_filepath_cb (DBusGProxy *proxy UNUSED, const gchar *id, const gchar *filepath)
{
    DEBUG("DBUS: Filepath for %s: %s", id, filepath);

    callable_obj_t *call = calllist_get_call(current_calls, id);
    conference_obj_t *conf = conferencelist_get(current_calls, id);

    if (call && conf) {
        ERROR("DBUS: Two objects for this callid");
        return;
    }

    if (!call && !conf) {
        ERROR("DBUS: Could not get object");
        return;
    }

    if(call && call->_recordfile == NULL)
        call->_recordfile = g_strdup(filepath);
    else if(conf && conf->_recordfile == NULL)
        conf->_recordfile = g_strdup(filepath);
}

static void
record_playback_stopped_cb (DBusGProxy *proxy UNUSED, const gchar *filepath)
{
    DEBUG("DBUS: Playback stopped for %s", filepath);

    const gint calllist_size = calllist_get_size(history);

    for (gint i = 0; i < calllist_size; i++) {
        QueueElement *element = calllist_get_nth(history, i);
        if (element == NULL) {
            ERROR("DBUS: ERROR: Could not find %dth call", i);
            break;
        } else if (element->type == HIST_CALL &&
                g_strcmp0(element->elem.call->_recordfile, filepath) == 0)
            element->elem.call->_record_is_playing = FALSE;
    }

    const gint conflist_size = conferencelist_get_size(history);

    for (gint i = 0; i < conflist_size; i++) {
        conference_obj_t *conf = conferencelist_get_nth(history, i);
        if (conf == NULL) {
            ERROR("DBUS: ERROR: Could not find %dth conf", i);
            break;
        } else if (g_strcmp0(conf->_recordfile, filepath) == 0)
            conf->_record_is_playing = FALSE;
    }

    update_actions();
}

static void
accounts_changed_cb (DBusGProxy *proxy UNUSED, void * foo  UNUSED)
{
    DEBUG ("DBUS: Accounts changed");
    sflphone_fill_account_list();
    sflphone_fill_ip2ip_profile();
    account_list_config_dialog_fill();

    // Update the status bar in case something happened
    // Should fix ticket #1215
    status_bar_display_account();

    // Update the tooltip on the status icon
    statusicon_set_tooltip ();
}

static void
transfer_succeded_cb (DBusGProxy *proxy UNUSED, void * foo  UNUSED)
{
    DEBUG ("DBUS: Transfer succeded");
    sflphone_display_transfer_status ("Transfer successfull");
}

static void
transfer_failed_cb (DBusGProxy *proxy UNUSED, void * foo  UNUSED)
{
    DEBUG ("DBUS: Transfer failed");
    sflphone_display_transfer_status ("Transfer failed");
}

static void
secure_sdes_on_cb (DBusGProxy *proxy UNUSED, const gchar *callID, void *foo UNUSED)
{
    DEBUG ("DBUS: SRTP using SDES is on");
    callable_obj_t *c = calllist_get_call (current_calls, callID);

    if (c) {
        sflphone_srtp_sdes_on (c);
        notify_secure_on (c);
    }

}

static void
secure_sdes_off_cb (DBusGProxy *proxy UNUSED, const gchar *callID, void *foo UNUSED)
{
    DEBUG ("DBUS: SRTP using SDES is off");
    callable_obj_t *c = calllist_get_call (current_calls, callID);

    if (c) {
        sflphone_srtp_sdes_off (c);
        notify_secure_off (c);
    }
}

static void
secure_zrtp_on_cb (DBusGProxy *proxy UNUSED, const gchar* callID, const gchar* cipher,
                   void * foo  UNUSED)
{
    DEBUG ("DBUS: SRTP using ZRTP is ON secure_on_cb");
    callable_obj_t * c = calllist_get_call (current_calls, callID);

    if (c) {
        c->_srtp_cipher = g_strdup (cipher);

        sflphone_srtp_zrtp_on (c);
        notify_secure_on (c);
    }
}

static void
secure_zrtp_off_cb (DBusGProxy *proxy UNUSED, const gchar* callID, void * foo  UNUSED)
{
    DEBUG ("DBUS: SRTP using ZRTP is OFF");
    callable_obj_t * c = calllist_get_call (current_calls, callID);

    if (c) {
        sflphone_srtp_zrtp_off (c);
        notify_secure_off (c);
    }
}

static void
show_zrtp_sas_cb (DBusGProxy *proxy UNUSED, const gchar* callID, const gchar* sas,
                  const gboolean verified, void * foo  UNUSED)
{
    DEBUG ("DBUS: Showing SAS");
    callable_obj_t * c = calllist_get_call (current_calls, callID);

    if (c)
        sflphone_srtp_zrtp_show_sas (c, sas, verified);
}

static void
confirm_go_clear_cb (DBusGProxy *proxy UNUSED, const gchar* callID, void * foo  UNUSED)
{
    DEBUG ("DBUS: Confirm Go Clear request");

    callable_obj_t * c = calllist_get_call (current_calls, callID);

    if (c)
        main_window_confirm_go_clear (c);
}

static void
zrtp_not_supported_cb (DBusGProxy *proxy UNUSED, const gchar* callID, void * foo  UNUSED)
{
    DEBUG ("ZRTP not supported on the other end");
    callable_obj_t * c = calllist_get_call (current_calls, callID);

    if (c) {
        main_window_zrtp_not_supported (c);
        notify_zrtp_not_supported (c);
    }
}

static void
sip_call_state_cb (DBusGProxy *proxy UNUSED, const gchar* callID,
                   const gchar* description, const guint code, void * foo  UNUSED)
{
    DEBUG("DBUS: Sip call state changed %s", callID);

    callable_obj_t *c = calllist_get_call (current_calls, callID);
    if (c == NULL) {
        ERROR("DBUS: Error call is NULL in state changed (call may not have been created yet)");
        return;
    }

    sflphone_call_state_changed (c, description, code);
}

static void
error_alert (DBusGProxy *proxy UNUSED, int errCode, void * foo  UNUSED)
{
    ERROR ("DBUS: Error notifying : (%i)", errCode);
    sflphone_throw_exception (errCode);
}

gboolean
dbus_connect (GError **error)
{
    connection = NULL;
    instanceProxy = NULL;

    g_type_init();

    connection = dbus_g_bus_get (DBUS_BUS_SESSION, error);

    if (connection == NULL)
        return FALSE;

    /* Create a proxy object for the "bus driver" (name "org.freedesktop.DBus") */

    instanceProxy = dbus_g_proxy_new_for_name (connection,
                    "org.sflphone.SFLphone", "/org/sflphone/SFLphone/Instance",
                    "org.sflphone.SFLphone.Instance");

    if (instanceProxy == NULL) {
        ERROR ("Failed to get proxy to Instance");
        return FALSE;
    }

    DEBUG ("DBus connected to Instance");

    callManagerProxy = dbus_g_proxy_new_for_name (connection,
                       "org.sflphone.SFLphone", "/org/sflphone/SFLphone/CallManager",
                       "org.sflphone.SFLphone.CallManager");
    g_assert (callManagerProxy != NULL);

    DEBUG ("DBus connected to CallManager");
    /* STRING STRING STRING Marshaller */
    /* Incoming call */
    dbus_g_object_register_marshaller (
        g_cclosure_user_marshal_VOID__STRING_STRING_STRING, G_TYPE_NONE,
        G_TYPE_STRING, G_TYPE_STRING, G_TYPE_STRING, G_TYPE_INVALID);
    dbus_g_proxy_add_signal (callManagerProxy, "newCallCreated", G_TYPE_STRING,
			     G_TYPE_STRING, G_TYPE_STRING, G_TYPE_INVALID);
    dbus_g_proxy_connect_signal (callManagerProxy, "newCallCreated",
				 G_CALLBACK (new_call_created_cb), NULL, NULL);
    dbus_g_proxy_add_signal (callManagerProxy, "incomingCall", G_TYPE_STRING,
                             G_TYPE_STRING, G_TYPE_STRING, G_TYPE_INVALID);
    dbus_g_proxy_connect_signal (callManagerProxy, "incomingCall",
                                 G_CALLBACK (incoming_call_cb), NULL, NULL);

    dbus_g_proxy_add_signal (callManagerProxy, "zrtpNegotiationFailed",
                             G_TYPE_STRING, G_TYPE_STRING, G_TYPE_STRING, G_TYPE_INVALID);
    dbus_g_proxy_connect_signal (callManagerProxy, "zrtpNegotiationFailed",
                                 G_CALLBACK (zrtp_negotiation_failed_cb), NULL, NULL);

    /* Current audio codec */
    dbus_g_object_register_marshaller (
        g_cclosure_user_marshal_VOID__STRING_STRING_STRING, G_TYPE_NONE,
        G_TYPE_STRING, G_TYPE_STRING, G_TYPE_INVALID);
    dbus_g_proxy_add_signal (callManagerProxy, "currentSelectedAudioCodec",
                             G_TYPE_STRING, G_TYPE_STRING, G_TYPE_INVALID);
    dbus_g_proxy_connect_signal (callManagerProxy, "currentSelectedAudioCodec",
                                 G_CALLBACK (current_selected_audio_codec), NULL, NULL);

    /* Register a marshaller for STRING,STRING */
    dbus_g_object_register_marshaller (
        g_cclosure_user_marshal_VOID__STRING_STRING, G_TYPE_NONE, G_TYPE_STRING,
        G_TYPE_STRING, G_TYPE_INVALID);
    dbus_g_proxy_add_signal (callManagerProxy, "callStateChanged", G_TYPE_STRING,
                             G_TYPE_STRING, G_TYPE_INVALID);
    dbus_g_proxy_connect_signal (callManagerProxy, "callStateChanged",
                                 G_CALLBACK (call_state_cb), NULL, NULL);

    dbus_g_object_register_marshaller (g_cclosure_user_marshal_VOID__STRING_INT,
                                       G_TYPE_NONE, G_TYPE_STRING, G_TYPE_INT, G_TYPE_INVALID);
    dbus_g_proxy_add_signal (callManagerProxy, "voiceMailNotify", G_TYPE_STRING,
                             G_TYPE_INT, G_TYPE_INVALID);
    dbus_g_proxy_connect_signal (callManagerProxy, "voiceMailNotify",
                                 G_CALLBACK (voice_mail_cb), NULL, NULL);

    dbus_g_proxy_add_signal (callManagerProxy, "incomingMessage", G_TYPE_STRING,
                             G_TYPE_STRING, G_TYPE_STRING, G_TYPE_INVALID);
    dbus_g_proxy_connect_signal (callManagerProxy, "incomingMessage",
                                 G_CALLBACK (incoming_message_cb), NULL, NULL);

    dbus_g_object_register_marshaller (
        g_cclosure_user_marshal_VOID__STRING_DOUBLE, G_TYPE_NONE, G_TYPE_STRING,
        G_TYPE_DOUBLE, G_TYPE_INVALID);
    dbus_g_proxy_add_signal (callManagerProxy, "volumeChanged", G_TYPE_STRING,
                             G_TYPE_DOUBLE, G_TYPE_INVALID);
    dbus_g_proxy_connect_signal (callManagerProxy, "volumeChanged",
                                 G_CALLBACK (volume_changed_cb), NULL, NULL);

    dbus_g_proxy_add_signal (callManagerProxy, "transferSucceded", G_TYPE_INVALID);
    dbus_g_proxy_connect_signal (callManagerProxy, "transferSucceded",
                                 G_CALLBACK (transfer_succeded_cb), NULL, NULL);

    dbus_g_proxy_add_signal (callManagerProxy, "transferFailed", G_TYPE_INVALID);
    dbus_g_proxy_connect_signal (callManagerProxy, "transferFailed",
                                 G_CALLBACK (transfer_failed_cb), NULL, NULL);

    /* Conference related callback */

    dbus_g_object_register_marshaller (g_cclosure_user_marshal_VOID__STRING,
                                       G_TYPE_NONE, G_TYPE_STRING, G_TYPE_INVALID);
    dbus_g_proxy_add_signal (callManagerProxy, "conferenceChanged", G_TYPE_STRING,
                             G_TYPE_STRING, G_TYPE_INVALID);
    dbus_g_proxy_connect_signal (callManagerProxy, "conferenceChanged",
                                 G_CALLBACK (conference_changed_cb), NULL, NULL);

    dbus_g_proxy_add_signal (callManagerProxy, "conferenceCreated", G_TYPE_STRING,
                             G_TYPE_INVALID);
    dbus_g_proxy_connect_signal (callManagerProxy, "conferenceCreated",
                                 G_CALLBACK (conference_created_cb), NULL, NULL);

    dbus_g_proxy_add_signal (callManagerProxy, "conferenceRemoved", G_TYPE_STRING,
                             G_TYPE_INVALID);
    dbus_g_proxy_connect_signal (callManagerProxy, "conferenceRemoved",
                                 G_CALLBACK (conference_removed_cb), NULL, NULL);

    /* Playback related signals */
    dbus_g_proxy_add_signal (callManagerProxy, "recordPlaybackFilepath", G_TYPE_STRING,
				G_TYPE_STRING, G_TYPE_INVALID);
    dbus_g_proxy_connect_signal (callManagerProxy, "recordPlaybackFilepath",
				G_CALLBACK (record_playback_filepath_cb), NULL, NULL);
    dbus_g_proxy_add_signal (callManagerProxy, "recordPlaybackStopped", G_TYPE_STRING, G_TYPE_INVALID);
    dbus_g_proxy_connect_signal(callManagerProxy, "recordPlaybackStopped",
    				G_CALLBACK (record_playback_stopped_cb), NULL, NULL);

    /* Security related callbacks */

    dbus_g_proxy_add_signal (callManagerProxy, "secureSdesOn", G_TYPE_STRING,
                             G_TYPE_INVALID);
    dbus_g_proxy_connect_signal (callManagerProxy, "secureSdesOn",
                                 G_CALLBACK (secure_sdes_on_cb), NULL, NULL);

    dbus_g_proxy_add_signal (callManagerProxy, "secureSdesOff", G_TYPE_STRING,
                             G_TYPE_INVALID);
    dbus_g_proxy_connect_signal (callManagerProxy, "secureSdesOff",
                                 G_CALLBACK (secure_sdes_off_cb), NULL, NULL);

    /* Register a marshaller for STRING,STRING,BOOL */
    dbus_g_object_register_marshaller (
        g_cclosure_user_marshal_VOID__STRING_STRING_BOOL, G_TYPE_NONE,
        G_TYPE_STRING, G_TYPE_STRING, G_TYPE_BOOLEAN, G_TYPE_INVALID);
    dbus_g_proxy_add_signal (callManagerProxy, "showSAS", G_TYPE_STRING,
                             G_TYPE_STRING, G_TYPE_BOOLEAN, G_TYPE_INVALID);
    dbus_g_proxy_connect_signal (callManagerProxy, "showSAS",
                                 G_CALLBACK (show_zrtp_sas_cb), NULL, NULL);

    dbus_g_proxy_add_signal (callManagerProxy, "secureZrtpOn", G_TYPE_STRING,
                             G_TYPE_STRING, G_TYPE_INVALID);
    dbus_g_proxy_connect_signal (callManagerProxy, "secureZrtpOn",
                                 G_CALLBACK (secure_zrtp_on_cb), NULL, NULL);

    /* Register a marshaller for STRING*/
    dbus_g_object_register_marshaller (g_cclosure_user_marshal_VOID__STRING,
                                       G_TYPE_NONE, G_TYPE_STRING, G_TYPE_INVALID);
    dbus_g_proxy_add_signal (callManagerProxy, "secureZrtpOff", G_TYPE_STRING,
                             G_TYPE_INVALID);
    dbus_g_proxy_connect_signal (callManagerProxy, "secureZrtpOff",
                                 G_CALLBACK (secure_zrtp_off_cb), NULL, NULL);
    dbus_g_proxy_add_signal (callManagerProxy, "zrtpNotSuppOther", G_TYPE_STRING,
                             G_TYPE_INVALID);
    dbus_g_proxy_connect_signal (callManagerProxy, "zrtpNotSuppOther",
                                 G_CALLBACK (zrtp_not_supported_cb), NULL, NULL);
    dbus_g_proxy_add_signal (callManagerProxy, "confirmGoClear", G_TYPE_STRING,
                             G_TYPE_INVALID);
    dbus_g_proxy_connect_signal (callManagerProxy, "confirmGoClear",
                                 G_CALLBACK (confirm_go_clear_cb), NULL, NULL);

    /* VOID STRING STRING INT */
    dbus_g_object_register_marshaller (
        g_cclosure_user_marshal_VOID__STRING_STRING_INT, G_TYPE_NONE,
        G_TYPE_STRING, G_TYPE_STRING, G_TYPE_INT, G_TYPE_INVALID);

    dbus_g_proxy_add_signal (callManagerProxy, "sipCallStateChanged",
                             G_TYPE_STRING, G_TYPE_STRING, G_TYPE_INT, G_TYPE_INVALID);
    dbus_g_proxy_connect_signal (callManagerProxy, "sipCallStateChanged",
                                 G_CALLBACK (sip_call_state_cb), NULL, NULL);

    configurationManagerProxy = dbus_g_proxy_new_for_name (connection,
                                "org.sflphone.SFLphone", "/org/sflphone/SFLphone/ConfigurationManager",
                                "org.sflphone.SFLphone.ConfigurationManager");
    g_assert (configurationManagerProxy != NULL);

    DEBUG ("DBus connected to ConfigurationManager");
    dbus_g_proxy_add_signal (configurationManagerProxy, "accountsChanged",
                             G_TYPE_INVALID);
    dbus_g_proxy_connect_signal (configurationManagerProxy, "accountsChanged",
                                 G_CALLBACK (accounts_changed_cb), NULL, NULL);

    dbus_g_object_register_marshaller (g_cclosure_user_marshal_VOID__INT,
                                       G_TYPE_NONE, G_TYPE_INT, G_TYPE_INVALID);
    dbus_g_proxy_add_signal (configurationManagerProxy, "errorAlert", G_TYPE_INT,
                             G_TYPE_INVALID);
    dbus_g_proxy_connect_signal (configurationManagerProxy, "errorAlert",
                                 G_CALLBACK (error_alert), NULL, NULL);

    /* Video related signals */
    dbus_g_proxy_add_signal (configurationManagerProxy, "videoDeviceEvent",
                             G_TYPE_INVALID);
    dbus_g_proxy_connect_signal(configurationManagerProxy, "videoDeviceEvent",
                                G_CALLBACK (video_device_event_cb), NULL, NULL);

    /* Marshaller for INT INT INT INT INT */
    dbus_g_object_register_marshaller (
        g_cclosure_user_marshal_VOID__INT_INT_INT_INT_INT, G_TYPE_NONE,
        G_TYPE_INT, G_TYPE_INT, G_TYPE_INT, G_TYPE_INT, G_TYPE_INT, G_TYPE_INVALID);

    dbus_g_proxy_add_signal (callManagerProxy, "receivingVideoEvent",
                             G_TYPE_INT, G_TYPE_INT, G_TYPE_INT, G_TYPE_INT,
                             G_TYPE_INT, G_TYPE_INVALID);
    dbus_g_proxy_connect_signal(callManagerProxy, "receivingVideoEvent",
                                G_CALLBACK (receiving_video_event_cb), NULL, NULL);

    /* Marshaller for INT INT */
    dbus_g_object_register_marshaller (
        g_cclosure_user_marshal_VOID__INT_INT, G_TYPE_NONE,
        G_TYPE_INT, G_TYPE_INT, G_TYPE_INVALID);

    dbus_g_proxy_add_signal (callManagerProxy, "stoppedReceivingVideoEvent",
                             G_TYPE_INT, G_TYPE_INT, G_TYPE_INVALID);
    dbus_g_proxy_connect_signal(callManagerProxy, "stoppedReceivingVideoEvent",
                                G_CALLBACK (stopped_receiving_video_event_cb),
                                NULL, NULL);

    /* Defines a default timeout for the proxies */
#if HAVE_DBUS_G_PROXY_SET_DEFAULT_TIMEOUT
    dbus_g_proxy_set_default_timeout (callManagerProxy, DEFAULT_DBUS_TIMEOUT);
    dbus_g_proxy_set_default_timeout (instanceProxy, DEFAULT_DBUS_TIMEOUT);
    dbus_g_proxy_set_default_timeout (configurationManagerProxy, DEFAULT_DBUS_TIMEOUT);
#endif

    return TRUE;
}

void
dbus_clean()
{
    g_object_unref (callManagerProxy);
    g_object_unref (configurationManagerProxy);
    g_object_unref (instanceProxy);
}

void
dbus_hold (const callable_obj_t * c)
{
    DEBUG ("DBUS: Hold %s\n", c->_callID);

    GError *error = NULL;
    org_sflphone_SFLphone_CallManager_hold (callManagerProxy, c->_callID, &error);

    if (error) {
        ERROR ("Failed to call hold() on CallManager: %s",
               error->message);
        g_error_free (error);
    }
}

void
dbus_unhold (const callable_obj_t * c)
{
    DEBUG ("DBUS: Unhold call %s\n", c->_callID);

    GError *error = NULL;
    org_sflphone_SFLphone_CallManager_unhold (callManagerProxy, c->_callID, &error);

    if (error) {
        ERROR ("Failed to call unhold() on CallManager: %s",
               error->message);
        g_error_free (error);
    }
}

void
dbus_hold_conference (const conference_obj_t * c)
{
    DEBUG ("DBUS: Hold conference %s\n", c->_confID);

    GError *error = NULL;
    org_sflphone_SFLphone_CallManager_hold_conference (callManagerProxy,
            c->_confID, &error);

    if (error) {
        ERROR ("Failed to call hold() on CallManager: %s",
               error->message);
        g_error_free (error);
    }
}

void
dbus_unhold_conference (const conference_obj_t * c)
{
    DEBUG ("DBUS: Unold conference %s\n", c->_confID);

    GError *error = NULL;
    org_sflphone_SFLphone_CallManager_unhold_conference (callManagerProxy,
            c->_confID, &error);

    if (error) {
        ERROR ("Failed to call unhold() on CallManager: %s",
               error->message);
        g_error_free (error);
    }
}

gboolean
dbus_start_recorded_file_playback(const gchar *filepath)
{
    DEBUG("DBUS: Start recorded file playback %s", filepath);

    GError *error = NULL;
    gboolean result;

    org_sflphone_SFLphone_CallManager_start_recorded_file_playback(callManagerProxy,
	filepath, &result, &error);

    if (error) {
        ERROR("Failed to call recorded file playback: %s", error->message);
        g_error_free(error);
    }

    return result;
}

void
dbus_stop_recorded_file_playback(const gchar *filepath)
{
    DEBUG("DBUS: Stop recorded file playback %s", filepath);
    GError *error = NULL;
    org_sflphone_SFLphone_CallManager_stop_recorded_file_playback(callManagerProxy,
	filepath, &error);

    if (error) {
        ERROR("Failed to call stop recorded file playback: %s", error->message);
        g_error_free(error);
    }
}

void
dbus_hang_up (const callable_obj_t * c)
{
    DEBUG ("DBUS: Hang up call %s\n", c->_callID);

    GError *error = NULL;
    org_sflphone_SFLphone_CallManager_hang_up (callManagerProxy, c->_callID,
            &error);

    if (error) {
        ERROR ("Failed to call hang_up() on CallManager: %s",
               error->message);
        g_error_free (error);
    }
}

void
dbus_hang_up_conference (const conference_obj_t * c)
{
    DEBUG ("DBUS: Hang up conference %s\n", c->_confID);

    GError *error = NULL;
    org_sflphone_SFLphone_CallManager_hang_up_conference (callManagerProxy, c->_confID, &error);

    if (error) {
        ERROR ("Failed to call hang_up() on CallManager: %s", error->message);
        g_error_free (error);
    }
}

void
dbus_transfert (const callable_obj_t * c)
{
    GError *error = NULL;

    DEBUG("DBUS: Transfer: %s\n", c->_callID);

    org_sflphone_SFLphone_CallManager_transfert (callManagerProxy, c->_callID,
            c->_trsft_to, &error);

    if (error) {
        ERROR ("Failed to call transfert() on CallManager: %s",
               error->message);
        g_error_free (error);
    }
}

void
dbus_attended_transfer (const callable_obj_t *transfer, const callable_obj_t *target)
{
    DEBUG("DBUS: Attended tramsfer %s to %s\n", transfer->_callID, target->_callID);

    GError *error = NULL;
    org_sflphone_SFLphone_CallManager_attended_transfer (callManagerProxy, transfer->_callID,
        target->_callID, &error);

    if (error) {
        ERROR("Failed to call transfer() on CallManager: %s",
              error->message);
        g_error_free(error);
    }
}

void
dbus_accept (const callable_obj_t * c)
{
#if GTK_CHECK_VERSION(2,10,0)
    status_tray_icon_blink (FALSE);
#endif

    DEBUG ("DBUS: Accept call %s\n", c->_callID);

    GError *error = NULL;
    org_sflphone_SFLphone_CallManager_accept (callManagerProxy, c->_callID, &error);

    if (error) {
        ERROR ("Failed to call accept(%s) on CallManager: %s", c->_callID,
               (error->message == NULL ? g_quark_to_string (error->domain) : error->message));
        g_error_free (error);
    }
}

void
dbus_refuse (const callable_obj_t * c)
{
#if GTK_CHECK_VERSION(2,10,0)
    status_tray_icon_blink (FALSE);
#endif

    DEBUG ("DBUS: Refuse call %s\n", c->_callID);

    GError *error = NULL;
    org_sflphone_SFLphone_CallManager_refuse (callManagerProxy, c->_callID, &error);

    if (error) {
        ERROR ("Failed to call refuse() on CallManager: %s",
               error->message);
        g_error_free (error);
    }
}

void
dbus_place_call (const callable_obj_t * c)
{
    GError *error = NULL;

    DEBUG("DBUS: Place call %s", c->_callID);

    org_sflphone_SFLphone_CallManager_place_call (callManagerProxy, c->_accountID,
            c->_callID, c->_peer_number, &error);

    if (error) {
        ERROR ("Failed to call placeCall() on CallManager: %s",
               error->message);
        g_error_free (error);
    }
}

gchar**
dbus_account_list()
{
    GError *error = NULL;
    char ** array = NULL;

    if (!org_sflphone_SFLphone_ConfigurationManager_get_account_list (
                configurationManagerProxy, &array, &error)) {
        if (error->domain == DBUS_GERROR &&
                error->code == DBUS_GERROR_REMOTE_EXCEPTION)
            ERROR ("Caught remote method (get_account_list) exception  %s: %s", dbus_g_error_get_name (error), error->message);
        else
            ERROR ("Error while calling get_account_list: %s", error->message);

        g_error_free (error);
    } else
        DEBUG ("DBus called get_account_list() on ConfigurationManager");

    return array;
}

GHashTable*
dbus_get_account_details (gchar * accountID)
{
    GError *error = NULL;
    GHashTable * details = NULL;

    DEBUG ("Dbus: Get account detail for %s", accountID);

    if (!org_sflphone_SFLphone_ConfigurationManager_get_account_details (
                configurationManagerProxy, accountID, &details, &error)) {
        if (error->domain == DBUS_GERROR && error->code
                == DBUS_GERROR_REMOTE_EXCEPTION) {
            ERROR ("Caught remote method (get_account_details) exception  %s: %s", dbus_g_error_get_name (error), error->message);
        } else {
            ERROR ("Error while calling get_account_details: %s", error->message);
        }

        g_error_free (error);
    }
    return details;
}

void
dbus_set_credentials (account_t *a)
{
    DEBUG ("DBUS: Sending credentials to server");

    GError *error = NULL;
    org_sflphone_SFLphone_ConfigurationManager_set_credentials (
        configurationManagerProxy, a->accountID, a->credential_information, &error);

    if (error) {
        ERROR ("Failed to call set_credential() on ConfigurationManager: %s",
               error->message);
        g_error_free (error);
    }
}

void
dbus_get_credentials (account_t *a)
{
    DEBUG("DBUS: Get credential for account %s", a->accountID);

    GError *error = NULL;
    if (org_sflphone_SFLphone_ConfigurationManager_get_credentials (
                configurationManagerProxy, a->accountID, &a->credential_information, &error))
        return;

    if (error->domain == DBUS_GERROR &&
            error->code == DBUS_GERROR_REMOTE_EXCEPTION)
        ERROR ("Caught remote method (get_account_details) exception  %s: %s", dbus_g_error_get_name (error), error->message);
    else
        ERROR ("Error while calling get_account_details: %s", error->message);

    g_error_free (error);
}

GHashTable*
dbus_get_ip2_ip_details (void)
{
    GError *error = NULL;
    GHashTable * details = NULL;

    if (!org_sflphone_SFLphone_ConfigurationManager_get_ip2_ip_details (
                configurationManagerProxy, &details, &error)) {
        if (error->domain == DBUS_GERROR &&
                error->code == DBUS_GERROR_REMOTE_EXCEPTION)
            ERROR ("Caught remote method (get_ip2_ip_details) exception  %s: %s", dbus_g_error_get_name (error), error->message);
        else
            ERROR ("Error while calling get_ip2_ip_details: %s", error->message);

        g_error_free (error);
    }
    return details;
}

void
dbus_send_register (gchar* accountID, const guint enable)
{
    GError *error = NULL;
    org_sflphone_SFLphone_ConfigurationManager_send_register (
        configurationManagerProxy, accountID, enable, &error);

    if (error) {
        ERROR ("Failed to call send_register() on ConfigurationManager: %s",
               error->message);
        g_error_free (error);
    }
}

void
dbus_remove_account (gchar * accountID)
{
    GError *error = NULL;
    org_sflphone_SFLphone_ConfigurationManager_remove_account (
        configurationManagerProxy, accountID, &error);

    if (error) {
        ERROR ("Failed to call remove_account() on ConfigurationManager: %s",
               error->message);
        g_error_free (error);
    }
}

void
dbus_set_account_details (account_t *a)
{
    GError *error = NULL;
    org_sflphone_SFLphone_ConfigurationManager_set_account_details (
        configurationManagerProxy, a->accountID, a->properties, &error);

    if (error) {
        ERROR ("Failed to call set_account_details() on ConfigurationManager: %s",
               error->message);
        g_error_free (error);
    }
}

void
dbus_add_account (account_t *a)
{
    GError *error = NULL;
    g_free(a->accountID);
    org_sflphone_SFLphone_ConfigurationManager_add_account (
        configurationManagerProxy, a->properties, &a->accountID, &error);

    if (error) {
        ERROR ("Failed to call add_account() on ConfigurationManager: %s",
               error->message);
        g_error_free (error);
    }
}

void
dbus_set_volume (const gchar * device, gdouble value)
{
    GError *error = NULL;
    org_sflphone_SFLphone_CallManager_set_volume (callManagerProxy, device, value,
            &error);

    if (error) {
        ERROR ("Failed to call set_volume() on callManagerProxy: %s",
               error->message);
        g_error_free (error);
    }
}

gdouble
dbus_get_volume (const gchar * device)
{
    gdouble value;
    GError *error = NULL;

    org_sflphone_SFLphone_CallManager_get_volume (callManagerProxy, device,
            &value, &error);

    if (error) {
        ERROR ("Failed to call get_volume() on callManagerProxy: %s",
               error->message);
        g_error_free (error);
    }

    return value;
}

void
dbus_play_dtmf (const gchar * key)
{
    GError *error = NULL;

    org_sflphone_SFLphone_CallManager_play_dt_mf (callManagerProxy, key, &error);

    if (error) {
        ERROR ("Failed to call playDTMF() on callManagerProxy: %s",
               error->message);
        g_error_free (error);
    }
}

void
dbus_start_tone (const int start, const guint type)
{
    GError *error = NULL;

    org_sflphone_SFLphone_CallManager_start_tone (callManagerProxy, start, type,
            &error);

    if (error) {
        ERROR ("Failed to call startTone() on callManagerProxy: %s",
               error->message);
        g_error_free (error);
    }
}

gboolean
dbus_register (int pid, gchar *name, GError **error)
{
    return org_sflphone_SFLphone_Instance_register (instanceProxy, pid, name, error);
}

void
dbus_unregister (int pid)
{
    GError *error = NULL;

    org_sflphone_SFLphone_Instance_unregister (instanceProxy, pid, &error);

    if (error) {
        ERROR ("Failed to call unregister() on instanceProxy: %s",
               error->message);
        g_error_free (error);
    }
}

gchar**
dbus_audio_codec_list()
{
    GError *error = NULL;
    gchar** array = NULL;
    org_sflphone_SFLphone_ConfigurationManager_get_audio_codec_list (
        configurationManagerProxy, &array, &error);

    if (error) {
        ERROR ("Failed to call get_audio_codec_list() on ConfigurationManager: %s",
               error->message);
        g_error_free (error);
    }

    return array;
}

gchar**
dbus_video_codec_list()
{

    GError *error = NULL;
    gchar** array = NULL;
    org_sflphone_SFLphone_ConfigurationManager_get_video_codec_list (
        configurationManagerProxy, &array, &error);

    if (error) {
        ERROR ("Failed to call get_video_codec_list() on ConfigurationManager: %s",
               error->message);
        g_error_free (error);
    }

    return array;
}

gchar**
dbus_get_active_video_codec_list (gchar *accountID)
{

    gchar ** array = NULL;
    GError *error = NULL;
    org_sflphone_SFLphone_ConfigurationManager_get_active_video_codec_list (
        configurationManagerProxy, accountID, &array, &error);

    if (error) {
        ERROR ("Failed to call get_active_audio_codec_list() on ConfigurationManager: %s",
               error->message);
        g_error_free (error);
    }

    return array;
}

void
dbus_set_active_video_codec_list (const gchar** list, const gchar *accountID)
{

    GError *error = NULL;
    org_sflphone_SFLphone_ConfigurationManager_set_active_video_codec_list (
        configurationManagerProxy, list, accountID, &error);

    if (error) {
        ERROR ("Failed to call set_active_audio_codec_list() on ConfigurationManager: %s",
               error->message);
        g_error_free (error);
    }
}


gchar**
dbus_audio_codec_details (int payload)
{
    GError *error = NULL;
    gchar ** array = NULL;
    org_sflphone_SFLphone_ConfigurationManager_get_audio_codec_details (
        configurationManagerProxy, payload, &array, &error);

    if (error) {
        ERROR ("Failed to call get_audio_codec_details() on ConfigurationManager: %s",
               error->message);
        g_error_free (error);
    }

    return array;
}

gchar**
dbus_video_codec_details (gchar *codec)
{

    GError *error = NULL;
    gchar ** array = NULL;
    org_sflphone_SFLphone_ConfigurationManager_get_video_codec_details (
        configurationManagerProxy, codec, &array, &error);

    if (error) {
        ERROR ("Failed to call get_video_codec_details() on ConfigurationManager: %s",
               error->message);
        g_error_free (error);
    }

    return array;
}

gchar*
dbus_get_current_video_codec_name (const callable_obj_t * c)
{

    gchar* codecName = NULL;
    GError* error = NULL;

    org_sflphone_SFLphone_CallManager_get_current_video_codec_name (callManagerProxy,
            c->_callID, &codecName, &error);

    if (error) {
        g_error_free (error);
        g_free (codecName);
        codecName = g_strdup("");
    }

    DEBUG ("%s: codecName : %s", __PRETTY_FUNCTION__, codecName);

    return codecName;
}

gchar*
dbus_get_current_audio_codec_name (const callable_obj_t * c)
{
    gchar* codecName = NULL;
    GError* error = NULL;

    org_sflphone_SFLphone_CallManager_get_current_audio_codec_name (callManagerProxy,
            c->_callID, &codecName, &error);

    if (error) {
        g_error_free (error);
        g_free (codecName);
        codecName = g_strdup("");
    }

    DEBUG ("%s: codecName : %s", __PRETTY_FUNCTION__, codecName);

    return codecName;
}

gchar**
dbus_get_active_audio_codec_list (gchar *accountID)
{

    gchar ** array = NULL;
    GError *error = NULL;
    org_sflphone_SFLphone_ConfigurationManager_get_active_audio_codec_list (
        configurationManagerProxy, accountID, &array, &error);

    if (error) {
        ERROR ("Failed to call get_active_audio_codec_list() on ConfigurationManager: %s",
               error->message);
        g_error_free (error);
    }

    return array;
}

void
dbus_set_active_audio_codec_list (const gchar** list, const gchar *accountID)
{

    GError *error = NULL;
    org_sflphone_SFLphone_ConfigurationManager_set_active_audio_codec_list (
        configurationManagerProxy, list, accountID, &error);

    if (error) {
        ERROR ("Failed to call set_active_audio_codec_list() on ConfigurationManager: %s",
               error->message);
        g_error_free (error);
    }
}

/**
 * Get a list of output supported audio plugins
 */
gchar**
dbus_get_audio_plugin_list()
{
    gchar** array = NULL;
    GError* error = NULL;

    if (!org_sflphone_SFLphone_ConfigurationManager_get_audio_plugin_list (
                configurationManagerProxy, &array, &error)) {
        if (error->domain == DBUS_GERROR &&
                error->code == DBUS_GERROR_REMOTE_EXCEPTION)
            ERROR ("Caught remote method (get_output_plugin_list) exception  %s: %s", dbus_g_error_get_name (error), error->message);
        else
            ERROR ("Error while calling get_out_plugin_list: %s", error->message);

        g_error_free (error);
    }
    return array;
}

void
dbus_set_audio_plugin (gchar* audioPlugin)
{
    GError* error = NULL;
    org_sflphone_SFLphone_ConfigurationManager_set_audio_plugin (
        configurationManagerProxy, audioPlugin, &error);

    if (error) {
        ERROR ("Failed to call set_audio_plugin() on ConfigurationManager: %s", error->message);
        g_error_free (error);
    }
}

/**
 * Get all output devices index supported by current audio manager
 */
gchar**
dbus_get_audio_output_device_list()
{
    gchar** array = NULL;
    GError* error = NULL;
    org_sflphone_SFLphone_ConfigurationManager_get_audio_output_device_list (
        configurationManagerProxy, &array, &error);

    if (error) {
        ERROR ("Failed to call get_audio_output_device_list() on ConfigurationManager: %s", error->message);
        g_error_free (error);
    }

    return array;
}

/**
 * Set audio output device from its index
 */
void
dbus_set_audio_output_device (const int index)
{
    GError* error = NULL;
    org_sflphone_SFLphone_ConfigurationManager_set_audio_output_device (
        configurationManagerProxy, index, &error);

    if (error) {
        ERROR ("Failed to call set_audio_output_device() on ConfigurationManager: %s", error->message);
        g_error_free (error);
    }
}

/**
 * Set audio input device from its index
 */
void
dbus_set_audio_input_device (const int index)
{
    GError* error = NULL;
    org_sflphone_SFLphone_ConfigurationManager_set_audio_input_device (
        configurationManagerProxy, index, &error);

    if (error) {
        ERROR ("Failed to call set_audio_input_device() on ConfigurationManager: %s", error->message);
        g_error_free (error);
    }
}

/**
 * Set adio ringtone device from its index
 */
void
dbus_set_audio_ringtone_device (const int index)
{
    GError* error = NULL;
    org_sflphone_SFLphone_ConfigurationManager_set_audio_ringtone_device (
        configurationManagerProxy, index, &error);

    if (error) {
        ERROR ("Failed to call set_audio_ringtone_device() on ConfigurationManager: %s", error->message);
        g_error_free (error);
    }
}

/**
 * Get all input devices index supported by current audio manager
 */
gchar**
dbus_get_audio_input_device_list()
{
    gchar** array = NULL;
    GError* error = NULL;
    org_sflphone_SFLphone_ConfigurationManager_get_audio_input_device_list (
        configurationManagerProxy, &array, &error);

    if (error) {
        ERROR ("Failed to call get_audio_input_device_list() on ConfigurationManager: %s", error->message);
        g_error_free (error);
    }

    return array;
}

/**
 * Get output device index and input device index
 */
gchar**
dbus_get_current_audio_devices_index()
{
    gchar** array = NULL;
    GError* error = NULL;
    org_sflphone_SFLphone_ConfigurationManager_get_current_audio_devices_index (
        configurationManagerProxy, &array, &error);

    if (error) {
        ERROR ("Failed to call get_current_audio_devices_index() on ConfigurationManager: %s", error->message);
        g_error_free (error);
    }

    return array;
}

/**
 * Get index
 */
int
dbus_get_audio_device_index (const gchar *name)
{
    int index = 0;
    GError* error = NULL;
    org_sflphone_SFLphone_ConfigurationManager_get_audio_device_index (
        configurationManagerProxy, name, &index, &error);

    if (error) {
        ERROR ("Failed to call get_audio_device_index() on ConfigurationManager: %s", error->message);
        g_error_free (error);
    }

    return index;
}

/**
 * Get audio plugin
 */
gchar*
dbus_get_current_audio_output_plugin()
{
    gchar* plugin;
    GError* error = NULL;
    org_sflphone_SFLphone_ConfigurationManager_get_current_audio_output_plugin (
        configurationManagerProxy, &plugin, &error);

    if (error) {
        ERROR ("Failed to call get_current_audio_output_plugin() on ConfigurationManager: %s", error->message);
        g_error_free (error);
        plugin = g_strdup("");
    }

    return plugin;
}


/**
 * Get noise reduction state
 */
gchar*
dbus_get_noise_suppress_state()
{
    gchar* state;
    GError* error = NULL;
    org_sflphone_SFLphone_ConfigurationManager_get_noise_suppress_state (configurationManagerProxy, &state, &error);

    if (error) {
        ERROR ("DBus: Failed to call get_noise_suppress_state() on ConfigurationManager: %s", error->message);
        g_error_free (error);
        state = g_strdup("");
    }

    return state;
}

/**
 * Set noise reduction state
 */
void
dbus_set_noise_suppress_state (gchar* state)
{
    GError* error = NULL;
    org_sflphone_SFLphone_ConfigurationManager_set_noise_suppress_state (
        configurationManagerProxy, state, &error);

    if (error) {
        ERROR ("Failed to call set_noise_suppress_state() on ConfigurationManager: %s", error->message);
        g_error_free (error);
    }
}

gchar *
dbus_get_echo_cancel_state(void)
{
    GError *error = NULL;
    gchar *state;
    org_sflphone_SFLphone_ConfigurationManager_get_echo_cancel_state(configurationManagerProxy, &state, &error);

    if(error) {
        ERROR("DBus: Failed to call get_echo_cancel_state() on ConfigurationManager: %s", error->message);
        g_error_free(error);
        state = g_strdup("");
    }

    return state;
}

void
dbus_set_echo_cancel_state(gchar *state)
{
    GError *error = NULL;
    org_sflphone_SFLphone_ConfigurationManager_set_echo_cancel_state(configurationManagerProxy, state, &error);

    if(error) {
        ERROR("DBus: Failed to call set_echo_cancel_state() on ConfigurationManager: %s", error->message);
        g_error_free(error);
    }
}

int
dbus_get_echo_cancel_tail_length(void)
{
    GError *error = NULL;
    int length = 0;

    org_sflphone_SFLphone_ConfigurationManager_get_echo_cancel_tail_length(configurationManagerProxy, &length, &error);

    if(error) {
        ERROR("DBus: Failed to call get_echo_cancel_tail_length() on ConfigurationManager: %s", error->message);
        g_error_free(error);
    }

    return length;
}

void
dbus_set_echo_cancel_tail_length(int length)
{
    GError *error = NULL;
    org_sflphone_SFLphone_ConfigurationManager_set_echo_cancel_tail_length(configurationManagerProxy, length, &error);

    if(error) {
        ERROR("DBus: Failed to call get_echo_cancel_state() on ConfigurationManager: %s", error->message);
        g_error_free(error);
    }
}

int
dbus_get_echo_cancel_delay(void)
{
    GError *error = NULL;
    int delay = 0;

    org_sflphone_SFLphone_ConfigurationManager_get_echo_cancel_delay(configurationManagerProxy, &delay, &error);

    if (error) {
        ERROR("DBus: Failed to call get_echo_cancel_tail_length() on ConfigurationManager: %s", error->message);
        g_error_free(error);
    }

    return delay;
}

void
dbus_set_echo_cancel_delay(int delay)
{
    GError *error = NULL;

    org_sflphone_SFLphone_ConfigurationManager_set_echo_cancel_delay(configurationManagerProxy, delay, &error);

    if (error) {
        ERROR("DBus: Failed to call get_echo_cancel_delay() on ConfigurationManager: %s", error->message);
        g_error_free(error);
    }
}


int
dbus_is_iax2_enabled()
{
    int res = 0;
    GError* error = NULL;
    org_sflphone_SFLphone_ConfigurationManager_is_iax2_enabled (
        configurationManagerProxy, &res, &error);

    if (error)
        g_error_free (error);

    return res;
}

void
dbus_join_participant (const gchar* sel_callID, const gchar* drag_callID)
{

    DEBUG ("DBUS: Join participant %s and %s\n", sel_callID, drag_callID);

    GError* error = NULL;

    org_sflphone_SFLphone_CallManager_join_participant (callManagerProxy,
            sel_callID, drag_callID, &error);

    if (error)
        g_error_free (error);

}

void
dbus_create_conf_from_participant_list(const gchar **list) {

    GError *error = NULL;

    DEBUG("DBUS: Create conference from participant list");

    org_sflphone_SFLphone_CallManager_create_conf_from_participant_list(callManagerProxy,
	list, &error);

    if (error) {
        DEBUG("DBUS: Error: %s", error->message);
        g_error_free(error);
    }
}

void
dbus_add_participant (const gchar* callID, const gchar* confID)
{
    DEBUG ("DBUS: Add participant %s to %s\n", callID, confID);

    GError* error = NULL;

    org_sflphone_SFLphone_CallManager_add_participant (callManagerProxy, callID,
            confID, &error);

    if (error)
        g_error_free (error);
}

void
dbus_add_main_participant (const gchar* confID)
{
    DEBUG ("DBUS: Add main participant %s\n", confID);

    GError* error = NULL;

    org_sflphone_SFLphone_CallManager_add_main_participant (callManagerProxy,
            confID, &error);

    if (error)
        g_error_free (error);
}

void
dbus_detach_participant (const gchar* callID)
{

    DEBUG ("DBUS: Detach participant %s\n", callID);

    GError* error = NULL;
    org_sflphone_SFLphone_CallManager_detach_participant (callManagerProxy,
            callID, &error);

    if (error)
        g_error_free (error);
}

void
dbus_join_conference (const gchar* sel_confID, const gchar* drag_confID)
{

    DEBUG ("dbus_join_conference %s and %s\n", sel_confID, drag_confID);

    GError* error = NULL;

    org_sflphone_SFLphone_CallManager_join_conference (callManagerProxy,
            sel_confID, drag_confID, &error);

    if (error)
        g_error_free (error);
}

void
dbus_set_record (const gchar* id)
{
    DEBUG ("Dbus: dbus_set_record %s", id);

    GError* error = NULL;
    org_sflphone_SFLphone_CallManager_set_recording (callManagerProxy, id, &error);

    if (error)
        g_error_free (error);
}

gboolean
dbus_get_is_recording (const callable_obj_t * c)
{
    DEBUG ("Dbus: dbus_get_is_recording %s", c->_callID);
    GError* error = NULL;
    gboolean isRecording;
    org_sflphone_SFLphone_CallManager_get_is_recording (callManagerProxy,
            c->_callID, &isRecording, &error);

    if (error)
        g_error_free (error);

    //DEBUG("RECORDING: %i",isRecording);
    return isRecording;
}

void
dbus_set_record_path (const gchar* path)
{
    GError* error = NULL;
    org_sflphone_SFLphone_ConfigurationManager_set_record_path (
        configurationManagerProxy, path, &error);

    if (error)
        g_error_free (error);
}

gchar*
dbus_get_record_path (void)
{
    GError* error = NULL;
    gchar *path = NULL;
    org_sflphone_SFLphone_ConfigurationManager_get_record_path (
        configurationManagerProxy, &path, &error);

    if (error)
        g_error_free (error);

    return path;
}

void dbus_set_is_always_recording(const gboolean alwaysRec)
{
    GError *error = NULL;
    org_sflphone_SFLphone_ConfigurationManager_set_is_always_recording(
        configurationManagerProxy, alwaysRec, &error);

    if(error) {
        ERROR("DBUS: Could not set isAlwaysRecording");
        g_error_free(error);
    }
}

gboolean dbus_get_is_always_recording(void)
{
    GError *error = NULL;
    int alwaysRec;
    org_sflphone_SFLphone_ConfigurationManager_get_is_always_recording(
        configurationManagerProxy, &alwaysRec, &error);

    if(error) {
        ERROR("DBUS: Could not get isAlwaysRecording");
        g_error_free(error);
    }

    return alwaysRec;
}

void
dbus_set_history_limit (const guint days)
{
    GError* error = NULL;
    org_sflphone_SFLphone_ConfigurationManager_set_history_limit (
        configurationManagerProxy, days, &error);

    if (error)
        g_error_free (error);
}

guint
dbus_get_history_limit (void)
{
    GError* error = NULL;
    gint days = 30;
    org_sflphone_SFLphone_ConfigurationManager_get_history_limit (
        configurationManagerProxy, &days, &error);

    if (error)
        g_error_free (error);

    return (guint) days;
}

void
dbus_set_audio_manager (int api)
{
    GError* error = NULL;
    org_sflphone_SFLphone_ConfigurationManager_set_audio_manager (
        configurationManagerProxy, api, &error);

    if (error)
        g_error_free (error);
}

int
dbus_get_audio_manager (void)
{
    int api;
    GError* error = NULL;
    org_sflphone_SFLphone_ConfigurationManager_get_audio_manager (
        configurationManagerProxy, &api, &error);

    if (error) {
        ERROR ("Error calling dbus_get_audio_manager: %s", error->message);
        g_error_free (error);
    }

    return api;
}

<<<<<<< HEAD
gchar *
dbus_get_video_input_device_channel ()
{
    gchar *str = NULL;
    GError* error = NULL;

    org_sflphone_SFLphone_ConfigurationManager_get_video_input_device_channel(
        configurationManagerProxy, &str, &error);

    if (error) {
        ERROR ("Error calling dbus_get_video_input_device_channel: %s", error->message);
        g_error_free (error);
    }

    return str;
}

gchar *
dbus_get_video_input_device_size ()
{
    gchar *str = NULL;
    GError* error = NULL;

    org_sflphone_SFLphone_ConfigurationManager_get_video_input_device_size(
        configurationManagerProxy, &str, &error);

    if (error) {
        ERROR ("Error calling dbus_get_video_input_device_size: %s", error->message);
        g_error_free (error);
    }

    return str;
}

gchar *
dbus_get_video_input_device_rate ()
{
    gchar *str = NULL;
    GError* error = NULL;

    org_sflphone_SFLphone_ConfigurationManager_get_video_input_device_rate(
        configurationManagerProxy, &str, &error);

    if (error) {
        ERROR ("Error calling dbus_get_video_input_device_rate: %s", error->message);
        g_error_free (error);
    }

    return str;
}

gchar *
dbus_get_video_input_device ()
{
    gchar *str = NULL;
    GError* error = NULL;

    org_sflphone_SFLphone_ConfigurationManager_get_video_input_device(
        configurationManagerProxy, &str, &error);

    if (error) {
        ERROR ("Error calling dbus_get_video_input_device: %s", error->message);
        g_error_free (error);
    }

    return str;
}

/**
 * Set video input device
 */
void
dbus_set_video_input_device (const gchar *device)
{
    GError* error = NULL;
    org_sflphone_SFLphone_ConfigurationManager_set_video_input_device(
        configurationManagerProxy, device, &error);

    if (error) {
        ERROR ("Failed to call set_video_input_device() on ConfigurationManager: %s", error->message);
        g_error_free (error);
    }
}

/**
 * Set video input device channel
 */
void
dbus_set_video_input_device_channel (const gchar *channel)
{
    GError* error = NULL;
    org_sflphone_SFLphone_ConfigurationManager_set_video_input_device_channel(
        configurationManagerProxy, channel, &error);

    if (error) {
        ERROR ("Failed to call set_video_input_device_channel() on ConfigurationManager: %s", error->message);
        g_error_free (error);
    }
}

/**
 * Set video input size
 */
void
dbus_set_video_input_size (const gchar *size)
{
    GError* error = NULL;
    org_sflphone_SFLphone_ConfigurationManager_set_video_input_device_size(
        configurationManagerProxy, size, &error);

    if (error) {
        ERROR ("Failed to call set_video_input_device_size() on ConfigurationManager: %s", error->message);
        g_error_free (error);
    }
}

/**
 * Set video input rate
 */
void
dbus_set_video_input_rate (const gchar *rate)
{
    GError* error = NULL;
    org_sflphone_SFLphone_ConfigurationManager_set_video_input_device_rate(
        configurationManagerProxy, rate, &error);

    if (error) {
        ERROR ("Failed to call set_video_input_device_rate() on ConfigurationManager: %s", error->message);
        g_error_free (error);
    }
}

/**
 * Get a list of video input devices
 */
gchar**
dbus_get_video_input_device_list()
{
    gchar** array = NULL;
    GError* error = NULL;

    if (!org_sflphone_SFLphone_ConfigurationManager_get_video_input_device_list (
                configurationManagerProxy, &array, &error)) {
        if (error->domain == DBUS_GERROR && error->code
                == DBUS_GERROR_REMOTE_EXCEPTION) {
            ERROR ("Caught remote method (get_video_input_device_list) exception  %s: %s", dbus_g_error_get_name (error), error->message);
        } else {
            ERROR ("Error while calling get_video_input_device_list: %s", error->message);
        }

        g_error_free (error);
    }

    return array;
}

/**
 * Get a list of inputs supported by the video input device
 */
gchar**
dbus_get_video_input_device_channel_list(const gchar *dev)
{
    gchar** array = NULL;
    GError* error = NULL;

    if (!org_sflphone_SFLphone_ConfigurationManager_get_video_input_device_channel_list (
                configurationManagerProxy, dev, &array, &error)) {
        if (error->domain == DBUS_GERROR && error->code
                == DBUS_GERROR_REMOTE_EXCEPTION) {
            ERROR ("Caught remote method (get_video_input_device_channel_list) exception  %s: %s", dbus_g_error_get_name (error), error->message);
        } else {
            ERROR ("Error while calling get_video_input_device_channel_list: %s", error->message);
        }

        g_error_free (error);
    }
    return array;
}

/**
 * Get a list of resolutions supported by the video input
 */
gchar**
dbus_get_video_input_device_size_list(const gchar *dev, const gchar *channel)
{
    gchar** array = NULL;
    GError* error = NULL;

    if (!org_sflphone_SFLphone_ConfigurationManager_get_video_input_device_size_list (
                configurationManagerProxy, dev, channel, &array, &error)) {
        if (error->domain == DBUS_GERROR && error->code
                == DBUS_GERROR_REMOTE_EXCEPTION) {
            ERROR ("Caught remote method (get_video_input_device_size_list) exception  %s: %s", dbus_g_error_get_name (error), error->message);
        } else {
            ERROR ("Error while calling get_video_input_device_size_list: %s", error->message);
        }

        g_error_free (error);
        return NULL;
    } else {
        return array;
    }
}

/**
 * Get a list of frame rates supported by the video input resolution
 */
gchar**
dbus_get_video_input_device_rate_list(const gchar *dev, const gchar *channel, const gchar *size)
{
    gchar** array = NULL;
    GError* error = NULL;

    if (!org_sflphone_SFLphone_ConfigurationManager_get_video_input_device_rate_list (
                configurationManagerProxy, dev, channel, size, &array, &error)) {
        if (error->domain == DBUS_GERROR && error->code
                == DBUS_GERROR_REMOTE_EXCEPTION) {
            ERROR ("Caught remote method (get_video_input_device_rate_list) exception  %s: %s", dbus_g_error_get_name (error), error->message);
        } else {
            ERROR ("Error while calling get_video_input_device_rate_list: %s", error->message);
        }

        g_error_free (error);
        return NULL;
    } else {
        return array;
    }
}
=======
>>>>>>> 449c8e38

GHashTable*
dbus_get_addressbook_settings (void)
{

    GError *error = NULL;
    GHashTable *results = NULL;

    //DEBUG ("Calling org_sflphone_SFLphone_ConfigurationManager_get_addressbook_settings");

    org_sflphone_SFLphone_ConfigurationManager_get_addressbook_settings (
        configurationManagerProxy, &results, &error);

    if (error) {
        ERROR ("Error calling org_sflphone_SFLphone_ConfigurationManager_get_addressbook_settings");
        g_error_free (error);
    }

    return results;
}

void
dbus_set_addressbook_settings (GHashTable * settings)
{

    GError *error = NULL;

    DEBUG ("Calling org_sflphone_SFLphone_ConfigurationManager_set_addressbook_settings");

    org_sflphone_SFLphone_ConfigurationManager_set_addressbook_settings (
        configurationManagerProxy, settings, &error);

    if (error) {
        ERROR ("Error calling org_sflphone_SFLphone_ConfigurationManager_set_addressbook_settings");
        g_error_free (error);
    }
}

gchar**
dbus_get_addressbook_list (void)
{
    GError *error = NULL;
    gchar** array = NULL;

    org_sflphone_SFLphone_ConfigurationManager_get_addressbook_list (
        configurationManagerProxy, &array, &error);

    if (error) {
        ERROR ("Error calling org_sflphone_SFLphone_ConfigurationManager_get_addressbook_list");
        g_error_free (error);
    }

    return array;
}

void
dbus_set_addressbook_list (const gchar** list)
{
    GError *error = NULL;

    org_sflphone_SFLphone_ConfigurationManager_set_addressbook_list (
        configurationManagerProxy, list, &error);

    if (error) {
        ERROR ("Error calling org_sflphone_SFLphone_ConfigurationManager_set_addressbook_list");
        g_error_free (error);
    }
}

GHashTable*
dbus_get_hook_settings (void)
{

    GError *error = NULL;
    GHashTable *results = NULL;

    //DEBUG ("Calling org_sflphone_SFLphone_ConfigurationManager_get_addressbook_settings");

    org_sflphone_SFLphone_ConfigurationManager_get_hook_settings (
        configurationManagerProxy, &results, &error);

    if (error) {
        ERROR ("Error calling org_sflphone_SFLphone_ConfigurationManager_get_hook_settings");
        g_error_free (error);
    }

    return results;
}

void
dbus_set_hook_settings (GHashTable * settings)
{
    GError *error = NULL;

    org_sflphone_SFLphone_ConfigurationManager_set_hook_settings (
        configurationManagerProxy, settings, &error);

    if (error) {
        ERROR ("Error calling org_sflphone_SFLphone_ConfigurationManager_set_hook_settings");
        g_error_free (error);
    }
}

GHashTable*
dbus_get_call_details (const gchar *callID)
{
    GError *error = NULL;
    GHashTable *details = NULL;

    org_sflphone_SFLphone_CallManager_get_call_details (callManagerProxy, callID,
            &details, &error);

    if (error) {
        ERROR ("Error calling org_sflphone_SFLphone_CallManager_get_call_details");
        g_error_free (error);
    }

    return details;
}

gchar**
dbus_get_call_list (void)
{
    GError *error = NULL;
    gchar **list = NULL;

    org_sflphone_SFLphone_CallManager_get_call_list (callManagerProxy, &list,
            &error);

    if (error) {
        ERROR ("Error calling org_sflphone_SFLphone_CallManager_get_call_list");
        g_error_free (error);
    }

    return list;
}

gchar**
dbus_get_conference_list (void)
{
    GError *error = NULL;
    gchar **list = NULL;

    org_sflphone_SFLphone_CallManager_get_conference_list (callManagerProxy,
            &list, &error);

    if (error) {
        ERROR ("Error calling org_sflphone_SFLphone_CallManager_get_conference_list");
        g_error_free (error);
    }

    return list;
}

gchar**
dbus_get_participant_list (const gchar *confID)
{
    GError *error = NULL;
    char **list = NULL;

    DEBUG ("DBUS: Get conference %s participant list", confID);

    org_sflphone_SFLphone_CallManager_get_participant_list (callManagerProxy,
            confID, &list, &error);

    if (error) {
        ERROR ("Error calling org_sflphone_SFLphone_CallManager_get_participant_list");
        g_error_free (error);
    }

    return list;
}

GHashTable*
dbus_get_conference_details (const gchar *confID)
{
    GError *error = NULL;
    GHashTable *details = NULL;

    org_sflphone_SFLphone_CallManager_get_conference_details (callManagerProxy,
            confID, &details, &error);

    if (error) {
        ERROR ("Error calling org_sflphone_SFLphone_CallManager_get_conference_details");
        g_error_free (error);
    }

    return details;
}

void
dbus_set_accounts_order (const gchar* order)
{

    GError *error = NULL;

    org_sflphone_SFLphone_ConfigurationManager_set_accounts_order (
        configurationManagerProxy, order, &error);

    if (error) {
        ERROR ("Error calling org_sflphone_SFLphone_ConfigurationManager_set_accounts_order");
        g_error_free (error);
    }
}

gchar **
dbus_get_history (void)
{
    GError *error = NULL;
    gchar **entries = NULL;

    org_sflphone_SFLphone_ConfigurationManager_get_history (
        configurationManagerProxy, &entries, &error);

    if (error) {
        ERROR ("Error calling get history: %s", error->message);
        g_error_free (error);
    }

    return entries;
}

void
dbus_set_history (gchar **entries)
{
    GError *error = NULL;

    org_sflphone_SFLphone_ConfigurationManager_set_history (
        configurationManagerProxy, (const char **)entries, &error);

    if (error) {
        ERROR ("Error calling org_sflphone_SFLphone_CallManager_set_history");
        g_error_free (error);
    }
}

void
dbus_confirm_sas (const callable_obj_t * c)
{
    GError *error = NULL;
    org_sflphone_SFLphone_CallManager_set_sa_sverified (callManagerProxy,
            c->_callID, &error);

    if (error) {
        ERROR ("Failed to call setSASVerified() on CallManager: %s",
               error->message);
        g_error_free (error);
    }
}

void
dbus_reset_sas (const callable_obj_t * c)
{
    GError *error = NULL;
    org_sflphone_SFLphone_CallManager_reset_sa_sverified (callManagerProxy,
            c->_callID, &error);

    if (error) {
        ERROR ("Failed to call resetSASVerified on CallManager: %s",
               error->message);
        g_error_free (error);
    }
}

void
dbus_set_confirm_go_clear (const callable_obj_t * c)
{
    GError *error = NULL;
    org_sflphone_SFLphone_CallManager_set_confirm_go_clear (callManagerProxy,
            c->_callID, &error);

    if (error) {
        ERROR ("Failed to call set_confirm_go_clear on CallManager: %s",
               error->message);
        g_error_free (error);
    }
}

void
dbus_request_go_clear (const callable_obj_t * c)
{
    GError *error = NULL;
    org_sflphone_SFLphone_CallManager_request_go_clear (callManagerProxy,
            c->_callID, &error);

    if (error) {
        ERROR ("Failed to call request_go_clear on CallManager: %s",
               error->message);
        g_error_free (error);
    }
}

gchar**
dbus_get_supported_tls_method()
{
    GError *error = NULL;
    gchar** array = NULL;
    org_sflphone_SFLphone_ConfigurationManager_get_supported_tls_method (
        configurationManagerProxy, &array, &error);

    if (error) {
        ERROR ("Failed to call get_supported_tls_method() on ConfigurationManager: %s",
               error->message);
        g_error_free (error);
    }

    return array;
}

GHashTable*
dbus_get_tls_settings_default (void)
{
    GError *error = NULL;
    GHashTable *results = NULL;

    org_sflphone_SFLphone_ConfigurationManager_get_tls_settings_default (
        configurationManagerProxy, &results, &error);

    if (error) {
        ERROR ("Error calling org_sflphone_SFLphone_ConfigurationManager_get_tls_settings_default");
        g_error_free (error);
    }

    return results;
}

gchar *
dbus_get_address_from_interface_name (gchar* interface)
{
    GError *error = NULL;
    gchar * address = NULL;

    org_sflphone_SFLphone_ConfigurationManager_get_addr_from_interface_name (
        configurationManagerProxy, interface, &address, &error);

    if (error != NULL) {
        ERROR ("Error calling org_sflphone_SFLphone_ConfigurationManager_get_addr_from_interface_name\n");
        g_error_free (error);
    }

    return address;
}

gchar **
dbus_get_all_ip_interface (void)
{
    GError *error = NULL;
    gchar ** array = NULL;

    if (!org_sflphone_SFLphone_ConfigurationManager_get_all_ip_interface (
                configurationManagerProxy, &array, &error)) {
        if (error->domain == DBUS_GERROR &&
                error->code == DBUS_GERROR_REMOTE_EXCEPTION)
            ERROR ("Caught remote method (get_all_ip_interface) exception  %s: %s", dbus_g_error_get_name (error), error->message);
        else
            ERROR ("Error while calling get_all_ip_interface: %s", error->message);

        g_error_free (error);
    } else
        DEBUG ("DBus called get_all_ip_interface() on ConfigurationManager");
    return array;
}

gchar **
dbus_get_all_ip_interface_by_name (void)
{
    GError *error = NULL;
    gchar ** array = NULL;

    if (!org_sflphone_SFLphone_ConfigurationManager_get_all_ip_interface_by_name (
                configurationManagerProxy, &array, &error)) {
        if (error->domain == DBUS_GERROR &&
                error->code == DBUS_GERROR_REMOTE_EXCEPTION)
            ERROR ("Caught remote method (get_all_ip_interface) exception  %s: %s", dbus_g_error_get_name (error), error->message);
        else
            ERROR ("Error while calling get_all_ip_interface: %s", error->message);

        g_error_free (error);
    } else
        DEBUG ("DBus called get_all_ip_interface() on ConfigurationManager");
    return array;
}

GHashTable*
dbus_get_shortcuts (void)
{
    GError *error = NULL;
    GHashTable * shortcuts = NULL;

    if (!org_sflphone_SFLphone_ConfigurationManager_get_shortcuts (
                configurationManagerProxy, &shortcuts, &error)) {
        if (error->domain == DBUS_GERROR &&
                error->code == DBUS_GERROR_REMOTE_EXCEPTION)
            ERROR ("Caught remote method (get_shortcuts) exception  %s: %s",
                    dbus_g_error_get_name (error), error->message);
        else
            ERROR ("Error while calling get_shortcuts: %s", error->message);

        g_error_free (error);
    }
    return shortcuts;
}

void
dbus_set_shortcuts (GHashTable * shortcuts)
{
    GError *error = NULL;
    org_sflphone_SFLphone_ConfigurationManager_set_shortcuts (
        configurationManagerProxy, shortcuts, &error);

    if (error) {
        ERROR ("Failed to call set_shortcuts() on ConfigurationManager: %s",
               error->message);
        g_error_free (error);
    }
}

void
dbus_send_text_message (const gchar* callID, const gchar *message)
{
    GError *error = NULL;
    org_sflphone_SFLphone_CallManager_send_text_message (
        callManagerProxy, callID, message, &error);

    if (error) {
        ERROR ("Failed to call send_text_message() on CallManager: %s",
               error->message);
        g_error_free (error);
    }
}

void
dbus_start_video_preview (int width, int height, const char *format)
{
    GError *error = NULL;
    org_sflphone_SFLphone_ConfigurationManager_start_video_preview_async (
        configurationManagerProxy, width, height, format, video_started_cb, &error);

    if (error) {
        ERROR ("Failed to call start_video_preview () on ConfigurationManager: %s",
               error->message);
        g_error_free (error);
    }
}

static void preview_stopped_cb()
{
    DEBUG("Video preview has stopped");
}

void
dbus_stop_video_preview ()
{
    GError *error = NULL;
    org_sflphone_SFLphone_ConfigurationManager_stop_video_preview_async(
        configurationManagerProxy, preview_stopped_cb, &error);

    if (error) {
        ERROR ("Failed to call stop_video_preview () on ConfigurationManager: %s",
               error->message);
        g_error_free (error);
    }
}<|MERGE_RESOLUTION|>--- conflicted
+++ resolved
@@ -2053,7 +2053,6 @@
     return api;
 }
 
-<<<<<<< HEAD
 gchar *
 dbus_get_video_input_device_channel ()
 {
@@ -2282,8 +2281,6 @@
         return array;
     }
 }
-=======
->>>>>>> 449c8e38
 
 GHashTable*
 dbus_get_addressbook_settings (void)
