/*
 *  Copyright (C) 2004, 2005, 2006, 2008, 2009, 2010, 2011 Savoir-Faire Linux Inc.
 *  Author: Pierre-Luc Beaudoin <pierre-luc.beaudoin@savoirfairelinux.com>
 *  Author: Emmanuel Milou <emmanuel.milou@savoirfairelinux.com>
 *  Author: Guillaume Carmel-Archambault <guillaume.carmel-archambault@savoirfairelinux.com>
 *
 *  This program is free software; you can redistribute it and/or modify
 *  it under the terms of the GNU General Public License as published by
 *  the Free Software Foundation; either version 3 of the License, or
 *  (at your option) any later version.
 *
 *  This program is distributed in the hope that it will be useful,
 *  but WITHOUT ANY WARRANTY; without even the implied warranty f
 *  MERCHANTABILITY or FITNESS FOR A PARTICULAR PURPOSE.  See the
 *  GNU General Public License for more details.
 *
 *  You should have received a copy of the GNU General Public License
 *  along with this program; if not, write to the Free Software
 *   Foundation, Inc., 675 Mass Ave, Cambridge, MA 02139, USA.
 *
 *  Additional permission under GNU GPL version 3 section 7:
 *
 *  If you modify this program, or any covered work, by linking or
 *  combining it with the OpenSSL project's OpenSSL library (or a
 *  modified version of that library), containing parts covered by the
 *  terms of the OpenSSL or SSLeay licenses, Savoir-Faire Linux Inc.
 *  grants you additional permission to convey the resulting work.
 *  Corresponding Source for a non-source form of such a combination
 *  shall include the source code for the parts of OpenSSL used as well
 *  as that of the covered work.
 */

#ifdef HAVE_CONFIG_H
#include "config.h"
<<<<<<< HEAD
#endif

=======
#include <glib/gi18n.h>
#include "str_utils.h"
>>>>>>> 72c3cfe6
#include "logger.h"
#include "calltab.h"
#include "callmanager-glue.h"
#include "configurationmanager-glue.h"
#ifdef SFL_VIDEO
#include "video_controls-glue.h"
#endif
#include "instance-glue.h"
#include "preferencesdialog.h"
#include "accountlistconfigdialog.h"
#include "mainwindow.h"
#include "marshaller.h"
#include "sliders.h"
#include "statusicon.h"
#include "assistant.h"

#include "dbus.h"
#include "actions.h"
#include "unused.h"

#include "widget/imwidget.h"

#include "video/video_renderer.h"
#include "config/videoconf.h"
#include "eel-gconf-extensions.h"
#include "mainwindow.h"

#ifdef SFL_VIDEO
static DBusGProxy *video_proxy;
#endif
static DBusGProxy *call_proxy;
static DBusGProxy *config_proxy;
static DBusGProxy *instance_proxy;
// static DBusGProxy *session_manager_proxy;
static GDBusProxy *session_manager_proxy;

/* Returns TRUE if there was an error, FALSE otherwise */
static gboolean
check_error(GError *error)
{
    if (error) {
        DEBUG("DBUS: Error: %s", error->message);
        g_error_free(error);
        return TRUE;
    }
    return FALSE;
}

static void
new_call_created_cb(DBusGProxy *proxy UNUSED, const gchar *accountID,
                    const gchar *callID, const gchar *to, void *foo UNUSED)
{
    callable_obj_t *c = create_new_call(CALL, CALL_STATE_RINGING, callID,
                                        accountID, to, to);

    calllist_add_call(current_calls_tab, c);
    calltree_add_call(current_calls_tab, c, NULL);

    update_actions();
    calltree_display(current_calls_tab);
}

static void
incoming_call_cb(DBusGProxy *proxy UNUSED, const gchar *accountID,
                 const gchar *callID, const gchar *from, void *foo UNUSED)
{
    // We receive the from field under a formatted way. We want to extract the number and the name of the caller
    gchar *display_name = call_get_display_name(from);
    gchar *peer_number = call_get_peer_number(from);

    callable_obj_t *c = create_new_call(CALL, CALL_STATE_INCOMING, callID,
                                        accountID, display_name, peer_number);

    g_free(peer_number);
    g_free(display_name);

    status_tray_icon_blink(TRUE);
    popup_main_window();

    notify_incoming_call(c);
    sflphone_incoming_call(c);
}

static void
zrtp_negotiation_failed_cb(DBusGProxy *proxy UNUSED, const gchar *callID,
                           const gchar *reason, const gchar *severity,
                           void *foo UNUSED)
{
    main_window_zrtp_negotiation_failed(callID, reason, severity);
    callable_obj_t *c = calllist_get_call(current_calls_tab, callID);

    if (c)
        notify_zrtp_negotiation_failed(c);
}

static void
volume_changed_cb(DBusGProxy *proxy UNUSED, const gchar *device, gdouble value,
                  void *foo UNUSED)
{
    set_slider_no_update(device, value);
}

static void
voice_mail_cb(DBusGProxy *proxy UNUSED, const gchar *accountID, guint nb,
              void *foo UNUSED)
{
    sflphone_notify_voice_mail(accountID, nb);
}

static void
incoming_message_cb(DBusGProxy *proxy UNUSED, const gchar *callID UNUSED,
                    const gchar *from, const gchar *msg, void *foo UNUSED)
{
    // do not display message if instant messaging is disabled
    if (eel_gconf_key_exists(INSTANT_MESSAGING_ENABLED) &&
        !eel_gconf_get_integer(INSTANT_MESSAGING_ENABLED))
        return;

    GtkWidget **widget;
    gchar *id;
    callable_obj_t *call = calllist_get_call(current_calls_tab, callID);

    if (call) {
        widget = &call->_im_widget;
        id = call->_callID;
    } else {
        conference_obj_t *conf = conferencelist_get(current_calls_tab, callID);

        if (!conf) {
            ERROR("Message received, but no recipient found");
            return;
        }

        widget = &conf->_im_widget;
        id = conf->_confID;
    }

    if (!*widget)
        *widget = im_widget_display(id);

    im_widget_add_message(IM_WIDGET(*widget), from, msg, 0);
}

/**
 * Perform the right sflphone action based on the requested state
 */
static void
process_existing_call_state_change(callable_obj_t *c, const gchar *state)
{
    if (c == NULL) {
        ERROR("Pointer to call is NULL in %s\n", __func__);
        return;
    } else if (state == NULL) {
        ERROR("Pointer to state is NULL in %s\n", __func__);
        return;
    }

    if (g_strcmp0(state, "HUNGUP") == 0) {
        if (c->_state == CALL_STATE_CURRENT) {
            time(&c->_time_stop);
            calltree_update_call(history_tab, c);
        }

        calltree_update_call(history_tab, c);
        status_bar_display_account();
        sflphone_hung_up(c);
    }
    else if (g_strcmp0(state, "UNHOLD_CURRENT") == 0)
        sflphone_current(c);
    else if (g_strcmp0(state, "UNHOLD_RECORD") == 0)
        sflphone_record(c);
    else if (g_strcmp0(state, "HOLD") == 0)
        sflphone_hold(c);
    else if (g_strcmp0(state, "RINGING") == 0)
        sflphone_ringing(c);
    else if (g_strcmp0(state, "CURRENT") == 0)
        sflphone_current(c);
    else if (g_strcmp0(state, "RECORD") == 0)
        sflphone_record(c);
    else if (g_strcmp0(state, "FAILURE") == 0)
        sflphone_fail(c);
    else if (g_strcmp0(state, "BUSY") == 0)
        sflphone_busy(c);
}


/**
 * This function processes call state changes in case the call has not been created yet.
 * This mainly occurs when another SFLphone client takes actions.
 */
static void
process_nonexisting_call_state_change(const gchar *callID, const gchar *state)
{
    if (callID == NULL) {
        ERROR("Pointer to call id is NULL in %s\n", __func__);
        return;
    } else if (state == NULL) {
        ERROR("Pointer to state is NULL in %s\n", __func__);
        return;
    } else if (g_strcmp0(state, "HUNGUP") == 0)
        return; // Could occur if a user picked up the phone and hung up without making a call

    // The callID is unknown, treat it like a new call
    // If it were an incoming call, we won't be here
    // It means that a new call has been initiated with an other client (cli for instance)
    if (g_strcmp0(state, "RINGING") == 0 ||
        g_strcmp0(state, "CURRENT") == 0 ||
        g_strcmp0(state, "RECORD")) {

        DEBUG("DBUS: New ringing call! accountID: %s", callID);

        // We fetch the details associated with the specified call
        GHashTable *call_details = dbus_get_call_details(callID);
        callable_obj_t *new_call = create_new_call_from_details(callID, call_details);

        if (utf8_case_cmp(g_hash_table_lookup(call_details, "CALL_TYPE"), INCOMING_STRING) == 0)
            new_call->_history_state = g_strdup(INCOMING_STRING);
        else
            new_call->_history_state = g_strdup(OUTGOING_STRING);

        calllist_add_call(current_calls_tab, new_call);
        calltree_add_call(current_calls_tab, new_call, NULL);
        update_actions();
        calltree_display(current_calls_tab);
    }
}

static void
call_state_cb(DBusGProxy *proxy UNUSED, const gchar *callID,
              const gchar *state, void *foo UNUSED)
{
    callable_obj_t *c = calllist_get_call(current_calls_tab, callID);

    if (c)
        process_existing_call_state_change(c, state);
    else {
        WARN("DBUS: Call does not exist in %s", __func__);
        process_nonexisting_call_state_change(callID, state);
    }
}

static void
toggle_im(conference_obj_t *conf, gboolean activate)
{
    for (GSList *p = conf->participant_list; p; p = g_slist_next(p)) {
        callable_obj_t *call = calllist_get_call(current_calls_tab, p->data);

        if (call)
            im_widget_update_state(IM_WIDGET(call->_im_widget), activate);
    }
}

static void
conference_changed_cb(DBusGProxy *proxy UNUSED, const gchar *confID,
                      const gchar *state, void *foo UNUSED)
{
    DEBUG("DBUS: Conference state changed: %s\n", state);
    conference_obj_t *changed_conf = conferencelist_get(current_calls_tab, confID);

    if (changed_conf == NULL) {
        ERROR("DBUS: Conference is NULL in conference state changed");
        return;
    }

    // remove old conference from calltree
    calltree_remove_conference(current_calls_tab, changed_conf);

    // update conference state
    if (g_strcmp0(state, "ACTIVE_ATTACHED") == 0)
        changed_conf->_state = CONFERENCE_STATE_ACTIVE_ATTACHED;
    else if (g_strcmp0(state, "ACTIVE_DETACHED") == 0)
        changed_conf->_state = CONFERENCE_STATE_ACTIVE_DETACHED;
    else if (g_strcmp0(state, "ACTIVE_ATTACHED_REC") == 0)
        changed_conf->_state = CONFERENCE_STATE_ACTIVE_ATTACHED_RECORD;
    else if (g_strcmp0(state, "ACTIVE_DETACHED_REC") == 0)
        changed_conf->_state = CONFERENCE_STATE_ACTIVE_DETACHED_RECORD;
    else if (g_strcmp0(state, "HOLD") == 0)
        changed_conf->_state = CONFERENCE_STATE_HOLD;
    else if (g_strcmp0(state, "HOLD_REC") == 0)
        changed_conf->_state = CONFERENCE_STATE_HOLD_RECORD;
    else
        DEBUG("Error: conference state not recognized");

    // reactivate instant messaging window for these calls
    toggle_im(changed_conf, TRUE);

    gchar **list = dbus_get_participant_list(changed_conf->_confID);
    conference_participant_list_update(list, changed_conf);
    g_strfreev(list);

    // deactivate instant messaging window for new participants
    toggle_im(changed_conf, FALSE);
    calltree_add_conference_to_current_calls(changed_conf);
}

static void
conference_created_cb(DBusGProxy *proxy UNUSED, const gchar *confID, void *foo UNUSED)
{
    DEBUG("DBUS: Conference %s added", confID);
    conference_obj_t *new_conf = create_new_conference(CONFERENCE_STATE_ACTIVE_ATTACHED, confID);
    gchar **participants = dbus_get_participant_list(new_conf->_confID);

    // Update conference list
    conference_participant_list_update(participants, new_conf);

    // Add conference ID in in each calls
    for (gchar **p = participants; p && *p; ++p) {
        callable_obj_t *call = calllist_get_call(current_calls_tab, *p);
        im_widget_update_state(IM_WIDGET(call->_im_widget), FALSE);

        // if one of these participants is currently recording, the whole conference will be recorded
        if (call->_state == CALL_STATE_RECORD)
            new_conf->_state = CONFERENCE_STATE_ACTIVE_ATTACHED_RECORD;

        call->_confID = g_strdup(confID);
        call->_historyConfID = g_strdup(confID);
    }

    g_strfreev(participants);

    time(&new_conf->_time_start);

    conferencelist_add(current_calls_tab, new_conf);
    calltree_add_conference_to_current_calls(new_conf);
}

static void
conference_removed_cb(DBusGProxy *proxy UNUSED, const gchar *confID,
                      void *foo UNUSED)
{
    DEBUG("DBUS: Conference removed %s", confID);
    conference_obj_t *c = conferencelist_get(current_calls_tab, confID);
    calltree_remove_conference(current_calls_tab, c);

    im_widget_update_state(IM_WIDGET(c->_im_widget), FALSE);

    // remove all participants for this conference
    for (GSList *p = c->participant_list; p; p = g_slist_next(p)) {
        callable_obj_t *call = calllist_get_call(current_calls_tab, p->data);

        if (call) {
            g_free(call->_confID);
            call->_confID = NULL;
            im_widget_update_state(IM_WIDGET(call->_im_widget), TRUE);
        }
    }

    conferencelist_remove(current_calls_tab, c->_confID);
}

static void
record_playback_filepath_cb(DBusGProxy *proxy UNUSED, const gchar *id,
                            const gchar *filepath)
{
    DEBUG("DBUS: Filepath for %s: %s", id, filepath);
    callable_obj_t *call = calllist_get_call(current_calls_tab, id);
    conference_obj_t *conf = conferencelist_get(current_calls_tab, id);

    if (call && conf) {
        ERROR("DBUS: Two objects for this callid");
        return;
    }

    if (!call && !conf) {
        ERROR("DBUS: Could not get object");
        return;
    }

    if (call && call->_recordfile == NULL)
        call->_recordfile = g_strdup(filepath);
    else if (conf && conf->_recordfile == NULL)
        conf->_recordfile = g_strdup(filepath);
}

static void
record_playback_stopped_cb(DBusGProxy *proxy UNUSED, const gchar *filepath)
{
    DEBUG("DBUS: Playback stopped for %s", filepath);
    const gint calllist_size = calllist_get_size(history_tab);

    for (gint i = 0; i < calllist_size; ++i) {
        QueueElement *element = calllist_get_nth(history_tab, i);

        if (element == NULL) {
            ERROR("DBUS: ERROR: Could not find %dth call", i);
            break;
        } else if (element->type == HIST_CALL) {
            if (g_strcmp0(element->elem.call->_recordfile, filepath) == 0)
                element->elem.call->_record_is_playing = FALSE;
        }
    }

    update_actions();
}

static void
accounts_changed_cb(DBusGProxy *proxy UNUSED, void *foo UNUSED)
{
    sflphone_fill_account_list();
    sflphone_fill_ip2ip_profile();
    account_list_config_dialog_fill();
    status_bar_display_account();
    statusicon_set_tooltip();
}

static void
transfer_succeeded_cb(DBusGProxy *proxy UNUSED, void *foo UNUSED)
{
    sflphone_display_transfer_status("Transfer successful");
}

static void
transfer_failed_cb(DBusGProxy *proxy UNUSED, void *foo UNUSED)
{
    sflphone_display_transfer_status("Transfer failed");
}

static void
secure_sdes_on_cb(DBusGProxy *proxy UNUSED, const gchar *callID, void *foo UNUSED)
{
    DEBUG("DBUS: SRTP using SDES is on");
    callable_obj_t *c = calllist_get_call(current_calls_tab, callID);

    if (c) {
        sflphone_srtp_sdes_on(c);
        notify_secure_on(c);
    }
}

static void
secure_sdes_off_cb(DBusGProxy *proxy UNUSED, const gchar *callID, void *foo UNUSED)
{
    DEBUG("DBUS: SRTP using SDES is off");
    callable_obj_t *c = calllist_get_call(current_calls_tab, callID);

    if (c) {
        sflphone_srtp_sdes_off(c);
        notify_secure_off(c);
    }
}

static void
secure_zrtp_on_cb(DBusGProxy *proxy UNUSED, const gchar *callID, const gchar *cipher,
                  void *foo UNUSED)
{
    DEBUG("DBUS: SRTP using ZRTP is ON secure_on_cb");
    callable_obj_t *c = calllist_get_call(current_calls_tab, callID);

    if (c) {
        c->_srtp_cipher = g_strdup(cipher);
        sflphone_srtp_zrtp_on(c);
        notify_secure_on(c);
    }
}

static void
secure_zrtp_off_cb(DBusGProxy *proxy UNUSED, const gchar *callID, void *foo UNUSED)
{
    DEBUG("DBUS: SRTP using ZRTP is OFF");
    callable_obj_t *c = calllist_get_call(current_calls_tab, callID);

    if (c) {
        sflphone_srtp_zrtp_off(c);
        notify_secure_off(c);
    }
}

static void
show_zrtp_sas_cb(DBusGProxy *proxy UNUSED, const gchar *callID, const gchar *sas,
                 gboolean verified, void *foo UNUSED)
{
    DEBUG("DBUS: Showing SAS");
    callable_obj_t *c = calllist_get_call(current_calls_tab, callID);

    if (c)
        sflphone_srtp_zrtp_show_sas(c, sas, verified);
}

static void
confirm_go_clear_cb(DBusGProxy *proxy UNUSED, const gchar *callID, void *foo UNUSED)
{
    DEBUG("DBUS: Confirm Go Clear request");
    callable_obj_t *c = calllist_get_call(current_calls_tab, callID);

    if (c)
        main_window_confirm_go_clear(c);
}

static void
zrtp_not_supported_cb(DBusGProxy *proxy UNUSED, const gchar *callID, void *foo UNUSED)
{
    DEBUG("ZRTP not supported on the other end");
    callable_obj_t *c = calllist_get_call(current_calls_tab, callID);

    if (c) {
        main_window_zrtp_not_supported(c);
        notify_zrtp_not_supported(c);
    }
}

static void
sip_call_state_cb(DBusGProxy *proxy UNUSED, const gchar* callID,
                  const gchar *description, guint code, void *foo UNUSED)
{
    DEBUG("DBUS: Sip call state changed %s", callID);
    callable_obj_t *c = calllist_get_call(current_calls_tab, callID);

    if (c)
        sflphone_call_state_changed(c, description, code);
}

static void
error_alert(DBusGProxy *proxy UNUSED, int err, void *foo UNUSED)
{
    const gchar *msg;

    switch (err) {
        case ALSA_PLAYBACK_DEVICE:
            msg = _("ALSA notification\n\nError while opening playback device");
            break;
        case ALSA_CAPTURE_DEVICE:
            msg = _("ALSA notification\n\nError while opening capture device");
            break;
        case PULSEAUDIO_NOT_RUNNING:
            msg = _("Pulseaudio notification\n\nPulseaudio is not running");
            break;
        case CODECS_NOT_LOADED:
            msg = _("Codecs notification\n\nCodecs not found");
            break;
        default:
            return;
    }

    GtkWidget *dialog = gtk_message_dialog_new(GTK_WINDOW(get_main_window()),
                             GTK_DIALOG_MODAL | GTK_DIALOG_DESTROY_WITH_PARENT,
                             GTK_MESSAGE_ERROR,
                             GTK_BUTTONS_CLOSE, "%s", msg);

    gtk_window_set_title(GTK_WINDOW(dialog), _("SFLphone Error"));

    g_signal_connect(dialog, "response", G_CALLBACK(gtk_widget_destroy), NULL);
    gtk_widget_show(dialog);
}

static void
screensaver_dbus_proxy_new_cb (GObject * source UNUSED, GAsyncResult *result, gpointer user_data UNUSED)
{
    DEBUG("DBUS: Session manager connection callback");

    session_manager_proxy = g_dbus_proxy_new_for_bus_finish (result, NULL);
    if (session_manager_proxy == NULL)
        ERROR("DBUS: Error, could not initialize gnome session manager");
}

#define GS_SERVICE   "org.gnome.SessionManager"
#define GS_PATH      "/org/gnome/SessionManager"
#define GS_INTERFACE "org.gnome.SessionManager"

gboolean dbus_connect_session_manager(DBusGConnection *connection)
{

    if(connection == NULL) {
        ERROR("DBUS: Error connection is NULL");
        return FALSE;
    }
/*
    session_manager_proxy = dbus_g_proxy_new_for_name(connection,
                            "org.gnome.SessionManager", "/org/gnome/SessionManager/Inhibitor",
                            "org.gnome.SessionManager.Inhibitor");

    if(session_manager_proxy == NULL) {
        ERROR("DBUS: Error, could not create session manager proxy");
        return FALSE;
    }
*/

    g_dbus_proxy_new_for_bus(G_BUS_TYPE_SESSION, G_DBUS_PROXY_FLAGS_DO_NOT_LOAD_PROPERTIES,
                             NULL, GS_SERVICE, GS_PATH, GS_INTERFACE, NULL, screensaver_dbus_proxy_new_cb, NULL);

    DEBUG("DBUS: Connected to gnome session manager");

    return TRUE;
}

gboolean dbus_connect(GError **error)
{
    g_type_init();

    DBusGConnection *connection = dbus_g_bus_get(DBUS_BUS_SESSION, error);

    if (connection == NULL) {
        ERROR("DBUS: Error, could not establish connection with session bus");
        return FALSE;
    }

    /* Create a proxy object for the "bus driver" (name "org.freedesktop.DBus") */

    instance_proxy = dbus_g_proxy_new_for_name(connection,
                    "org.sflphone.SFLphone", "/org/sflphone/SFLphone/Instance",
                    "org.sflphone.SFLphone.Instance");

    if (instance_proxy == NULL) {
        ERROR("Failed to get proxy to Instance");
        return FALSE;
    }

    DEBUG("DBus connected to Instance");

    call_proxy = dbus_g_proxy_new_for_name(connection, "org.sflphone.SFLphone",
                                           "/org/sflphone/SFLphone/CallManager",
                                           "org.sflphone.SFLphone.CallManager");
    g_assert(call_proxy != NULL);

    DEBUG("DBus connected to CallManager");
    /* STRING STRING STRING Marshaller */
    /* Incoming call */
    dbus_g_object_register_marshaller(
        g_cclosure_user_marshal_VOID__STRING_STRING_STRING, G_TYPE_NONE,
        G_TYPE_STRING, G_TYPE_STRING, G_TYPE_STRING, G_TYPE_INVALID);
    dbus_g_proxy_add_signal(call_proxy, "newCallCreated", G_TYPE_STRING,
                            G_TYPE_STRING, G_TYPE_STRING, G_TYPE_INVALID);
    dbus_g_proxy_connect_signal(call_proxy, "newCallCreated",
                                G_CALLBACK(new_call_created_cb), NULL, NULL);
    dbus_g_proxy_add_signal(call_proxy, "incomingCall", G_TYPE_STRING,
                            G_TYPE_STRING, G_TYPE_STRING, G_TYPE_INVALID);
    dbus_g_proxy_connect_signal(call_proxy, "incomingCall",
                                G_CALLBACK(incoming_call_cb), NULL, NULL);

    dbus_g_proxy_add_signal(call_proxy, "zrtpNegotiationFailed",
                            G_TYPE_STRING, G_TYPE_STRING, G_TYPE_STRING, G_TYPE_INVALID);
    dbus_g_proxy_connect_signal(call_proxy, "zrtpNegotiationFailed",
                                G_CALLBACK(zrtp_negotiation_failed_cb), NULL, NULL);

    /* Register a marshaller for STRING,STRING */
    dbus_g_object_register_marshaller(
        g_cclosure_user_marshal_VOID__STRING_STRING, G_TYPE_NONE, G_TYPE_STRING,
        G_TYPE_STRING, G_TYPE_INVALID);
    dbus_g_proxy_add_signal(call_proxy, "callStateChanged", G_TYPE_STRING,
                            G_TYPE_STRING, G_TYPE_INVALID);
    dbus_g_proxy_connect_signal(call_proxy, "callStateChanged",
                                G_CALLBACK(call_state_cb), NULL, NULL);

    dbus_g_object_register_marshaller(g_cclosure_user_marshal_VOID__STRING_INT,
                                      G_TYPE_NONE, G_TYPE_STRING, G_TYPE_INT, G_TYPE_INVALID);
    dbus_g_proxy_add_signal(call_proxy, "voiceMailNotify", G_TYPE_STRING,
                            G_TYPE_INT, G_TYPE_INVALID);
    dbus_g_proxy_connect_signal(call_proxy, "voiceMailNotify",
                                G_CALLBACK(voice_mail_cb), NULL, NULL);

    dbus_g_proxy_add_signal(call_proxy, "incomingMessage", G_TYPE_STRING,
                            G_TYPE_STRING, G_TYPE_STRING, G_TYPE_INVALID);
    dbus_g_proxy_connect_signal(call_proxy, "incomingMessage",
                                G_CALLBACK(incoming_message_cb), NULL, NULL);

    dbus_g_object_register_marshaller(
        g_cclosure_user_marshal_VOID__STRING_DOUBLE, G_TYPE_NONE, G_TYPE_STRING,
        G_TYPE_DOUBLE, G_TYPE_INVALID);
    dbus_g_proxy_add_signal(call_proxy, "volumeChanged", G_TYPE_STRING,
                            G_TYPE_DOUBLE, G_TYPE_INVALID);
    dbus_g_proxy_connect_signal(call_proxy, "volumeChanged",
                                G_CALLBACK(volume_changed_cb), NULL, NULL);

    dbus_g_proxy_add_signal(call_proxy, "transferSucceeded", G_TYPE_INVALID);
    dbus_g_proxy_connect_signal(call_proxy, "transferSucceeded",
                                G_CALLBACK(transfer_succeeded_cb), NULL, NULL);

    dbus_g_proxy_add_signal(call_proxy, "transferFailed", G_TYPE_INVALID);
    dbus_g_proxy_connect_signal(call_proxy, "transferFailed",
                                G_CALLBACK(transfer_failed_cb), NULL, NULL);

    /* Conference related callback */

    dbus_g_object_register_marshaller(g_cclosure_user_marshal_VOID__STRING,
                                      G_TYPE_NONE, G_TYPE_STRING, G_TYPE_INVALID);
    dbus_g_proxy_add_signal(call_proxy, "conferenceChanged", G_TYPE_STRING,
                            G_TYPE_STRING, G_TYPE_INVALID);
    dbus_g_proxy_connect_signal(call_proxy, "conferenceChanged",
                                G_CALLBACK(conference_changed_cb), NULL, NULL);

    dbus_g_proxy_add_signal(call_proxy, "conferenceCreated", G_TYPE_STRING,
                            G_TYPE_INVALID);
    dbus_g_proxy_connect_signal(call_proxy, "conferenceCreated",
                                G_CALLBACK(conference_created_cb), NULL, NULL);

    dbus_g_proxy_add_signal(call_proxy, "conferenceRemoved", G_TYPE_STRING,
                            G_TYPE_INVALID);
    dbus_g_proxy_connect_signal(call_proxy, "conferenceRemoved",
                                G_CALLBACK(conference_removed_cb), NULL, NULL);

    /* Playback related signals */
    dbus_g_proxy_add_signal(call_proxy, "recordPlaybackFilepath", G_TYPE_STRING,
                            G_TYPE_STRING, G_TYPE_INVALID);
    dbus_g_proxy_connect_signal(call_proxy, "recordPlaybackFilepath",
                                G_CALLBACK(record_playback_filepath_cb), NULL, NULL);
    dbus_g_proxy_add_signal(call_proxy, "recordPlaybackStopped", G_TYPE_STRING, G_TYPE_INVALID);
    dbus_g_proxy_connect_signal(call_proxy, "recordPlaybackStopped",
                                G_CALLBACK(record_playback_stopped_cb), NULL, NULL);

    /* Security related callbacks */

    dbus_g_proxy_add_signal(call_proxy, "secureSdesOn", G_TYPE_STRING,
                            G_TYPE_INVALID);
    dbus_g_proxy_connect_signal(call_proxy, "secureSdesOn",
                                G_CALLBACK(secure_sdes_on_cb), NULL, NULL);

    dbus_g_proxy_add_signal(call_proxy, "secureSdesOff", G_TYPE_STRING,
                            G_TYPE_INVALID);
    dbus_g_proxy_connect_signal(call_proxy, "secureSdesOff",
                                G_CALLBACK(secure_sdes_off_cb), NULL, NULL);

    /* Register a marshaller for STRING,STRING,BOOL */
    dbus_g_object_register_marshaller(
        g_cclosure_user_marshal_VOID__STRING_STRING_BOOL, G_TYPE_NONE,
        G_TYPE_STRING, G_TYPE_STRING, G_TYPE_BOOLEAN, G_TYPE_INVALID);
    dbus_g_proxy_add_signal(call_proxy, "showSAS", G_TYPE_STRING,
                            G_TYPE_STRING, G_TYPE_BOOLEAN, G_TYPE_INVALID);
    dbus_g_proxy_connect_signal(call_proxy, "showSAS",
                                G_CALLBACK(show_zrtp_sas_cb), NULL, NULL);

    dbus_g_proxy_add_signal(call_proxy, "secureZrtpOn", G_TYPE_STRING,
                            G_TYPE_STRING, G_TYPE_INVALID);
    dbus_g_proxy_connect_signal(call_proxy, "secureZrtpOn",
                                G_CALLBACK(secure_zrtp_on_cb), NULL, NULL);

    /* Register a marshaller for STRING*/
    dbus_g_object_register_marshaller(g_cclosure_user_marshal_VOID__STRING,
                                      G_TYPE_NONE, G_TYPE_STRING, G_TYPE_INVALID);
    dbus_g_proxy_add_signal(call_proxy, "secureZrtpOff", G_TYPE_STRING,
                            G_TYPE_INVALID);
    dbus_g_proxy_connect_signal(call_proxy, "secureZrtpOff",
                                G_CALLBACK(secure_zrtp_off_cb), NULL, NULL);
    dbus_g_proxy_add_signal(call_proxy, "zrtpNotSuppOther", G_TYPE_STRING,
                            G_TYPE_INVALID);
    dbus_g_proxy_connect_signal(call_proxy, "zrtpNotSuppOther",
                                G_CALLBACK(zrtp_not_supported_cb), NULL, NULL);
    dbus_g_proxy_add_signal(call_proxy, "confirmGoClear", G_TYPE_STRING,
                            G_TYPE_INVALID);
    dbus_g_proxy_connect_signal(call_proxy, "confirmGoClear",
                                G_CALLBACK(confirm_go_clear_cb), NULL, NULL);

    /* VOID STRING STRING INT */
    dbus_g_object_register_marshaller(
        g_cclosure_user_marshal_VOID__STRING_STRING_INT, G_TYPE_NONE,
        G_TYPE_STRING, G_TYPE_STRING, G_TYPE_INT, G_TYPE_INVALID);

    dbus_g_proxy_add_signal(call_proxy, "sipCallStateChanged",
                            G_TYPE_STRING, G_TYPE_STRING, G_TYPE_INT,
                            G_TYPE_INVALID);
    dbus_g_proxy_connect_signal(call_proxy, "sipCallStateChanged",
                                G_CALLBACK(sip_call_state_cb), NULL, NULL);

    config_proxy = dbus_g_proxy_new_for_name(connection,
                                "org.sflphone.SFLphone",
                                "/org/sflphone/SFLphone/ConfigurationManager",
                                "org.sflphone.SFLphone.ConfigurationManager");
    g_assert(config_proxy != NULL);

    DEBUG("DBus connected to ConfigurationManager");
    dbus_g_proxy_add_signal(config_proxy, "accountsChanged", G_TYPE_INVALID);
    dbus_g_proxy_connect_signal(config_proxy, "accountsChanged",
                                G_CALLBACK(accounts_changed_cb), NULL, NULL);

    dbus_g_object_register_marshaller(g_cclosure_user_marshal_VOID__INT,
                                      G_TYPE_NONE, G_TYPE_INT, G_TYPE_INVALID);
    dbus_g_proxy_add_signal(config_proxy, "errorAlert", G_TYPE_INT,
                            G_TYPE_INVALID);
    dbus_g_proxy_connect_signal(config_proxy, "errorAlert",
                                G_CALLBACK(error_alert), NULL, NULL);

#ifdef SFL_VIDEO
    video_proxy = dbus_g_proxy_new_for_name(connection,
            "org.sflphone.SFLphone", "/org/sflphone/SFLphone/VideoControls",
            "org.sflphone.SFLphone.VideoControls");
    g_assert(video_proxy!= NULL);
    /* Video related signals */
    dbus_g_proxy_add_signal(video_proxy, "deviceEvent", G_TYPE_INVALID);
    dbus_g_proxy_connect_signal(video_proxy, "deviceEvent",
                                G_CALLBACK(video_device_event_cb), NULL, NULL);
#endif

    /* Marshaller for INT INT INT INT INT */
    dbus_g_object_register_marshaller(
            g_cclosure_user_marshal_VOID__INT_INT_INT_INT_INT, G_TYPE_NONE,
            G_TYPE_INT, G_TYPE_INT, G_TYPE_INT, G_TYPE_INT, G_TYPE_INT, G_TYPE_INVALID);

#ifdef SFL_VIDEO
    dbus_g_proxy_add_signal(video_proxy, "receivingEvent", G_TYPE_INT,
                            G_TYPE_INT, G_TYPE_INT, G_TYPE_INT, G_TYPE_INT,
                            G_TYPE_INVALID);
    dbus_g_proxy_connect_signal(video_proxy, "receivingEvent",
                                G_CALLBACK(receiving_video_event_cb), NULL,
                                NULL);
#endif

    /* Marshaller for INT INT */
    dbus_g_object_register_marshaller(g_cclosure_user_marshal_VOID__INT_INT,
                                      G_TYPE_NONE, G_TYPE_INT, G_TYPE_INT,
                                      G_TYPE_INVALID);

#ifdef SFL_VIDEO
    dbus_g_proxy_add_signal(video_proxy, "stoppedReceivingEvent",
                            G_TYPE_INT, G_TYPE_INT, G_TYPE_INVALID);
    dbus_g_proxy_connect_signal(video_proxy, "stoppedReceivingEvent",
                                G_CALLBACK(stopped_receiving_video_event_cb),
                                NULL, NULL);
#endif

    /* Defines a default timeout for the proxies */
#if HAVE_DBUS_G_PROXY_SET_DEFAULT_TIMEOUT
    static const int DEFAULT_DBUS_TIMEOUT = 30000;
    dbus_g_proxy_set_default_timeout(call_proxy, DEFAULT_DBUS_TIMEOUT);
    dbus_g_proxy_set_default_timeout(instance_proxy, DEFAULT_DBUS_TIMEOUT);
    dbus_g_proxy_set_default_timeout(config_proxy, DEFAULT_DBUS_TIMEOUT);
#ifdef SFL_VIDEO
    dbus_g_proxy_set_default_timeout(video_proxy, DEFAULT_DBUS_TIMEOUT);
#endif
#endif

    gboolean status = dbus_connect_session_manager(connection);
    if(status == FALSE) {
        ERROR("DBUS: Error, could not connect to gnome session manager");
        return FALSE;
    }

    return TRUE;
}

void dbus_clean()
{
#ifdef SFL_VIDEO
    g_object_unref(video_proxy);
#endif
    g_object_unref(call_proxy);
    g_object_unref(config_proxy);
    g_object_unref(instance_proxy);
}

void dbus_hold(const callable_obj_t *c)
{
    GError *error = NULL;
    org_sflphone_SFLphone_CallManager_hold(call_proxy, c->_callID, &error);
    check_error(error);
}

void
dbus_unhold(const callable_obj_t *c)
{
    GError *error = NULL;
    org_sflphone_SFLphone_CallManager_unhold(call_proxy, c->_callID, &error);
    check_error(error);
}

void
dbus_hold_conference(const conference_obj_t *c)
{
    GError *error = NULL;
    org_sflphone_SFLphone_CallManager_hold_conference(call_proxy, c->_confID, &error);
    check_error(error);
}

void
dbus_unhold_conference(const conference_obj_t *c)
{
    GError *error = NULL;
    org_sflphone_SFLphone_CallManager_unhold_conference(call_proxy, c->_confID, &error);
    check_error(error);
}

gboolean
dbus_start_recorded_file_playback(const gchar *filepath)
{
    GError *error = NULL;
    gboolean result;
    org_sflphone_SFLphone_CallManager_start_recorded_file_playback(call_proxy, filepath, &result, &error);
    check_error(error);
    return result;
}

void
dbus_stop_recorded_file_playback(const gchar *filepath)
{
    GError *error = NULL;
    org_sflphone_SFLphone_CallManager_stop_recorded_file_playback(call_proxy, filepath, &error);
    check_error(error);
}

void
dbus_hang_up(const callable_obj_t *c)
{
    GError *error = NULL;
    org_sflphone_SFLphone_CallManager_hang_up(call_proxy, c->_callID, &error);
    check_error(error);
}

void
dbus_hang_up_conference(const conference_obj_t *c)
{
    GError *error = NULL;
    org_sflphone_SFLphone_CallManager_hang_up_conference(call_proxy, c->_confID, &error);
    check_error(error);
}

void
dbus_transfer(const callable_obj_t *c)
{
    GError *error = NULL;
    org_sflphone_SFLphone_CallManager_transfer(call_proxy, c->_callID, c->_trsft_to, &error);
    check_error(error);
}

void
dbus_attended_transfer(const callable_obj_t *transfer, const callable_obj_t *target)
{
    GError *error = NULL;
    org_sflphone_SFLphone_CallManager_attended_transfer(call_proxy, transfer->_callID,
                           target->_callID, &error);
    check_error(error);
}

void
dbus_accept(const callable_obj_t *c)
{
    status_tray_icon_blink(FALSE);
    GError *error = NULL;
    org_sflphone_SFLphone_CallManager_accept(call_proxy, c->_callID, &error);
    check_error(error);
}

void
dbus_refuse(const callable_obj_t *c)
{
    status_tray_icon_blink(FALSE);
    GError *error = NULL;
    org_sflphone_SFLphone_CallManager_refuse(call_proxy, c->_callID, &error);
    check_error(error);
}

void
dbus_place_call(const callable_obj_t *c)
{
    GError *error = NULL;
    org_sflphone_SFLphone_CallManager_place_call(call_proxy, c->_accountID, c->_callID, c->_peer_number,
                    &error);
    check_error(error);
}

gchar **
dbus_account_list()
{
    GError *error = NULL;
    char **array = NULL;

    if (!org_sflphone_SFLphone_ConfigurationManager_get_account_list(config_proxy, &array, &error)) {
        if (error->domain == DBUS_GERROR && error->code == DBUS_GERROR_REMOTE_EXCEPTION)
            ERROR("Caught remote method (get_account_list) exception  %s: %s",
                  dbus_g_error_get_name(error), error->message);
        else
            ERROR("Error while calling get_account_list: %s", error->message);

        g_error_free(error);
    } else
        DEBUG("DBus called get_account_list() on ConfigurationManager");

    return array;
}

GHashTable *
dbus_get_account_details(const gchar *accountID)
{
    GError *error = NULL;
    GHashTable *details = NULL;

    if (!org_sflphone_SFLphone_ConfigurationManager_get_account_details(config_proxy, accountID, &details, &error)) {
        if (error->domain == DBUS_GERROR && error->code == DBUS_GERROR_REMOTE_EXCEPTION)
            ERROR("Caught remote method exception  %s: %s",
                  dbus_g_error_get_name(error), error->message);
        else
            ERROR("Error while calling get_account_details: %s",
                  error->message);

        g_error_free(error);
    }

    return details;
}

void
dbus_set_credentials(account_t *a)
{
    g_assert(a);
    GError *error = NULL;
    org_sflphone_SFLphone_ConfigurationManager_set_credentials(config_proxy, a->accountID,
                           a->credential_information, &error);
    check_error(error);
}

void
dbus_get_credentials(account_t *a)
{
    g_assert(a);
    GError *error = NULL;
    if (org_sflphone_SFLphone_ConfigurationManager_get_credentials(config_proxy, a->accountID,
                               &a->credential_information, &error))
        return;

    if (error->domain == DBUS_GERROR &&
        error->code == DBUS_GERROR_REMOTE_EXCEPTION)
        ERROR("Caught remote method (get_account_details) exception  %s: %s",
              dbus_g_error_get_name(error), error->message);
    else
        ERROR("Error while calling get_account_details: %s", error->message);

    g_error_free(error);
}

GHashTable *
dbus_get_ip2_ip_details(void)
{
    GError *error = NULL;
    GHashTable *details = NULL;

    if (!org_sflphone_SFLphone_ConfigurationManager_get_ip2_ip_details(config_proxy, &details, &error)) {
        if (error->domain == DBUS_GERROR &&
            error->code == DBUS_GERROR_REMOTE_EXCEPTION)
            ERROR("Caught remote method (get_ip2_ip_details) exception  %s: %s",
                  dbus_g_error_get_name(error), error->message);
        else
            ERROR("Error while calling get_ip2_ip_details: %s", error->message);

        g_error_free(error);
    }

    return details;
}

void
dbus_send_register(const gchar *accountID, gboolean enable)
{
    GError *error = NULL;
    org_sflphone_SFLphone_ConfigurationManager_send_register(config_proxy, accountID, enable, &error);
    check_error(error);
}

void
dbus_remove_account(const gchar *accountID)
{
    GError *error = NULL;
    org_sflphone_SFLphone_ConfigurationManager_remove_account(config_proxy, accountID, &error);
    check_error(error);
}

void
dbus_set_account_details(account_t *a)
{
    g_assert(a);
    GError *error = NULL;
    org_sflphone_SFLphone_ConfigurationManager_set_account_details(config_proxy, a->accountID, a->properties,
                               &error);
    check_error(error);
}

void
dbus_add_account(account_t *a)
{
    g_assert(a);
    GError *error = NULL;
    g_free(a->accountID);
    org_sflphone_SFLphone_ConfigurationManager_add_account(config_proxy, a->properties, &a->accountID,
                       &error);
    check_error(error);
}

void
dbus_set_volume(const gchar *device, gdouble value)
{
    GError *error = NULL;
    org_sflphone_SFLphone_CallManager_set_volume(call_proxy, device, value, &error);
    check_error(error);
}

gdouble
dbus_get_volume(const gchar *device)
{
    gdouble value;
    GError *error = NULL;
    org_sflphone_SFLphone_CallManager_get_volume(call_proxy, device, &value, &error);
    check_error(error);
    return value;
}

void
dbus_play_dtmf(const gchar *key)
{
    GError *error = NULL;
    org_sflphone_SFLphone_CallManager_play_dt_mf(call_proxy, key, &error);
    check_error(error);
}

void
dbus_start_tone(int start, guint type)
{
    GError *error = NULL;
    org_sflphone_SFLphone_CallManager_start_tone(call_proxy, start, type, &error);
    check_error(error);
}

gboolean
dbus_register(int pid, const gchar *name, GError **error)
{
    return org_sflphone_SFLphone_Instance_register(instance_proxy, pid, name,
                                                   error);
}

void
dbus_unregister(int pid)
{
    GError *error = NULL;
    org_sflphone_SFLphone_Instance_unregister(instance_proxy, pid, &error);
    check_error(error);
}

GArray *
dbus_audio_codec_list()
{
    GError *error = NULL;
    GArray *array = NULL;
    org_sflphone_SFLphone_ConfigurationManager_get_audio_codec_list(config_proxy, &array, &error);
    check_error(error);

    return array;
}

#ifdef SFL_VIDEO
gchar **
dbus_video_codec_list()
{
    GError *error = NULL;
    gchar **array = NULL;
    org_sflphone_SFLphone_VideoControls_get_codec_list(video_proxy, &array, &error);
    check_error(error);

    return array;
}

gchar **
dbus_get_active_video_codec_list(const gchar *accountID)
{
    gchar **array = NULL;
    GError *error = NULL;
    org_sflphone_SFLphone_VideoControls_get_active_codec_list(video_proxy, accountID, &array, &error);
    check_error(error);

    return array;
}

void
dbus_set_active_video_codec_list(const gchar** list, const gchar *accountID)
{
    GError *error = NULL;
    org_sflphone_SFLphone_VideoControls_set_active_codec_list(video_proxy, list, accountID, &error);
    check_error(error);
}
#endif


gchar**
dbus_audio_codec_details(int payload)
{
    GError *error = NULL;
    gchar **array;
    org_sflphone_SFLphone_ConfigurationManager_get_audio_codec_details(config_proxy, payload, &array, &error);
    check_error(error);

    return array;
}

#ifdef SFL_VIDEO
gchar**
dbus_video_codec_details(const gchar *codec)
{
    GError *error = NULL;
    gchar **array = NULL;
    org_sflphone_SFLphone_VideoControls_get_codec_details(video_proxy,
                                                          codec, &array, &error);
    check_error(error);
    return array;
}

gchar *
dbus_get_current_video_codec_name(const callable_obj_t *c)
{
    gchar *codecName = NULL;
    GError *error = NULL;

    org_sflphone_SFLphone_VideoControls_get_current_codec_name(video_proxy,
            c->_callID, &codecName, &error);

    if (check_error(error)) {
        g_free(codecName);
        codecName = g_strdup("");
    }

    DEBUG("%s: codecName : %s", __PRETTY_FUNCTION__, codecName);

    return codecName;
}
#endif

gchar *
dbus_get_current_audio_codec_name(const callable_obj_t *c)
{
    gchar *codecName = NULL;
    GError *error = NULL;

    org_sflphone_SFLphone_CallManager_get_current_audio_codec_name(call_proxy, c->_callID, &codecName, &error);
    check_error(error);
    DEBUG("%s: codecName : %s", __PRETTY_FUNCTION__, codecName);
    return codecName;
}

GArray *
dbus_get_active_audio_codec_list(const gchar *accountID)
{

    GArray *array = NULL;
    GError *error = NULL;
    org_sflphone_SFLphone_ConfigurationManager_get_active_audio_codec_list(config_proxy, accountID, &array,
                                       &error);
    check_error(error);

    return array;
}

void
dbus_set_active_audio_codec_list(const gchar **list, const gchar *accountID)
{
    GError *error = NULL;
    org_sflphone_SFLphone_ConfigurationManager_set_active_audio_codec_list(config_proxy, list, accountID, &error);
    check_error(error);
}

/**
 * Get a list of output supported audio plugins
 */
gchar **
dbus_get_audio_plugin_list()
{
    gchar **array = NULL;
    GError *error = NULL;

    if (!org_sflphone_SFLphone_ConfigurationManager_get_audio_plugin_list(config_proxy, &array, &error)) {
        if (error->domain == DBUS_GERROR && error->code == DBUS_GERROR_REMOTE_EXCEPTION)
            ERROR("Caught remote method (get_output_plugin_list) exception"
                    "%s: %s", dbus_g_error_get_name(error), error->message);
        else
            ERROR("Error while calling get_out_plugin_list: %s", error->message);

        g_error_free(error);
    }

    return array;
}

void
dbus_set_audio_plugin(const gchar *audioPlugin)
{
    GError *error = NULL;
    org_sflphone_SFLphone_ConfigurationManager_set_audio_plugin(config_proxy, audioPlugin, &error);
    check_error(error);
}

/**
 * Get all output devices index supported by current audio manager
 */
gchar **
dbus_get_audio_output_device_list()
{
    gchar **array = NULL;
    GError *error = NULL;
    org_sflphone_SFLphone_ConfigurationManager_get_audio_output_device_list(config_proxy, &array, &error);
    check_error(error);

    return array;
}

/**
 * Set audio output device from its index
 */
void
dbus_set_audio_output_device(int device)
{
    GError *error = NULL;
    org_sflphone_SFLphone_ConfigurationManager_set_audio_output_device(config_proxy, device, &error);
    check_error(error);
}

/**
 * Set audio input device from its index
 */
void
dbus_set_audio_input_device(int device)
{
    GError *error = NULL;
    org_sflphone_SFLphone_ConfigurationManager_set_audio_input_device(config_proxy, device, &error);
    check_error(error);
}

/**
 * Set adio ringtone device from its index
 */
void
dbus_set_audio_ringtone_device(int device)
{
    GError *error = NULL;
    org_sflphone_SFLphone_ConfigurationManager_set_audio_ringtone_device(config_proxy, device, &error);
    check_error(error);
}

/**
 * Get all input devices index supported by current audio manager
 */
gchar **
dbus_get_audio_input_device_list()
{
    gchar **array = NULL;
    GError *error = NULL;
    org_sflphone_SFLphone_ConfigurationManager_get_audio_input_device_list(config_proxy, &array, &error);
    check_error(error);

    return array;
}

/**
 * Get output device index and input device index
 */
gchar **
dbus_get_current_audio_devices_index()
{
    gchar **array = NULL;
    GError *error = NULL;
    org_sflphone_SFLphone_ConfigurationManager_get_current_audio_devices_index(config_proxy, &array, &error);
    check_error(error);

    return array;
}

/**
 * Get index
 */
int
dbus_get_audio_device_index(const gchar *name)
{
    int device_index = 0;
    GError *error = NULL;
    org_sflphone_SFLphone_ConfigurationManager_get_audio_device_index(config_proxy, name, &device_index, &error);
    check_error(error);

    return device_index;
}

/**
 * Get audio plugin
 */
gchar *
dbus_get_current_audio_output_plugin()
{
    gchar *plugin;
    GError *error = NULL;
    org_sflphone_SFLphone_ConfigurationManager_get_current_audio_output_plugin(config_proxy, &plugin, &error);
    if (check_error(error))
        plugin = g_strdup("");

    return plugin;
}


/**
 * Get noise reduction state
 */
gchar *
dbus_get_noise_suppress_state()
{
    gchar *state;
    GError *error = NULL;
    org_sflphone_SFLphone_ConfigurationManager_get_noise_suppress_state(config_proxy, &state, &error);

    if (check_error(error))
        state = g_strdup("");

    return state;
}

/**
 * Set noise reduction state
 */
void
dbus_set_noise_suppress_state(const gchar *state)
{
    GError *error = NULL;
    org_sflphone_SFLphone_ConfigurationManager_set_noise_suppress_state(config_proxy, state, &error);
    check_error(error);
}

gchar *
dbus_get_echo_cancel_state(void)
{
    GError *error = NULL;
    gchar *state;
    org_sflphone_SFLphone_ConfigurationManager_get_echo_cancel_state(config_proxy, &state, &error);

    if (check_error(error))
        state = g_strdup("");

    return state;
}

void
dbus_set_echo_cancel_state(const gchar *state)
{
    GError *error = NULL;
    org_sflphone_SFLphone_ConfigurationManager_set_echo_cancel_state(config_proxy, state, &error);
    check_error(error);
}

int
dbus_get_echo_cancel_tail_length(void)
{
    GError *error = NULL;
    int length = 0;
    org_sflphone_SFLphone_ConfigurationManager_get_echo_cancel_tail_length(config_proxy, &length, &error);
    check_error(error);
    return length;
}

void
dbus_set_echo_cancel_tail_length(int length)
{
    GError *error = NULL;
    org_sflphone_SFLphone_ConfigurationManager_set_echo_cancel_tail_length(config_proxy, length, &error);
    check_error(error);
}

int
dbus_get_echo_cancel_delay(void)
{
    GError *error = NULL;
    int delay = 0;
    org_sflphone_SFLphone_ConfigurationManager_get_echo_cancel_delay(config_proxy, &delay, &error);
    check_error(error);

    return delay;
}

void
dbus_set_echo_cancel_delay(int delay)
{
    GError *error = NULL;
    org_sflphone_SFLphone_ConfigurationManager_set_echo_cancel_delay(config_proxy, delay, &error);
    check_error(error);
}


int
dbus_is_iax2_enabled()
{
    int res = 0;
    GError *error = NULL;
    org_sflphone_SFLphone_ConfigurationManager_is_iax2_enabled(config_proxy, &res, &error);
    check_error(error);

    return res;
}

void
dbus_join_participant(const gchar *sel_callID, const gchar *drag_callID)
{
    DEBUG("DBUS: Join participant %s and %s\n", sel_callID, drag_callID);
    GError *error = NULL;
    org_sflphone_SFLphone_CallManager_join_participant(call_proxy, sel_callID, drag_callID, &error);
    check_error(error);
}

void
dbus_create_conf_from_participant_list(const gchar **list)
{
    GError *error = NULL;
    org_sflphone_SFLphone_CallManager_create_conf_from_participant_list(call_proxy, list, &error);
    check_error(error);
}

void
dbus_add_participant(const gchar *callID, const gchar *confID)
{
    DEBUG("DBUS: Add participant %s to %s\n", callID, confID);
    GError *error = NULL;
    org_sflphone_SFLphone_CallManager_add_participant(call_proxy, callID, confID, &error);
    check_error(error);
}

void
dbus_add_main_participant(const gchar *confID)
{
    DEBUG("DBUS: Add main participant %s\n", confID);
    GError *error = NULL;
    org_sflphone_SFLphone_CallManager_add_main_participant(call_proxy, confID, &error);
    check_error(error);
}

void
dbus_detach_participant(const gchar *callID)
{
    DEBUG("DBUS: Detach participant %s\n", callID);
    GError *error = NULL;
    org_sflphone_SFLphone_CallManager_detach_participant(call_proxy, callID, &error);
    check_error(error);
}

void
dbus_join_conference(const gchar *sel_confID, const gchar *drag_confID)
{
    DEBUG("dbus_join_conference %s and %s\n", sel_confID, drag_confID);
    GError *error = NULL;
    org_sflphone_SFLphone_CallManager_join_conference(call_proxy, sel_confID, drag_confID, &error);
    check_error(error);
}

void
dbus_set_record(const gchar *id)
{
    GError *error = NULL;
    org_sflphone_SFLphone_CallManager_set_recording(call_proxy, id, &error);
    check_error(error);
}

gboolean
dbus_get_is_recording(const callable_obj_t *c)
{
    GError *error = NULL;
    gboolean isRecording;
    org_sflphone_SFLphone_CallManager_get_is_recording(call_proxy, c->_callID, &isRecording, &error);
    check_error(error);
    return isRecording;
}

void
dbus_set_record_path(const gchar *path)
{
    GError *error = NULL;
    org_sflphone_SFLphone_ConfigurationManager_set_record_path(config_proxy, path, &error);
    check_error(error);
}

gchar *
dbus_get_record_path(void)
{
    GError *error = NULL;
    gchar *path;
    org_sflphone_SFLphone_ConfigurationManager_get_record_path(config_proxy, &path, &error);
    check_error(error);

    return path;
}

void dbus_set_is_always_recording(gboolean alwaysRec)
{
    GError *error = NULL;
    org_sflphone_SFLphone_ConfigurationManager_set_is_always_recording(config_proxy, alwaysRec, &error);
    check_error(error);
}

gboolean dbus_get_is_always_recording(void)
{
    GError *error = NULL;
    gboolean alwaysRec;
    org_sflphone_SFLphone_ConfigurationManager_get_is_always_recording(config_proxy, &alwaysRec, &error);
    check_error(error);

    return alwaysRec;
}

void
dbus_set_history_limit(guint days)
{
    GError *error = NULL;
    org_sflphone_SFLphone_ConfigurationManager_set_history_limit(config_proxy, days, &error);
    check_error(error);
}

guint
dbus_get_history_limit(void)
{
    GError *error = NULL;
    gint days = 30;
    org_sflphone_SFLphone_ConfigurationManager_get_history_limit(config_proxy, &days, &error);
    check_error(error);

    return days;
}

void
dbus_clear_history(void)
{
    GError *error = NULL;
    org_sflphone_SFLphone_ConfigurationManager_clear_history(config_proxy, &error);
    check_error(error);
}

void
dbus_set_audio_manager(const gchar *api)
{
    GError *error = NULL;
    org_sflphone_SFLphone_ConfigurationManager_set_audio_manager(config_proxy, api, &error);
    check_error(error);
}

gchar *
dbus_get_audio_manager(void)
{
    gchar *api = NULL;
    GError *error = NULL;
    org_sflphone_SFLphone_ConfigurationManager_get_audio_manager(config_proxy, &api, &error);
    check_error(error);

    return api;
}

#ifdef SFL_VIDEO
gchar *
dbus_get_video_input_device_channel()
{
    gchar *str = NULL;
    GError *error = NULL;

    org_sflphone_SFLphone_VideoControls_get_input_device_channel(video_proxy, &str, &error);
    check_error(error);

    return str;
}

gchar *
dbus_get_video_input_device_size()
{
    gchar *str = NULL;
    GError *error = NULL;

    org_sflphone_SFLphone_VideoControls_get_input_device_size(video_proxy, &str, &error);
    check_error(error);

    return str;
}

gchar *
dbus_get_video_input_device_rate()
{
    gchar *str = NULL;
    GError *error = NULL;

    org_sflphone_SFLphone_VideoControls_get_input_device_rate(video_proxy, &str, &error);
    check_error(error);

    return str;
}

gchar *
dbus_get_video_input_device()
{
    gchar *str = NULL;
    GError *error = NULL;

    org_sflphone_SFLphone_VideoControls_get_input_device(video_proxy, &str, &error);
    check_error(error);

    return str;
}

/**
 * Set video input device
 */
void
dbus_set_video_input_device(const gchar *device)
{
    GError *error = NULL;
    org_sflphone_SFLphone_VideoControls_set_input_device(config_proxy, device, &error);
    check_error(error);
}

/**
 * Set video input device channel
 */
void
dbus_set_video_input_device_channel(const gchar *channel)
{
    GError *error = NULL;
    org_sflphone_SFLphone_VideoControls_set_input_device_channel(video_proxy, channel, &error);
    check_error(error);
}

/**
 * Set video input size
 */
void
dbus_set_video_input_size(const gchar *size)
{
    GError *error = NULL;
    org_sflphone_SFLphone_VideoControls_set_input_device_size(video_proxy, size, &error);
    check_error(error);
}

/**
 * Set video input rate
 */
void
dbus_set_video_input_rate(const gchar *rate)
{
    GError *error = NULL;
    org_sflphone_SFLphone_VideoControls_set_input_device_rate(video_proxy, rate, &error);
    check_error(error);
}

/**
 * Get a list of video input devices
 */
gchar **
dbus_get_video_input_device_list()
{
    gchar **array = NULL;
    GError *error = NULL;

    if (!org_sflphone_SFLphone_VideoControls_get_input_device_list(video_proxy, &array, &error)) {
        if (error->domain == DBUS_GERROR && error->code == DBUS_GERROR_REMOTE_EXCEPTION)
            ERROR("Caught remote method (get_video_input_device_list) exception  %s: %s", dbus_g_error_get_name(error), error->message);
        else
            ERROR("Error while calling get_video_input_device_list: %s", error->message);

        g_error_free (error);
    }

    return array;
}

/**
 * Get a list of inputs supported by the video input device
 */
gchar **
dbus_get_video_input_device_channel_list(const gchar *dev)
{
    gchar **array = NULL;
    GError *error = NULL;

    if (!org_sflphone_SFLphone_VideoControls_get_input_device_channel_list(
                video_proxy, dev, &array, &error)) {
        if (error->domain == DBUS_GERROR && error->code == DBUS_GERROR_REMOTE_EXCEPTION)
            ERROR("Caught remote method (get_video_input_device_channel_list) exception  %s: %s",
                  dbus_g_error_get_name (error), error->message);
        else
            ERROR("Error while calling get_video_input_device_channel_list: %s", error->message);

        g_error_free(error);
    }
    return array;
}

/**
 * Get a list of resolutions supported by the video input
 */
gchar **
dbus_get_video_input_device_size_list(const gchar *dev, const gchar *channel)
{
    gchar **array = NULL;
    GError *error = NULL;

    if (!org_sflphone_SFLphone_VideoControls_get_input_device_size_list(video_proxy, dev, channel, &array, &error)) {
        if (error->domain == DBUS_GERROR && error->code == DBUS_GERROR_REMOTE_EXCEPTION)
            ERROR("Caught remote method (get_video_input_device_size_list) exception  %s: %s", dbus_g_error_get_name(error), error->message);
        else
            ERROR("Error while calling get_video_input_device_size_list: %s", error->message);

        g_error_free (error);
        return NULL;
    } else
        return array;
}

/**
 * Get a list of frame rates supported by the video input resolution
 */
gchar **
dbus_get_video_input_device_rate_list(const gchar *dev, const gchar *channel, const gchar *size)
{
    gchar **array = NULL;
    GError *error = NULL;

    if (!org_sflphone_SFLphone_VideoControls_get_input_device_rate_list(video_proxy, dev, channel, size, &array, &error)) {
        if (error->domain == DBUS_GERROR && error->code == DBUS_GERROR_REMOTE_EXCEPTION)
            ERROR("Caught remote method (get_video_input_device_rate_list) exception  %s: %s",
                  dbus_g_error_get_name(error), error->message);
        else
            ERROR("Error while calling get_video_input_device_rate_list: %s", error->message);
        g_error_free(error);
        return NULL;
    } else
        return array;
}
#endif

GHashTable *
dbus_get_addressbook_settings(void)
{
    GError *error = NULL;
    GHashTable *results = NULL;
    org_sflphone_SFLphone_ConfigurationManager_get_addressbook_settings(config_proxy, &results, &error);
    check_error(error);

    return results;
}

void
dbus_set_addressbook_settings(GHashTable *settings)
{
    GError *error = NULL;
    org_sflphone_SFLphone_ConfigurationManager_set_addressbook_settings(config_proxy, settings, &error);
    check_error(error);
}

gchar **
dbus_get_addressbook_list(void)
{
    GError *error = NULL;
    gchar **array = NULL;
    org_sflphone_SFLphone_ConfigurationManager_get_addressbook_list(config_proxy, &array, &error);
    check_error(error);
    return array;
}

void
dbus_set_addressbook_list(const gchar **list)
{
    GError *error = NULL;
    org_sflphone_SFLphone_ConfigurationManager_set_addressbook_list(config_proxy, list, &error);
    check_error(error);
}

GHashTable *
dbus_get_hook_settings(void)
{
    GError *error = NULL;
    GHashTable *results = NULL;
    org_sflphone_SFLphone_ConfigurationManager_get_hook_settings(config_proxy, &results, &error);
    check_error(error);
    return results;
}

void
dbus_set_hook_settings(GHashTable *settings)
{
    GError *error = NULL;
    org_sflphone_SFLphone_ConfigurationManager_set_hook_settings(config_proxy, settings, &error);
    check_error(error);
}

GHashTable *
dbus_get_call_details(const gchar *callID)
{
    GError *error = NULL;
    GHashTable *details = NULL;
    org_sflphone_SFLphone_CallManager_get_call_details(call_proxy, callID, &details, &error);
    check_error(error);
    return details;
}

gchar **
dbus_get_call_list(void)
{
    GError *error = NULL;
    gchar **list = NULL;
    org_sflphone_SFLphone_CallManager_get_call_list(call_proxy, &list, &error);
    check_error(error);

    return list;
}

gchar **
dbus_get_conference_list(void)
{
    GError *error = NULL;
    gchar **list = NULL;
    org_sflphone_SFLphone_CallManager_get_conference_list(call_proxy, &list, &error);
    check_error(error);

    return list;
}

gchar **
dbus_get_participant_list(const gchar *confID)
{
    GError *error = NULL;
    char **list = NULL;
    DEBUG("DBUS: Get conference %s participant list", confID);
    org_sflphone_SFLphone_CallManager_get_participant_list(call_proxy, confID, &list, &error);
    check_error(error);
    return list;
}

GHashTable *
dbus_get_conference_details(const gchar *confID)
{
    GError *error = NULL;
    GHashTable *details = NULL;
    org_sflphone_SFLphone_CallManager_get_conference_details(call_proxy, confID, &details, &error);
    check_error(error);

    return details;
}

void
dbus_set_accounts_order(const gchar *order)
{
    GError *error = NULL;
    org_sflphone_SFLphone_ConfigurationManager_set_accounts_order(config_proxy, order, &error);
    check_error(error);
}

GPtrArray *
dbus_get_history(void)
{
    GError *error = NULL;
    GPtrArray *entries = NULL;
    org_sflphone_SFLphone_ConfigurationManager_get_history(config_proxy, &entries, &error);
    check_error(error);

    return entries;
}

void
dbus_confirm_sas(const callable_obj_t *c)
{
    GError *error = NULL;
    org_sflphone_SFLphone_CallManager_set_sa_sverified(call_proxy, c->_callID, &error);
    check_error(error);
}

void
dbus_reset_sas(const callable_obj_t *c)
{
    GError *error = NULL;
    org_sflphone_SFLphone_CallManager_reset_sa_sverified(call_proxy, c->_callID, &error);
    check_error(error);
}

void
dbus_set_confirm_go_clear(const callable_obj_t *c)
{
    GError *error = NULL;
    org_sflphone_SFLphone_CallManager_set_confirm_go_clear(call_proxy, c->_callID, &error);
    check_error(error);
}

void
dbus_request_go_clear(const callable_obj_t *c)
{
    GError *error = NULL;
    org_sflphone_SFLphone_CallManager_request_go_clear(call_proxy, c->_callID, &error);
    check_error(error);
}

gchar **
dbus_get_supported_tls_method()
{
    GError *error = NULL;
    gchar **array = NULL;
    org_sflphone_SFLphone_ConfigurationManager_get_supported_tls_method(config_proxy, &array, &error);
    check_error(error);
    return array;
}

GHashTable *
dbus_get_tls_settings_default(void)
{
    GError *error = NULL;
    GHashTable *results = NULL;
    org_sflphone_SFLphone_ConfigurationManager_get_tls_settings_default(config_proxy, &results, &error);
    check_error(error);

    return results;
}

gchar *
dbus_get_address_from_interface_name(const gchar *interface)
{
    GError *error = NULL;
    gchar *address = NULL;
    org_sflphone_SFLphone_ConfigurationManager_get_addr_from_interface_name(config_proxy, interface, &address, &error);
    check_error(error);

    return address;
}

gchar **
dbus_get_all_ip_interface(void)
{
    GError *error = NULL;
    gchar **array = NULL;

    if (!org_sflphone_SFLphone_ConfigurationManager_get_all_ip_interface(config_proxy, &array, &error)) {
        if (error->domain == DBUS_GERROR && error->code == DBUS_GERROR_REMOTE_EXCEPTION)
            ERROR("Caught remote method (get_all_ip_interface) exception  %s: %s", dbus_g_error_get_name(error), error->message);
        else
            ERROR("Error while calling get_all_ip_interface: %s", error->message);
        g_error_free(error);
    } else
        DEBUG("DBus called get_all_ip_interface() on ConfigurationManager");

    return array;
}

gchar **
dbus_get_all_ip_interface_by_name(void)
{
    GError *error = NULL;
    gchar **array = NULL;

    if (!org_sflphone_SFLphone_ConfigurationManager_get_all_ip_interface_by_name(config_proxy, &array, &error)) {
        if (error->domain == DBUS_GERROR && error->code == DBUS_GERROR_REMOTE_EXCEPTION)
            ERROR("Caught remote method (get_all_ip_interface) exception  %s: %s",
                  dbus_g_error_get_name(error), error->message);
        else
            ERROR("Error while calling get_all_ip_interface: %s", error->message);
        g_error_free(error);
    }

    return array;
}

GHashTable *
dbus_get_shortcuts(void)
{
    GError *error = NULL;
    GHashTable *shortcuts = NULL;

    if (!org_sflphone_SFLphone_ConfigurationManager_get_shortcuts(config_proxy, &shortcuts, &error)) {
        if (error->domain == DBUS_GERROR && error->code == DBUS_GERROR_REMOTE_EXCEPTION)
            ERROR("Caught remote method (get_shortcuts) exception  %s: %s",
                  dbus_g_error_get_name(error), error->message);
        else
            ERROR("Error while calling get_shortcuts: %s", error->message);

        g_error_free(error);
    }

    return shortcuts;
}

void
dbus_set_shortcuts(GHashTable *shortcuts)
{
    GError *error = NULL;
    org_sflphone_SFLphone_ConfigurationManager_set_shortcuts(config_proxy, shortcuts, &error);
    check_error(error);
}

void
dbus_send_text_message(const gchar *callID, const gchar *message)
{
    GError *error = NULL;
    org_sflphone_SFLphone_CallManager_send_text_message(call_proxy, callID, message, &error);
    check_error(error);
}

#ifdef SFL_VIDEO
void
dbus_start_video_preview()
{
    GError *error = NULL;
    org_sflphone_SFLphone_VideoControls_start_preview_async(video_proxy,
                                                            video_preview_started_cb,
                                                            &error);
    check_error(error);
}

static void preview_stopped_cb()
{
    DEBUG("Video preview has stopped");
}

void
dbus_stop_video_preview()
{
    GError *error = NULL;
    org_sflphone_SFLphone_VideoControls_stop_preview_async(video_proxy,
                                                           preview_stopped_cb,
                                                           &error);
    check_error(error);
}
#endif

static guint cookie;
#define GNOME_SESSION_NO_IDLE_FLAG 8

static void screensaver_inhibit_cb (GObject * source_object, GAsyncResult * res, gpointer user_data UNUSED)
{
    DEBUG("Screensaver: Inhibit callback");

    GDBusProxy *proxy = G_DBUS_PROXY (source_object);
    // ScreenSaver *screensaver = (ScreenSaver *) user_data;
    GVariant *value;
    GError *error = NULL;

    value = g_dbus_proxy_call_finish (proxy, res, &error);
    if (!value) {
        ERROR ("Screensaver: Error: inhibiting the screensaver: %s", error->message);
        g_error_free (error);
        return;
    }

    /* save the cookie */
    if (g_variant_is_of_type (value, G_VARIANT_TYPE ("(u)")))
        g_variant_get (value, "(u)", &cookie);
    else
        cookie = 0;

    g_variant_unref (value);
}

static void screensaver_uninhibit_cb (GObject * source_object, GAsyncResult * res, gpointer user_data UNUSED)
{
    DEBUG("Screensaver: Uninhibit callback");

    GDBusProxy *proxy = G_DBUS_PROXY (source_object);
    // ScreenSaver *screensaver = (ScreenSaver *) user_data;
    GVariant *value;
    GError *error = NULL;

    value = g_dbus_proxy_call_finish (proxy, res, &error);
    if (!value) {
        ERROR ("Screensaver: Error uninhibiting the screensaver: %s", error->message);
        g_error_free (error);
        return;
    }

    /* clear the cookie */
    cookie = 0;
    g_variant_unref (value);

}

void dbus_screensaver_inhibit(void)
{
    guint xid = 0;

    DEBUG("Screensaver: inhibit");

    const gchar *appname = g_get_application_name();
    if(appname == NULL) {
        ERROR("Screensaver: Could not retreive application name");
        return;
    }

    GVariant *parameters = g_variant_new ("(susu)", appname, xid, "Phone call ongoing", GNOME_SESSION_NO_IDLE_FLAG);
    if(parameters == NULL) {
        ERROR("Screensaver: Could not create session manager inhibit parameters");
        return;
    }

    g_dbus_proxy_call (session_manager_proxy, "Inhibit", parameters,
        G_DBUS_CALL_FLAGS_NO_AUTO_START, -1, NULL, screensaver_inhibit_cb, NULL);
}

void
dbus_screensaver_uninhibit(void)
{
    DEBUG("Screensaver: uninhibit");

    GVariant *parameters = g_variant_new("(u)", cookie);
    if(parameters == NULL) {
        ERROR("Screensaver: Could not create session manager uninhibit parameters");
        return;
    };

    g_dbus_proxy_call (session_manager_proxy, "Uninhibit", g_variant_new ("(u)", cookie),
        G_DBUS_CALL_FLAGS_NO_AUTO_START, -1, NULL, screensaver_uninhibit_cb, NULL);
}<|MERGE_RESOLUTION|>--- conflicted
+++ resolved
@@ -32,13 +32,10 @@
 
 #ifdef HAVE_CONFIG_H
 #include "config.h"
-<<<<<<< HEAD
 #endif
 
-=======
 #include <glib/gi18n.h>
 #include "str_utils.h"
->>>>>>> 72c3cfe6
 #include "logger.h"
 #include "calltab.h"
 #include "callmanager-glue.h"
