<?xml version="1.0" ?>
<node name="/configurationmanager-introspec" xmlns:tp="http://telepathy.freedesktop.org/wiki/DbusSpec#extensions-v0">
    <interface name="org.sflphone.SFLphone.ConfigurationManager">

        <tp:docstring xmlns="http://www.w3.org/1999/xhtml">
            Used to handle the configuration stuff: accounts settings, account registration, user preferences, ...
        </tp:docstring>

        <method name="getAccountDetails" tp:name-for-bindings="getAccountDetails">
            <tp:docstring>
                Get all parameters of the specified account.
            </tp:docstring>
            <arg type="s" name="accountID" direction="in">
                <tp:docstring>
                    The account ID
                </tp:docstring>
            </arg>
            <annotation name="com.trolltech.QtDBus.QtTypeName.Out0" value="MapStringString"/>
            <arg type="a{ss}" name="details" direction="out" tp:type="String_String_Map">
                <tp:docstring>
                    The available keys / parameters are:
                    <ul>
                        <li>CONFIG_ACCOUNT_ENABLE:    True or False (Default: True)</li>
                        <li>CONFIG_ACCOUNT_RESOLVE_ONCE</li>
                        <li>CONFIG_ACCOUNT_TYPE: SIP or IAX2 (Default: SIP)</li>
                        <li>HOSTNAME: The IP adress or hostname of the registrar</li>
                        <li>USERNAME: The username (or extension) of the account</li>
                        <li>PASSWORD: The password associated to the account</li>
                        <li>REALM</li>
                        <li>CONFIG_ACCOUNT_MAILBOX: Number to dial to access the voicemail box</li>
                        <li>CONFIG_ACCOUNT_REGISTRATION_EXPIRE: SIP header expiration value (Default: 1600)</li>
                        <li>LOCAL_INTERFACE: The network interface (Default: eth0)</li>
                        <li>PUBLISHED_SAMEAS_LOCAL: If False, the published address equals the local address. This is the default.</li>
                        <li>PUBLISHED_ADDRESS: The SIP published address</li>
                        <li>LOCAL_PORT: The SIP listening port (Default: 5060)</li>
                        <li>PUBLISHED_PORT: The SIP published port</li>
                        <li>DISPLAY_NAMEL: The display name</li>
                        <li>STUN_ENABLE: True or False (Default: False)</li>
                        <li>STUN_SERVER: The STUN server address</li>
                        <li>REGISTRATION_STATUS: The account registration status. Should be Registered to make calls.</li>
                        <li>REGISTRATION_STATE_CODE</li>
                        <li>REGISTRATION_STATE_DESCRIPTION</li>
                        <li>SRTP_KEY_EXCHANGE</li>
                        <li>SRTP_ENABLE: Whether or not voice communication are encrypted - True or False (Default: False)</li>
                        <li>SRTP_RTP_FALLBACK</li>
                        <li>ZRTP_DISPLAY_SAS</li>
                        <li>ZRTP_DISPLAY_SAS_ONCE</li>
                        <li>ZRTP_HELLO_HASH</li>
                        <li>ZRTP_NOT_SUPP_WARNING</li>
                        <li>TLS_LISTENER_PORT: TLS listening port (Default: 5061)</li>
                        <li>TLS_ENABLE: Whether or not signalling is encrypted - True or False (Default: False)</li>
                        <li>TLS_CA_LIST_FILE</li>
                        <li>TLS_CERTIFICATE_FILE</li>
                        <li>TLS_PRIVATE_KEY_FILE</li>
                        <li>TLS_METHOD</li>
                        <li>TLS_CIPHERS</li>
                        <li>TLS_SERVER_NAME</li>
                        <li>TLS_VERIFY_SERVER</li>
                        <li>TLS_VERIFY_CLIENT</li>
                        <li>TLS_REQUIRE_CLIENT_CERTIFICATE</li>
                        <li>TLS_NEGOTIATION_TIMEOUT_SEC</li>
                        <li>TLS_NEGOTIATION_TIMEOUT_MSEC</li>
                    </ul>
                </tp:docstring>
            </arg>
        </method>

        <method name="setAccountDetails" tp:name-for-bindings="setAccountDetails">
            <tp:docstring>
                Send new account parameters, or account parameters changes, to the core. The hash table is not required to be complete, only the updated parameters may be specified.
                <tp:rationale>Account settings are written to the configuration file when sflphone properly quits.</tp:rationale>
                <tp:rationale>After calling this method, the core will emit the signal <tp:member-ref>accountsChanged</tp:member-ref> with the updated data. The client must subscribe to this signal and use it to update its internal data structure.</tp:rationale>
            </tp:docstring>
            <annotation name="com.trolltech.QtDBus.QtTypeName.In1" value="MapStringString"/>
            <arg type="s" name="accountID" direction="in">
                <tp:docstring>
                </tp:docstring>
            </arg>
            <arg type="a{ss}" name="details" direction="in" tp:type="String_String_Map">
                <tp:docstring>
                </tp:docstring>
            </arg>
        </method>

        <method name="setCredentials" tp:name-for-bindings="setCredentials">
            <tp:docstring>
            </tp:docstring>
            <arg type="s" name="accountID" direction="in">
                <tp:docstring>
                </tp:docstring>
            </arg>
            <annotation name="com.trolltech.QtDBus.QtTypeName.In1" value="VectorMapStringString"/>
            <arg type="aa{ss}" name="credentialInformation" direction="in" tp:type="String_String_Map">
                <tp:docstring>
                </tp:docstring>
            </arg>
        </method>

        <method name="getIp2IpDetails" tp:name-for-bindings="getIp2IpDetails">
            <tp:docstring>
            Get configuration settings of the IP2IP_PROFILE. They are sligthly different from account settings since no VoIP accounts are involved.
            </tp:docstring>
            <annotation name="com.trolltech.QtDBus.QtTypeName.Out0" value="MapStringString"/>
            <!--<annotation name="com.trolltech.QtDBus.QtTypeName.In0" value="MapStringString"/>-->
            <arg type="a{ss}" name="details" direction="out" tp:type="String_String_Map">
            <tp:docstring>
            Available parameters are:
            <ul>
            <li>ACCOUNT_ID</li>
            <li>SRTP_KEY_EXCHANGE</li>
            <li>SRTP_ENABLE</li>
            <li>SRTP_RTP_FALLBACK</li>
            <li>ZRTP_DISPLAY_SAS</li>
            <li>ZRTP_HELLO_HASH</li>
            <li>ZRTP_NOT_SUPP_WARNING</li>
            <li>ZRTP_DISPLAY_SAS_ONCE</li>
            <li>LOCAL_INTERFACE</li>
            <li>LOCAL_PORT</li>
            <li>TLS_LISTENER_PORT</li>
            <li>TLS_CA_LIST_FILE</li>
            <li>TLS_CERTIFICATE_FILE</li>
            <li>TLS_PRIVATE_KEY_FILE</li>
            <li>TLS_PASSWORD</li>
            <li>TLS_METHOD</li>
            <li>TLS_CIPHERS</li>
            <li>TLS_SERVER_NAME</li>
            <li>TLS_VERIFY_SERVER</li>
            <li>TLS_VERIFY_CLIENT</li>
            <li>TLS_REQUIRE_CLIENT_CERTIFICATE</li>
            <li>TLS_NEGOTIATION_TIMEOUT_SEC</li>
            <li>TLS_NEGOTIATION_TIMEOUT_MSEC</li>
            </ul>
            </tp:docstring>
            </arg>
        </method>

<<<<<<< HEAD
	   <method name="getCredentials" tp:name-for-bindings="getCredentials">
		   <tp:docstring>
		   </tp:docstring>
		   <arg type="s" name="accountID" direction="in">
			   <tp:docstring>
			   </tp:docstring>
		   </arg>
		   <annotation name="com.trolltech.QtDBus.QtTypeName.Out0" value="VectorMapStringString"/>
		   <arg type="aa{ss}" name="credentialInformation" direction="out">
			   <tp:docstring>
			   </tp:docstring>
		   </arg>
	   </method>

	   <method name="addAccount" tp:name-for-bindings="addAccount">
		   <tp:docstring>
			   Add a new account. When created, the signal <tp:member-ref>accountsChanged</tp:member-ref> is emitted. The clients must then call <tp:member-ref>getAccountList</tp:member-ref> to update their internal data structure.
			   <tp:rationale>If no details are specified, the default parameters are used.</tp:rationale>
			   <tp:rationale>The core tries to register the account as soon it is created.</tp:rationale>
		   </tp:docstring>
		   <annotation name="com.trolltech.QtDBus.QtTypeName.In0" value="MapStringString"/>
		   <arg type="a{ss}" name="details" direction="in"  tp:type="String_String_Map">
			   <tp:docstring>
					The new account settings
			   </tp:docstring>
		   </arg>
		   <arg type="s" name="createdAccountId" direction="out">
			   <tp:docstring>
					A new account ID
			   </tp:docstring>
		   </arg>
	   </method>

	   <method name="setAccountsOrder" tp:name-for-bindings="setAccountsOrder">
		   <tp:docstring>
				Update the accounts order.
				<tp:rationale>When placing a call, the first registered account in the list is used.</tp:rationale>
		   </tp:docstring>
		   <arg type="s" name="order" direction="in">
			   <tp:docstring>
				   An ordered list of account IDs, delimited by '/'
			   </tp:docstring>
		   </arg>
	   </method>

	   <method name="removeAccount" tp:name-for-bindings="removeAccount">
		   <tp:docstring>
			   Remove an existing account. When removed, the signal <tp:member-ref>accountsChanged</tp:member-ref> is emitted. The clients must then call <tp:member-ref>getAccountList</tp:member-ref> to update their internal data structure.
		   </tp:docstring>
		   <arg type="s" name="accoundID" direction="in">
			   <tp:docstring>
					The account to remove, identified by its ID
			   </tp:docstring>
		   </arg>
	   </method>

	   <method name="getAccountList" tp:name-for-bindings="getAccountList">
		   <tp:docstring>
				Get a list of all created accounts, as stored by the core.
		   </tp:docstring>
		   <annotation name="com.trolltech.QtDBus.QtTypeName.Out0" value="VectorString"/>
		   <arg type="as" name="list" direction="out">
			   <tp:docstring>
				   A list of account IDs
			   </tp:docstring>
		   </arg>
	   </method>

	   <method name="sendRegister" tp:name-for-bindings="sendRegister">
		   <tp:docstring>
				Send account registration (REGISTER) to the registrar.
		   </tp:docstring>
		   the account if expire=1, unregister if expire=0.

		   @param[in] input accountID
		   -->
		   <arg type="s" name="accountID" direction="in">
			   <tp:docstring>
					The account ID
			   </tp:docstring>
		   </arg>
		   <arg type="i" name="expire" direction="in">
			   <tp:docstring>
					<p>To register, expire must be 1.</p>
					<p>To un-register, expire must be 0.</p>
			   </tp:docstring>
		   </arg>
	   </method>

	   <method name="getAudioManager" tp:name-for-bindings="getAudioManager">
		   <tp:docstring>
		   </tp:docstring>
		   <arg type="s" name="api" direction="out">
			   <tp:docstring>
			   </tp:docstring>
		   </arg>
	   </method>

	   <method name="setAudioManager" tp:name-for-bindings="setAudioManager">
		   <tp:docstring>
		   </tp:docstring>
		   <arg type="s" name="api" direction="in">
			   <tp:docstring>
			   </tp:docstring>
		   </arg>
	   </method>

	   <method name="getRecordPath" tp:name-for-bindings="getRecordPath">
		   <tp:docstring>
		   </tp:docstring>
		   <arg type="s" name="rec" direction="out">
			   <tp:docstring>
			   </tp:docstring>
		   </arg>
	   </method>

	   <method name="setRecordPath" tp:name-for-bindings="setRecordPath">
		   <tp:docstring>
		   </tp:docstring>
		   <arg type="s" name="rec" direction="in">
			   <tp:docstring>
			   </tp:docstring>
		   </arg>
	   </method>
	   
	   <method name="getIsAlwaysRecording" tp:name-for-bindings="getIsAlwaysRecording">
		   <tp:docstring>
		   </tp:docstring>
		   <arg type="b" name="res" direction="out">
			   <tp:docstring>
			   </tp:docstring>
		   </arg>
	   </method>

	   <method name="setIsAlwaysRecording" tp:name-for-bindings="setIsAlwaysRecording">
		   <tp:docstring>
		   </tp:docstring>
		   <arg type="b" name="enabled" direction="in">
			   <tp:docstring>
			   </tp:docstring>
		   </arg>
	   </method>

	   <!--      ///////////////////////               -->

	   <!-- Codecs-related methods -->

	   <method name="getAudioCodecList" tp:name-for-bindings="getAudioCodecList">
		   <tp:docstring>
		   </tp:docstring>
		   <annotation name="com.trolltech.QtDBus.QtTypeName.Out0" value="VectorInt"/>
		   <arg type="ai" name="list" direction="out">
			   <tp:docstring>
			   </tp:docstring>
		   </arg>
	   </method>

	   <method name="getAudioCodecDetails" tp:name-for-bindings="getAudioCodecDetails">
		   <tp:docstring>
		   </tp:docstring>
		   <arg type="i" name="payload" direction="in">
			   <tp:docstring>
			   </tp:docstring>
		   </arg>
		   <annotation name="com.trolltech.QtDBus.QtTypeName.Out0" value="VectorString"/>
		   <arg type="as" name="details" direction="out">
			   <tp:docstring>
			   </tp:docstring>
		   </arg>
	   </method>

	   <method name="getActiveAudioCodecList" tp:name-for-bindings="getActiveAudioCodecList">
		   <tp:docstring>
		   </tp:docstring>
		   <annotation name="com.trolltech.QtDBus.QtTypeName.Out0" value="VectorString"/>
		   <arg type="s" name="accountID" direction="in">
			   <tp:docstring>
			   </tp:docstring>
		   </arg>
		   <arg type="ai" name="list" direction="out">
			   <tp:docstring>
			   </tp:docstring>
		   </arg>
	   </method>

	   <method name="setActiveAudioCodecList" tp:name-for-bindings="setActiveAudioCodecList">
		   <tp:docstring>
		   </tp:docstring>
		   <annotation name="com.trolltech.QtDBus.QtTypeName.In0" value="VectorString"/>
		   <arg type="as" name="list" direction="in">
			   <tp:docstring>
			   </tp:docstring>
		   </arg>
		   <arg type="s" name="accountID" direction="in">
			   <tp:docstring>
			   </tp:docstring>
		   </arg>
	   </method>


       <!-- Video devices methods -->

	   <method name="getVideoInputDeviceList" tp:name-for-bindings="getVideoInputDeviceList">
		   <tp:docstring>
		   </tp:docstring>
		   <annotation name="com.trolltech.QtDBus.QtTypeName.Out0" value="VectorString"/>
		   <arg type="as" name="list" direction="out">
			   <tp:docstring>
			   </tp:docstring>
		   </arg>
	   </method>

	   <method name="getVideoInputDeviceChannelList" tp:name-for-bindings="getVideoInputDeviceChannelList">
		   <tp:docstring>
		   </tp:docstring>
		   <annotation name="com.trolltech.QtDBus.QtTypeName.Out0" value="VectorString"/>
		   <arg type="s" name="device" direction="in">
			   <tp:docstring>
			   </tp:docstring>
		   </arg>
		   <arg type="as" name="list" direction="out">
			   <tp:docstring>
			   </tp:docstring>
		   </arg>
	   </method>

	   <method name="getVideoInputDeviceSizeList" tp:name-for-bindings="getVideoInputDeviceSizeList">
		   <tp:docstring>
		   </tp:docstring>
		   <annotation name="com.trolltech.QtDBus.QtTypeName.Out0" value="VectorString"/>
		   <arg type="s" name="device" direction="in">
			   <tp:docstring>
			   </tp:docstring>
		   </arg>
		   <arg type="s" name="channel" direction="in">
			   <tp:docstring>
			   </tp:docstring>
		   </arg>
		   <arg type="as" name="list" direction="out">
			   <tp:docstring>
			   </tp:docstring>
		   </arg>
	   </method>

	   <method name="getVideoInputDeviceRateList" tp:name-for-bindings="getVideoInputDeviceRateList">
		   <tp:docstring>
		   </tp:docstring>
		   <annotation name="com.trolltech.QtDBus.QtTypeName.Out0" value="VectorString"/>
		   <arg type="s" name="device" direction="in">
			   <tp:docstring>
			   </tp:docstring>
		   </arg>
		   <arg type="s" name="channel" direction="in">
			   <tp:docstring>
			   </tp:docstring>
		   </arg>
		   <arg type="s" name="size" direction="in">
			   <tp:docstring>
			   </tp:docstring>
		   </arg>
		   <arg type="as" name="list" direction="out">
			   <tp:docstring>
			   </tp:docstring>
		   </arg>
	   </method>

	   <method name="getVideoInputDevice" tp:name-for-bindings="getVideoInputDevice">
		   <tp:docstring>
		   </tp:docstring>
		   <arg type="s" name="device" direction="out">
			   <tp:docstring>
			   </tp:docstring>
		   </arg>
	   </method>

	   <method name="getVideoInputDeviceChannel" tp:name-for-bindings="getVideoInputDeviceChannel">
		   <tp:docstring>
		   </tp:docstring>
		   <arg type="s" name="channel" direction="out">
			   <tp:docstring>
			   </tp:docstring>
		   </arg>
	   </method>

	   <method name="getVideoInputDeviceSize" tp:name-for-bindings="getVideoInputDeviceSize">
		   <tp:docstring>
		   </tp:docstring>
		   <arg type="s" name="size" direction="out">
			   <tp:docstring>
			   </tp:docstring>
		   </arg>
	   </method>

	   <method name="getVideoInputDeviceRate" tp:name-for-bindings="getVideoInputDeviceRate">
		   <tp:docstring>
		   </tp:docstring>
		   <arg type="s" name="rate" direction="out">
			   <tp:docstring>
			   </tp:docstring>
		   </arg>
	   </method>

	   <method name="setVideoInputDevice" tp:name-for-bindings="setVideoInputDevice">
		   <tp:docstring>
		   </tp:docstring>
		   <arg type="s" name="device" direction="in">
			   <tp:docstring>
			   </tp:docstring>
		   </arg>
	   </method>

	   <method name="setVideoInputDeviceChannel" tp:name-for-bindings="setVideoInputDeviceChannel">
		   <tp:docstring>
		   </tp:docstring>
		   <arg type="s" name="channel" direction="in">
			   <tp:docstring>
			   </tp:docstring>
		   </arg>
	   </method>

	   <method name="setVideoInputDeviceSize" tp:name-for-bindings="setVideoInputDeviceSize">
		   <tp:docstring>
		   </tp:docstring>
		   <arg type="s" name="size" direction="in">
			   <tp:docstring>
			   </tp:docstring>
		   </arg>
	   </method>

	   <method name="setVideoInputDeviceRate" tp:name-for-bindings="setVideoInputDeviceRate">
		   <tp:docstring>
		   </tp:docstring>
		   <arg type="s" name="rate" direction="in">
			   <tp:docstring>
			   </tp:docstring>
		   </arg>
	   </method>

	   <!--      ///////////////////////               -->

	   <!-- Audio devices methods -->

	   <method name="getAudioPluginList" tp:name-for-bindings="getAudioPluginList">
		   <tp:docstring>
		   </tp:docstring>
		   <annotation name="com.trolltech.QtDBus.QtTypeName.Out0" value="VectorString"/>
		   <arg type="as" name="list" direction="out">
			   <tp:docstring>
			   </tp:docstring>
		   </arg>
	   </method>

	   <method name="setAudioPlugin" tp:name-for-bindings="setAudioPlugin">
		   <tp:docstring>
		   </tp:docstring>
		   <arg type="s" name="audioPlugin" direction="in">
			   <tp:docstring>
			   </tp:docstring>
		   </arg>
	   </method>

	   <method name="getAudioOutputDeviceList" tp:name-for-bindings="getAudioOutputDeviceList">
		   <tp:docstring>
		   </tp:docstring>
		   <annotation name="com.trolltech.QtDBus.QtTypeName.Out0" value="VectorString"/>
		   <arg type="as" name="list" direction="out">
			   <tp:docstring>
			   </tp:docstring>
		   </arg>
	   </method>

	   <method name="setAudioOutputDevice" tp:name-for-bindings="setAudioOutputDevice">
		   <tp:docstring>
		   </tp:docstring>
		   <arg type="i" name="index" direction="in">
			   <tp:docstring>
			   </tp:docstring>
		   </arg>
	   </method>

	   <method name="setAudioInputDevice" tp:name-for-bindings="setAudioInputDevice">
		   <tp:docstring>
		   </tp:docstring>
		   <arg type="i" name="index" direction="in">
			   <tp:docstring>
			   </tp:docstring>
		   </arg>
	   </method>

	   <method name="setAudioRingtoneDevice" tp:name-for-bindings="setAudioRingtoneDevice">
	       <tp:docstring>
		   </tp:docstring>
		   <arg type="i" name="index" direction="in">
		     <tp:docstring>
		     </tp:docstring>
		   </arg>
	   </method>

	   <method name="getAudioInputDeviceList" tp:name-for-bindings="getAudioInputDeviceList">
		   <tp:docstring>
		   </tp:docstring>
		   <annotation name="com.trolltech.QtDBus.QtTypeName.Out0" value="VectorString"/>
		   <arg type="as" name="list" direction="out">
			   <tp:docstring>
			   </tp:docstring>
		   </arg>
	   </method>


	   <method name="getCurrentAudioDevicesIndex" tp:name-for-bindings="getCurrentAudioDevicesIndex">
		   <tp:docstring>
		   </tp:docstring>
		   <annotation name="com.trolltech.QtDBus.QtTypeName.Out0" value="VectorString"/>
		   <arg type="as" name="list" direction="out">
			   <tp:docstring>
			   </tp:docstring>
		   </arg>
	   </method>

	   <method name="getAudioDeviceIndex" tp:name-for-bindings="getAudioDeviceIndex">
		   <tp:docstring>
		   </tp:docstring>
		   <arg type="s" name="name" direction="in">
			   <tp:docstring>
			   </tp:docstring>
		   </arg>
		   <arg type="i" name="index" direction="out">
			   <tp:docstring>
			   </tp:docstring>
		   </arg>
	   </method>

	   <method name="getCurrentAudioOutputPlugin" tp:name-for-bindings="getCurrentAudioOutputPlugin">
		   <tp:docstring>
		   </tp:docstring>
		   <arg type="s" name="plugin" direction="out">
			   <tp:docstring>
			   </tp:docstring>
		   </arg>
	   </method>

       <method name="getEchoCancelState" tp:name-for-bindings="getNoiseSuppressState">
	           <tp:docstring>
		   </tp:docstring>
		   <arg type="s" name="state" direction="out">
		           <tp:docstring>
			   </tp:docstring>
		   </arg>
	   </method>

	   <method name="setEchoCancelState" tp:name-for-bindings="setEchoCancelState">
	           <arg type="s" name="state" direction="in">
	           </arg>
	   </method>

	   <method name="setEchoCancelTailLength" tp:name-for-bindings="setEchoCancelTailLength">
	           <tp:docstring>
		   </tp:docstring>
		   <arg type="i" name="index" direction="in">
		     <tp:docstring>
		     </tp:docstring>
		   </arg>
	   </method>
	   
	   <method name="getEchoCancelTailLength" tp:name-for-bindings="getEchoCancelTailLength">
	           <tp:docstring>
		   </tp:docstring>
		   <arg type="i" name="index" direction="out">
		     <tp:docstring>
		     </tp:docstring>
		   </arg>
	   </method>
	   
	   <method name="setEchoCancelDelay" tp:name-for-bindings="setEchoCancelDelay">
	       <tp:docstring>
	       </tp:docstring>
	       <arg type="i" name="index" direction="in">
	       </arg>
	   </method> 
	   
	   <method name="getEchoCancelDelay" tp:name-for-bindings="getEchoCancelDelay">
	       <tp:docstring>
	       </tp:docstring>
	       <arg type="i" name="index" direction="out">
	       </arg>
	   </method>
	   
	   
	   <!--      ///////////////////////               -->

	   <!-- Video Codecs-related methods -->

	   <method name="getVideoCodecList" tp:name-for-bindings="getVideoCodecList">
		   <tp:docstring>
		   </tp:docstring>
		   <annotation name="com.trolltech.QtDBus.QtTypeName.Out0" value="VectorString"/>
		   <arg type="as" name="list" direction="out">
			   <tp:docstring>
			   </tp:docstring>
		   </arg>
	   </method>

	   <method name="getVideoCodecDetails" tp:name-for-bindings="getVideoCodecDetails">
		   <tp:docstring>
		   </tp:docstring>
		   <arg type="s" name="codec" direction="in">
			   <tp:docstring>
			   </tp:docstring>
		   </arg>
		   <annotation name="com.trolltech.QtDBus.QtTypeName.Out0" value="VectorString"/>
		   <arg type="as" name="details" direction="out">
			   <tp:docstring>
			   </tp:docstring>
		   </arg>
	   </method>

	   <method name="getActiveVideoCodecList" tp:name-for-bindings="getActiveVideoCodecList">
		   <tp:docstring>
		   </tp:docstring>
		   <annotation name="com.trolltech.QtDBus.QtTypeName.Out0" value="VectorString"/>
		   <arg type="s" name="accountID" direction="in">
			   <tp:docstring>
			   </tp:docstring>
		   </arg>
		   <arg type="as" name="list" direction="out">
			   <tp:docstring>
			   </tp:docstring>
		   </arg>
	   </method>

	   <method name="setActiveVideoCodecList" tp:name-for-bindings="setActiveVideoCodecList">
		   <tp:docstring>
		   </tp:docstring>
		   <annotation name="com.trolltech.QtDBus.QtTypeName.In0" value="VectorString"/>
		   <arg type="as" name="list" direction="in">
			   <tp:docstring>
			   </tp:docstring>
		   </arg>
		   <arg type="s" name="accountID" direction="in">
			   <tp:docstring>
			   </tp:docstring>
		   </arg>
	   </method>


	   <!--    General Settings Panel         -->


	   <method name="getNoiseSuppressState" tp:name-for-bindings="getEchoCancelState">
	           <tp:docstring>
		   </tp:docstring>
		   <arg type="s" name="state" direction="out">
		           <tp:docstring>
			   </tp:docstring>
		   </arg>
	   </method>

	   <method name="setNoiseSuppressState" tp:name-for-bindings="setNoiseSuppressState">
	           <arg type="s" name="state" direction="in">
	           </arg>
	   </method>

	   <!--    General Settings Panel         -->

	   <method name="isIax2Enabled" tp:name-for-bindings="isIax2Enabled">
		   <tp:docstring>
		   </tp:docstring>
		   <arg type="i" name="res" direction="out">
			   <tp:docstring>
			   </tp:docstring>
		   </arg>
	   </method>

	   <method name="setMailNotify" tp:name-for-bindings="setMailNotify">
		   <tp:docstring>
		   </tp:docstring>
	   </method>

	   <method name="getMailNotify" tp:name-for-bindings="getMailNotify">
		   <tp:docstring>
		   </tp:docstring>
		   <arg type="i" name="level" direction="out">
			   <tp:docstring>
			   </tp:docstring>
		   </arg>
	   </method>


	   <method name="getHistoryLimit" tp:name-for-bindings="getHistoryLimit">
		   <tp:docstring>
		   </tp:docstring>
		   <arg type="i" name="days" direction="out">
			   <tp:docstring>
			   </tp:docstring>
		   </arg>
	   </method>

	   <method name="setHistoryLimit" tp:name-for-bindings="setHistoryLimit">
		   <tp:docstring>
		   </tp:docstring>
		   <arg type="i" name="days" direction="in">
			   <tp:docstring>
			   </tp:docstring>
		   </arg>
	   </method>

	   <!-- Addressbook configuration -->
	   <method name="getAddressbookSettings" tp:name-for-bindings="getAddressbookSettings">
		   <tp:docstring>
		   </tp:docstring>
		   <annotation name="com.trolltech.QtDBus.QtTypeName.Out0" value="MapStringInt"/>
		   <arg type="a{si}" name="settings" direction="out">
			   <tp:docstring>
			   </tp:docstring>
		   </arg>
	   </method>

	   <method name="setAddressbookSettings" tp:name-for-bindings="setAddressbookSettings">
		   <tp:docstring>
		   </tp:docstring>
		   <annotation name="com.trolltech.QtDBus.QtTypeName.In0" value="MapStringInt"/>
		   <arg type="a{si}" name="settings" direction="in">
			   <tp:docstring>
			   </tp:docstring>
		   </arg>
	   </method>

	   <!-- Addressbook list -->
	   <method name="getAddressbookList" tp:name-for-bindings="getAddressbookList">
		   <tp:docstring>
		   </tp:docstring>
		   <annotation name="com.trolltech.QtDBus.QtTypeName.Out0" value="VectorString"/>
		   <arg type="as" name="settings" direction="out">
			   <tp:docstring>
			   </tp:docstring>
		   </arg>
	   </method>

	   <method name="setAddressbookList" tp:name-for-bindings="setAddressbookList">
		   <tp:docstring>
		   </tp:docstring>
		   <annotation name="com.trolltech.QtDBus.QtTypeName.In0" value="VectorString"/>
		   <arg type="as" name="settings" direction="in">
			   <tp:docstring>
			   </tp:docstring>
		   </arg>
	   </method>

	   <!-- Hook configuration -->
	   <method name="getHookSettings" tp:name-for-bindings="getHookSettings">
		   <tp:docstring>
		   </tp:docstring>
		   <annotation name="com.trolltech.QtDBus.QtTypeName.Out0" value="MapStringString"/>
		   <arg type="a{ss}" name="settings" direction="out">
			   <tp:docstring>
			   </tp:docstring>
		   </arg>
	   </method>

	   <method name="setHookSettings" tp:name-for-bindings="setHookSettings">
		   <tp:docstring>
		   </tp:docstring>
		   <annotation name="com.trolltech.QtDBus.QtTypeName.In0" value="MapStringString"/>
		   <arg type="a{ss}" name="settings" direction="in">
			   <tp:docstring>
			   </tp:docstring>
		   </arg>
	   </method>

	   <method name="getHistory" tp:name-for-bindings="getHistory">
		   <tp:docstring>
		   </tp:docstring>
		   <annotation name="com.trolltech.QtDBus.QtTypeName.Out0" value="MapStringString"/>
		   <arg type="as" name="entries" direction="out">
			   <tp:docstring>
			   </tp:docstring>
		   </arg>
	   </method>

	   <method name="setHistory" tp:name-for-bindings="setHistory">
		   <tp:docstring>
		   </tp:docstring>
		   <annotation name="com.trolltech.QtDBus.QtTypeName.In0" value="MapStringString"/>
		   <arg type="as" name="entries" direction="in">
			   <tp:docstring>
			   </tp:docstring>
		   </arg>
	   </method>

	   <signal name="accountsChanged" tp:name-for-bindings="accountsChanged">
	   </signal>  

	   <signal name="errorAlert" tp:name-for-bindings="errorAlert">
		   <arg type="i" name="code">
			   <tp:docstring>
			   </tp:docstring>
		   </arg>
	   </signal> 

	   <!-- TLS Methods -->
	   <method name="getSupportedTlsMethod" tp:name-for-bindings="getSupportedTlsMethod">
		   <tp:docstring>
		   </tp:docstring>
		   <annotation name="com.trolltech.QtDBus.QtTypeName.Out0" value="VectorString"/>
		   <arg type="as" name="list" direction="out">
			   <tp:docstring>
			   </tp:docstring>
		   </arg>
	   </method>

	   <method name="getTlsSettingsDefault" tp:name-for-bindings="getTlsSettingsDefault">
=======
       <method name="getCredentials" tp:name-for-bindings="getCredentials">
           <tp:docstring>
           </tp:docstring>
           <arg type="s" name="accountID" direction="in">
               <tp:docstring>
               </tp:docstring>
           </arg>
           <annotation name="com.trolltech.QtDBus.QtTypeName.Out0" value="VectorMapStringString"/>
           <arg type="aa{ss}" name="credentialInformation" direction="out">
               <tp:docstring>
               </tp:docstring>
           </arg>
       </method>

       <method name="addAccount" tp:name-for-bindings="addAccount">
           <tp:docstring>
               Add a new account. When created, the signal <tp:member-ref>accountsChanged</tp:member-ref> is emitted. The clients must then call <tp:member-ref>getAccountList</tp:member-ref> to update their internal data structure.
               <tp:rationale>If no details are specified, the default parameters are used.</tp:rationale>
               <tp:rationale>The core tries to register the account as soon it is created.</tp:rationale>
           </tp:docstring>
           <annotation name="com.trolltech.QtDBus.QtTypeName.In0" value="MapStringString"/>
           <arg type="a{ss}" name="details" direction="in"  tp:type="String_String_Map">
               <tp:docstring>
                    The new account settings
               </tp:docstring>
           </arg>
           <arg type="s" name="createdAccountId" direction="out">
               <tp:docstring>
                    A new account ID
               </tp:docstring>
           </arg>
       </method>

       <method name="setAccountsOrder" tp:name-for-bindings="setAccountsOrder">
           <tp:docstring>
                Update the accounts order.
                <tp:rationale>When placing a call, the first registered account in the list is used.</tp:rationale>
           </tp:docstring>
           <arg type="s" name="order" direction="in">
               <tp:docstring>
                   An ordered list of account IDs, delimited by '/'
               </tp:docstring>
           </arg>
       </method>

       <method name="removeAccount" tp:name-for-bindings="removeAccount">
           <tp:docstring>
               Remove an existing account. When removed, the signal <tp:member-ref>accountsChanged</tp:member-ref> is emitted. The clients must then call <tp:member-ref>getAccountList</tp:member-ref> to update their internal data structure.
           </tp:docstring>
           <arg type="s" name="accoundID" direction="in">
               <tp:docstring>
                    The account to remove, identified by its ID
               </tp:docstring>
           </arg>
       </method>

       <method name="getAccountList" tp:name-for-bindings="getAccountList">
           <tp:docstring>
                Get a list of all created accounts, as stored by the core.
           </tp:docstring>
           <annotation name="com.trolltech.QtDBus.QtTypeName.Out0" value="VectorString"/>
           <arg type="as" name="list" direction="out">
               <tp:docstring>
                   A list of account IDs
               </tp:docstring>
           </arg>
       </method>

       <method name="sendRegister" tp:name-for-bindings="sendRegister">
           <tp:docstring>
                Send account registration (REGISTER) to the registrar.
           </tp:docstring>
           the account if expire=1, unregister if expire=0.

           @param[in] input accountID
           -->
           <arg type="s" name="accountID" direction="in">
               <tp:docstring>
                    The account ID
               </tp:docstring>
           </arg>
           <arg type="i" name="expire" direction="in">
               <tp:docstring>
                    <p>To register, expire must be 1.</p>
                    <p>To un-register, expire must be 0.</p>
               </tp:docstring>
           </arg>
       </method>

       <method name="getAudioManager" tp:name-for-bindings="getAudioManager">
           <tp:docstring>
           </tp:docstring>
           <arg type="s" name="api" direction="out">
               <tp:docstring>
               </tp:docstring>
           </arg>
       </method>

       <method name="setAudioManager" tp:name-for-bindings="setAudioManager">
           <tp:docstring>
           </tp:docstring>
           <arg type="s" name="api" direction="in">
               <tp:docstring>
               </tp:docstring>
           </arg>
       </method>

       <method name="getRecordPath" tp:name-for-bindings="getRecordPath">
           <tp:docstring>
           </tp:docstring>
           <arg type="s" name="rec" direction="out">
               <tp:docstring>
               </tp:docstring>
           </arg>
       </method>

       <method name="setRecordPath" tp:name-for-bindings="setRecordPath">
           <tp:docstring>
           </tp:docstring>
           <arg type="s" name="rec" direction="in">
               <tp:docstring>
               </tp:docstring>
           </arg>
       </method>

       <method name="getIsAlwaysRecording" tp:name-for-bindings="getIsAlwaysRecording">
           <tp:docstring>
           </tp:docstring>
           <arg type="b" name="res" direction="out">
               <tp:docstring>
               </tp:docstring>
           </arg>
       </method>

       <method name="setIsAlwaysRecording" tp:name-for-bindings="setIsAlwaysRecording">
           <tp:docstring>
           </tp:docstring>
           <arg type="b" name="enabled" direction="in">
               <tp:docstring>
               </tp:docstring>
           </arg>
       </method>

       <!--      ///////////////////////               -->

       <!-- Codecs-related methods -->

       <method name="getAudioCodecList" tp:name-for-bindings="getAudioCodecList">
           <tp:docstring>
           </tp:docstring>
           <annotation name="com.trolltech.QtDBus.QtTypeName.Out0" value="VectorInt"/>
           <arg type="ai" name="list" direction="out">
               <tp:docstring>
               </tp:docstring>
           </arg>
       </method>

       <method name="getAudioCodecDetails" tp:name-for-bindings="getAudioCodecDetails">
           <tp:docstring>
           </tp:docstring>
           <arg type="i" name="payload" direction="in">
               <tp:docstring>
               </tp:docstring>
           </arg>
           <annotation name="com.trolltech.QtDBus.QtTypeName.Out0" value="VectorString"/>
           <arg type="as" name="details" direction="out">
               <tp:docstring>
               </tp:docstring>
           </arg>
       </method>

       <method name="getActiveAudioCodecList" tp:name-for-bindings="getActiveAudioCodecList">
           <tp:docstring>
           </tp:docstring>
           <annotation name="com.trolltech.QtDBus.QtTypeName.Out0" value="VectorInt"/>
           <arg type="s" name="accountID" direction="in">
               <tp:docstring>
               </tp:docstring>
           </arg>
           <arg type="ai" name="list" direction="out">
               <tp:docstring>
               </tp:docstring>
           </arg>
       </method>

       <method name="setActiveAudioCodecList" tp:name-for-bindings="setActiveAudioCodecList">
           <tp:docstring>
           </tp:docstring>
           <annotation name="com.trolltech.QtDBus.QtTypeName.In0" value="VectorString"/>
           <arg type="as" name="list" direction="in">
               <tp:docstring>
               </tp:docstring>
           </arg>
           <arg type="s" name="accountID" direction="in">
               <tp:docstring>
               </tp:docstring>
           </arg>
       </method>

       <!-- Audio devices methods -->

       <method name="getAudioPluginList" tp:name-for-bindings="getAudioPluginList">
           <tp:docstring>
           </tp:docstring>
           <annotation name="com.trolltech.QtDBus.QtTypeName.Out0" value="VectorString"/>
           <arg type="as" name="list" direction="out">
               <tp:docstring>
               </tp:docstring>
           </arg>
       </method>

       <method name="setAudioPlugin" tp:name-for-bindings="setAudioPlugin">
           <tp:docstring>
           </tp:docstring>
           <arg type="s" name="audioPlugin" direction="in">
               <tp:docstring>
               </tp:docstring>
           </arg>
       </method>

       <method name="getAudioOutputDeviceList" tp:name-for-bindings="getAudioOutputDeviceList">
           <tp:docstring>
           </tp:docstring>
           <annotation name="com.trolltech.QtDBus.QtTypeName.Out0" value="VectorString"/>
           <arg type="as" name="list" direction="out">
               <tp:docstring>
               </tp:docstring>
           </arg>
       </method>

       <method name="setAudioOutputDevice" tp:name-for-bindings="setAudioOutputDevice">
           <tp:docstring>
           </tp:docstring>
           <arg type="i" name="index" direction="in">
               <tp:docstring>
               </tp:docstring>
           </arg>
       </method>

       <method name="setAudioInputDevice" tp:name-for-bindings="setAudioInputDevice">
           <tp:docstring>
           </tp:docstring>
           <arg type="i" name="index" direction="in">
               <tp:docstring>
               </tp:docstring>
           </arg>
       </method>

       <method name="setAudioRingtoneDevice" tp:name-for-bindings="setAudioRingtoneDevice">
               <tp:docstring>
           </tp:docstring>
           <arg type="i" name="index" direction="in">
             <tp:docstring>
             </tp:docstring>
           </arg>
       </method>

       <method name="getAudioInputDeviceList" tp:name-for-bindings="getAudioInputDeviceList">
           <tp:docstring>
           </tp:docstring>
           <annotation name="com.trolltech.QtDBus.QtTypeName.Out0" value="VectorString"/>
           <arg type="as" name="list" direction="out">
               <tp:docstring>
               </tp:docstring>
           </arg>
       </method>


       <method name="getCurrentAudioDevicesIndex" tp:name-for-bindings="getCurrentAudioDevicesIndex">
           <tp:docstring>
           </tp:docstring>
           <annotation name="com.trolltech.QtDBus.QtTypeName.Out0" value="VectorString"/>
           <arg type="as" name="list" direction="out">
               <tp:docstring>
               </tp:docstring>
           </arg>
       </method>

       <method name="getAudioDeviceIndex" tp:name-for-bindings="getAudioDeviceIndex">
           <tp:docstring>
           </tp:docstring>
           <arg type="s" name="name" direction="in">
               <tp:docstring>
               </tp:docstring>
           </arg>
           <arg type="i" name="index" direction="out">
               <tp:docstring>
               </tp:docstring>
           </arg>
       </method>

       <method name="getCurrentAudioOutputPlugin" tp:name-for-bindings="getCurrentAudioOutputPlugin">
           <tp:docstring>
           </tp:docstring>
           <arg type="s" name="plugin" direction="out">
               <tp:docstring>
               </tp:docstring>
           </arg>
       </method>

       <method name="getEchoCancelState" tp:name-for-bindings="getNoiseSuppressState">
               <tp:docstring>
           </tp:docstring>
           <arg type="s" name="state" direction="out">
                   <tp:docstring>
               </tp:docstring>
           </arg>
       </method>

       <method name="setEchoCancelState" tp:name-for-bindings="setEchoCancelState">
               <arg type="s" name="state" direction="in">
               </arg>
       </method>

       <method name="setEchoCancelTailLength" tp:name-for-bindings="setEchoCancelTailLength">
               <tp:docstring>
           </tp:docstring>
           <arg type="i" name="index" direction="in">
             <tp:docstring>
             </tp:docstring>
           </arg>
       </method>

       <method name="getEchoCancelTailLength" tp:name-for-bindings="getEchoCancelTailLength">
               <tp:docstring>
           </tp:docstring>
           <arg type="i" name="index" direction="out">
             <tp:docstring>
             </tp:docstring>
           </arg>
       </method>

       <method name="setEchoCancelDelay" tp:name-for-bindings="setEchoCancelDelay">
           <tp:docstring>
           </tp:docstring>
           <arg type="i" name="index" direction="in">
           </arg>
       </method>

       <method name="getEchoCancelDelay" tp:name-for-bindings="getEchoCancelDelay">
           <tp:docstring>
           </tp:docstring>
           <arg type="i" name="index" direction="out">
           </arg>
       </method>


       <method name="getNoiseSuppressState" tp:name-for-bindings="getEchoCancelState">
               <tp:docstring>
           </tp:docstring>
           <arg type="s" name="state" direction="out">
                   <tp:docstring>
               </tp:docstring>
           </arg>
       </method>

       <method name="setNoiseSuppressState" tp:name-for-bindings="setNoiseSuppressState">
               <arg type="s" name="state" direction="in">
               </arg>
       </method>

       <!--    General Settings Panel         -->

       <method name="isIax2Enabled" tp:name-for-bindings="isIax2Enabled">
           <tp:docstring>
           </tp:docstring>
           <arg type="i" name="res" direction="out">
               <tp:docstring>
               </tp:docstring>
           </arg>
       </method>

       <method name="setMailNotify" tp:name-for-bindings="setMailNotify">
           <tp:docstring>
           </tp:docstring>
       </method>

       <method name="getMailNotify" tp:name-for-bindings="getMailNotify">
           <tp:docstring>
           </tp:docstring>
           <arg type="i" name="level" direction="out">
               <tp:docstring>
               </tp:docstring>
           </arg>
       </method>

       <method name="getHistoryLimit" tp:name-for-bindings="getHistoryLimit">
           <tp:docstring>
           </tp:docstring>
           <arg type="i" name="days" direction="out">
               <tp:docstring>
               </tp:docstring>
           </arg>
       </method>

       <method name="setHistoryLimit" tp:name-for-bindings="setHistoryLimit">
           <tp:docstring>
           </tp:docstring>
           <arg type="i" name="days" direction="in">
               <tp:docstring>
               </tp:docstring>
           </arg>
       </method>

       <!-- Addressbook configuration -->
       <method name="getAddressbookSettings" tp:name-for-bindings="getAddressbookSettings">
           <tp:docstring>
           </tp:docstring>
           <annotation name="com.trolltech.QtDBus.QtTypeName.Out0" value="MapStringInt"/>
           <arg type="a{si}" name="settings" direction="out">
               <tp:docstring>
               </tp:docstring>
           </arg>
       </method>

       <method name="setAddressbookSettings" tp:name-for-bindings="setAddressbookSettings">
           <tp:docstring>
           </tp:docstring>
           <annotation name="com.trolltech.QtDBus.QtTypeName.In0" value="MapStringInt"/>
           <arg type="a{si}" name="settings" direction="in">
               <tp:docstring>
               </tp:docstring>
           </arg>
       </method>

       <!-- Addressbook list -->
       <method name="getAddressbookList" tp:name-for-bindings="getAddressbookList">
           <tp:docstring>
           </tp:docstring>
           <annotation name="com.trolltech.QtDBus.QtTypeName.Out0" value="VectorString"/>
           <arg type="as" name="settings" direction="out">
               <tp:docstring>
               </tp:docstring>
           </arg>
       </method>

       <method name="setAddressbookList" tp:name-for-bindings="setAddressbookList">
           <tp:docstring>
           </tp:docstring>
           <annotation name="com.trolltech.QtDBus.QtTypeName.In0" value="VectorString"/>
           <arg type="as" name="settings" direction="in">
               <tp:docstring>
               </tp:docstring>
           </arg>
       </method>

       <!-- Hook configuration -->
       <method name="getHookSettings" tp:name-for-bindings="getHookSettings">
           <tp:docstring>
           </tp:docstring>
           <annotation name="com.trolltech.QtDBus.QtTypeName.Out0" value="MapStringString"/>
           <arg type="a{ss}" name="settings" direction="out">
               <tp:docstring>
               </tp:docstring>
           </arg>
       </method>

       <method name="setHookSettings" tp:name-for-bindings="setHookSettings">
           <tp:docstring>
           </tp:docstring>
           <annotation name="com.trolltech.QtDBus.QtTypeName.In0" value="MapStringString"/>
           <arg type="a{ss}" name="settings" direction="in">
               <tp:docstring>
               </tp:docstring>
           </arg>
       </method>

       <method name="getHistory" tp:name-for-bindings="getHistory">
           <annotation name="com.trolltech.QtDBus.QtTypeName.Out0" value="VectorMapStringString"/>
           <!-- Return a List of type Dict<string, string> >...a List of Dicts -->
           <arg type="aa{ss}" name="entries" direction="out"/>
       </method>

       <method name="clearHistory" tp:name-for-bindings="clearHistory">
       </method>

       <signal name="accountsChanged" tp:name-for-bindings="accountsChanged">
       </signal>

       <signal name="errorAlert" tp:name-for-bindings="errorAlert">
           <arg type="i" name="code">
               <tp:docstring>
               </tp:docstring>
           </arg>
       </signal>

       <!-- TLS Methods -->
       <method name="getSupportedTlsMethod" tp:name-for-bindings="getSupportedTlsMethod">
           <tp:docstring>
           </tp:docstring>
           <annotation name="com.trolltech.QtDBus.QtTypeName.Out0" value="VectorString"/>
           <arg type="as" name="list" direction="out">
               <tp:docstring>
               </tp:docstring>
           </arg>
       </method>

       <method name="getTlsSettingsDefault" tp:name-for-bindings="getTlsSettingsDefault">
>>>>>>> ae8c4c31
                   <annotation name="com.trolltech.QtDBus.QtTypeName.Out0" value="MapStringString"/>
           <tp:docstring>
           </tp:docstring>
           <arg type="a{ss}" name="details" direction="out">
               <tp:docstring>
               </tp:docstring>
           </arg>
       </method>

       <method name="getTlsSettings" tp:name-for-bindings="getTlsSettings">
           <tp:docstring>
           </tp:docstring>
           <annotation name="com.trolltech.QtDBus.QtTypeName.Out0" value="MapStringString"/>
           <arg type="a{ss}" name="details" direction="out">
               <tp:docstring>
               </tp:docstring>
           </arg>
       </method>

       <method name="setTlsSettings" tp:name-for-bindings="setTlsSettings">
           <tp:docstring>
           </tp:docstring>
           <annotation name="com.trolltech.QtDBus.QtTypeName.In0" value="MapStringString"/>
           <arg type="a{ss}" name="details" direction="in">
               <tp:docstring>
               </tp:docstring>
           </arg>
       </method>

       <method name="getAddrFromInterfaceName" tp:name-for-bindings="getAddrFromInterfaceName">
           <tp:docstring>
           </tp:docstring>
           <arg type="s" name="interface" direction="in">
               <tp:docstring>
               </tp:docstring>
           </arg>
           <arg type="s" name="address" direction="out">
               <tp:docstring>
               </tp:docstring>
           </arg>
       </method>

       <method name="getAllIpInterface" tp:name-for-bindings="getAllIpInterface">
           <tp:docstring>
           </tp:docstring>
           <annotation name="com.trolltech.QtDBus.QtTypeName.Out0" value="VectorString"/>
           <arg type="as" name="list" direction="out">
               <tp:docstring>
               </tp:docstring>
           </arg>
       </method>

       <method name="getAllIpInterfaceByName" tp:name-for-bindings="getAllIpInterfaceByName">
           <tp:docstring>
           </tp:docstring>
           <annotation name="com.trolltech.QtDBus.QtTypeName.Out0" value="VectorString"/>
           <arg type="as" name="list" direction="out">
               <tp:docstring>
               </tp:docstring>
           </arg>
       </method>

       <method name="getShortcuts" tp:name-for-bindings="getShortcuts">
                   <annotation name="com.trolltech.QtDBus.QtTypeName.Out0" value="MapStringString"/>
           <tp:docstring>
           </tp:docstring>
           <arg type="a{ss}" name="shortcutsMap" direction="out">
               <tp:docstring>
               </tp:docstring>
           </arg>
       </method>

       <method name="setShortcuts" tp:name-for-bindings="setShortcuts">
                   <annotation name="com.trolltech.QtDBus.QtTypeName.In0" value="MapStringString"/>
<<<<<<< HEAD
		   <tp:docstring>
		   </tp:docstring>
		   <arg type="a{ss}" name="shortcutsMap" direction="in">
			   <tp:docstring>
			   </tp:docstring>
		   </arg>
	   </method>

	   <method name="startVideoPreview" tp:name-for-bindings="startVideoPreview">
           <arg type="i" name="width" direction="out">
           </arg>
           <arg type="i" name="height" direction="out">
           </arg>
           <arg type="i" name="shmKey" direction="out">
           </arg>
           <arg type="i" name="semKey" direction="out">
           </arg>
           <arg type="i" name="videoBufferSize" direction="out">
           </arg>
	   </method>

	   <method name="stopVideoPreview" tp:name-for-bindings="stopVideoPreview">
	   </method>

       <signal name="videoDeviceEvent" tp:name-for-bindings="videoDeviceEvent">
       </signal>

=======
           <tp:docstring>
           </tp:docstring>
           <arg type="a{ss}" name="shortcutsMap" direction="in">
               <tp:docstring>
               </tp:docstring>
           </arg>
       </method>
>>>>>>> ae8c4c31
   </interface>
</node><|MERGE_RESOLUTION|>--- conflicted
+++ resolved
@@ -73,35 +73,20 @@
             </tp:docstring>
             <annotation name="com.trolltech.QtDBus.QtTypeName.In1" value="MapStringString"/>
             <arg type="s" name="accountID" direction="in">
-                <tp:docstring>
-                </tp:docstring>
             </arg>
             <arg type="a{ss}" name="details" direction="in" tp:type="String_String_Map">
-                <tp:docstring>
-                </tp:docstring>
             </arg>
         </method>
 
         <method name="setCredentials" tp:name-for-bindings="setCredentials">
-            <tp:docstring>
-            </tp:docstring>
+        <annotation name="com.trolltech.QtDBus.QtTypeName.In2" value="MapStringString"/>
             <arg type="s" name="accountID" direction="in">
-                <tp:docstring>
-                </tp:docstring>
             </arg>
-            <annotation name="com.trolltech.QtDBus.QtTypeName.In1" value="VectorMapStringString"/>
             <arg type="aa{ss}" name="credentialInformation" direction="in" tp:type="String_String_Map">
-                <tp:docstring>
-                </tp:docstring>
             </arg>
         </method>
 
         <method name="getIp2IpDetails" tp:name-for-bindings="getIp2IpDetails">
-            <tp:docstring>
-            Get configuration settings of the IP2IP_PROFILE. They are sligthly different from account settings since no VoIP accounts are involved.
-            </tp:docstring>
-            <annotation name="com.trolltech.QtDBus.QtTypeName.Out0" value="MapStringString"/>
-            <!--<annotation name="com.trolltech.QtDBus.QtTypeName.In0" value="MapStringString"/>-->
             <arg type="a{ss}" name="details" direction="out" tp:type="String_String_Map">
             <tp:docstring>
             Available parameters are:
@@ -134,730 +119,11 @@
             </arg>
         </method>
 
-<<<<<<< HEAD
-	   <method name="getCredentials" tp:name-for-bindings="getCredentials">
-		   <tp:docstring>
-		   </tp:docstring>
-		   <arg type="s" name="accountID" direction="in">
-			   <tp:docstring>
-			   </tp:docstring>
-		   </arg>
-		   <annotation name="com.trolltech.QtDBus.QtTypeName.Out0" value="VectorMapStringString"/>
-		   <arg type="aa{ss}" name="credentialInformation" direction="out">
-			   <tp:docstring>
-			   </tp:docstring>
-		   </arg>
-	   </method>
-
-	   <method name="addAccount" tp:name-for-bindings="addAccount">
-		   <tp:docstring>
-			   Add a new account. When created, the signal <tp:member-ref>accountsChanged</tp:member-ref> is emitted. The clients must then call <tp:member-ref>getAccountList</tp:member-ref> to update their internal data structure.
-			   <tp:rationale>If no details are specified, the default parameters are used.</tp:rationale>
-			   <tp:rationale>The core tries to register the account as soon it is created.</tp:rationale>
-		   </tp:docstring>
-		   <annotation name="com.trolltech.QtDBus.QtTypeName.In0" value="MapStringString"/>
-		   <arg type="a{ss}" name="details" direction="in"  tp:type="String_String_Map">
-			   <tp:docstring>
-					The new account settings
-			   </tp:docstring>
-		   </arg>
-		   <arg type="s" name="createdAccountId" direction="out">
-			   <tp:docstring>
-					A new account ID
-			   </tp:docstring>
-		   </arg>
-	   </method>
-
-	   <method name="setAccountsOrder" tp:name-for-bindings="setAccountsOrder">
-		   <tp:docstring>
-				Update the accounts order.
-				<tp:rationale>When placing a call, the first registered account in the list is used.</tp:rationale>
-		   </tp:docstring>
-		   <arg type="s" name="order" direction="in">
-			   <tp:docstring>
-				   An ordered list of account IDs, delimited by '/'
-			   </tp:docstring>
-		   </arg>
-	   </method>
-
-	   <method name="removeAccount" tp:name-for-bindings="removeAccount">
-		   <tp:docstring>
-			   Remove an existing account. When removed, the signal <tp:member-ref>accountsChanged</tp:member-ref> is emitted. The clients must then call <tp:member-ref>getAccountList</tp:member-ref> to update their internal data structure.
-		   </tp:docstring>
-		   <arg type="s" name="accoundID" direction="in">
-			   <tp:docstring>
-					The account to remove, identified by its ID
-			   </tp:docstring>
-		   </arg>
-	   </method>
-
-	   <method name="getAccountList" tp:name-for-bindings="getAccountList">
-		   <tp:docstring>
-				Get a list of all created accounts, as stored by the core.
-		   </tp:docstring>
-		   <annotation name="com.trolltech.QtDBus.QtTypeName.Out0" value="VectorString"/>
-		   <arg type="as" name="list" direction="out">
-			   <tp:docstring>
-				   A list of account IDs
-			   </tp:docstring>
-		   </arg>
-	   </method>
-
-	   <method name="sendRegister" tp:name-for-bindings="sendRegister">
-		   <tp:docstring>
-				Send account registration (REGISTER) to the registrar.
-		   </tp:docstring>
-		   the account if expire=1, unregister if expire=0.
-
-		   @param[in] input accountID
-		   -->
-		   <arg type="s" name="accountID" direction="in">
-			   <tp:docstring>
-					The account ID
-			   </tp:docstring>
-		   </arg>
-		   <arg type="i" name="expire" direction="in">
-			   <tp:docstring>
-					<p>To register, expire must be 1.</p>
-					<p>To un-register, expire must be 0.</p>
-			   </tp:docstring>
-		   </arg>
-	   </method>
-
-	   <method name="getAudioManager" tp:name-for-bindings="getAudioManager">
-		   <tp:docstring>
-		   </tp:docstring>
-		   <arg type="s" name="api" direction="out">
-			   <tp:docstring>
-			   </tp:docstring>
-		   </arg>
-	   </method>
-
-	   <method name="setAudioManager" tp:name-for-bindings="setAudioManager">
-		   <tp:docstring>
-		   </tp:docstring>
-		   <arg type="s" name="api" direction="in">
-			   <tp:docstring>
-			   </tp:docstring>
-		   </arg>
-	   </method>
-
-	   <method name="getRecordPath" tp:name-for-bindings="getRecordPath">
-		   <tp:docstring>
-		   </tp:docstring>
-		   <arg type="s" name="rec" direction="out">
-			   <tp:docstring>
-			   </tp:docstring>
-		   </arg>
-	   </method>
-
-	   <method name="setRecordPath" tp:name-for-bindings="setRecordPath">
-		   <tp:docstring>
-		   </tp:docstring>
-		   <arg type="s" name="rec" direction="in">
-			   <tp:docstring>
-			   </tp:docstring>
-		   </arg>
-	   </method>
-	   
-	   <method name="getIsAlwaysRecording" tp:name-for-bindings="getIsAlwaysRecording">
-		   <tp:docstring>
-		   </tp:docstring>
-		   <arg type="b" name="res" direction="out">
-			   <tp:docstring>
-			   </tp:docstring>
-		   </arg>
-	   </method>
-
-	   <method name="setIsAlwaysRecording" tp:name-for-bindings="setIsAlwaysRecording">
-		   <tp:docstring>
-		   </tp:docstring>
-		   <arg type="b" name="enabled" direction="in">
-			   <tp:docstring>
-			   </tp:docstring>
-		   </arg>
-	   </method>
-
-	   <!--      ///////////////////////               -->
-
-	   <!-- Codecs-related methods -->
-
-	   <method name="getAudioCodecList" tp:name-for-bindings="getAudioCodecList">
-		   <tp:docstring>
-		   </tp:docstring>
-		   <annotation name="com.trolltech.QtDBus.QtTypeName.Out0" value="VectorInt"/>
-		   <arg type="ai" name="list" direction="out">
-			   <tp:docstring>
-			   </tp:docstring>
-		   </arg>
-	   </method>
-
-	   <method name="getAudioCodecDetails" tp:name-for-bindings="getAudioCodecDetails">
-		   <tp:docstring>
-		   </tp:docstring>
-		   <arg type="i" name="payload" direction="in">
-			   <tp:docstring>
-			   </tp:docstring>
-		   </arg>
-		   <annotation name="com.trolltech.QtDBus.QtTypeName.Out0" value="VectorString"/>
-		   <arg type="as" name="details" direction="out">
-			   <tp:docstring>
-			   </tp:docstring>
-		   </arg>
-	   </method>
-
-	   <method name="getActiveAudioCodecList" tp:name-for-bindings="getActiveAudioCodecList">
-		   <tp:docstring>
-		   </tp:docstring>
-		   <annotation name="com.trolltech.QtDBus.QtTypeName.Out0" value="VectorString"/>
-		   <arg type="s" name="accountID" direction="in">
-			   <tp:docstring>
-			   </tp:docstring>
-		   </arg>
-		   <arg type="ai" name="list" direction="out">
-			   <tp:docstring>
-			   </tp:docstring>
-		   </arg>
-	   </method>
-
-	   <method name="setActiveAudioCodecList" tp:name-for-bindings="setActiveAudioCodecList">
-		   <tp:docstring>
-		   </tp:docstring>
-		   <annotation name="com.trolltech.QtDBus.QtTypeName.In0" value="VectorString"/>
-		   <arg type="as" name="list" direction="in">
-			   <tp:docstring>
-			   </tp:docstring>
-		   </arg>
-		   <arg type="s" name="accountID" direction="in">
-			   <tp:docstring>
-			   </tp:docstring>
-		   </arg>
-	   </method>
-
-
-       <!-- Video devices methods -->
-
-	   <method name="getVideoInputDeviceList" tp:name-for-bindings="getVideoInputDeviceList">
-		   <tp:docstring>
-		   </tp:docstring>
-		   <annotation name="com.trolltech.QtDBus.QtTypeName.Out0" value="VectorString"/>
-		   <arg type="as" name="list" direction="out">
-			   <tp:docstring>
-			   </tp:docstring>
-		   </arg>
-	   </method>
-
-	   <method name="getVideoInputDeviceChannelList" tp:name-for-bindings="getVideoInputDeviceChannelList">
-		   <tp:docstring>
-		   </tp:docstring>
-		   <annotation name="com.trolltech.QtDBus.QtTypeName.Out0" value="VectorString"/>
-		   <arg type="s" name="device" direction="in">
-			   <tp:docstring>
-			   </tp:docstring>
-		   </arg>
-		   <arg type="as" name="list" direction="out">
-			   <tp:docstring>
-			   </tp:docstring>
-		   </arg>
-	   </method>
-
-	   <method name="getVideoInputDeviceSizeList" tp:name-for-bindings="getVideoInputDeviceSizeList">
-		   <tp:docstring>
-		   </tp:docstring>
-		   <annotation name="com.trolltech.QtDBus.QtTypeName.Out0" value="VectorString"/>
-		   <arg type="s" name="device" direction="in">
-			   <tp:docstring>
-			   </tp:docstring>
-		   </arg>
-		   <arg type="s" name="channel" direction="in">
-			   <tp:docstring>
-			   </tp:docstring>
-		   </arg>
-		   <arg type="as" name="list" direction="out">
-			   <tp:docstring>
-			   </tp:docstring>
-		   </arg>
-	   </method>
-
-	   <method name="getVideoInputDeviceRateList" tp:name-for-bindings="getVideoInputDeviceRateList">
-		   <tp:docstring>
-		   </tp:docstring>
-		   <annotation name="com.trolltech.QtDBus.QtTypeName.Out0" value="VectorString"/>
-		   <arg type="s" name="device" direction="in">
-			   <tp:docstring>
-			   </tp:docstring>
-		   </arg>
-		   <arg type="s" name="channel" direction="in">
-			   <tp:docstring>
-			   </tp:docstring>
-		   </arg>
-		   <arg type="s" name="size" direction="in">
-			   <tp:docstring>
-			   </tp:docstring>
-		   </arg>
-		   <arg type="as" name="list" direction="out">
-			   <tp:docstring>
-			   </tp:docstring>
-		   </arg>
-	   </method>
-
-	   <method name="getVideoInputDevice" tp:name-for-bindings="getVideoInputDevice">
-		   <tp:docstring>
-		   </tp:docstring>
-		   <arg type="s" name="device" direction="out">
-			   <tp:docstring>
-			   </tp:docstring>
-		   </arg>
-	   </method>
-
-	   <method name="getVideoInputDeviceChannel" tp:name-for-bindings="getVideoInputDeviceChannel">
-		   <tp:docstring>
-		   </tp:docstring>
-		   <arg type="s" name="channel" direction="out">
-			   <tp:docstring>
-			   </tp:docstring>
-		   </arg>
-	   </method>
-
-	   <method name="getVideoInputDeviceSize" tp:name-for-bindings="getVideoInputDeviceSize">
-		   <tp:docstring>
-		   </tp:docstring>
-		   <arg type="s" name="size" direction="out">
-			   <tp:docstring>
-			   </tp:docstring>
-		   </arg>
-	   </method>
-
-	   <method name="getVideoInputDeviceRate" tp:name-for-bindings="getVideoInputDeviceRate">
-		   <tp:docstring>
-		   </tp:docstring>
-		   <arg type="s" name="rate" direction="out">
-			   <tp:docstring>
-			   </tp:docstring>
-		   </arg>
-	   </method>
-
-	   <method name="setVideoInputDevice" tp:name-for-bindings="setVideoInputDevice">
-		   <tp:docstring>
-		   </tp:docstring>
-		   <arg type="s" name="device" direction="in">
-			   <tp:docstring>
-			   </tp:docstring>
-		   </arg>
-	   </method>
-
-	   <method name="setVideoInputDeviceChannel" tp:name-for-bindings="setVideoInputDeviceChannel">
-		   <tp:docstring>
-		   </tp:docstring>
-		   <arg type="s" name="channel" direction="in">
-			   <tp:docstring>
-			   </tp:docstring>
-		   </arg>
-	   </method>
-
-	   <method name="setVideoInputDeviceSize" tp:name-for-bindings="setVideoInputDeviceSize">
-		   <tp:docstring>
-		   </tp:docstring>
-		   <arg type="s" name="size" direction="in">
-			   <tp:docstring>
-			   </tp:docstring>
-		   </arg>
-	   </method>
-
-	   <method name="setVideoInputDeviceRate" tp:name-for-bindings="setVideoInputDeviceRate">
-		   <tp:docstring>
-		   </tp:docstring>
-		   <arg type="s" name="rate" direction="in">
-			   <tp:docstring>
-			   </tp:docstring>
-		   </arg>
-	   </method>
-
-	   <!--      ///////////////////////               -->
-
-	   <!-- Audio devices methods -->
-
-	   <method name="getAudioPluginList" tp:name-for-bindings="getAudioPluginList">
-		   <tp:docstring>
-		   </tp:docstring>
-		   <annotation name="com.trolltech.QtDBus.QtTypeName.Out0" value="VectorString"/>
-		   <arg type="as" name="list" direction="out">
-			   <tp:docstring>
-			   </tp:docstring>
-		   </arg>
-	   </method>
-
-	   <method name="setAudioPlugin" tp:name-for-bindings="setAudioPlugin">
-		   <tp:docstring>
-		   </tp:docstring>
-		   <arg type="s" name="audioPlugin" direction="in">
-			   <tp:docstring>
-			   </tp:docstring>
-		   </arg>
-	   </method>
-
-	   <method name="getAudioOutputDeviceList" tp:name-for-bindings="getAudioOutputDeviceList">
-		   <tp:docstring>
-		   </tp:docstring>
-		   <annotation name="com.trolltech.QtDBus.QtTypeName.Out0" value="VectorString"/>
-		   <arg type="as" name="list" direction="out">
-			   <tp:docstring>
-			   </tp:docstring>
-		   </arg>
-	   </method>
-
-	   <method name="setAudioOutputDevice" tp:name-for-bindings="setAudioOutputDevice">
-		   <tp:docstring>
-		   </tp:docstring>
-		   <arg type="i" name="index" direction="in">
-			   <tp:docstring>
-			   </tp:docstring>
-		   </arg>
-	   </method>
-
-	   <method name="setAudioInputDevice" tp:name-for-bindings="setAudioInputDevice">
-		   <tp:docstring>
-		   </tp:docstring>
-		   <arg type="i" name="index" direction="in">
-			   <tp:docstring>
-			   </tp:docstring>
-		   </arg>
-	   </method>
-
-	   <method name="setAudioRingtoneDevice" tp:name-for-bindings="setAudioRingtoneDevice">
-	       <tp:docstring>
-		   </tp:docstring>
-		   <arg type="i" name="index" direction="in">
-		     <tp:docstring>
-		     </tp:docstring>
-		   </arg>
-	   </method>
-
-	   <method name="getAudioInputDeviceList" tp:name-for-bindings="getAudioInputDeviceList">
-		   <tp:docstring>
-		   </tp:docstring>
-		   <annotation name="com.trolltech.QtDBus.QtTypeName.Out0" value="VectorString"/>
-		   <arg type="as" name="list" direction="out">
-			   <tp:docstring>
-			   </tp:docstring>
-		   </arg>
-	   </method>
-
-
-	   <method name="getCurrentAudioDevicesIndex" tp:name-for-bindings="getCurrentAudioDevicesIndex">
-		   <tp:docstring>
-		   </tp:docstring>
-		   <annotation name="com.trolltech.QtDBus.QtTypeName.Out0" value="VectorString"/>
-		   <arg type="as" name="list" direction="out">
-			   <tp:docstring>
-			   </tp:docstring>
-		   </arg>
-	   </method>
-
-	   <method name="getAudioDeviceIndex" tp:name-for-bindings="getAudioDeviceIndex">
-		   <tp:docstring>
-		   </tp:docstring>
-		   <arg type="s" name="name" direction="in">
-			   <tp:docstring>
-			   </tp:docstring>
-		   </arg>
-		   <arg type="i" name="index" direction="out">
-			   <tp:docstring>
-			   </tp:docstring>
-		   </arg>
-	   </method>
-
-	   <method name="getCurrentAudioOutputPlugin" tp:name-for-bindings="getCurrentAudioOutputPlugin">
-		   <tp:docstring>
-		   </tp:docstring>
-		   <arg type="s" name="plugin" direction="out">
-			   <tp:docstring>
-			   </tp:docstring>
-		   </arg>
-	   </method>
-
-       <method name="getEchoCancelState" tp:name-for-bindings="getNoiseSuppressState">
-	           <tp:docstring>
-		   </tp:docstring>
-		   <arg type="s" name="state" direction="out">
-		           <tp:docstring>
-			   </tp:docstring>
-		   </arg>
-	   </method>
-
-	   <method name="setEchoCancelState" tp:name-for-bindings="setEchoCancelState">
-	           <arg type="s" name="state" direction="in">
-	           </arg>
-	   </method>
-
-	   <method name="setEchoCancelTailLength" tp:name-for-bindings="setEchoCancelTailLength">
-	           <tp:docstring>
-		   </tp:docstring>
-		   <arg type="i" name="index" direction="in">
-		     <tp:docstring>
-		     </tp:docstring>
-		   </arg>
-	   </method>
-	   
-	   <method name="getEchoCancelTailLength" tp:name-for-bindings="getEchoCancelTailLength">
-	           <tp:docstring>
-		   </tp:docstring>
-		   <arg type="i" name="index" direction="out">
-		     <tp:docstring>
-		     </tp:docstring>
-		   </arg>
-	   </method>
-	   
-	   <method name="setEchoCancelDelay" tp:name-for-bindings="setEchoCancelDelay">
-	       <tp:docstring>
-	       </tp:docstring>
-	       <arg type="i" name="index" direction="in">
-	       </arg>
-	   </method> 
-	   
-	   <method name="getEchoCancelDelay" tp:name-for-bindings="getEchoCancelDelay">
-	       <tp:docstring>
-	       </tp:docstring>
-	       <arg type="i" name="index" direction="out">
-	       </arg>
-	   </method>
-	   
-	   
-	   <!--      ///////////////////////               -->
-
-	   <!-- Video Codecs-related methods -->
-
-	   <method name="getVideoCodecList" tp:name-for-bindings="getVideoCodecList">
-		   <tp:docstring>
-		   </tp:docstring>
-		   <annotation name="com.trolltech.QtDBus.QtTypeName.Out0" value="VectorString"/>
-		   <arg type="as" name="list" direction="out">
-			   <tp:docstring>
-			   </tp:docstring>
-		   </arg>
-	   </method>
-
-	   <method name="getVideoCodecDetails" tp:name-for-bindings="getVideoCodecDetails">
-		   <tp:docstring>
-		   </tp:docstring>
-		   <arg type="s" name="codec" direction="in">
-			   <tp:docstring>
-			   </tp:docstring>
-		   </arg>
-		   <annotation name="com.trolltech.QtDBus.QtTypeName.Out0" value="VectorString"/>
-		   <arg type="as" name="details" direction="out">
-			   <tp:docstring>
-			   </tp:docstring>
-		   </arg>
-	   </method>
-
-	   <method name="getActiveVideoCodecList" tp:name-for-bindings="getActiveVideoCodecList">
-		   <tp:docstring>
-		   </tp:docstring>
-		   <annotation name="com.trolltech.QtDBus.QtTypeName.Out0" value="VectorString"/>
-		   <arg type="s" name="accountID" direction="in">
-			   <tp:docstring>
-			   </tp:docstring>
-		   </arg>
-		   <arg type="as" name="list" direction="out">
-			   <tp:docstring>
-			   </tp:docstring>
-		   </arg>
-	   </method>
-
-	   <method name="setActiveVideoCodecList" tp:name-for-bindings="setActiveVideoCodecList">
-		   <tp:docstring>
-		   </tp:docstring>
-		   <annotation name="com.trolltech.QtDBus.QtTypeName.In0" value="VectorString"/>
-		   <arg type="as" name="list" direction="in">
-			   <tp:docstring>
-			   </tp:docstring>
-		   </arg>
-		   <arg type="s" name="accountID" direction="in">
-			   <tp:docstring>
-			   </tp:docstring>
-		   </arg>
-	   </method>
-
-
-	   <!--    General Settings Panel         -->
-
-
-	   <method name="getNoiseSuppressState" tp:name-for-bindings="getEchoCancelState">
-	           <tp:docstring>
-		   </tp:docstring>
-		   <arg type="s" name="state" direction="out">
-		           <tp:docstring>
-			   </tp:docstring>
-		   </arg>
-	   </method>
-
-	   <method name="setNoiseSuppressState" tp:name-for-bindings="setNoiseSuppressState">
-	           <arg type="s" name="state" direction="in">
-	           </arg>
-	   </method>
-
-	   <!--    General Settings Panel         -->
-
-	   <method name="isIax2Enabled" tp:name-for-bindings="isIax2Enabled">
-		   <tp:docstring>
-		   </tp:docstring>
-		   <arg type="i" name="res" direction="out">
-			   <tp:docstring>
-			   </tp:docstring>
-		   </arg>
-	   </method>
-
-	   <method name="setMailNotify" tp:name-for-bindings="setMailNotify">
-		   <tp:docstring>
-		   </tp:docstring>
-	   </method>
-
-	   <method name="getMailNotify" tp:name-for-bindings="getMailNotify">
-		   <tp:docstring>
-		   </tp:docstring>
-		   <arg type="i" name="level" direction="out">
-			   <tp:docstring>
-			   </tp:docstring>
-		   </arg>
-	   </method>
-
-
-	   <method name="getHistoryLimit" tp:name-for-bindings="getHistoryLimit">
-		   <tp:docstring>
-		   </tp:docstring>
-		   <arg type="i" name="days" direction="out">
-			   <tp:docstring>
-			   </tp:docstring>
-		   </arg>
-	   </method>
-
-	   <method name="setHistoryLimit" tp:name-for-bindings="setHistoryLimit">
-		   <tp:docstring>
-		   </tp:docstring>
-		   <arg type="i" name="days" direction="in">
-			   <tp:docstring>
-			   </tp:docstring>
-		   </arg>
-	   </method>
-
-	   <!-- Addressbook configuration -->
-	   <method name="getAddressbookSettings" tp:name-for-bindings="getAddressbookSettings">
-		   <tp:docstring>
-		   </tp:docstring>
-		   <annotation name="com.trolltech.QtDBus.QtTypeName.Out0" value="MapStringInt"/>
-		   <arg type="a{si}" name="settings" direction="out">
-			   <tp:docstring>
-			   </tp:docstring>
-		   </arg>
-	   </method>
-
-	   <method name="setAddressbookSettings" tp:name-for-bindings="setAddressbookSettings">
-		   <tp:docstring>
-		   </tp:docstring>
-		   <annotation name="com.trolltech.QtDBus.QtTypeName.In0" value="MapStringInt"/>
-		   <arg type="a{si}" name="settings" direction="in">
-			   <tp:docstring>
-			   </tp:docstring>
-		   </arg>
-	   </method>
-
-	   <!-- Addressbook list -->
-	   <method name="getAddressbookList" tp:name-for-bindings="getAddressbookList">
-		   <tp:docstring>
-		   </tp:docstring>
-		   <annotation name="com.trolltech.QtDBus.QtTypeName.Out0" value="VectorString"/>
-		   <arg type="as" name="settings" direction="out">
-			   <tp:docstring>
-			   </tp:docstring>
-		   </arg>
-	   </method>
-
-	   <method name="setAddressbookList" tp:name-for-bindings="setAddressbookList">
-		   <tp:docstring>
-		   </tp:docstring>
-		   <annotation name="com.trolltech.QtDBus.QtTypeName.In0" value="VectorString"/>
-		   <arg type="as" name="settings" direction="in">
-			   <tp:docstring>
-			   </tp:docstring>
-		   </arg>
-	   </method>
-
-	   <!-- Hook configuration -->
-	   <method name="getHookSettings" tp:name-for-bindings="getHookSettings">
-		   <tp:docstring>
-		   </tp:docstring>
-		   <annotation name="com.trolltech.QtDBus.QtTypeName.Out0" value="MapStringString"/>
-		   <arg type="a{ss}" name="settings" direction="out">
-			   <tp:docstring>
-			   </tp:docstring>
-		   </arg>
-	   </method>
-
-	   <method name="setHookSettings" tp:name-for-bindings="setHookSettings">
-		   <tp:docstring>
-		   </tp:docstring>
-		   <annotation name="com.trolltech.QtDBus.QtTypeName.In0" value="MapStringString"/>
-		   <arg type="a{ss}" name="settings" direction="in">
-			   <tp:docstring>
-			   </tp:docstring>
-		   </arg>
-	   </method>
-
-	   <method name="getHistory" tp:name-for-bindings="getHistory">
-		   <tp:docstring>
-		   </tp:docstring>
-		   <annotation name="com.trolltech.QtDBus.QtTypeName.Out0" value="MapStringString"/>
-		   <arg type="as" name="entries" direction="out">
-			   <tp:docstring>
-			   </tp:docstring>
-		   </arg>
-	   </method>
-
-	   <method name="setHistory" tp:name-for-bindings="setHistory">
-		   <tp:docstring>
-		   </tp:docstring>
-		   <annotation name="com.trolltech.QtDBus.QtTypeName.In0" value="MapStringString"/>
-		   <arg type="as" name="entries" direction="in">
-			   <tp:docstring>
-			   </tp:docstring>
-		   </arg>
-	   </method>
-
-	   <signal name="accountsChanged" tp:name-for-bindings="accountsChanged">
-	   </signal>  
-
-	   <signal name="errorAlert" tp:name-for-bindings="errorAlert">
-		   <arg type="i" name="code">
-			   <tp:docstring>
-			   </tp:docstring>
-		   </arg>
-	   </signal> 
-
-	   <!-- TLS Methods -->
-	   <method name="getSupportedTlsMethod" tp:name-for-bindings="getSupportedTlsMethod">
-		   <tp:docstring>
-		   </tp:docstring>
-		   <annotation name="com.trolltech.QtDBus.QtTypeName.Out0" value="VectorString"/>
-		   <arg type="as" name="list" direction="out">
-			   <tp:docstring>
-			   </tp:docstring>
-		   </arg>
-	   </method>
-
-	   <method name="getTlsSettingsDefault" tp:name-for-bindings="getTlsSettingsDefault">
-=======
        <method name="getCredentials" tp:name-for-bindings="getCredentials">
-           <tp:docstring>
-           </tp:docstring>
+           <annotation name="com.trolltech.QtDBus.QtTypeName.Out0" value="MapStringString"/>
            <arg type="s" name="accountID" direction="in">
-               <tp:docstring>
-               </tp:docstring>
-           </arg>
-           <annotation name="com.trolltech.QtDBus.QtTypeName.Out0" value="VectorMapStringString"/>
+           </arg>
            <arg type="aa{ss}" name="credentialInformation" direction="out">
-               <tp:docstring>
-               </tp:docstring>
            </arg>
        </method>
 
@@ -937,56 +203,32 @@
        </method>
 
        <method name="getAudioManager" tp:name-for-bindings="getAudioManager">
-           <tp:docstring>
-           </tp:docstring>
            <arg type="s" name="api" direction="out">
-               <tp:docstring>
-               </tp:docstring>
            </arg>
        </method>
 
        <method name="setAudioManager" tp:name-for-bindings="setAudioManager">
-           <tp:docstring>
-           </tp:docstring>
            <arg type="s" name="api" direction="in">
-               <tp:docstring>
-               </tp:docstring>
            </arg>
        </method>
 
        <method name="getRecordPath" tp:name-for-bindings="getRecordPath">
-           <tp:docstring>
-           </tp:docstring>
            <arg type="s" name="rec" direction="out">
-               <tp:docstring>
-               </tp:docstring>
            </arg>
        </method>
 
        <method name="setRecordPath" tp:name-for-bindings="setRecordPath">
-           <tp:docstring>
-           </tp:docstring>
            <arg type="s" name="rec" direction="in">
-               <tp:docstring>
-               </tp:docstring>
-           </arg>
-       </method>
-
+           </arg>
+       </method>
+       
        <method name="getIsAlwaysRecording" tp:name-for-bindings="getIsAlwaysRecording">
-           <tp:docstring>
-           </tp:docstring>
            <arg type="b" name="res" direction="out">
-               <tp:docstring>
-               </tp:docstring>
            </arg>
        </method>
 
        <method name="setIsAlwaysRecording" tp:name-for-bindings="setIsAlwaysRecording">
-           <tp:docstring>
-           </tp:docstring>
            <arg type="b" name="enabled" direction="in">
-               <tp:docstring>
-               </tp:docstring>
            </arg>
        </method>
 
@@ -995,164 +237,177 @@
        <!-- Codecs-related methods -->
 
        <method name="getAudioCodecList" tp:name-for-bindings="getAudioCodecList">
-           <tp:docstring>
-           </tp:docstring>
-           <annotation name="com.trolltech.QtDBus.QtTypeName.Out0" value="VectorInt"/>
+           <annotation name="com.trolltech.QtDBus.QtTypeName.Out0" value="VectorString"/>
            <arg type="ai" name="list" direction="out">
-               <tp:docstring>
-               </tp:docstring>
            </arg>
        </method>
 
        <method name="getAudioCodecDetails" tp:name-for-bindings="getAudioCodecDetails">
-           <tp:docstring>
-           </tp:docstring>
            <arg type="i" name="payload" direction="in">
-               <tp:docstring>
-               </tp:docstring>
            </arg>
            <annotation name="com.trolltech.QtDBus.QtTypeName.Out0" value="VectorString"/>
            <arg type="as" name="details" direction="out">
-               <tp:docstring>
-               </tp:docstring>
            </arg>
        </method>
 
        <method name="getActiveAudioCodecList" tp:name-for-bindings="getActiveAudioCodecList">
-           <tp:docstring>
-           </tp:docstring>
-           <annotation name="com.trolltech.QtDBus.QtTypeName.Out0" value="VectorInt"/>
+           <annotation name="com.trolltech.QtDBus.QtTypeName.Out0" value="VectorString"/>
            <arg type="s" name="accountID" direction="in">
-               <tp:docstring>
-               </tp:docstring>
            </arg>
            <arg type="ai" name="list" direction="out">
-               <tp:docstring>
-               </tp:docstring>
            </arg>
        </method>
 
        <method name="setActiveAudioCodecList" tp:name-for-bindings="setActiveAudioCodecList">
-           <tp:docstring>
-           </tp:docstring>
            <annotation name="com.trolltech.QtDBus.QtTypeName.In0" value="VectorString"/>
            <arg type="as" name="list" direction="in">
-               <tp:docstring>
-               </tp:docstring>
            </arg>
            <arg type="s" name="accountID" direction="in">
-               <tp:docstring>
-               </tp:docstring>
-           </arg>
-       </method>
+           </arg>
+       </method>
+
+
+       <!-- Video devices methods -->
+
+       <method name="getVideoInputDeviceList" tp:name-for-bindings="getVideoInputDeviceList">
+           <annotation name="com.trolltech.QtDBus.QtTypeName.Out0" value="VectorString"/>
+           <arg type="as" name="list" direction="out">
+           </arg>
+       </method>
+
+       <method name="getVideoInputDeviceChannelList" tp:name-for-bindings="getVideoInputDeviceChannelList">
+           <annotation name="com.trolltech.QtDBus.QtTypeName.Out0" value="VectorString"/>
+           <arg type="s" name="device" direction="in">
+           </arg>
+           <arg type="as" name="list" direction="out">
+           </arg>
+       </method>
+
+       <method name="getVideoInputDeviceSizeList" tp:name-for-bindings="getVideoInputDeviceSizeList">
+           <annotation name="com.trolltech.QtDBus.QtTypeName.Out0" value="VectorString"/>
+           <arg type="s" name="device" direction="in">
+           </arg>
+           <arg type="s" name="channel" direction="in">
+           </arg>
+           <arg type="as" name="list" direction="out">
+           </arg>
+       </method>
+
+       <method name="getVideoInputDeviceRateList" tp:name-for-bindings="getVideoInputDeviceRateList">
+           <annotation name="com.trolltech.QtDBus.QtTypeName.Out0" value="VectorString"/>
+           <arg type="s" name="device" direction="in">
+           </arg>
+           <arg type="s" name="channel" direction="in">
+           </arg>
+           <arg type="s" name="size" direction="in">
+           </arg>
+           <arg type="as" name="list" direction="out">
+           </arg>
+       </method>
+
+       <method name="getVideoInputDevice" tp:name-for-bindings="getVideoInputDevice">
+           <arg type="s" name="device" direction="out">
+           </arg>
+       </method>
+
+       <method name="getVideoInputDeviceChannel" tp:name-for-bindings="getVideoInputDeviceChannel">
+           <arg type="s" name="channel" direction="out">
+           </arg>
+       </method>
+
+       <method name="getVideoInputDeviceSize" tp:name-for-bindings="getVideoInputDeviceSize">
+           <arg type="s" name="size" direction="out">
+           </arg>
+       </method>
+
+       <method name="getVideoInputDeviceRate" tp:name-for-bindings="getVideoInputDeviceRate">
+           <arg type="s" name="rate" direction="out">
+           </arg>
+       </method>
+
+       <method name="setVideoInputDevice" tp:name-for-bindings="setVideoInputDevice">
+           <arg type="s" name="device" direction="in">
+           </arg>
+       </method>
+
+       <method name="setVideoInputDeviceChannel" tp:name-for-bindings="setVideoInputDeviceChannel">
+           <arg type="s" name="channel" direction="in">
+           </arg>
+       </method>
+
+       <method name="setVideoInputDeviceSize" tp:name-for-bindings="setVideoInputDeviceSize">
+           <arg type="s" name="size" direction="in">
+           </arg>
+       </method>
+
+       <method name="setVideoInputDeviceRate" tp:name-for-bindings="setVideoInputDeviceRate">
+           <arg type="s" name="rate" direction="in">
+           </arg>
+       </method>
+
+       <!--      ///////////////////////               -->
 
        <!-- Audio devices methods -->
 
        <method name="getAudioPluginList" tp:name-for-bindings="getAudioPluginList">
-           <tp:docstring>
-           </tp:docstring>
-           <annotation name="com.trolltech.QtDBus.QtTypeName.Out0" value="VectorString"/>
-           <arg type="as" name="list" direction="out">
-               <tp:docstring>
-               </tp:docstring>
+           <annotation name="com.trolltech.QtDBus.QtTypeName.Out0" value="VectorString"/>
+           <arg type="as" name="list" direction="out">
            </arg>
        </method>
 
        <method name="setAudioPlugin" tp:name-for-bindings="setAudioPlugin">
-           <tp:docstring>
-           </tp:docstring>
            <arg type="s" name="audioPlugin" direction="in">
-               <tp:docstring>
-               </tp:docstring>
            </arg>
        </method>
 
        <method name="getAudioOutputDeviceList" tp:name-for-bindings="getAudioOutputDeviceList">
-           <tp:docstring>
-           </tp:docstring>
-           <annotation name="com.trolltech.QtDBus.QtTypeName.Out0" value="VectorString"/>
-           <arg type="as" name="list" direction="out">
-               <tp:docstring>
-               </tp:docstring>
+           <annotation name="com.trolltech.QtDBus.QtTypeName.Out0" value="VectorString"/>
+           <arg type="as" name="list" direction="out">
            </arg>
        </method>
 
        <method name="setAudioOutputDevice" tp:name-for-bindings="setAudioOutputDevice">
-           <tp:docstring>
-           </tp:docstring>
            <arg type="i" name="index" direction="in">
-               <tp:docstring>
-               </tp:docstring>
            </arg>
        </method>
 
        <method name="setAudioInputDevice" tp:name-for-bindings="setAudioInputDevice">
-           <tp:docstring>
-           </tp:docstring>
            <arg type="i" name="index" direction="in">
-               <tp:docstring>
-               </tp:docstring>
            </arg>
        </method>
 
        <method name="setAudioRingtoneDevice" tp:name-for-bindings="setAudioRingtoneDevice">
-               <tp:docstring>
-           </tp:docstring>
            <arg type="i" name="index" direction="in">
-             <tp:docstring>
-             </tp:docstring>
            </arg>
        </method>
 
        <method name="getAudioInputDeviceList" tp:name-for-bindings="getAudioInputDeviceList">
-           <tp:docstring>
-           </tp:docstring>
-           <annotation name="com.trolltech.QtDBus.QtTypeName.Out0" value="VectorString"/>
-           <arg type="as" name="list" direction="out">
-               <tp:docstring>
-               </tp:docstring>
+           <annotation name="com.trolltech.QtDBus.QtTypeName.Out0" value="VectorString"/>
+           <arg type="as" name="list" direction="out">
            </arg>
        </method>
 
 
        <method name="getCurrentAudioDevicesIndex" tp:name-for-bindings="getCurrentAudioDevicesIndex">
-           <tp:docstring>
-           </tp:docstring>
-           <annotation name="com.trolltech.QtDBus.QtTypeName.Out0" value="VectorString"/>
-           <arg type="as" name="list" direction="out">
-               <tp:docstring>
-               </tp:docstring>
+           <annotation name="com.trolltech.QtDBus.QtTypeName.Out0" value="VectorString"/>
+           <arg type="as" name="list" direction="out">
            </arg>
        </method>
 
        <method name="getAudioDeviceIndex" tp:name-for-bindings="getAudioDeviceIndex">
-           <tp:docstring>
-           </tp:docstring>
            <arg type="s" name="name" direction="in">
-               <tp:docstring>
-               </tp:docstring>
            </arg>
            <arg type="i" name="index" direction="out">
-               <tp:docstring>
-               </tp:docstring>
            </arg>
        </method>
 
        <method name="getCurrentAudioOutputPlugin" tp:name-for-bindings="getCurrentAudioOutputPlugin">
-           <tp:docstring>
-           </tp:docstring>
            <arg type="s" name="plugin" direction="out">
-               <tp:docstring>
-               </tp:docstring>
            </arg>
        </method>
 
        <method name="getEchoCancelState" tp:name-for-bindings="getNoiseSuppressState">
-               <tp:docstring>
-           </tp:docstring>
            <arg type="s" name="state" direction="out">
-                   <tp:docstring>
-               </tp:docstring>
            </arg>
        </method>
 
@@ -1162,44 +417,66 @@
        </method>
 
        <method name="setEchoCancelTailLength" tp:name-for-bindings="setEchoCancelTailLength">
-               <tp:docstring>
-           </tp:docstring>
            <arg type="i" name="index" direction="in">
-             <tp:docstring>
-             </tp:docstring>
-           </arg>
-       </method>
-
+           </arg>
+       </method>
+       
        <method name="getEchoCancelTailLength" tp:name-for-bindings="getEchoCancelTailLength">
-               <tp:docstring>
-           </tp:docstring>
            <arg type="i" name="index" direction="out">
-             <tp:docstring>
-             </tp:docstring>
-           </arg>
-       </method>
-
+           </arg>
+       </method>
+       
        <method name="setEchoCancelDelay" tp:name-for-bindings="setEchoCancelDelay">
-           <tp:docstring>
-           </tp:docstring>
            <arg type="i" name="index" direction="in">
            </arg>
-       </method>
-
+       </method> 
+       
        <method name="getEchoCancelDelay" tp:name-for-bindings="getEchoCancelDelay">
-           <tp:docstring>
-           </tp:docstring>
            <arg type="i" name="index" direction="out">
            </arg>
        </method>
+       
+       
+       <!--      ///////////////////////               -->
+
+       <!-- Video Codecs-related methods -->
+
+       <method name="getVideoCodecList" tp:name-for-bindings="getVideoCodecList">
+           <annotation name="com.trolltech.QtDBus.QtTypeName.Out0" value="VectorString"/>
+           <arg type="as" name="list" direction="out">
+           </arg>
+       </method>
+
+       <method name="getVideoCodecDetails" tp:name-for-bindings="getVideoCodecDetails">
+           <arg type="s" name="codec" direction="in">
+           </arg>
+           <annotation name="com.trolltech.QtDBus.QtTypeName.Out0" value="VectorString"/>
+           <arg type="as" name="details" direction="out">
+           </arg>
+       </method>
+
+       <method name="getActiveVideoCodecList" tp:name-for-bindings="getActiveVideoCodecList">
+           <annotation name="com.trolltech.QtDBus.QtTypeName.Out0" value="VectorString"/>
+           <arg type="s" name="accountID" direction="in">
+           </arg>
+           <arg type="as" name="list" direction="out">
+           </arg>
+       </method>
+
+       <method name="setActiveVideoCodecList" tp:name-for-bindings="setActiveVideoCodecList">
+           <annotation name="com.trolltech.QtDBus.QtTypeName.In0" value="VectorString"/>
+           <arg type="as" name="list" direction="in">
+           </arg>
+           <arg type="s" name="accountID" direction="in">
+           </arg>
+       </method>
+
+
+       <!--    General Settings Panel         -->
 
 
        <method name="getNoiseSuppressState" tp:name-for-bindings="getEchoCancelState">
-               <tp:docstring>
-           </tp:docstring>
            <arg type="s" name="state" direction="out">
-                   <tp:docstring>
-               </tp:docstring>
            </arg>
        </method>
 
@@ -1211,106 +488,65 @@
        <!--    General Settings Panel         -->
 
        <method name="isIax2Enabled" tp:name-for-bindings="isIax2Enabled">
-           <tp:docstring>
-           </tp:docstring>
            <arg type="i" name="res" direction="out">
-               <tp:docstring>
-               </tp:docstring>
            </arg>
        </method>
 
        <method name="setMailNotify" tp:name-for-bindings="setMailNotify">
-           <tp:docstring>
-           </tp:docstring>
        </method>
 
        <method name="getMailNotify" tp:name-for-bindings="getMailNotify">
-           <tp:docstring>
-           </tp:docstring>
            <arg type="i" name="level" direction="out">
-               <tp:docstring>
-               </tp:docstring>
-           </arg>
-       </method>
+           </arg>
+       </method>
+
 
        <method name="getHistoryLimit" tp:name-for-bindings="getHistoryLimit">
-           <tp:docstring>
-           </tp:docstring>
            <arg type="i" name="days" direction="out">
-               <tp:docstring>
-               </tp:docstring>
            </arg>
        </method>
 
        <method name="setHistoryLimit" tp:name-for-bindings="setHistoryLimit">
-           <tp:docstring>
-           </tp:docstring>
            <arg type="i" name="days" direction="in">
-               <tp:docstring>
-               </tp:docstring>
            </arg>
        </method>
 
        <!-- Addressbook configuration -->
        <method name="getAddressbookSettings" tp:name-for-bindings="getAddressbookSettings">
-           <tp:docstring>
-           </tp:docstring>
            <annotation name="com.trolltech.QtDBus.QtTypeName.Out0" value="MapStringInt"/>
            <arg type="a{si}" name="settings" direction="out">
-               <tp:docstring>
-               </tp:docstring>
            </arg>
        </method>
 
        <method name="setAddressbookSettings" tp:name-for-bindings="setAddressbookSettings">
-           <tp:docstring>
-           </tp:docstring>
            <annotation name="com.trolltech.QtDBus.QtTypeName.In0" value="MapStringInt"/>
            <arg type="a{si}" name="settings" direction="in">
-               <tp:docstring>
-               </tp:docstring>
            </arg>
        </method>
 
        <!-- Addressbook list -->
        <method name="getAddressbookList" tp:name-for-bindings="getAddressbookList">
-           <tp:docstring>
-           </tp:docstring>
            <annotation name="com.trolltech.QtDBus.QtTypeName.Out0" value="VectorString"/>
            <arg type="as" name="settings" direction="out">
-               <tp:docstring>
-               </tp:docstring>
            </arg>
        </method>
 
        <method name="setAddressbookList" tp:name-for-bindings="setAddressbookList">
-           <tp:docstring>
-           </tp:docstring>
            <annotation name="com.trolltech.QtDBus.QtTypeName.In0" value="VectorString"/>
            <arg type="as" name="settings" direction="in">
-               <tp:docstring>
-               </tp:docstring>
            </arg>
        </method>
 
        <!-- Hook configuration -->
        <method name="getHookSettings" tp:name-for-bindings="getHookSettings">
-           <tp:docstring>
-           </tp:docstring>
            <annotation name="com.trolltech.QtDBus.QtTypeName.Out0" value="MapStringString"/>
            <arg type="a{ss}" name="settings" direction="out">
-               <tp:docstring>
-               </tp:docstring>
            </arg>
        </method>
 
        <method name="setHookSettings" tp:name-for-bindings="setHookSettings">
-           <tp:docstring>
-           </tp:docstring>
            <annotation name="com.trolltech.QtDBus.QtTypeName.In0" value="MapStringString"/>
            <arg type="a{ss}" name="settings" direction="in">
-               <tp:docstring>
-               </tp:docstring>
            </arg>
        </method>
 
@@ -1324,112 +560,70 @@
        </method>
 
        <signal name="accountsChanged" tp:name-for-bindings="accountsChanged">
-       </signal>
+       </signal>  
 
        <signal name="errorAlert" tp:name-for-bindings="errorAlert">
            <arg type="i" name="code">
-               <tp:docstring>
-               </tp:docstring>
-           </arg>
-       </signal>
+           </arg>
+       </signal> 
 
        <!-- TLS Methods -->
        <method name="getSupportedTlsMethod" tp:name-for-bindings="getSupportedTlsMethod">
-           <tp:docstring>
-           </tp:docstring>
-           <annotation name="com.trolltech.QtDBus.QtTypeName.Out0" value="VectorString"/>
-           <arg type="as" name="list" direction="out">
-               <tp:docstring>
-               </tp:docstring>
+           <annotation name="com.trolltech.QtDBus.QtTypeName.Out0" value="VectorString"/>
+           <arg type="as" name="list" direction="out">
            </arg>
        </method>
 
        <method name="getTlsSettingsDefault" tp:name-for-bindings="getTlsSettingsDefault">
->>>>>>> ae8c4c31
                    <annotation name="com.trolltech.QtDBus.QtTypeName.Out0" value="MapStringString"/>
-           <tp:docstring>
-           </tp:docstring>
            <arg type="a{ss}" name="details" direction="out">
-               <tp:docstring>
-               </tp:docstring>
            </arg>
        </method>
 
        <method name="getTlsSettings" tp:name-for-bindings="getTlsSettings">
-           <tp:docstring>
-           </tp:docstring>
            <annotation name="com.trolltech.QtDBus.QtTypeName.Out0" value="MapStringString"/>
            <arg type="a{ss}" name="details" direction="out">
-               <tp:docstring>
-               </tp:docstring>
            </arg>
        </method>
 
        <method name="setTlsSettings" tp:name-for-bindings="setTlsSettings">
-           <tp:docstring>
-           </tp:docstring>
            <annotation name="com.trolltech.QtDBus.QtTypeName.In0" value="MapStringString"/>
            <arg type="a{ss}" name="details" direction="in">
-               <tp:docstring>
-               </tp:docstring>
            </arg>
        </method>
 
        <method name="getAddrFromInterfaceName" tp:name-for-bindings="getAddrFromInterfaceName">
-           <tp:docstring>
-           </tp:docstring>
            <arg type="s" name="interface" direction="in">
-               <tp:docstring>
-               </tp:docstring>
            </arg>
            <arg type="s" name="address" direction="out">
-               <tp:docstring>
-               </tp:docstring>
            </arg>
        </method>
 
        <method name="getAllIpInterface" tp:name-for-bindings="getAllIpInterface">
-           <tp:docstring>
-           </tp:docstring>
-           <annotation name="com.trolltech.QtDBus.QtTypeName.Out0" value="VectorString"/>
-           <arg type="as" name="list" direction="out">
-               <tp:docstring>
-               </tp:docstring>
+           <annotation name="com.trolltech.QtDBus.QtTypeName.Out0" value="VectorString"/>
+           <arg type="as" name="list" direction="out">
            </arg>
        </method>
 
        <method name="getAllIpInterfaceByName" tp:name-for-bindings="getAllIpInterfaceByName">
-           <tp:docstring>
-           </tp:docstring>
-           <annotation name="com.trolltech.QtDBus.QtTypeName.Out0" value="VectorString"/>
-           <arg type="as" name="list" direction="out">
-               <tp:docstring>
-               </tp:docstring>
+           <annotation name="com.trolltech.QtDBus.QtTypeName.Out0" value="VectorString"/>
+           <arg type="as" name="list" direction="out">
            </arg>
        </method>
 
        <method name="getShortcuts" tp:name-for-bindings="getShortcuts">
                    <annotation name="com.trolltech.QtDBus.QtTypeName.Out0" value="MapStringString"/>
-           <tp:docstring>
-           </tp:docstring>
            <arg type="a{ss}" name="shortcutsMap" direction="out">
-               <tp:docstring>
-               </tp:docstring>
            </arg>
        </method>
 
        <method name="setShortcuts" tp:name-for-bindings="setShortcuts">
                    <annotation name="com.trolltech.QtDBus.QtTypeName.In0" value="MapStringString"/>
-<<<<<<< HEAD
-		   <tp:docstring>
-		   </tp:docstring>
-		   <arg type="a{ss}" name="shortcutsMap" direction="in">
-			   <tp:docstring>
-			   </tp:docstring>
-		   </arg>
-	   </method>
-
-	   <method name="startVideoPreview" tp:name-for-bindings="startVideoPreview">
+           <arg type="a{ss}" name="shortcutsMap" direction="in">
+           </arg>
+       </method>
+
+       <method name="startVideoPreview" tp:name-for-bindings="startVideoPreview">
            <arg type="i" name="width" direction="out">
            </arg>
            <arg type="i" name="height" direction="out">
@@ -1440,22 +634,13 @@
            </arg>
            <arg type="i" name="videoBufferSize" direction="out">
            </arg>
-	   </method>
-
-	   <method name="stopVideoPreview" tp:name-for-bindings="stopVideoPreview">
-	   </method>
+       </method>
+
+       <method name="stopVideoPreview" tp:name-for-bindings="stopVideoPreview">
+       </method>
 
        <signal name="videoDeviceEvent" tp:name-for-bindings="videoDeviceEvent">
        </signal>
 
-=======
-           <tp:docstring>
-           </tp:docstring>
-           <arg type="a{ss}" name="shortcutsMap" direction="in">
-               <tp:docstring>
-               </tp:docstring>
-           </arg>
-       </method>
->>>>>>> ae8c4c31
    </interface>
 </node>