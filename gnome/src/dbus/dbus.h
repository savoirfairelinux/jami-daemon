--- conflicted
+++ resolved
@@ -146,11 +146,7 @@
 /**
  * ConfigurationManager - Get the details for the ip2ip profile
  */
-<<<<<<< HEAD
-GHashTable * dbus_get_ip2_ip_details(void);
-=======
 GHashTable *dbus_get_ip2_ip_details(void);
->>>>>>> 7472453e
 
 /**
  * ConfigurationManager - Send registration request
@@ -209,18 +205,14 @@
  * @param payload The payload of the audio codec
  * @return gchar** The audio codec details
  */
-<<<<<<< HEAD
-gchar** dbus_audio_codec_details(int payload);
+gchar **dbus_audio_codec_details(int payload);
 
 /**
  * ConfigurationManager - Get the video codec details
  * @param codec The name of the video codec
  * @return gchar** The video codec details
  */
-gchar** dbus_video_codec_details(const gchar *codec);
-=======
-gchar **dbus_audio_codec_details(int payload);
->>>>>>> 7472453e
+gchar **dbus_video_codec_details(const gchar *codec);
 
 /**
  * ConfigurationManager - Get the default audio codec list
@@ -240,13 +232,12 @@
  * @param list The list of audio codecs
  */
 void dbus_set_active_audio_codec_list(const gchar **list, const gchar *);
-<<<<<<< HEAD
 
 /**
  * ConfigurationManager - Get the list of the audio codecs used for media negotiation
  * @return gchar** The list of audio codecs
  */
-gchar** dbus_get_active_video_codec_list(const gchar *accountID);
+gchar **dbus_get_active_video_codec_list(const gchar *accountID);
 
 /**
  * ConfigurationManager - Set the list of audio codecs used for media negociation
@@ -258,19 +249,13 @@
  * CallManager - return the video codec name
  * @param callable_obj_t* current call
  */
-gchar* dbus_get_current_video_codec_name(const callable_obj_t *c);
-=======
->>>>>>> 7472453e
+gchar *dbus_get_current_video_codec_name(const callable_obj_t *c);
 
 /**
  * CallManager - return the audio codec name
  * @param callable_obj_t* current call
  */
-<<<<<<< HEAD
-gchar* dbus_get_current_audio_codec_name(const callable_obj_t *c);
-=======
 gchar *dbus_get_current_audio_codec_name(const callable_obj_t *c);
->>>>>>> 7472453e
 
 /**
  * ConfigurationManager - Get the list of available output audio plugins
@@ -394,7 +379,6 @@
  *		"pulseaudio"
  */
 void dbus_set_audio_manager(const gchar *api);
-<<<<<<< HEAD
 
 void dbus_set_video_input_device(const gchar *dev);
 void dbus_set_video_input_device_channel(const gchar *channel);
@@ -408,8 +392,6 @@
 gchar **dbus_get_video_input_device_channel_list(const gchar *dev);
 gchar **dbus_get_video_input_device_size_list(const gchar *dev, const gchar *channel);
 gchar **dbus_get_video_input_device_rate_list(const gchar *dev, const gchar *channel, const gchar *size);
-=======
->>>>>>> 7472453e
 
 /**
  * ConfigurationManager - Start a tone when a new call is open and no numbers have been dialed
@@ -448,11 +430,7 @@
 /**
  * Return a list of participant for this conference (confID)
  */
-<<<<<<< HEAD
-gchar** dbus_get_participant_list(const gchar *confID);
-=======
 gchar **dbus_get_participant_list(const gchar *confID);
->>>>>>> 7472453e
 
 /**
  * Toggle recording for this instance, may be call or conference
@@ -467,11 +445,7 @@
 /**
  * Get the path where the recorded audio files are stored
  */
-<<<<<<< HEAD
-gchar* dbus_get_record_path(void);
-=======
 gchar *dbus_get_record_path(void);
->>>>>>> 7472453e
 
 /**
  * Set the always recording functionality, once true all call
@@ -497,42 +471,24 @@
  */
 void dbus_set_addressbook_settings(GHashTable *);
 
-<<<<<<< HEAD
-gchar** dbus_get_addressbook_list(void);
-
-void dbus_set_addressbook_list(const gchar** list);
-=======
 gchar **dbus_get_addressbook_list(void);
 
 void dbus_set_addressbook_list(const gchar **list);
->>>>>>> 7472453e
 
 /**
  * Resolve the local address given an interface name
  */
-<<<<<<< HEAD
-gchar * dbus_get_address_from_interface_name(const gchar* interface);
-=======
 gchar * dbus_get_address_from_interface_name(const gchar *interface);
->>>>>>> 7472453e
 
 /**
  * Query the daemon to return a list of network interface (described as there IP address)
  */
-<<<<<<< HEAD
-gchar** dbus_get_all_ip_interface(void);
-=======
 gchar **dbus_get_all_ip_interface(void);
->>>>>>> 7472453e
 
 /**
  * Query the daemon to return a list of network interface (described as there name)
  */
-<<<<<<< HEAD
-gchar** dbus_get_all_ip_interface_by_name(void);
-=======
 gchar **dbus_get_all_ip_interface_by_name(void);
->>>>>>> 7472453e
 
 /**
  * Encapsulate all the url hook-related configuration
@@ -549,23 +505,13 @@
 
 gboolean dbus_get_is_recording(const callable_obj_t *);
 
-<<<<<<< HEAD
-GHashTable* dbus_get_call_details(const gchar *callID);
-
-gchar** dbus_get_call_list(void);
+GHashTable *dbus_get_call_details(const gchar *callID);
+
+gchar **dbus_get_call_list(void);
 
 GHashTable* dbus_get_conference_details(const gchar *confID);
 
-gchar** dbus_get_conference_list(void);
-=======
-GHashTable *dbus_get_call_details(const gchar *callID);
-
-gchar **dbus_get_call_list(void);
-
-GHashTable* dbus_get_conference_details(const gchar *confID);
-
 gchar **dbus_get_conference_list(void);
->>>>>>> 7472453e
 
 void dbus_set_accounts_order(const gchar *order);
 
@@ -646,14 +592,11 @@
 
 /* Instant messaging */
 void dbus_send_text_message(const gchar *callID, const gchar *message);
-<<<<<<< HEAD
 
 /* Video calibration */
 void dbus_start_video_renderer();
 
 void dbus_stop_video_renderer();
-=======
->>>>>>> 7472453e
 
 /**
  * Start playback of a recorded
