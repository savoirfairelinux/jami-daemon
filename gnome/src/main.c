/*
 *  Copyright (C) 2004, 2005, 2006, 2008, 2009, 2010, 2011 Savoir-Faire Linux Inc.
 *  Author: Pierre-Luc Beaudoin <pierre-luc.beaudoin@savoirfairelinux.com>
 *
 *  This program is free software; you can redistribute it and/or modify
 *  it under the terms of the GNU General Public License as published by
 *  the Free Software Foundation; either version 3 of the License, or
 *  (at your option) any later version.
 *
 *  This program is distributed in the hope that it will be useful,
 *  but WITHOUT ANY WARRANTY; without even the implied warranty of
 *  MERCHANTABILITY or FITNESS FOR A PARTICULAR PURPOSE.  See the
 *  GNU General Public License for more details.
 *
 *  You should have received a copy of the GNU General Public License
 *  along with this program; if not, write to the Free Software
 *   Foundation, Inc., 675 Mass Ave, Cambridge, MA 02139, USA.
 *
 *  Additional permission under GNU GPL version 3 section 7:
 *
 *  If you modify this program, or any covered work, by linking or
 *  combining it with the OpenSSL project's OpenSSL library (or a
 *  modified version of that library), containing parts covered by the
 *  terms of the OpenSSL or SSLeay licenses, Savoir-Faire Linux Inc.
 *  grants you additional permission to convey the resulting work.
 *  Corresponding Source for a non-source form of such a combination
 *  shall include the source code for the parts of OpenSSL used as well
 *  as that of the covered work.
 */

<<<<<<< HEAD
#include <actions.h>
#include <calllist.h>
#include <config.h>
#include <logger.h>
#include <dbus/dbus.h>
#include <mainwindow.h>
#include <statusicon.h>

=======
#include "actions.h"
#include "calllist.h"
#include "config.h"
#include "logger.h"
#include "dbus/dbus.h"
#include "mainwindow.h"
#include "statusicon.h"
>>>>>>> 1da8ce83
#include "eel-gconf-extensions.h"
#include <gtk/gtk.h>
#include <stdlib.h>

#include "shortcuts.h"
#include "history.h"

int
main(int argc, char *argv[])
{
    GError *error = NULL;
    // Handle logging
    int i;

    // Check arguments if debug mode is activated
    for (i = 0; i < argc; i++)
        if (g_strcmp0(argv[i], "--debug") == 0)
            set_log_level(LOG_DEBUG);

    g_thread_init(NULL);
    gdk_threads_init();
    gdk_threads_enter();

    // Start GTK application
    gtk_init(&argc, &argv);

    g_print("%s %s\n", PACKAGE, VERSION);
    g_print("\nCopyright (c) 2005 - 2011 Savoir-faire Linux Inc.\n\n");
    g_print("This is free software.  You may redistribute copies of it under the terms of\n" \
            "the GNU General Public License Version 3 <http://www.gnu.org/licenses/gpl.html>.\n" \
            "There is NO WARRANTY, to the extent permitted by law.\n\n" \
            "Additional permission under GNU GPL version 3 section 7:\n\n" \
            "If you modify this program, or any covered work, by linking or\n" \
            "combining it with the OpenSSL project's OpenSSL library (or a\n" \
            "modified version of that library), containing parts covered by the\n" \
            "terms of the OpenSSL or SSLeay licenses, Savoir-Faire Linux Inc.\n" \
            "grants you additional permission to convey the resulting work.\n" \
            "Corresponding Source for a non-source form of such a combination\n" \
            "shall include the source code for the parts of OpenSSL used as well\n" \
            "as that of the covered work.\n\n");

    srand(time(NULL));

    // Internationalization
    bindtextdomain("sflphone-client-gnome", LOCALEDIR);
    textdomain("sflphone-client-gnome");

    if (!sflphone_init(&error)) {
        ERROR(error->message);
        GtkWidget *dialog = gtk_message_dialog_new(
                                GTK_WINDOW(get_main_window()),
                                GTK_DIALOG_MODAL | GTK_DIALOG_DESTROY_WITH_PARENT,
                                GTK_MESSAGE_ERROR, GTK_BUTTONS_CLOSE,
                                "Unable to initialize.\nMake sure the daemon is running.\nError: %s",
                                error->message);

        gtk_window_set_title(GTK_WINDOW(dialog), _("SFLphone Error"));
        gtk_dialog_run(GTK_DIALOG(dialog));
        gtk_widget_destroy(dialog);

        g_error_free(error);
        goto OUT;
    }

    if (eel_gconf_get_integer(SHOW_STATUSICON))
        show_status_icon();

    create_main_window();

    if (eel_gconf_get_integer(SHOW_STATUSICON) && eel_gconf_get_integer(START_HIDDEN)) {
        gtk_widget_hide(GTK_WIDGET(get_main_window()));
        set_minimized(TRUE);
    }


    status_bar_display_account();

    sflphone_fill_history();
    sflphone_fill_call_list();
    sflphone_fill_conference_list();
    history_search_init();

    // Update the GUI
    update_actions();

    shortcuts_initialize_bindings();

    gtk_main();

    codecs_unload();
    shortcuts_destroy_bindings();

OUT:
    gdk_threads_leave();

    return error != NULL;
}

/** @mainpage SFLphone GTK+ Client Documentation
 * SFLphone GTK+ Client was started as a debuging tool for the new dbus API but
 * ended being a full featured client.
 * @section intro_sec Architecture
 * SFLphone respects the MVC principle.  Since the internal workings and the UI
 * are too different programs, dbus is used to exchange data between them.  Dbus
 * is thereby inforcing MVC by only allowing access to high level functions and data.
 *
 * Therefore, when a button is clicked, a direct dbus API call should happen
 * (defined in dbus.h).  The UI should only be updated when signals are received
 * from dbus.  The call back to those signals are defined in dbus.c, but they call
 * functions in actions.h.  This makes things cleaner as one signal could have many
 * actions.
 *
 * Accounts are stored in form of a account_t in an account list with access functions
 * defined in accountlist.h.
 *
 * Calls are stored in form of a call_t in a call list with access functions defined
 * in calllist.h.
 *
 */

// This doc is for generated files that get overridden by tools.
/** @file marshaller.h
 * @brief This file contains marshallers functions for dbus signals.
 * This file is generated by glib-genmarshall.
 * Every dbus signal has to have a marshaller.  To generate a new marshaller function,
 * add its signature to the marshaller.list.  Then run :
 * <pre>glib-genmarshal --body --g-fatal-warnings marshaller.list > marshaller.c
 * glib-genmarshal --header --g-fatal-warnings marshaller.list > marshaller.h</pre>
 * to get the generated marshallers.
 * Just before connecting to the dbus signal, register the marshaller with:
 * dbus_g_object_register_marshaller().
 */

/** @file callmanager-glue.h, configurationmanager-glue.h, contactmanager-glue.h
 * @brief CallManager, ConfigurationManager and ContactManager dbus APIs.
 * These files are generated by dbus-binding-tool using the server's files named *-introspec.xml:
 * <pre>dbus-binding-tool --mode=glib-client "../../src/dbus/callmanager-introspec.xml" > callmanager-glue.h</pre>
 * <pre>dbus-binding-tool --mode=glib-client "../../src/dbus/configurationmanager-introspec.xml" > configurationmanager-glue.h</pre>
 * <pre>dbus-binding-tool --mode=glib-client "../../src/dbus/contactmanager-introspec.xml" > contactmanager-glue.h</pre>
 * These files dbus call wrapper functions to simplify access to dbus API.
 */<|MERGE_RESOLUTION|>--- conflicted
+++ resolved
@@ -28,16 +28,6 @@
  *  as that of the covered work.
  */
 
-<<<<<<< HEAD
-#include <actions.h>
-#include <calllist.h>
-#include <config.h>
-#include <logger.h>
-#include <dbus/dbus.h>
-#include <mainwindow.h>
-#include <statusicon.h>
-
-=======
 #include "actions.h"
 #include "calllist.h"
 #include "config.h"
@@ -45,7 +35,7 @@
 #include "dbus/dbus.h"
 #include "mainwindow.h"
 #include "statusicon.h"
->>>>>>> 1da8ce83
+
 #include "eel-gconf-extensions.h"
 #include <gtk/gtk.h>
 #include <stdlib.h>
