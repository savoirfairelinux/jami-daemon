/*
 *  Copyright (C) 2004-2013 Savoir-Faire Linux Inc.
 *  Author: Patrick Keroulas <patrick.keroulas@savoirfairelinux.com>
 *
 *  This program is free software; you can redistribute it and/or modify
 *  it under the terms of the GNU General Public License as published by
 *  the Free Software Foundation; either version 3 of the License, or
 *  (at your option) any later version.
 *
 *  This program is distributed in the hope that it will be useful,
 *  but WITHOUT ANY WARRANTY; without even the implied warranty of
 *  MERCHANTABILITY or FITNESS FOR A PARTICULAR PURPOSE.  See the
 *  GNU General Public License for more details.
 *
 *  You should have received a copy of the GNU General Public License
 *  along with this program; if not, write to the Free Software
 *  Foundation, Inc., 51 Franklin Street, Fifth Floor, Boston, MA  02110-1301 USA.
 *
 *  Additional permission under GNU GPL version 3 section 7:
 *
 *  If you modify this program, or any covered work, by linking or
 *  combining it with the OpenSSL project's OpenSSL library (or a
 *  modified version of that library), containing parts covered by the
 *  terms of the OpenSSL or SSLeay licenses, Savoir-Faire Linux Inc.
 *  grants you additional permission to convey the resulting work.
 *  Corresponding Source for a non-source form of such a combination
 *  shall include the source code for the parts of OpenSSL used as well
 *  as that of the covered work.
 */

#ifdef HAVE_CONFIG_H
#include "config.h"
#endif

#include <gtk/gtk.h>
#include <string.h>
#include <glib/gi18n.h>

#include "buddylistwindow.h"
#include "account_schema.h"
#include "accountlist.h"
#include "actions.h"
#include "contacts/calltree.h"
#include "callable_obj.h"
#include "dbus.h"
#include "str_utils.h"

static GtkWidget *buddy_list_window;
static GtkTreeView *buddy_list_tree_view = NULL;
static GtkToggleAction *toggle_action = NULL;
static GtkWidget *presence_status_combo;
static GtkWidget *presence_status_bar = NULL;
static GtkWidget *show_all_check_box;

static GtkTreeModel *create_and_fill_buddylist_tree (void);
static GtkTreeView *create_view (void);
gboolean selection_changed(GtkTreeSelection *selection);
static buddy_t *view_get_buddy(GtkTreeView *treeview, GtkTreePath *path);
static gchar *view_get_group(GtkTreeView *treeview, GtkTreePath *path);
void update_buddylist_view();

static SFLPhoneClient * presence_client;
static buddy_t * tmp_buddy;

enum
{
    POPUP_MENU_TYPE_DEFAULT = 0,
    POPUP_MENU_TYPE_BUDDY = 1,
    POPUP_MENU_TYPE_GROUP = 2,
};

/***************************** tree view **********************************/

enum
{
    COLUMN_OVERVIEW,
    COLUMN_ALIAS,
    COLUMN_GROUP,
    COLUMN_STATUS,
    COLUMN_NOTE,
    COLUMN_URI,
    COLUMN_ACCOUNTID,
    COLUMN_SUBSCRIBED
};

#define N_COLUMN 8

<<<<<<< HEAD
gboolean dndactive = FALSE;
enum {
        TARGET_STRING,
        TARGET_INTEGER,
        TARGET_FLOAT
};
static const GtkTargetEntry drag_targets = {
        "STRING", GTK_TARGET_SAME_APP,TARGET_STRING
};

/* User callback for "get"ing the data out of the row that was DnD'd */
void on_drag_data_get(  GtkWidget *widget, GdkDragContext *drag_context,
        GtkSelectionData *sdata, guint info, guint time_,
        gpointer user_data)
=======

/* User callback for "get"ing the data out of the row that was DnD'd */
void on_buddy_drag_data_get(  GtkWidget *widget,
        G_GNUC_UNUSED GdkDragContext *drag_context,
        GtkSelectionData *sdata,
        G_GNUC_UNUSED guint info,
        G_GNUC_UNUSED guint time_,
        G_GNUC_UNUSED gpointer user_data)
>>>>>>> e78bf862
{
    GtkTreeIter iter;
    GtkTreeModel *model;
    GtkTreeSelection *selector;
    gboolean rv;

    /* Get the selector widget from the treeview in question */
    selector = gtk_tree_view_get_selection(GTK_TREE_VIEW(widget));

    /* Get the tree model (list_store) and initialise the iterator */
    rv = gtk_tree_selection_get_selected(selector, &model, &iter);
    if(rv==FALSE){
<<<<<<< HEAD
        printf(" No row selected\n");
=======
        //printf(" No row selected\n");
>>>>>>> e78bf862
        return;
    }

    // TODO : get the path would be cleaner
    model = gtk_tree_view_get_model(GTK_TREE_VIEW(widget));
    buddy_t *b = NULL;
    GValue val;
    memset(&val, 0, sizeof(val));
    gtk_tree_model_get_value(model, &iter, COLUMN_URI, &val);
    b = presence_buddy_list_buddy_get_by_uri(g_value_dup_string(&val));
    g_value_unset(&val);
    if(!b)
        return;

<<<<<<< HEAD
    g_print("Src b->uri : %s (l=%d) \n",b->uri, strlen(b->uri));

    // TODO: pack the data
    //   struct DATA *temp = malloc(sizeof(struct DATA));
    //   ....
/*    gtk_selection_data_set(sdata,
            gdk_atom_intern ("struct DATA pointer", FALSE),
            8,              // Tell GTK how to pack the data (bytes)
            (void *)&b->uri,  // The actual pointer that we just made
            sizeof (b->uri)); // The size of the pointer
*/
    gtk_selection_data_set_text(sdata, b->uri, strlen(b->uri));
}


void on_drag_data_received(GtkWidget *widget,
=======
    g_debug("Drag src from buddy list b->uri : %s",b->uri);

    gtk_selection_data_set(sdata,
            gdk_atom_intern ("struct buddy_t pointer", FALSE),
            8,           // Tell GTK how to pack the data (bytes)
            (void *)&b,  // The actual pointer that we just made
            sizeof (b)); // The size of the pointer
}


void on_buddy_drag_data_received(GtkWidget *widget,
>>>>>>> e78bf862
        G_GNUC_UNUSED GdkDragContext *drag_context,
        gint x, gint y, GtkSelectionData *sdata,
        G_GNUC_UNUSED guint info,
        G_GNUC_UNUSED guint time_,
        G_GNUC_UNUSED gpointer user_data)
{

<<<<<<< HEAD
    // GOAL: grab "group" from target (pointed a drop) buddy and copy it in the src (dragged) buddy

    GtkTreePath *path;
    if (gtk_tree_view_get_path_at_pos(GTK_TREE_VIEW(widget), x, y, &path, NULL, NULL, NULL))
    {
        buddy_t *b_target = view_get_buddy(GTK_TREE_VIEW(widget), path);
        if(b_target)
        {
            g_print("Target b->uri : %s \n",b_target->uri);

            gchar * uri_src = gtk_selection_data_get_text(sdata);
            buddy_t * b_src = presence_buddy_list_buddy_get_by_uri(uri_src);
            if(b_src)
            {
                g_print("Src b %s found\n",uri_src);
                buddy_t *backup = g_malloc(sizeof(buddy_t));
                memcpy(backup, b_src, sizeof(buddy_t));
                g_free(b_src->group);
                b_src->group = g_strdup(b_target->group);
                presence_buddy_list_edit_buddy(b_src, backup);
                g_free(backup);
            }
            else
            {
                g_print("Src b %s not found\n",uri_src);
            }
        }
        else
            g_print("Target b not found\n");
    }
    else
        g_print("Target path not found\n");

    update_buddylist_view();
}
=======
    // GOAL: grab the "group" field from the target row (pointed on drop)
    // and apply it on the  dragged src buddy

    GtkTreePath *path;
    gchar *gr_target;
    if (gtk_tree_view_get_path_at_pos(GTK_TREE_VIEW(widget), x, y, &path, NULL, NULL, NULL))
    {
        //gchar * spath = gtk_tree_path_to_string(path);
        //g_print("========= (%d,%d) => Path:%s\n", x, y, spath);
        gr_target = view_get_group(GTK_TREE_VIEW(widget), path);
        if(!gr_target)
        {
            g_debug("Target group not found");
            return;
        }
        //gtk_tree_path_free(path);
    }
    else
        return;

    const guchar *data = gtk_selection_data_get_data(sdata);
    buddy_t *b_src = NULL;
    memcpy (&b_src, data, sizeof(b_src));
    if(!b_src)
    {
        g_warning("Dragged src b %s not found\n",b_src->uri);
        return;
    }

    buddy_t *b = presence_buddy_list_buddy_get_by_uri(b_src->uri);
    if(b) // the dragged source data refers to an existing buddy. Change its group only,
    {
        g_print("Dragged src b %s found\n", b_src->uri);
        buddy_t *backup = g_malloc(sizeof(buddy_t));
        memcpy(backup, b_src, sizeof(buddy_t));
        g_free(b->group);
        b->group = g_strdup(gr_target);
        presence_buddy_list_edit_buddy(b, backup);
        g_free(backup);
        // TODO change rank
    }
    else // create the new buddy from the dragged source data
    {
        g_free(b_src->group);
        b_src->group = g_strdup(gr_target);
        presence_buddy_list_add_buddy(b_src);
    }

    update_buddylist_view();
}

>>>>>>> e78bf862
static GtkTreeModel *
create_and_fill_buddylist_tree (void)
{
    GtkTreeStore *treestore;
    GtkTreeIter toplevel, child;
    GList * buddy_list = g_object_get_data(G_OBJECT(buddy_list_window), "Buddy-List");
    buddy_t * buddy;
    gboolean show_all= gtk_toggle_button_get_active(GTK_TOGGLE_BUTTON(show_all_check_box));

    treestore = gtk_tree_store_new(N_COLUMN, G_TYPE_STRING, // Group + photo
                                             G_TYPE_STRING, // Alias
                                             G_TYPE_STRING, // Group
                                             G_TYPE_STRING, // Status
                                             G_TYPE_STRING, // Note
                                             G_TYPE_STRING, // URI
                                             G_TYPE_STRING, // AccID
                                             G_TYPE_STRING);// subscribed

    // then display buddies with no group (==' ')
    for (guint j =  1; j < presence_buddy_list_get_size(buddy_list); j++)
    {
        buddy = presence_buddy_list_get_nth(j);
        account_t *acc = account_list_get_by_id(buddy->acc);
        if(acc == NULL)
            continue;

        if((g_strcmp0(buddy->group, " ")==0) &&
                ((g_strcmp0(buddy->note,"Not Found")!=0) || show_all))
        {
            gtk_tree_store_append(treestore, &toplevel, NULL);
            gtk_tree_store_set(treestore, &toplevel,
                    COLUMN_OVERVIEW, " ", // to be on the top of the sorted list
                    COLUMN_ALIAS, buddy->alias,
                    COLUMN_GROUP, buddy->group,
                    COLUMN_STATUS, (buddy->status)? GTK_STOCK_YES : GTK_STOCK_NO,
                    COLUMN_NOTE,  buddy->note,
                    COLUMN_URI,  buddy->uri,
                    COLUMN_ACCOUNTID, buddy->acc,
                    COLUMN_SUBSCRIBED, (buddy->subscribed)? "yes":"no",
                    -1);
        }
    }

    // then display the groups
    for (guint i = 1; i < presence_group_list_get_size(); i++)
    {
        gchar *group = presence_group_list_get_nth(i);

        // display buddy with no group after
        if(g_strcmp0(group, " ")==0)
            continue;

        gtk_tree_store_append(treestore, &toplevel, NULL);
        gtk_tree_store_set(treestore, &toplevel,
                COLUMN_OVERVIEW, group,
                COLUMN_ALIAS, "",
                COLUMN_GROUP, group,
                COLUMN_STATUS, "",
                COLUMN_NOTE, "",
                COLUMN_URI, "",
                COLUMN_ACCOUNTID, "",
                COLUMN_SUBSCRIBED, "",
                -1);

        for (guint j =  1; j < presence_buddy_list_get_size(buddy_list); j++)
        {
            buddy = presence_buddy_list_get_nth(j);
            account_t *acc = account_list_get_by_id(buddy->acc);
            if(acc == NULL)
                continue;

            if((g_strcmp0(buddy->group, group)==0) &&
                    ((g_strcmp0(buddy->note,"Not Found")!=0) || show_all))
            {
                gtk_tree_store_append(treestore, &child, &toplevel);
                gtk_tree_store_set(treestore, &child,
                        COLUMN_OVERVIEW, "",
                        COLUMN_ALIAS, buddy->alias,
                        COLUMN_GROUP, buddy->group,
                        COLUMN_STATUS, (buddy->status)? GTK_STOCK_YES : GTK_STOCK_NO,
                        COLUMN_NOTE,  buddy->note,
                        COLUMN_URI,  buddy->uri,
                        COLUMN_ACCOUNTID, buddy->acc,
                        COLUMN_SUBSCRIBED, (buddy->subscribed)? "yes":"no",
                        -1);
            }
        }
    }

    // sort the groups and their buddies by name
    GtkTreeSortable * sortable = GTK_TREE_SORTABLE(treestore);
    gtk_tree_sortable_set_sort_column_id(sortable, COLUMN_OVERVIEW, GTK_SORT_ASCENDING);
    //gtk_tree_sortable_set_sort_column_id(sortable, COLUMN_ALIAS, GTK_SORT_ASCENDING);

    return GTK_TREE_MODEL(treestore);
}

void cell_edited(G_GNUC_UNUSED GtkCellRendererText *renderer,
        gchar *path_str,
        gchar *new_text,
        GtkTreeView *treeview)
{
    g_print("Cell new text: %s", new_text);
    GtkTreePath * path = gtk_tree_path_new_from_string(path_str);
    buddy_t *b = view_get_buddy(treeview, path);

    if(b) // change the buddy alias
    {
        buddy_t *backup = g_malloc(sizeof(buddy_t));
        memcpy(backup, b, sizeof(buddy_t));
        g_free(b->alias);
        b->alias = g_strdup(new_text);
        presence_buddy_list_edit_buddy(b, backup);
        g_free(backup);
    }
    else    // or change the group name
    {
        gchar *group = view_get_group(treeview, path);
        if (group == NULL)
            return;
        presence_group_list_edit_group(new_text, group);
    }
    update_buddylist_view();
}

void cell_data_func(G_GNUC_UNUSED GtkTreeViewColumn *col,
                           GtkCellRenderer   *renderer,
                           GtkTreeModel      *model,
                           GtkTreeIter       *iter,
                           gpointer           userdata)
{
    guint col_ID = GPOINTER_TO_INT(userdata);
    gchar * group = NULL;
    GValue val;
    memset(&val, 0, sizeof(val));
    gtk_tree_model_get_value(model, iter, COLUMN_OVERVIEW, &val);
    group = g_value_dup_string(&val);
    g_value_unset(&val);
    //g_print("/// %d: %s\n", col_ID, group);

    // when the mouse pointer is on a group, set the row reorderable
    if((group) &&
         (g_strcmp0(group,"")!=0) &&    // not a child buddy row
         (g_strcmp0(group," ")!=0))     // not an orphan buddy row
    {
        g_object_set(renderer, "editable", (col_ID==COLUMN_OVERVIEW)? TRUE:FALSE, NULL);
    }
    // set the cell editable when the mouse pointer is on a buddy alias
    else
    {
        g_object_set(renderer, "editable", (col_ID==COLUMN_ALIAS)? TRUE:FALSE, NULL);
    }
}

void icon_cell_data_func(G_GNUC_UNUSED GtkTreeViewColumn *col,
                           GtkCellRenderer   *renderer,
                           GtkTreeModel      *model,
                           GtkTreeIter       *iter,
                           G_GNUC_UNUSED gpointer userdata)
{
    GValue val;
    memset(&val, 0, sizeof(val));
    gtk_tree_model_get_value(model, iter, COLUMN_STATUS, &val);
    gchar *icon_name = g_value_dup_string(&val);
    g_value_unset(&val);
    g_object_set(renderer, "icon-name", icon_name, NULL);
}

void
update_buddylist_view()
{
    if(!buddy_list_tree_view)
        return; // Buddylist window not opend

    GtkTreeModel * model = create_and_fill_buddylist_tree();
    gtk_tree_view_set_model(buddy_list_tree_view, model);
    g_object_unref(model);
    gtk_tree_view_expand_all(buddy_list_tree_view);
    g_debug("BuddyListTreeView updated.");
}

static GtkTreeView *
create_view (void)
{
    GtkTreeViewColumn *col;
    GtkCellRenderer *renderer = gtk_cell_renderer_text_new(); // default text render
    GtkWidget * view_widget = gtk_tree_view_new();
    GtkTreeView *view = GTK_TREE_VIEW(view_widget);

    GtkCellRenderer *editable_cell = gtk_cell_renderer_text_new ();
    g_signal_connect (editable_cell, "edited",G_CALLBACK(cell_edited), view);

    col = gtk_tree_view_column_new_with_attributes(" ",
            editable_cell, "text", COLUMN_OVERVIEW, NULL);
    gtk_tree_view_append_column(view, col);
    gtk_tree_view_column_pack_start(col, editable_cell, TRUE);
    gtk_tree_view_column_set_cell_data_func(col, editable_cell,
            cell_data_func, GINT_TO_POINTER(COLUMN_OVERVIEW), NULL);

    col = gtk_tree_view_column_new_with_attributes("Alias",
            editable_cell, "text", COLUMN_ALIAS, NULL);
    gtk_tree_view_append_column(view, col);
    gtk_tree_view_column_pack_start(col, editable_cell, TRUE);
    gtk_tree_view_column_set_cell_data_func(col, editable_cell,
            cell_data_func, GINT_TO_POINTER(COLUMN_ALIAS), NULL);

    GtkCellRenderer * status_icon_renderer  = gtk_cell_renderer_pixbuf_new();
    col = gtk_tree_view_column_new_with_attributes("Status",
            status_icon_renderer, "text", COLUMN_STATUS, NULL);
    // set type to "text" instead of "pixbuf". this is a work around because
    // the gtk stock icon is referenced as a string
    gtk_tree_view_append_column(view, col);
    gtk_tree_view_column_pack_start(col, status_icon_renderer, TRUE);
    gtk_tree_view_column_set_cell_data_func(col, status_icon_renderer,
            icon_cell_data_func, GINT_TO_POINTER(COLUMN_STATUS), NULL);

    col = gtk_tree_view_column_new();
    gtk_tree_view_column_set_title(col, "Note");
    gtk_tree_view_append_column(view, col);
    renderer = gtk_cell_renderer_text_new();
    gtk_tree_view_column_pack_start(col, renderer, TRUE);
    gtk_tree_view_column_add_attribute(col, renderer,"text", COLUMN_NOTE);

#ifdef PRESENCE_DEBUG
    col = gtk_tree_view_column_new();
    gtk_tree_view_column_set_title(col, "URI");
    gtk_tree_view_append_column(view, col);
    renderer = gtk_cell_renderer_text_new();
    gtk_tree_view_column_pack_start(col, renderer, TRUE);
    gtk_tree_view_column_add_attribute(col, renderer,"text", COLUMN_URI);

    col = gtk_tree_view_column_new();
    gtk_tree_view_column_set_title(col, "Suscribed");
    gtk_tree_view_append_column(view, col);
    renderer = gtk_cell_renderer_text_new();
    gtk_tree_view_column_pack_start(col, renderer, TRUE);
    gtk_tree_view_column_add_attribute(col, renderer,"text", COLUMN_SUBSCRIBED);

    col = gtk_tree_view_column_new();
    gtk_tree_view_column_set_title(col, "AccID");
    gtk_tree_view_append_column(view, col);
    renderer = gtk_cell_renderer_text_new();
    gtk_tree_view_column_pack_start(col, renderer, TRUE);
    gtk_tree_view_column_add_attribute(col, renderer,"text", COLUMN_ACCOUNTID);

    col = gtk_tree_view_column_new();
    gtk_tree_view_column_set_title(col, "Group");
    gtk_tree_view_append_column(view, col);
    renderer = gtk_cell_renderer_text_new();
    gtk_tree_view_column_pack_start(col, renderer, TRUE);
    gtk_tree_view_column_add_attribute(col, renderer,"text", COLUMN_GROUP);
#endif

    return view;
}

/***************************** dialog win **********************************/


static gboolean
field_error_dialog(const gchar *error_string)
{
    gchar *msg;
    msg = g_markup_printf_escaped("Field error %s.",error_string);// TODO: use _()

    /* Create the widgets */
    GtkWidget *dialog = gtk_message_dialog_new(GTK_WINDOW(buddy_list_window),
            GTK_DIALOG_MODAL | GTK_DIALOG_DESTROY_WITH_PARENT,
            GTK_MESSAGE_ERROR,
            GTK_BUTTONS_OK,
            "%s", msg);

    gtk_window_set_title(GTK_WINDOW(dialog), _("Field error"));

    const gint response = gtk_dialog_run(GTK_DIALOG(dialog));

    gtk_widget_destroy(dialog);
    g_free(msg);

    return response == GTK_RESPONSE_OK;
}

gboolean
show_buddy_info_dialog(const gchar *title, buddy_t *b)
{
    GtkWidget *dialog = gtk_dialog_new_with_buttons((title),
                        GTK_WINDOW(buddy_list_window),
                        GTK_DIALOG_MODAL | GTK_DIALOG_DESTROY_WITH_PARENT,
                        GTK_STOCK_CANCEL,
                        GTK_RESPONSE_CANCEL,
                        GTK_STOCK_APPLY,
                        GTK_RESPONSE_APPLY,
                        NULL);

    GtkWidget *grid = gtk_grid_new();
    gtk_grid_set_row_spacing(GTK_GRID(grid), 10);
    gtk_grid_set_column_spacing(GTK_GRID(grid), 10);
    gtk_box_pack_start(GTK_BOX(gtk_dialog_get_content_area(GTK_DIALOG(dialog))), grid, TRUE, TRUE, 0);

    gint row = 0;
    GtkWidget *label;

    // TODO: this is ugly but temporary
    guint group_index = 0;
    guint group_count = 0;
    GtkWidget * combo_group;
    if(g_strcmp0(title, "Add new buddy") != 0)
    {
        label = gtk_label_new_with_mnemonic("_Group");
        gtk_grid_attach(GTK_GRID(grid), label, 0, row, 1, 1);
        gtk_misc_set_alignment(GTK_MISC(label), 0, 0.5);
        combo_group = gtk_combo_box_text_new();
        // fill combox with existing groups
        gchar *group;
        for (guint i = 1; i < presence_group_list_get_size(); i++)
        {
            group = presence_group_list_get_nth(i);
            gtk_combo_box_text_append_text(GTK_COMBO_BOX_TEXT(combo_group), group);
            group_count++;
            // set active group
            if(g_strcmp0(group, b->group) == 0)
                group_index = i - 1;
        }
        gtk_combo_box_set_active(GTK_COMBO_BOX(combo_group), (gint)group_index);

        gtk_grid_attach(GTK_GRID(grid), combo_group, 1, row, 1, 1);
        row++;
    }

    label = gtk_label_new_with_mnemonic("_Alias");
    gtk_grid_attach(GTK_GRID(grid), label, 0, row, 1, 1);
    gtk_misc_set_alignment(GTK_MISC(label), 0, 0.5);
    GtkWidget *entry_alias = gtk_entry_new();
    gtk_label_set_mnemonic_widget(GTK_LABEL(label), entry_alias);
    gtk_entry_set_text(GTK_ENTRY(entry_alias), b->alias);
    gtk_grid_attach(GTK_GRID(grid), entry_alias, 1, row, 1, 1);

    row++;
    label = gtk_label_new_with_mnemonic("_URI");
    gtk_grid_attach(GTK_GRID(grid), label, 0, row, 1, 1);
    gtk_misc_set_alignment(GTK_MISC(label), 0, 0.5);
    GtkWidget *entry_uri = gtk_entry_new();
    gtk_label_set_mnemonic_widget(GTK_LABEL(label), entry_uri);
    gtk_entry_set_text(GTK_ENTRY(entry_uri), b->uri);
    gtk_grid_attach(GTK_GRID(grid), entry_uri, 1, row, 1, 1);

    gtk_widget_show_all(grid);
    gtk_container_set_border_width(GTK_CONTAINER(grid), 10);

    gint response = gtk_dialog_run(GTK_DIALOG(dialog));

    // update buddy OK was pressed
    if (response == GTK_RESPONSE_APPLY)
    {
        // this is ugly but temporary
        if(g_strcmp0(title, "Add new buddy") != 0)
        {
            // FIXME: this function doesn't work as expected
            // if(gtk_combo_box_get_has_entry(GTK_COMBO_BOX(combo_group)))
            if(group_count > 0)
            {
                gchar * gr = gtk_combo_box_text_get_active_text(GTK_COMBO_BOX_TEXT(combo_group));
                g_free(b->group);
                b->group = g_strdup(gr);
                g_free(gr);
            }
        }
        g_free(b->alias);
        g_free(b->uri);
        b->alias = g_strdup(gtk_entry_get_text(GTK_ENTRY(entry_alias)));
        b->uri = g_strdup(gtk_entry_get_text(GTK_ENTRY(entry_uri)));

        // check the filed
        if((g_strcmp0(b->alias, "")==0) || (g_strcmp0(b->uri, "")==0))
        {
            field_error_dialog("a field is empty");
            gtk_widget_destroy(dialog);
            gboolean res = show_buddy_info_dialog(title, b);// recursive call
            return res;
        }

        gtk_widget_destroy(dialog);
        return TRUE;
    }

    gtk_widget_destroy(dialog);
    return FALSE;
}


static gboolean
show_group_info_dialog(const gchar *title, gchar *group)
{
    GtkWidget *dialog = gtk_dialog_new_with_buttons((title),
                        GTK_WINDOW(buddy_list_window),
                        GTK_DIALOG_MODAL | GTK_DIALOG_DESTROY_WITH_PARENT,
                        GTK_STOCK_CANCEL,
                        GTK_RESPONSE_CANCEL,
                        GTK_STOCK_APPLY,
                        GTK_RESPONSE_APPLY,
                        NULL);

    GtkWidget *grid = gtk_grid_new();
    gtk_grid_set_row_spacing(GTK_GRID(grid), 10);
    gtk_grid_set_column_spacing(GTK_GRID(grid), 10);
    gtk_box_pack_start(GTK_BOX(gtk_dialog_get_content_area(GTK_DIALOG(dialog))), grid, TRUE, TRUE, 0);

    gint row = 0;
    GtkWidget *label = gtk_label_new_with_mnemonic("Group");
    gtk_grid_attach(GTK_GRID(grid), label, 0, row, 1, 1);
    gtk_misc_set_alignment(GTK_MISC(label), 0, 0.5);
    GtkWidget *entry_group = gtk_entry_new();
    gtk_label_set_mnemonic_widget(GTK_LABEL(label), entry_group);
    gtk_entry_set_text(GTK_ENTRY(entry_group), group);
    gtk_grid_attach(GTK_GRID(grid), entry_group, 1, row, 1, 1);

    gtk_widget_show_all(grid);
    gtk_container_set_border_width(GTK_CONTAINER(grid), 10);

    gint response = gtk_dialog_run(GTK_DIALOG(dialog));

    // update buddy OK was pressed
    if (response == GTK_RESPONSE_APPLY)
    {
        g_free(group);
        group = g_strdup(gtk_entry_get_text(GTK_ENTRY(entry_group)));

        gtk_widget_destroy(dialog);
        return TRUE;
    }

    gtk_widget_destroy(dialog);
    return FALSE;
}


static gboolean
confirm_buddy_deletion(buddy_t *b)
{
    gchar *msg;
    msg = g_markup_printf_escaped("Are you sure want to delete \"%s\"", b->alias);

    /* Create the widgets */
    GtkWidget *dialog = gtk_message_dialog_new(GTK_WINDOW(buddy_list_window),
            GTK_DIALOG_MODAL | GTK_DIALOG_DESTROY_WITH_PARENT,
            GTK_MESSAGE_WARNING,
            GTK_BUTTONS_CANCEL,
            "%s", msg);

    gtk_dialog_add_buttons(GTK_DIALOG(dialog), _("Remove"), GTK_RESPONSE_OK, NULL);
    gtk_window_set_title(GTK_WINDOW(dialog), _("Remove buddy"));

    const gint response = gtk_dialog_run(GTK_DIALOG(dialog));

    gtk_widget_destroy(dialog);
    g_free(msg);

    return response == GTK_RESPONSE_OK;
}

static gboolean
confirm_group_deletion(gchar *group)
{
    gchar *msg;
    msg = g_markup_printf_escaped("Do you really want to delete the group %s", group);

    /* Create the widgets */
    GtkWidget *dialog = gtk_message_dialog_new(GTK_WINDOW(buddy_list_window),
            GTK_DIALOG_MODAL | GTK_DIALOG_DESTROY_WITH_PARENT,
            GTK_MESSAGE_WARNING,
            GTK_BUTTONS_CANCEL,
            "%s", msg);

    gtk_dialog_add_buttons(GTK_DIALOG(dialog), _("Remove"), GTK_RESPONSE_OK, NULL);
    gtk_window_set_title(GTK_WINDOW(dialog), _("Remove buddy"));

    const gint response = gtk_dialog_run(GTK_DIALOG(dialog));

    gtk_widget_destroy(dialog);
    g_free(msg);

    return response == GTK_RESPONSE_OK;
}

/*********************************  Contextual Menus ****************************/

static void
view_popup_menu_onCallBuddy(G_GNUC_UNUSED GtkWidget *menuitem, gpointer userdata)
{
    buddy_t *b= (buddy_t*)userdata;
    callable_obj_t * c = sflphone_new_call(presence_client);

    g_free(c->_peer_number);
    c->_peer_number = g_strdup(b->uri);
    g_free(c->_accountID);
    c->_accountID = g_strdup(b->acc);

    calltree_update_call(current_calls_tab, c, presence_client, FALSE);
    sflphone_place_call(c, presence_client);
}

static void
view_popup_menu_onAddBuddy(G_GNUC_UNUSED GtkWidget *menuitem, gpointer userdata)
{
    buddy_t *b = presence_buddy_create();

    // try to grab the selected group
    if(userdata != NULL) // might be a group row or a buddy row
    {
        buddy_t *tmp_b = ((buddy_t*)userdata);
        g_free(b->group);
        b->group = g_strdup(tmp_b->group);
    }

    account_t *acc = account_list_get_current();
    g_free(b->acc);
    b->acc = g_strdup((gchar*)account_lookup(acc, CONFIG_ACCOUNT_ID));

    gchar * uri = g_strconcat("<sip:XXXX@", account_lookup(acc, CONFIG_ACCOUNT_HOSTNAME),">", NULL);
    g_free(b->uri);
    b->uri = g_strdup(uri);
    g_free(uri);

    if(show_buddy_info_dialog(_("Add new buddy"), b))
    {
        presence_buddy_list_add_buddy(b);
        update_buddylist_view();
    }
    else
        presence_buddy_delete(b);
}

static void
view_popup_menu_onRemoveBuddy (G_GNUC_UNUSED GtkWidget *menuitem, gpointer userdata)
{
    buddy_t *b = (buddy_t*) userdata;
    if(confirm_buddy_deletion(b))
    {
        presence_buddy_list_remove_buddy(b);
        update_buddylist_view();
    }
}

static void
view_popup_menu_onAddGroup (G_GNUC_UNUSED GtkWidget *menuitem, G_GNUC_UNUSED gpointer userdata)
{
    gchar *group = g_strdup("");
    if (show_group_info_dialog(_("Add group"), group))
    {
        presence_group_list_add_group(group);
        update_buddylist_view();
    }
}

static void
view_popup_menu_onRemoveGroup (G_GNUC_UNUSED GtkWidget *menuitem, gpointer userdata)
{
    gchar *group = (gchar*) userdata;
    if(confirm_group_deletion(group))
    {
        presence_group_list_remove_group(group);
        update_buddylist_view();
    }
}

static void
view_popup_menu(GdkEventButton *event, gpointer userdata, guint type)
{
    GtkWidget *menu, *menuitem;
    menu = gtk_menu_new();
    gchar* gr = g_strdup(((buddy_t*)userdata)->group); // TODO; is it necessary to be free?

    if(type == POPUP_MENU_TYPE_BUDDY)
    {
        menuitem = gtk_menu_item_new_with_label(_("Call"));
        gtk_menu_shell_append(GTK_MENU_SHELL(menu), menuitem);
        g_signal_connect(menuitem, "activate", G_CALLBACK(view_popup_menu_onCallBuddy), userdata);

        menuitem = gtk_separator_menu_item_new();
        gtk_menu_shell_append(GTK_MENU_SHELL(menu), menuitem);
    }

    menuitem = gtk_menu_item_new_with_label(_("Add buddy"));
    gtk_menu_shell_append(GTK_MENU_SHELL(menu), menuitem);
    g_signal_connect(menuitem, "activate", G_CALLBACK(view_popup_menu_onAddBuddy), userdata);

    if(type == POPUP_MENU_TYPE_BUDDY)
    {
        menuitem = gtk_menu_item_new_with_label(_("Remove buddy"));
        gtk_menu_shell_append(GTK_MENU_SHELL(menu), menuitem);
        g_signal_connect(menuitem, "activate", G_CALLBACK(view_popup_menu_onRemoveBuddy), userdata);
    }

    menuitem = gtk_separator_menu_item_new();
    gtk_menu_shell_append(GTK_MENU_SHELL(menu), menuitem);

    menuitem = gtk_menu_item_new_with_label(_("Add group"));
    gtk_menu_shell_append(GTK_MENU_SHELL(menu), menuitem);
    g_signal_connect(menuitem, "activate", G_CALLBACK(view_popup_menu_onAddGroup), gr);

    if(type == POPUP_MENU_TYPE_GROUP)
    {
        menuitem = gtk_menu_item_new_with_label(_("Remove group"));
        gtk_menu_shell_append(GTK_MENU_SHELL(menu), menuitem);
        g_signal_connect(menuitem, "activate", G_CALLBACK(view_popup_menu_onRemoveGroup), gr);
    }

    gtk_widget_show_all(menu);

    /* Note: event can be NULL here when called from view_onPopupMenu;
     *  gdk_event_get_time() accepts a NULL argument */
    gtk_menu_popup(GTK_MENU(menu), NULL, NULL, NULL, NULL,
            (event != NULL) ? event->button : 0,
            gdk_event_get_time((GdkEvent*)event));
}

static buddy_t *
view_get_buddy(GtkTreeView *treeview,
        GtkTreePath *path)
{
    GtkTreeSelection * selection = gtk_tree_view_get_selection(treeview);
    buddy_t *b = NULL;
    gtk_tree_selection_unselect_all(selection);
    gtk_tree_selection_select_path(selection, path);

    GtkTreeIter   iter;
    GtkTreeModel *model = gtk_tree_view_get_model(treeview);

    if (gtk_tree_model_get_iter(model, &iter, path))
    {
        // grab buddy data from the TreeView before displaying the menu
        GValue val;
        memset(&val, 0, sizeof(val));
        gtk_tree_model_get_value(model, &iter, COLUMN_URI, &val);
        b = presence_buddy_list_buddy_get_by_uri(g_value_dup_string(&val));
        g_value_unset(&val);
    }
    return b;
}

static gchar *
view_get_group(GtkTreeView *treeview,
        GtkTreePath *path)
{
    GtkTreeSelection * selection = gtk_tree_view_get_selection(treeview);
    gchar *group = NULL;
    gtk_tree_selection_unselect_all(selection);
    gtk_tree_selection_select_path(selection, path);

    GtkTreeIter   iter;
    GtkTreeModel *model = gtk_tree_view_get_model(treeview);

    if (gtk_tree_model_get_iter(model, &iter, path))
    {
        // grab group data from the TreeView before displaying the menu
        GValue val;
        memset(&val, 0, sizeof(val));
        gtk_tree_model_get_value(model, &iter, COLUMN_GROUP, &val);
        group = g_value_dup_string(&val);
        g_value_unset(&val);
    }
    return group;
}

static gboolean
view_onButtonPressed(GtkTreeView *treeview, GdkEventButton *event)
{
    /* single click with the right mouse button? */
    if (event->type == GDK_BUTTON_PRESS  &&  event->button == 3)
    {
        GtkTreeSelection * selection = gtk_tree_view_get_selection(treeview);

        /* Note: gtk_tree_selection_count_selected_rows() does not
         *   exist in gtk+-2.0, only in gtk+ >= v2.2 ! */
        if (gtk_tree_selection_count_selected_rows(selection)  == 1)
        {
            GtkTreePath *path;
            /* Get tree path for row that was clicked */
            if (gtk_tree_view_get_path_at_pos(treeview,
                        (gint) event->x,
                        (gint) event->y,
                        &path, NULL, NULL, NULL))
            {
                buddy_t *b = view_get_buddy(treeview, path);
                if (b != NULL)
                    view_popup_menu(event, b, POPUP_MENU_TYPE_BUDDY);
                else // a group row has been selected
                {
                    // use a fake buddy as argument
                    g_free(tmp_buddy->group);
                    tmp_buddy->group = g_strdup(view_get_group(treeview, path));
                    if (tmp_buddy->group != NULL)
                        view_popup_menu(event, tmp_buddy, POPUP_MENU_TYPE_GROUP);
                }
                gtk_tree_path_free(path);

                return TRUE;
            }
        }
        //else right click on the back ground
        // use a fake buddy as argument
        g_free(tmp_buddy->group);
        tmp_buddy->group = g_strdup(" ");
        view_popup_menu(event, tmp_buddy, POPUP_MENU_TYPE_DEFAULT);

        return TRUE;
    }
    return FALSE;
}

/*
static void
view_row_activated_cb(GtkTreeView *treeview,
        GtkTreePath *path,
        G_GNUC_UNUSED GtkTreeViewColumn *col)
{
    buddy_t *b = view_get_buddy(treeview, path);
    if(b) //"NULL if an group was selected instead of a buddy.
        view_popup_menu_onEditBuddy(NULL, b);
}
*/

/******************************** Status bar *********************************/

/**
 * This function reads the status combo box, updates the account_schema
 * and call the the DBus presence publish method if enabled.
 * @param combo The text combo box associated with the status to be published.
 */
static void
status_changed_cb(GtkComboBox *combo)
{
    const gchar *status = gtk_combo_box_text_get_active_text(GTK_COMBO_BOX_TEXT(combo));
    gboolean b = (g_strcmp0(status, PRESENCE_STATUS_ONLINE) == 0)? TRUE : FALSE;
    account_t * account;

    for (guint i = 0; i < account_list_get_size(); i++){
        account = account_list_get_nth(i);
        g_assert(account);
        account_replace(account, CONFIG_PRESENCE_STATUS, status);

        if((g_strcmp0(account_lookup(account, CONFIG_PRESENCE_PUBLISH_SUPPORTED), "true") == 0) &&
            (g_strcmp0(account_lookup(account, CONFIG_PRESENCE_ENABLED), "true") == 0) &&
            (((g_strcmp0(account_lookup(account, CONFIG_ACCOUNT_ENABLE), "true") == 0) ||
            (account_is_IP2IP(account)))))
        {
            dbus_presence_publish(account->accountID,b);
            g_debug("Presence : publish status of acc:%s => %s", account->accountID, status);
        }
    }
}

void
statusbar_enable_presence()
{
    account_t * account;
    gboolean global_publish_enabled = FALSE;
    gboolean global_status = FALSE;

    if(!presence_status_bar) // buddy window not opened
        return;

    /* Check if one of the registered accounts has Presence enabled */
    for (guint i = 0; i < account_list_get_size(); i++){
        account = account_list_get_nth(i);
        g_assert(account);

        if(!(account_is_IP2IP(account)) &&
                (g_strcmp0(account_lookup(account, CONFIG_PRESENCE_ENABLED), "true") == 0)/* &&
                (account->state == ACCOUNT_STATE_REGISTERED) */)
        {
            if(g_strcmp0(account_lookup(account, CONFIG_PRESENCE_STATUS), "true") == 0)
            {
                global_status = TRUE;
                g_debug("Presence : status bar, %s with status is online.", account->accountID);
            }

            if(g_strcmp0(account_lookup(account, CONFIG_PRESENCE_PUBLISH_SUPPORTED), "true") == 0)
            {
                global_publish_enabled = TRUE;
                g_debug("Presence : status bar, %s with publish enabled.", account->accountID);
            }
        }
    }

    gtk_combo_box_set_active(GTK_COMBO_BOX(presence_status_combo),  global_status? 1:0);
    gtk_widget_set_sensitive(presence_status_combo, global_publish_enabled? TRUE:FALSE);
}

void
show_all_toggled_cb()
{
    update_buddylist_view();
}

GtkWidget*
create_presence_status_bar()
{
    GtkWidget *bar = gtk_statusbar_new();

    show_all_check_box = gtk_check_button_new_with_mnemonic(_("_Show all"));
    gtk_box_pack_start(GTK_BOX(bar), show_all_check_box, TRUE, TRUE, 0);
    g_signal_connect (show_all_check_box, "toggled", G_CALLBACK(show_all_toggled_cb), NULL);

    GtkWidget *label = gtk_label_new_with_mnemonic(_("Status:"));
    gtk_box_pack_start(GTK_BOX(bar), label, TRUE, TRUE, 0);

    /* Add presence status combo_box*/
    presence_status_combo = gtk_combo_box_text_new();
    gtk_combo_box_text_append_text(GTK_COMBO_BOX_TEXT(presence_status_combo), _(PRESENCE_STATUS_OFFLINE));
    gtk_combo_box_text_append_text(GTK_COMBO_BOX_TEXT(presence_status_combo), _(PRESENCE_STATUS_ONLINE));
    gtk_widget_set_sensitive(presence_status_combo, FALSE);
    gtk_box_pack_start(GTK_BOX(bar), presence_status_combo, TRUE, TRUE, 0);

    g_signal_connect(G_OBJECT(presence_status_combo), "changed", G_CALLBACK(status_changed_cb), NULL);
    statusbar_enable_presence();

    return bar;
}

/******************************** window  *********************************/
gboolean
timer_cb()
{
    presence_buddy_list_init(presence_client);
    return TRUE; // this is necessary to keep the timer alive
}

void
destroy_buddylist_window()
{
    g_debug("Destroy buddylist window ");
    buddy_list_tree_view = NULL;
    presence_status_bar = NULL;
    gtk_widget_destroy(buddy_list_window);

    gtk_toggle_action_set_active(toggle_action, FALSE);
    //presence_buddy_list_flush();
}

void
create_buddylist_window(SFLPhoneClient *client, GtkToggleAction *action)
{
    // keep track of widget which opened that window
    toggle_action = action;

    // keep track of the client
    presence_client = client;

    const gchar * title = _("SFLphone Buddies");
    g_debug("Create window : %s", title);

    buddy_list_window = gtk_window_new(GTK_WINDOW_TOPLEVEL);

    gtk_container_set_border_width(GTK_CONTAINER(buddy_list_window), 0);
    gtk_window_set_title(GTK_WINDOW(buddy_list_window), title);
    gtk_window_set_default_size(GTK_WINDOW(buddy_list_window), BUDDYLIST_WINDOW_WIDTH, BUDDYLIST_WINDOW_HEIGHT);
    gtk_widget_set_name(buddy_list_window, title);

    /* Instantiate vbox, subvbox as homogeneous */
    GtkWidget *vbox = gtk_box_new(GTK_ORIENTATION_VERTICAL, 0);
    gtk_box_set_homogeneous(GTK_BOX(vbox), FALSE);
    gtk_container_add(GTK_CONTAINER(buddy_list_window), vbox);

    /* Create the tree view*/
    buddy_list_tree_view = create_view();
    gtk_box_pack_start(GTK_BOX(vbox), GTK_WIDGET(buddy_list_tree_view), TRUE, TRUE, 5);
    gtk_tree_view_set_reorderable(buddy_list_tree_view, TRUE);
    gtk_tree_view_set_rules_hint(buddy_list_tree_view,TRUE);
<<<<<<< HEAD

    /* DnD */
    gtk_drag_source_set(GTK_WIDGET(buddy_list_tree_view), GDK_BUTTON1_MASK,
         &drag_targets, 1, GDK_ACTION_COPY|GDK_ACTION_MOVE);
    g_signal_connect(GTK_WIDGET(buddy_list_tree_view), "drag-data-get", G_CALLBACK(on_drag_data_get), NULL);
    gtk_drag_dest_set(GTK_WIDGET(buddy_list_tree_view), GTK_DEST_DEFAULT_ALL,
         &drag_targets, 1, GDK_ACTION_COPY|GDK_ACTION_MOVE);
    g_signal_connect(GTK_WIDGET(buddy_list_tree_view), "drag-data-received", G_CALLBACK(on_drag_data_received), NULL);
=======
    gtk_tree_view_set_headers_visible(buddy_list_tree_view, FALSE);

    /* DnD, the treeview is one the drag sources to drop buddies into groups */
    gtk_drag_source_set(GTK_WIDGET(buddy_list_tree_view), GDK_BUTTON1_MASK,
         &presence_drag_targets, 1, GDK_ACTION_COPY|GDK_ACTION_MOVE);
    g_signal_connect(GTK_WIDGET(buddy_list_tree_view), "drag-data-get", G_CALLBACK(on_buddy_drag_data_get), NULL);
    gtk_drag_dest_set(GTK_WIDGET(buddy_list_tree_view), GTK_DEST_DEFAULT_ALL,
         &presence_drag_targets, 1, GDK_ACTION_COPY|GDK_ACTION_MOVE);
    g_signal_connect(GTK_WIDGET(buddy_list_tree_view), "drag-data-received", G_CALLBACK(on_buddy_drag_data_received), NULL);
>>>>>>> e78bf862

    /* Status bar, cntains presence_status selector */
    presence_status_bar = create_presence_status_bar();
    gtk_box_pack_start(GTK_BOX(vbox), presence_status_bar, FALSE, TRUE, 0);

    g_signal_connect(G_OBJECT(buddy_list_tree_view), "button-press-event", G_CALLBACK(view_onButtonPressed), NULL);
    //g_signal_connect(G_OBJECT(buddy_list_tree_view), "row-activated", G_CALLBACK(view_row_activated_cb), NULL);
    g_signal_connect(G_OBJECT(buddy_list_window), "button-press-event", G_CALLBACK(view_onButtonPressed), NULL);
    g_signal_connect_after(buddy_list_window, "destroy", G_CALLBACK(destroy_buddylist_window), NULL);

    /*  Load buddylist  */
    presence_buddy_list_init(presence_client);
    g_object_set_data(G_OBJECT(buddy_list_window), "Buddy-List", (gpointer)presence_buddy_list_get());
    update_buddylist_view();

    /*  timer to refresh the subscription */
    g_timeout_add_seconds(60, (GSourceFunc)timer_cb, NULL);

    tmp_buddy = presence_buddy_create();

    /* make sure that everything, window and label, are visible */
    gtk_widget_show_all(buddy_list_window);
}<|MERGE_RESOLUTION|>--- conflicted
+++ resolved
@@ -85,22 +85,6 @@
 
 #define N_COLUMN 8
 
-<<<<<<< HEAD
-gboolean dndactive = FALSE;
-enum {
-        TARGET_STRING,
-        TARGET_INTEGER,
-        TARGET_FLOAT
-};
-static const GtkTargetEntry drag_targets = {
-        "STRING", GTK_TARGET_SAME_APP,TARGET_STRING
-};
-
-/* User callback for "get"ing the data out of the row that was DnD'd */
-void on_drag_data_get(  GtkWidget *widget, GdkDragContext *drag_context,
-        GtkSelectionData *sdata, guint info, guint time_,
-        gpointer user_data)
-=======
 
 /* User callback for "get"ing the data out of the row that was DnD'd */
 void on_buddy_drag_data_get(  GtkWidget *widget,
@@ -109,7 +93,6 @@
         G_GNUC_UNUSED guint info,
         G_GNUC_UNUSED guint time_,
         G_GNUC_UNUSED gpointer user_data)
->>>>>>> e78bf862
 {
     GtkTreeIter iter;
     GtkTreeModel *model;
@@ -122,11 +105,7 @@
     /* Get the tree model (list_store) and initialise the iterator */
     rv = gtk_tree_selection_get_selected(selector, &model, &iter);
     if(rv==FALSE){
-<<<<<<< HEAD
-        printf(" No row selected\n");
-=======
         //printf(" No row selected\n");
->>>>>>> e78bf862
         return;
     }
 
@@ -141,24 +120,6 @@
     if(!b)
         return;
 
-<<<<<<< HEAD
-    g_print("Src b->uri : %s (l=%d) \n",b->uri, strlen(b->uri));
-
-    // TODO: pack the data
-    //   struct DATA *temp = malloc(sizeof(struct DATA));
-    //   ....
-/*    gtk_selection_data_set(sdata,
-            gdk_atom_intern ("struct DATA pointer", FALSE),
-            8,              // Tell GTK how to pack the data (bytes)
-            (void *)&b->uri,  // The actual pointer that we just made
-            sizeof (b->uri)); // The size of the pointer
-*/
-    gtk_selection_data_set_text(sdata, b->uri, strlen(b->uri));
-}
-
-
-void on_drag_data_received(GtkWidget *widget,
-=======
     g_debug("Drag src from buddy list b->uri : %s",b->uri);
 
     gtk_selection_data_set(sdata,
@@ -170,7 +131,6 @@
 
 
 void on_buddy_drag_data_received(GtkWidget *widget,
->>>>>>> e78bf862
         G_GNUC_UNUSED GdkDragContext *drag_context,
         gint x, gint y, GtkSelectionData *sdata,
         G_GNUC_UNUSED guint info,
@@ -178,43 +138,6 @@
         G_GNUC_UNUSED gpointer user_data)
 {
 
-<<<<<<< HEAD
-    // GOAL: grab "group" from target (pointed a drop) buddy and copy it in the src (dragged) buddy
-
-    GtkTreePath *path;
-    if (gtk_tree_view_get_path_at_pos(GTK_TREE_VIEW(widget), x, y, &path, NULL, NULL, NULL))
-    {
-        buddy_t *b_target = view_get_buddy(GTK_TREE_VIEW(widget), path);
-        if(b_target)
-        {
-            g_print("Target b->uri : %s \n",b_target->uri);
-
-            gchar * uri_src = gtk_selection_data_get_text(sdata);
-            buddy_t * b_src = presence_buddy_list_buddy_get_by_uri(uri_src);
-            if(b_src)
-            {
-                g_print("Src b %s found\n",uri_src);
-                buddy_t *backup = g_malloc(sizeof(buddy_t));
-                memcpy(backup, b_src, sizeof(buddy_t));
-                g_free(b_src->group);
-                b_src->group = g_strdup(b_target->group);
-                presence_buddy_list_edit_buddy(b_src, backup);
-                g_free(backup);
-            }
-            else
-            {
-                g_print("Src b %s not found\n",uri_src);
-            }
-        }
-        else
-            g_print("Target b not found\n");
-    }
-    else
-        g_print("Target path not found\n");
-
-    update_buddylist_view();
-}
-=======
     // GOAL: grab the "group" field from the target row (pointed on drop)
     // and apply it on the  dragged src buddy
 
@@ -266,7 +189,6 @@
     update_buddylist_view();
 }
 
->>>>>>> e78bf862
 static GtkTreeModel *
 create_and_fill_buddylist_tree (void)
 {
@@ -294,7 +216,7 @@
             continue;
 
         if((g_strcmp0(buddy->group, " ")==0) &&
-                ((g_strcmp0(buddy->note,"Not Found")!=0) || show_all))
+                ((g_strcmp0(buddy->note,"Not found")!=0) || show_all))
         {
             gtk_tree_store_append(treestore, &toplevel, NULL);
             gtk_tree_store_set(treestore, &toplevel,
@@ -339,7 +261,7 @@
                 continue;
 
             if((g_strcmp0(buddy->group, group)==0) &&
-                    ((g_strcmp0(buddy->note,"Not Found")!=0) || show_all))
+                    ((g_strcmp0(buddy->note,"Not found")!=0) || show_all))
             {
                 gtk_tree_store_append(treestore, &child, &toplevel);
                 gtk_tree_store_set(treestore, &child,
@@ -1136,16 +1058,6 @@
     gtk_box_pack_start(GTK_BOX(vbox), GTK_WIDGET(buddy_list_tree_view), TRUE, TRUE, 5);
     gtk_tree_view_set_reorderable(buddy_list_tree_view, TRUE);
     gtk_tree_view_set_rules_hint(buddy_list_tree_view,TRUE);
-<<<<<<< HEAD
-
-    /* DnD */
-    gtk_drag_source_set(GTK_WIDGET(buddy_list_tree_view), GDK_BUTTON1_MASK,
-         &drag_targets, 1, GDK_ACTION_COPY|GDK_ACTION_MOVE);
-    g_signal_connect(GTK_WIDGET(buddy_list_tree_view), "drag-data-get", G_CALLBACK(on_drag_data_get), NULL);
-    gtk_drag_dest_set(GTK_WIDGET(buddy_list_tree_view), GTK_DEST_DEFAULT_ALL,
-         &drag_targets, 1, GDK_ACTION_COPY|GDK_ACTION_MOVE);
-    g_signal_connect(GTK_WIDGET(buddy_list_tree_view), "drag-data-received", G_CALLBACK(on_drag_data_received), NULL);
-=======
     gtk_tree_view_set_headers_visible(buddy_list_tree_view, FALSE);
 
     /* DnD, the treeview is one the drag sources to drop buddies into groups */
@@ -1155,7 +1067,6 @@
     gtk_drag_dest_set(GTK_WIDGET(buddy_list_tree_view), GTK_DEST_DEFAULT_ALL,
          &presence_drag_targets, 1, GDK_ACTION_COPY|GDK_ACTION_MOVE);
     g_signal_connect(GTK_WIDGET(buddy_list_tree_view), "drag-data-received", G_CALLBACK(on_buddy_drag_data_received), NULL);
->>>>>>> e78bf862
 
     /* Status bar, cntains presence_status selector */
     presence_status_bar = create_presence_status_bar();
