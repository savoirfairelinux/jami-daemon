--- conflicted
+++ resolved
@@ -171,11 +171,7 @@
  * @return The internal hash table representing
  * the settings for the ip2ip profile.
  */
-<<<<<<< HEAD
-GHashTable *sflphone_get_ip2ip_properties (void);
-=======
 GHashTable *sflphone_get_ip2ip_properties(void);
->>>>>>> 449c8e38
 
 /**
  * Initialize the accounts data structure
