/*
 *  Copyright (C) 2004, 2005, 2006, 2008, 2009, 2010, 2011 Savoir-Faire Linux Inc.
 *  Author: Emmanuel Milou <emmanuel.milou@savoirfairelinux.com>
 *
 *  This program is free software; you can redistribute it and/or modify
 *  it under the terms of the GNU General Public License as published by
 *  the Free Software Foundation; either version 3 of the License, or
 *  (at your option) any later version.
 *
 *  This program is distributed in the hope that it will be useful,
 *  but WITHOUT ANY WARRANTY; without even the implied warranty of
 *  MERCHANTABILITY or FITNESS FOR A PARTICULAR PURPOSE.  See the
 *  GNU General Public License for more details.
 *
 *  You should have received a copy of the GNU General Public License
 *  along with this program; if not, write to the Free Software
 *   Foundation, Inc., 675 Mass Ave, Cambridge, MA 02139, USA.
 *
 *  Additional permission under GNU GPL version 3 section 7:
 *
 *  If you modify this program, or any covered work, by linking or
 *  combining it with the OpenSSL project's OpenSSL library (or a
 *  modified version of that library), containing parts covered by the
 *  terms of the OpenSSL or SSLeay licenses, Savoir-Faire Linux Inc.
 *  grants you additional permission to convey the resulting work.
 *  Corresponding Source for a non-source form of such a combination
 *  shall include the source code for the parts of OpenSSL used as well
 *  as that of the covered work.
 */

#include <assert.h>

#include "icon_factory.h"
#include "icons/pixmap_data.h"
<<<<<<< HEAD

=======
#include "logger.h"
>>>>>>> 1083b59a
#include <gtk/gtk.h>
#include "icons/pixmap_data.h"
#include "sflphone_const.h"

static GtkIconFactory *icon_factory = NULL;

<<<<<<< HEAD
void add_icon (GtkIconFactory *factory, const gchar *stock_id, const guint8 *icon_data, GtkIconSize size UNUSED)
{
    GdkPixbuf *pixbuf = gdk_pixbuf_new_from_inline(-1, icon_data, FALSE, NULL);
    assert(pixbuf);

    GtkIconSource *source = gtk_icon_source_new();
    gtk_icon_source_set_pixbuf(source, pixbuf);
    gtk_icon_source_set_size(source, GTK_ICON_SIZE_DIALOG);

    GtkIconSet *icons = gtk_icon_set_new();
    gtk_icon_set_add_source(icons, source);

    gtk_icon_factory_add(factory, stock_id, icons);

    g_object_unref(G_OBJECT(pixbuf));
    gtk_icon_source_free(source);
    gtk_icon_set_unref(icons);
=======
void add_icon(GtkIconFactory *factory, const gchar *stock_id, const guint8 *icon_data, GtkIconSize size)
{
    GtkIconSet *icons;
    GtkIconSource *source;
    GdkPixbuf *pixbuf;

    icons = gtk_icon_factory_lookup(factory, stock_id);

    if (!icons) {
        pixbuf = gdk_pixbuf_new_from_inline(-1, icon_data, FALSE, NULL);
        source = gtk_icon_source_new();
        gtk_icon_source_set_pixbuf(source, pixbuf);
        gtk_icon_source_set_size(source, size);

        icons = gtk_icon_set_new();
        gtk_icon_set_add_source(icons, source);

        gtk_icon_factory_add(factory, stock_id, icons);

        g_object_unref(G_OBJECT(pixbuf));
        gtk_icon_source_free(source);
        gtk_icon_set_unref(icons);
    } else
        DEBUG("Icon %s already exists in factory\n", stock_id);
>>>>>>> 1083b59a
}

void register_sflphone_stock_icons(GtkIconFactory *factory)
{
    add_icon(factory, GTK_STOCK_PICKUP, gnome_stock_pickup, GTK_ICON_SIZE_SMALL_TOOLBAR);
    add_icon(factory, GTK_STOCK_HANGUP, gnome_stock_hangup, GTK_ICON_SIZE_SMALL_TOOLBAR);
    add_icon(factory, GTK_STOCK_DIAL, gnome_stock_dial, GTK_ICON_SIZE_SMALL_TOOLBAR);
    add_icon(factory, GTK_STOCK_TRANSFER, gnome_stock_transfer, GTK_ICON_SIZE_SMALL_TOOLBAR);
    add_icon(factory, GTK_STOCK_ONHOLD, gnome_stock_onhold, GTK_ICON_SIZE_SMALL_TOOLBAR);
    add_icon(factory, GTK_STOCK_OFFHOLD, gnome_stock_offhold, GTK_ICON_SIZE_SMALL_TOOLBAR);
    add_icon(factory, GTK_STOCK_IM, gnome_stock_im, GTK_ICON_SIZE_SMALL_TOOLBAR);
    add_icon(factory, GTK_STOCK_CALL_CURRENT, gnome_stock_call_current, GTK_ICON_SIZE_SMALL_TOOLBAR);
    add_icon(factory, GTK_STOCK_ADDRESSBOOK, gnome_stock_addressbook, GTK_ICON_SIZE_SMALL_TOOLBAR);
    add_icon(factory, GTK_STOCK_CALLS, gnome_stock_calls, GTK_ICON_SIZE_SMALL_TOOLBAR);
    add_icon(factory, GTK_STOCK_SFLPHONE, gnome_stock_sflphone, GTK_ICON_SIZE_SMALL_TOOLBAR);
    add_icon(factory, GTK_STOCK_FAIL, gnome_stock_fail, GTK_ICON_SIZE_SMALL_TOOLBAR);
    add_icon(factory, GTK_STOCK_USER, gnome_stock_user, GTK_ICON_SIZE_SMALL_TOOLBAR);
}

void init_icon_factory(void)
{
<<<<<<< HEAD
    icon_factory = gtk_icon_factory_new ();
    register_sflphone_stock_icons (icon_factory);
    gtk_icon_factory_add_default (icon_factory);
}
=======
    icon_factory = gtk_icon_factory_new();
    register_sflphone_stock_icons(icon_factory);
    gtk_icon_factory_add_default(icon_factory);
}

>>>>>>> 1083b59a
<|MERGE_RESOLUTION|>--- conflicted
+++ resolved
@@ -32,47 +32,20 @@
 
 #include "icon_factory.h"
 #include "icons/pixmap_data.h"
-<<<<<<< HEAD
-
-=======
 #include "logger.h"
->>>>>>> 1083b59a
 #include <gtk/gtk.h>
 #include "icons/pixmap_data.h"
 #include "sflphone_const.h"
 
 static GtkIconFactory *icon_factory = NULL;
 
-<<<<<<< HEAD
-void add_icon (GtkIconFactory *factory, const gchar *stock_id, const guint8 *icon_data, GtkIconSize size UNUSED)
-{
-    GdkPixbuf *pixbuf = gdk_pixbuf_new_from_inline(-1, icon_data, FALSE, NULL);
-    assert(pixbuf);
-
-    GtkIconSource *source = gtk_icon_source_new();
-    gtk_icon_source_set_pixbuf(source, pixbuf);
-    gtk_icon_source_set_size(source, GTK_ICON_SIZE_DIALOG);
-
-    GtkIconSet *icons = gtk_icon_set_new();
-    gtk_icon_set_add_source(icons, source);
-
-    gtk_icon_factory_add(factory, stock_id, icons);
-
-    g_object_unref(G_OBJECT(pixbuf));
-    gtk_icon_source_free(source);
-    gtk_icon_set_unref(icons);
-=======
 void add_icon(GtkIconFactory *factory, const gchar *stock_id, const guint8 *icon_data, GtkIconSize size)
 {
-    GtkIconSet *icons;
-    GtkIconSource *source;
-    GdkPixbuf *pixbuf;
-
-    icons = gtk_icon_factory_lookup(factory, stock_id);
+    GtkIconSet *icons = gtk_icon_factory_lookup(factory, stock_id);
 
     if (!icons) {
-        pixbuf = gdk_pixbuf_new_from_inline(-1, icon_data, FALSE, NULL);
-        source = gtk_icon_source_new();
+        GdkPixbuf *pixbuf = gdk_pixbuf_new_from_inline(-1, icon_data, FALSE, NULL);
+        GtkIconSource *source = gtk_icon_source_new();
         gtk_icon_source_set_pixbuf(source, pixbuf);
         gtk_icon_source_set_size(source, size);
 
@@ -86,7 +59,6 @@
         gtk_icon_set_unref(icons);
     } else
         DEBUG("Icon %s already exists in factory\n", stock_id);
->>>>>>> 1083b59a
 }
 
 void register_sflphone_stock_icons(GtkIconFactory *factory)
@@ -108,15 +80,7 @@
 
 void init_icon_factory(void)
 {
-<<<<<<< HEAD
-    icon_factory = gtk_icon_factory_new ();
-    register_sflphone_stock_icons (icon_factory);
-    gtk_icon_factory_add_default (icon_factory);
-}
-=======
     icon_factory = gtk_icon_factory_new();
     register_sflphone_stock_icons(icon_factory);
     gtk_icon_factory_add_default(icon_factory);
-}
-
->>>>>>> 1083b59a
+}