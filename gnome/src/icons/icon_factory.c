/*
 *  Copyright (C) 2004, 2005, 2006, 2008, 2009, 2010, 2011 Savoir-Faire Linux Inc.
 *  Author: Emmanuel Milou <emmanuel.milou@savoirfairelinux.com>
 *
 *  This program is free software; you can redistribute it and/or modify
 *  it under the terms of the GNU General Public License as published by
 *  the Free Software Foundation; either version 3 of the License, or
 *  (at your option) any later version.
 *
 *  This program is distributed in the hope that it will be useful,
 *  but WITHOUT ANY WARRANTY; without even the implied warranty of
 *  MERCHANTABILITY or FITNESS FOR A PARTICULAR PURPOSE.  See the
 *  GNU General Public License for more details.
 *
 *  You should have received a copy of the GNU General Public License
 *  along with this program; if not, write to the Free Software
 *   Foundation, Inc., 675 Mass Ave, Cambridge, MA 02139, USA.
 *
 *  Additional permission under GNU GPL version 3 section 7:
 *
 *  If you modify this program, or any covered work, by linking or
 *  combining it with the OpenSSL project's OpenSSL library (or a
 *  modified version of that library), containing parts covered by the
 *  terms of the OpenSSL or SSLeay licenses, Savoir-Faire Linux Inc.
 *  grants you additional permission to convey the resulting work.
 *  Corresponding Source for a non-source form of such a combination
 *  shall include the source code for the parts of OpenSSL used as well
 *  as that of the covered work.
 */

#include "icon_factory.h"
#include "logger.h"
#include <gtk/gtk.h>
#include "icons/pixmap_data.h"

static GtkIconFactory *icon_factory = NULL;

void add_icon(GtkIconFactory *factory, const gchar *stock_id, const guint8 *icon_data, GtkIconSize size)
{
    GtkIconSet *icons = gtk_icon_factory_lookup(factory, stock_id);

    if (!icons) {
        GdkPixbuf *pixbuf = gdk_pixbuf_new_from_inline(-1, icon_data, FALSE, NULL);
        GtkIconSource *source = gtk_icon_source_new();
        gtk_icon_source_set_pixbuf(source, pixbuf);
        gtk_icon_source_set_size(source, size);

        icons = gtk_icon_set_new();
        gtk_icon_set_add_source(icons, source);

        gtk_icon_factory_add(factory, stock_id, icons);

        g_object_unref(G_OBJECT(pixbuf));
        gtk_icon_source_free(source);
        gtk_icon_set_unref(icons);
    } else
        DEBUG("Icon %s already exists in factory\n", stock_id);
}

void register_sflphone_stock_icons(GtkIconFactory *factory)
{
    add_icon(factory, GTK_STOCK_PICKUP, gnome_stock_pickup, GTK_ICON_SIZE_SMALL_TOOLBAR);
    add_icon(factory, GTK_STOCK_HANGUP, gnome_stock_hangup, GTK_ICON_SIZE_SMALL_TOOLBAR);
    add_icon(factory, GTK_STOCK_DIAL, gnome_stock_dial, GTK_ICON_SIZE_SMALL_TOOLBAR);
    add_icon(factory, GTK_STOCK_TRANSFER, gnome_stock_transfer, GTK_ICON_SIZE_SMALL_TOOLBAR);
    add_icon(factory, GTK_STOCK_ONHOLD, gnome_stock_onhold, GTK_ICON_SIZE_SMALL_TOOLBAR);
    add_icon(factory, GTK_STOCK_OFFHOLD, gnome_stock_offhold, GTK_ICON_SIZE_SMALL_TOOLBAR);
    add_icon(factory, GTK_STOCK_IM, gnome_stock_im, GTK_ICON_SIZE_SMALL_TOOLBAR);
    add_icon(factory, GTK_STOCK_CALL_CURRENT, gnome_stock_call_current, GTK_ICON_SIZE_SMALL_TOOLBAR);
    add_icon(factory, GTK_STOCK_ADDRESSBOOK, gnome_stock_addressbook, GTK_ICON_SIZE_SMALL_TOOLBAR);
    add_icon(factory, GTK_STOCK_CALLS, gnome_stock_calls, GTK_ICON_SIZE_SMALL_TOOLBAR);
    add_icon(factory, GTK_STOCK_SFLPHONE, gnome_stock_sflphone, GTK_ICON_SIZE_SMALL_TOOLBAR);
    add_icon(factory, GTK_STOCK_FAIL, gnome_stock_fail, GTK_ICON_SIZE_SMALL_TOOLBAR);
    add_icon(factory, GTK_STOCK_USER, gnome_stock_user, GTK_ICON_SIZE_SMALL_TOOLBAR);
}

void init_icon_factory(void)
{
    icon_factory = gtk_icon_factory_new();
    register_sflphone_stock_icons(icon_factory);
    gtk_icon_factory_add_default(icon_factory);
<<<<<<< HEAD
}
=======
}
>>>>>>> 1da8ce83
<|MERGE_RESOLUTION|>--- conflicted
+++ resolved
@@ -79,8 +79,4 @@
     icon_factory = gtk_icon_factory_new();
     register_sflphone_stock_icons(icon_factory);
     gtk_icon_factory_add_default(icon_factory);
-<<<<<<< HEAD
 }
-=======
-}
->>>>>>> 1da8ce83
