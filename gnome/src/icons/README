--- conflicted
+++ resolved
@@ -1,11 +1,7 @@
 To add a svg icon as a stock icon:
 
 1. Dump the raw data from the svg:
-<<<<<<< HEAD
-   gdk-pixbuf-csource --raw --name=gnome_stock_example example.svg
-=======
 gdk-pixbuf-csource --raw --name=gnome_stock_example example.svg
->>>>>>> 6614ee1e
 
 2. Copy the output in the file pixmap_data.h
 
@@ -16,8 +12,4 @@
    in icon_factory.c, function init_icon_factory(), add a line:
    add_icon(factory, GTK_STOCK_EXAMPLE, gnome_stock_example, GTK_ICON_SIZE_SMALL_TOOLBAR);
 
-<<<<<<< HEAD
-You may now use this icon in the code just like a GTK stock icon, the stock id being GTK_STOCK_EXAMPLE.
-=======
-  You may now use this icon in the code just like a GTK stock icon, the stock id being GTK_STOCK_EXAMPLE.
->>>>>>> 6614ee1e
+  You may now use this icon in the code just like a GTK stock icon, the stock id being GTK_STOCK_EXAMPLE.