--- conflicted
+++ resolved
@@ -63,16 +63,12 @@
         return g_strdup(format);
 }
 
-<<<<<<< HEAD
 gchar* call_get_video_codec (callable_obj_t *obj)
 {
-    return dbus_get_current_video_codec_name (obj);
+    return dbus_get_current_video_codec_name(obj);
 }
 
 gchar* call_get_audio_codec (callable_obj_t *obj)
-=======
-gchar* call_get_audio_codec(callable_obj_t *obj)
->>>>>>> 1083b59a
 {
     gchar *ret = NULL;
     gchar *audio_codec = NULL;
@@ -104,28 +100,6 @@
         return g_strdup("");
 
     return ret;
-}
-
-<<<<<<< HEAD
-callable_obj_t *create_new_call (callable_type_t type, call_state_t state,
-                      const gchar* const callID,
-                      const gchar* const accountID,
-                      const gchar* const peer_name,
-                      const gchar* const peer_number)
-=======
-void call_add_error(callable_obj_t * call, gpointer dialog)
-{
-    g_ptr_array_add(call->_error_dialogs, dialog);
-}
-
-void call_remove_error(callable_obj_t * call, gpointer dialog)
-{
-    g_ptr_array_remove(call->_error_dialogs, dialog);
-}
-
-void call_remove_all_errors(callable_obj_t * call)
-{
-    g_ptr_array_foreach(call->_error_dialogs, (GFunc) gtk_widget_destroy, NULL);
 }
 
 callable_obj_t *create_new_call(callable_type_t type, call_state_t state,
@@ -133,7 +107,6 @@
                                 const gchar* const accountID,
                                 const gchar* const peer_name,
                                 const gchar* const peer_number)
->>>>>>> 1083b59a
 {
     callable_obj_t *obj = g_new0(callable_obj_t, 1);
 
@@ -322,18 +295,6 @@
     confID = entry->_historyConfID ? entry->_historyConfID : "";
     record_file = entry->_recordfile ? entry->_recordfile : "";
 
-<<<<<<< HEAD
-    gchar *result = g_strconcat (history_state, separator,
-                          peer_number, separator,
-                          peer_name, separator,
-                          time_start, separator,
-			  time_stop, separator,
-			  entry->_callID, separator,
-                          account_id, separator,
-			  record_file, separator,
-			  confID, separator,
-			  time_added, NULL);
-=======
     gchar *result = g_strconcat(history_state, separator,
                                 peer_number, separator,
                                 peer_name, separator,
@@ -344,7 +305,6 @@
                                 record_file, separator,
                                 confID, separator,
                                 time_added, NULL);
->>>>>>> 1083b59a
     g_free(time_start);
     g_free(time_stop);
     g_free(time_added);
