/*
 *  Copyright (C) 2004, 2005, 2006, 2008, 2009, 2010, 2011 Savoir-Faire Linux Inc.
 *  Author: Julien Bonjean <julien.bonjean@savoirfairelinux.com>
 *
 *  This program is free software; you can redistribute it and/or modify
 *  it under the terms of the GNU General Public License as published by
 *  the Free Software Foundation; either version 3 of the License, or
 *  (at your option) any later version.
 *
 *  This program is distributed in the hope that it will be useful,
 *  but WITHOUT ANY WARRANTY; without even the implied warranty of
 *  MERCHANTABILITY or FITNESS FOR A PARTICULAR PURPOSE.  See the
 *  GNU General Public License for more details.
 *
 *  You should have received a copy of the GNU General Public License
 *  along with this program; if not, write to the Free Software
 *   Foundation, Inc., 675 Mass Ave, Cambridge, MA 02139, USA.
 *
 *  Additional permission under GNU GPL version 3 section 7:
 *
 *  If you modify this program, or any covered work, by linking or
 *  combining it with the OpenSSL project's OpenSSL library (or a
 *  modified version of that library), containing parts covered by the
 *  terms of the OpenSSL or SSLeay licenses, Savoir-Faire Linux Inc.
 *  grants you additional permission to convey the resulting work.
 *  Corresponding Source for a non-source form of such a combination
 *  shall include the source code for the parts of OpenSSL used as well
 *  as that of the covered work.
 */

#include <callable_obj.h>
#include <codeclist.h>
#include <sflphone_const.h>
#include <time.h>
#include "contacts/calltree.h"
#include  <unistd.h>


gint get_state_callstruct (gconstpointer a, gconstpointer b)
{
    callable_obj_t * c = (callable_obj_t*) a;

    if (c->_state == * ( (call_state_t*) b)) {
        return 0;
    } else {
        return 1;
    }
}

gchar* call_get_peer_name (const gchar *format)
{
    const gchar *end, *name;

    DEBUG ("    callable_obj: %s", format);

    end = g_strrstr (format, "<");

    if (!end) {
        return g_strndup (format, 0);
    } else {
        name = format;
        return g_strndup (name, end - name);
    }
}

gchar* call_get_peer_number (const gchar *format)
{
    DEBUG ("    callable_obj: %s", format);

    gchar * number = g_strrstr (format, "<") + 1;
    gchar * end = g_strrstr (format, ">");

    if (end && number)
        number = g_strndup (number, end - number);
    else
        number = g_strdup (format);

    return number;
}

gchar* call_get_audio_codec (callable_obj_t *obj)
{
<<<<<<< HEAD
    gchar *format = NULL;
    if (obj) {
        gchar *audio_codec = dbus_get_current_audio_codec_name (obj);
        codec_t *codec = codec_list_get_by_name (audio_codec, get_audio_codecs_list());
        if (codec)
            format = g_markup_printf_escaped ("%s/%d", audio_codec, codec->sample_rate);
        g_free(audio_codec);
    }

    if (!format)
        format = strdup("");
    return format;
=======
    gchar *result = NULL;
    if (obj) {
        gchar * const audio_codec = dbus_get_current_audio_codec_name (obj);
        const codec_t * const codec = codec_list_get_by_name (audio_codec, NULL);
        if (codec) {
            result = g_markup_printf_escaped ("%s/%i", audio_codec, codec->sample_rate);
            g_free (audio_codec);
        }
    }
    else
        result = g_strdup("");
    return result;
>>>>>>> 2d1c2b8f
}

void call_add_error (callable_obj_t * call, gpointer dialog)
{
    g_ptr_array_add (call->_error_dialogs, dialog);
}

void call_remove_error (callable_obj_t * call, gpointer dialog)
{
    g_ptr_array_remove (call->_error_dialogs, dialog);
}

void call_remove_all_errors (callable_obj_t * call)
{
    g_ptr_array_foreach (call->_error_dialogs, (GFunc) gtk_widget_destroy, NULL);
}

void threaded_clock_incrementer (void *pc)
{

    callable_obj_t *call = (callable_obj_t *) pc;


    while (call->clockStarted) {

        int duration;
        time_t start, current;

        gdk_threads_enter ();

        set_timestamp (& (call->_time_current));

        start = call->_time_start;
        current = call->_time_current;

        if (current == start) {
            g_snprintf (call->_timestr, 20, "00:00");

        }

        duration = (int) difftime (current, start);

        if (duration / 60 == 0) {
            if (duration < 10) {
                g_snprintf (call->_timestr, 20, "00:0%d", duration);
            } else {
                g_snprintf (call->_timestr, 20, "00:%d", duration);
            }
        } else {
            if (duration%60 < 10) {
                g_snprintf (call->_timestr, 20, "0%d:0%d", duration/60, duration%60);
            } else {
                g_snprintf (call->_timestr, 20, "%d:%d", duration/60, duration%60);
            }
        }

        // Update clock only if call is active (current, hold, recording transfer)
        if ( (call->_state != CALL_STATE_INVALID) &&
                (call->_state != CALL_STATE_INCOMING) &&
                (call->_state != CALL_STATE_RINGING) &&
                (call->_state != CALL_STATE_DIALING) &&
                (call->_state != CALL_STATE_FAILURE) &&
                (call->_state != CALL_STATE_BUSY)) {
            calltree_update_clock();
        }

        // gdk_flush();
        gdk_threads_leave ();


        usleep (1000000);
    }

    DEBUG ("CallableObj: Stopping Thread");

    g_thread_exit (NULL);

}

void stop_call_clock (callable_obj_t *c)
{

    DEBUG ("CallableObj: Stop call clock");

    if (!c) {
        ERROR ("CallableObj: Callable object is NULL");
        return;
    }

    if (c->_type == CALL && c->clockStarted) {
        c->clockStarted = 0;
        /// no need to join here, only need to call g_thread_exit at the end of the threaded function
        // g_thread_join (c->tid);
    }
}

callable_obj_t *create_new_call (callable_type_t type, call_state_t state,
                      const gchar* const callID,
                      const gchar* const accountID,
                      const gchar* const peer_name,
                      const gchar* const peer_number)
{
    GError *err1 = NULL ;
    callable_obj_t *obj;

    DEBUG ("CallableObj: Create new call");

    DEBUG ("CallableObj: Account: %s", accountID);

    // Allocate memory
    obj = g_new0 (callable_obj_t, 1);

    obj->_error_dialogs = g_ptr_array_new();

    // Set fields
    obj->_type = type;
    obj->_state = state;
    obj->_state_code = 0;
    obj->_state_code_description = NULL;

    if (g_strcasecmp (callID, "") == 0)
    {
        obj->_callID = g_new0 (gchar, 30);
        if (obj->_callID)
            g_sprintf (obj->_callID, "%d", rand());
    }
    else
        obj->_callID = g_strdup (callID);

    obj->_confID = NULL;
    obj->_historyConfID = NULL;
    obj->_accountID = g_strdup (accountID);

    set_timestamp (& (obj->_time_start));
    set_timestamp (& (obj->_time_current));
    set_timestamp (& (obj->_time_stop));

    obj->_srtp_cipher = NULL;
    obj->_sas = NULL;
    obj->_peer_name = g_strdup (peer_name);
    obj->_peer_number = g_strdup (peer_number);
    obj->_trsft_to = NULL;
    obj->_peer_info = get_peer_info (peer_name, peer_number);
    obj->_audio_codec = NULL;
    obj->_recordfile = NULL;
    obj->_record_is_playing = FALSE;

    obj->clockStarted = 1;

    if (obj->_type == CALL) {
        // pthread_create(&(obj->tid), NULL, threaded_clock_incrementer, obj);
        if ( (obj->tid = g_thread_create ( (GThreadFunc) threaded_clock_incrementer, (void *) obj, TRUE, &err1)) == NULL) {
            DEBUG ("Thread creation failed!");
            g_error_free (err1) ;
        }
    }

    obj->_time_added = 0;

    return obj;
}

callable_obj_t *create_new_call_from_details (const gchar *call_id, GHashTable *details)
{
    call_state_t state;

    const gchar * const accountID = g_hash_table_lookup (details, "ACCOUNTID");
    const gchar * const peer_number = g_hash_table_lookup (details, "PEER_NUMBER");
    const gchar * const peer_name = g_hash_table_lookup (details, "DISPLAY_NAME");
    const gchar * const state_str = g_hash_table_lookup (details, "CALL_STATE");

    if (g_strcasecmp (state_str, "CURRENT") == 0)
        state = CALL_STATE_CURRENT;

    else if (g_strcasecmp (state_str, "RINGING") == 0)
        state = CALL_STATE_RINGING;

    else if (g_strcasecmp (state_str, "INCOMING") == 0)
        state = CALL_STATE_INCOMING;

    else if (g_strcasecmp (state_str, "HOLD") == 0)
        state = CALL_STATE_HOLD;

    else if (g_strcasecmp (state_str, "BUSY") == 0)
        state = CALL_STATE_BUSY;

    else
        state = CALL_STATE_FAILURE;

    return create_new_call (CALL, state, call_id, accountID, peer_name, call_get_peer_number (peer_number));
}

callable_obj_t *create_history_entry_from_serialized_form (const gchar *entry)
{
    const gchar *peer_name = "";
    const gchar *peer_number = "";
    const gchar *callID = "";
    const gchar *accountID = "";
    const gchar *time_start = "";
    const gchar *time_stop = "";
    const gchar *recordfile = "";
    const gchar *confID = "";
    const gchar *time_added = "";
    callable_obj_t *new_call;
    history_state_t history_state = MISSED;
    gint token = 0;
    gchar ** ptr;
    gchar ** ptr_orig;
    static const gchar * const delim = "|";

    ptr = g_strsplit(entry, delim, 10);
    ptr_orig = ptr;
    while (ptr != NULL && token < 10) {
        switch (token) {
            case 0:
                history_state = get_history_state_from_id (*ptr);
                break;
            case 1:
                peer_number = *ptr;
                break;
            case 2:
                peer_name = *ptr;
                break;
            case 3:
		time_start = *ptr;
		break;
	    case 4:
                time_stop = *ptr;
                break;
	    case 5:
		callID = *ptr;
		break;
            case 6:
                accountID = *ptr;
                break;
            case 7:
		recordfile = *ptr;
		break;
	    case 8:
		confID = *ptr;
		break;
	    case 9:
		time_added = *ptr;
		break;
            default:
                break;
        }

        token++;
        ptr++;
    }

    if (g_strcasecmp (peer_name, "empty") == 0)
        peer_name = "";

    new_call = create_new_call (HISTORY_ENTRY, CALL_STATE_DIALING, callID, accountID, peer_name, peer_number);
    new_call->_history_state = history_state;
    new_call->_time_start = convert_gchar_to_timestamp (time_start);
    new_call->_time_stop = convert_gchar_to_timestamp (time_stop);
    new_call->_recordfile = g_strdup(recordfile);
    new_call->_confID = g_strdup(confID);
    new_call->_historyConfID = g_strdup(confID);
    new_call->_time_added = convert_gchar_to_timestamp(time_added);
    new_call->_record_is_playing = FALSE;

    g_strfreev(ptr_orig);
    return new_call;
}

void free_callable_obj_t (callable_obj_t *c)
{
    DEBUG ("CallableObj: Free callable object");

    stop_call_clock (c);

    g_free (c->_callID);
    g_free (c->_confID);
    g_free (c->_historyConfID);
    g_free (c->_accountID);
    g_free (c->_srtp_cipher);
    g_free (c->_sas);
    g_free (c->_peer_name);
    g_free (c->_peer_number);
    g_free (c->_trsft_to);
    g_free (c->_peer_info);
    g_free (c->_audio_codec);
    g_free (c->_recordfile);

    g_free (c);

    calltree_update_clock();
}

void attach_thumbnail (callable_obj_t *call, GdkPixbuf *pixbuf)
{
    call->_contact_thumbnail = pixbuf;
}

gchar* get_peer_info (const gchar* const number, const gchar* const name)
{
    return g_strconcat ("\"", name, "\" <", number, ">", NULL);
}

history_state_t get_history_state_from_id (gchar *indice)
{

    history_state_t state;

    if (g_strcasecmp (indice, "0") ==0)
        state = MISSED;
    else if (g_strcasecmp (indice, "1") ==0)
        state = INCOMING;
    else if (g_strcasecmp (indice, "2") ==0)
        state = OUTGOING;
    else
        state = MISSED;

    return state;
}

gchar* get_call_duration (callable_obj_t *obj)
{
    int duration;
    time_t start, end;

    start = obj->_time_start;
    end = obj->_time_stop;

    if (start == end)
        return g_markup_printf_escaped ("<small>Duration:</small> 0:00");

    duration = (int) difftime (end, start);
    gchar *result;

    if (duration / 60 == 0) {
        if (duration < 10)
            result = g_markup_printf_escaped ("00:0%i", duration);
        else
            result = g_markup_printf_escaped ("00:%i", duration);
    } else {
        if (duration%60 < 10)
            result = g_markup_printf_escaped ("%i:0%i" , duration/60 , duration%60);
        else
            result = g_markup_printf_escaped ("%i:%i" , duration/60 , duration%60);
    }

    gchar *old_result = result;
    result = g_markup_printf_escaped ("<small>Duration:</small> %s", old_result);
    g_free(old_result);
    return result;
}

static const gchar* get_history_id_from_state (history_state_t state)
{
    static const gchar *tab[LAST] = { "0", "1", "2" };
    if (state >= LAST)
        return "";
    return tab[state];
}

gchar* serialize_history_call_entry (callable_obj_t *entry)
{
    // "0|514-276-5468|Savoir-faire Linux|144562458" for instance
    gchar *peer_number, *peer_name, *account_id;
    static const gchar * const separator = "|";
    gchar *time_start, *time_stop ;
    gchar *record_file;
    gchar *confID , *time_added;

    gchar *call_id = entry->_callID;

    // Need the string form for the history state
    const gchar *history_state = get_history_id_from_state (entry->_history_state);
    // and the timestamps
    time_start = convert_timestamp_to_gchar (entry->_time_start);
    time_stop = convert_timestamp_to_gchar (entry->_time_stop);
    time_added = convert_timestamp_to_gchar (entry->_time_added);

    peer_number = (entry->_peer_number == NULL) ? "" : entry->_peer_number;
    peer_name = (entry->_peer_name == NULL || g_strcasecmp (entry->_peer_name,"") == 0) ? "empty": entry->_peer_name;
    account_id = (entry->_accountID == NULL || g_strcasecmp (entry->_accountID,"") == 0) ? "empty": entry->_accountID;

    confID = (entry->_historyConfID == NULL) ? "" : entry->_historyConfID;

    record_file = (entry->_recordfile == NULL) ? "" : entry->_recordfile;

    gchar *result = g_strconcat (history_state, separator,
                          peer_number, separator,
                          peer_name, separator,
                          time_start, separator,
			  time_stop, separator,
			  call_id, separator,
                          account_id, separator,
			  record_file, separator,
			  confID, separator,
			  time_added, NULL);
    g_free(time_start);
    g_free(time_stop);
    g_free(time_added);
    return result;
}

gchar *get_formatted_start_timestamp (time_t time_start)
{
    enum { UNIX_DAY = 86400,
           UNIX_WEEK = UNIX_DAY * 6,
           UNIX_TWO_DAYS = UNIX_DAY * 2};

    struct tm* ptr;
    time_t lt, now;
    unsigned char str[100];

    // Fetch the current timestamp
    (void) time (&now);
    lt = time_start;

    ptr = localtime (&lt);

    if (now - lt < UNIX_WEEK) {
        if (now-lt < UNIX_DAY) {
            strftime ( (char *) str, 100, N_ ("today at %R"), (const struct tm *) ptr);
        } else {
            if (now - lt < UNIX_TWO_DAYS) {
                strftime ( (char *) str, 100, N_ ("yesterday at %R"), (const struct tm *) ptr);
            } else {
                strftime ( (char *) str, 100, N_ ("%A at %R"), (const struct tm *) ptr);
            }
        }
    } else {
        strftime ( (char *) str, 100, N_ ("%x at %R"), (const struct tm *) ptr);
    }

    // result function of the current locale
    return g_markup_printf_escaped ("\n%s\n" , str);
}

void set_timestamp (time_t *timestamp)
{
    time_t tmp;

    // Set to the current value
    (void) time (&tmp);
    *timestamp=tmp;
}

gchar* convert_timestamp_to_gchar (const time_t timestamp)
{
    return g_markup_printf_escaped ("%i", (int) timestamp);
}

time_t convert_gchar_to_timestamp (const gchar *timestamp)
{
    return (time_t) atoi (timestamp);
}

gchar*
get_peer_information (callable_obj_t *c)
{

    if (g_strcasecmp (c->_peer_name, "") == 0)
        return g_strdup (c->_peer_number);
    else
        return g_strdup (c->_peer_name);
}

<|MERGE_RESOLUTION|>--- conflicted
+++ resolved
@@ -80,20 +80,6 @@
 
 gchar* call_get_audio_codec (callable_obj_t *obj)
 {
-<<<<<<< HEAD
-    gchar *format = NULL;
-    if (obj) {
-        gchar *audio_codec = dbus_get_current_audio_codec_name (obj);
-        codec_t *codec = codec_list_get_by_name (audio_codec, get_audio_codecs_list());
-        if (codec)
-            format = g_markup_printf_escaped ("%s/%d", audio_codec, codec->sample_rate);
-        g_free(audio_codec);
-    }
-
-    if (!format)
-        format = strdup("");
-    return format;
-=======
     gchar *result = NULL;
     if (obj) {
         gchar * const audio_codec = dbus_get_current_audio_codec_name (obj);
@@ -106,7 +92,6 @@
     else
         result = g_strdup("");
     return result;
->>>>>>> 2d1c2b8f
 }
 
 void call_add_error (callable_obj_t * call, gpointer dialog)
