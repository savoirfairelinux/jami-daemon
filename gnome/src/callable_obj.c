/*
 *  Copyright (C) 2004, 2005, 2006, 2008, 2009, 2010, 2011 Savoir-Faire Linux Inc.
 *  Author: Julien Bonjean <julien.bonjean@savoirfairelinux.com>
 *
 *  This program is free software; you can redistribute it and/or modify
 *  it under the terms of the GNU General Public License as published by
 *  the Free Software Foundation; either version 3 of the License, or
 *  (at your option) any later version.
 *
 *  This program is distributed in the hope that it will be useful,
 *  but WITHOUT ANY WARRANTY; without even the implied warranty of
 *  MERCHANTABILITY or FITNESS FOR A PARTICULAR PURPOSE.  See the
 *  GNU General Public License for more details.
 *
 *  You should have received a copy of the GNU General Public License
 *  along with this program; if not, write to the Free Software
 *   Foundation, Inc., 675 Mass Ave, Cambridge, MA 02139, USA.
 *
 *  Additional permission under GNU GPL version 3 section 7:
 *
 *  If you modify this program, or any covered work, by linking or
 *  combining it with the OpenSSL project's OpenSSL library (or a
 *  modified version of that library), containing parts covered by the
 *  terms of the OpenSSL or SSLeay licenses, Savoir-Faire Linux Inc.
 *  grants you additional permission to convey the resulting work.
 *  Corresponding Source for a non-source form of such a combination
 *  shall include the source code for the parts of OpenSSL used as well
 *  as that of the covered work.
 */

#include <callable_obj.h>
#include <codeclist.h>
#include <sflphone_const.h>
#include <time.h>
#include "contacts/calltree.h"
#include <unistd.h>
#include <assert.h>


gint get_state_callstruct (gconstpointer a, gconstpointer b)
{
    callable_obj_t * c = (callable_obj_t*) a;
    call_state_t state = *((call_state_t*)b);

    return c->_state == state ? 0 : 1;
}

gchar* call_get_peer_name (const gchar *format)
{
    const gchar *end = g_strrstr (format, "<");
    return g_strndup (format, end ? end - format : 0);
}

gchar* call_get_peer_number (const gchar *format)
{
    gchar *number = g_strrstr (format, "<") + 1;
    gchar *end = g_strrstr (format, ">");

    if (end && number)
        return g_strndup (number, end - number);
    else
        return g_strdup (format);
}

gchar* call_get_video_codec (callable_obj_t *obj)
{
    return dbus_get_current_video_codec_name (obj);
}

gchar* call_get_audio_codec (callable_obj_t *obj)
{
<<<<<<< HEAD
    gchar * const audio_codec = dbus_get_current_audio_codec_name (obj);
    account_t *acc = account_list_get_by_id(obj->_accountID);
    if (acc) {
        const codec_t * const codec = codec_list_get_by_name (audio_codec, acc->codecs);
        if (codec) {
            gchar *result = g_markup_printf_escaped ("%s/%i", audio_codec, codec->sample_rate);
            g_free (audio_codec);
            return result;
        }
    }

    return g_strdup("");
=======
    gchar *ret = NULL;
    gchar *audio_codec = NULL;
    if (!obj)
        goto out;

    audio_codec = dbus_get_current_audio_codec_name (obj);
    if (!audio_codec)
        goto out;

    account_t *acc = account_list_get_by_id(obj->_accountID);
    if (!acc)
        goto out;

    const codec_t *const codec = codec_list_get_by_name (audio_codec, acc->codecs);
    if (!codec)
        goto out;

    ret = g_strdup_printf("%s/%i", audio_codec, codec->sample_rate);

out:
    g_free(audio_codec);
    if (ret == NULL)
        return g_strdup("");
    return ret;
>>>>>>> 449c8e38
}

void call_add_error (callable_obj_t * call, gpointer dialog)
{
    g_ptr_array_add (call->_error_dialogs, dialog);
}

void call_remove_error (callable_obj_t * call, gpointer dialog)
{
    g_ptr_array_remove (call->_error_dialogs, dialog);
}

void call_remove_all_errors (callable_obj_t * call)
{
    g_ptr_array_foreach (call->_error_dialogs, (GFunc) gtk_widget_destroy, NULL);
}

callable_obj_t *create_new_call (callable_type_t type, call_state_t state,
                      const gchar* const callID,
                      const gchar* const accountID,
                      const gchar* const peer_name,
                      const gchar* const peer_number)
{
    DEBUG ("CallableObj: Create new call (Account: %s)", accountID);

    callable_obj_t *obj = g_new0 (callable_obj_t, 1);

    obj->_error_dialogs = g_ptr_array_new();
    obj->_type = type;
    obj->_state = state;
    obj->_callID = *callID ? g_strdup (callID) : g_strdup_printf("%d", rand());
    obj->_accountID = g_strdup (accountID);

    time (&obj->_time_start);
    time (&obj->_time_stop);

    obj->_peer_name = g_strdup (peer_name);
    obj->_peer_number = g_strdup (peer_number);
    obj->_peer_info = get_peer_info (peer_name, peer_number);

    return obj;
}

callable_obj_t *create_new_call_from_details (const gchar *call_id, GHashTable *details)
{
    call_state_t state;

    const gchar * const accountID = g_hash_table_lookup (details, "ACCOUNTID");
    const gchar * const peer_number = g_hash_table_lookup (details, "PEER_NUMBER");
    const gchar * const peer_name = g_hash_table_lookup (details, "DISPLAY_NAME");
    const gchar * const state_str = g_hash_table_lookup (details, "CALL_STATE");

    if (g_strcasecmp (state_str, "CURRENT") == 0)
        state = CALL_STATE_CURRENT;
    else if (g_strcasecmp (state_str, "RINGING") == 0)
        state = CALL_STATE_RINGING;
    else if (g_strcasecmp (state_str, "INCOMING") == 0)
        state = CALL_STATE_INCOMING;
    else if (g_strcasecmp (state_str, "HOLD") == 0)
        state = CALL_STATE_HOLD;
    else if (g_strcasecmp (state_str, "BUSY") == 0)
        state = CALL_STATE_BUSY;
    else
        state = CALL_STATE_FAILURE;

    gchar *number = call_get_peer_number (peer_number);
    callable_obj_t *c = create_new_call (CALL, state, call_id, accountID, peer_name, number);
    g_free(number);
    return c;
}

callable_obj_t *create_history_entry_from_serialized_form (const gchar *entry)
{
    const gchar *peer_name = "";
    const gchar *peer_number = "";
    const gchar *callID = "";
    const gchar *accountID = "";
    const gchar *time_start = "";
    const gchar *time_stop = "";
    const gchar *recordfile = "";
    const gchar *confID = "";
    const gchar *time_added = "";
    history_state_t history_state = MISSED;

    gchar **ptr_orig = g_strsplit(entry, "|", 10);
    gchar **ptr;
    gint token;
    for (ptr = ptr_orig, token = 0; ptr && token < 10; token++, ptr++)
        switch (token) {
            case 0:     history_state = get_history_state_from_id (*ptr); break;
            case 1:     peer_number = *ptr;     break;
            case 2:     peer_name = *ptr;       break;
            case 3:     time_start = *ptr;      break;
	    case 4:     time_stop = *ptr;       break;
	    case 5:     callID = *ptr;          break;
            case 6:     accountID = *ptr;       break;
            case 7:     recordfile = *ptr;      break;
	    case 8:     confID = *ptr;          break;
	    case 9:     time_added = *ptr;      break;
            default:                            break;
        }

    if (g_strcasecmp (peer_name, "empty") == 0)
        peer_name = "";

    callable_obj_t *new_call = create_new_call (HISTORY_ENTRY, CALL_STATE_DIALING, callID, accountID, peer_name, peer_number);
    new_call->_history_state = history_state;
    new_call->_time_start = atoi(time_start);
    new_call->_time_stop = atoi(time_stop);
    new_call->_recordfile = g_strdup(recordfile);
    new_call->_confID = g_strdup(confID);
    new_call->_historyConfID = g_strdup(confID);
<<<<<<< HEAD
    new_call->_time_added = convert_gchar_to_timestamp(time_added);
=======
    new_call->_time_added = atoi(time_start);
>>>>>>> 449c8e38
    new_call->_record_is_playing = FALSE;

    g_strfreev(ptr_orig);
    return new_call;
}

void free_callable_obj_t (callable_obj_t *c)
{
    g_free (c->_callID);
    g_free (c->_confID);
    g_free (c->_historyConfID);
    g_free (c->_accountID);
    g_free (c->_srtp_cipher);
    g_free (c->_sas);
    g_free (c->_peer_name);
    g_free (c->_peer_number);
    g_free (c->_trsft_to);
    g_free (c->_peer_info);
    g_free (c->_recordfile);

    g_free (c);
}

gchar* get_peer_info (const gchar* const number, const gchar* const name)
{
    return g_strconcat ("\"", name, "\" <", number, ">", NULL);
}

history_state_t get_history_state_from_id (gchar *indice)
{
    history_state_t state = atoi(indice);

    if (state > LAST)
        state = MISSED;

    return state;
}

gchar* get_call_duration (callable_obj_t *obj)
{
    long duration = difftime (obj->_time_stop, obj->_time_start);
    if (duration < 0)
        duration = 0;
    return g_strdup_printf("<small>Duration:</small> %.2ld:%.2ld" , duration/60 , duration%60);
}

static const gchar* get_history_id_from_state (history_state_t state)
{
    static const gchar *tab[LAST] = { "0", "1", "2" };
    if (state >= LAST)
        return "";
    return tab[state];
}

gchar* serialize_history_call_entry (callable_obj_t *entry)
{
    // "0|514-276-5468|Savoir-faire Linux|144562458" for instance
    gchar *peer_number, *peer_name, *account_id;
    static const gchar * const separator = "|";
    gchar *time_start, *time_stop ;
    gchar *record_file;
    gchar *confID , *time_added;

    // Need the string form for the history state
    const gchar *history_state = get_history_id_from_state (entry->_history_state);
    // and the timestamps
    time_start = g_strdup_printf ("%i", (int) entry->_time_start);
    time_stop = g_strdup_printf ("%i", (int) entry->_time_stop);
    time_added = g_strdup_printf ("%i", (int) entry->_time_added);

    peer_number = entry->_peer_number ? entry->_peer_number : "";
    peer_name = (entry->_peer_name && *entry->_peer_name) ? entry->_peer_name : "empty";
    account_id = (entry->_accountID && *entry->_accountID) ? entry->_accountID : "empty";

    confID = entry->_historyConfID ? entry->_historyConfID : "";
    record_file = entry->_recordfile ? entry->_recordfile : "";

    gchar *result = g_strconcat (history_state, separator,
                          peer_number, separator,
                          peer_name, separator,
                          time_start, separator,
			  time_stop, separator,
			  entry->_callID, separator,
                          account_id, separator,
			  record_file, separator,
			  confID, separator,
			  time_added, NULL);
    g_free(time_start);
    g_free(time_stop);
    g_free(time_added);
    return result;
}

gchar *get_formatted_start_timestamp (time_t start)
{
    time_t now = time (NULL);
    struct tm start_tm;

    localtime_r (&start, &start_tm);
    time_t diff = now - start;
    if (diff < 0)
        diff = 0;
    const char *fmt;

    if (diff < 60 * 60 * 24 * 7) { // less than 1 week
        if (diff < 60 * 60 * 24) { // less than 1 day
            fmt = N_("today at %R");
        } else {
            if (diff < 60 * 60 * 24 * 2) { // less than 2 days
                fmt = N_("yesterday at %R");
            } else { // between 2 days and 1 week
                fmt = N_("%A at %R");
            }
        }
    } else { // more than 1 week
        fmt = N_("%x at %R");
    }

    char str[100];
    strftime(str, sizeof str, fmt, &start_tm);
    return g_markup_printf_escaped ("%s\n", str);
}<|MERGE_RESOLUTION|>--- conflicted
+++ resolved
@@ -69,20 +69,6 @@
 
 gchar* call_get_audio_codec (callable_obj_t *obj)
 {
-<<<<<<< HEAD
-    gchar * const audio_codec = dbus_get_current_audio_codec_name (obj);
-    account_t *acc = account_list_get_by_id(obj->_accountID);
-    if (acc) {
-        const codec_t * const codec = codec_list_get_by_name (audio_codec, acc->codecs);
-        if (codec) {
-            gchar *result = g_markup_printf_escaped ("%s/%i", audio_codec, codec->sample_rate);
-            g_free (audio_codec);
-            return result;
-        }
-    }
-
-    return g_strdup("");
-=======
     gchar *ret = NULL;
     gchar *audio_codec = NULL;
     if (!obj)
@@ -107,7 +93,6 @@
     if (ret == NULL)
         return g_strdup("");
     return ret;
->>>>>>> 449c8e38
 }
 
 void call_add_error (callable_obj_t * call, gpointer dialog)
@@ -201,12 +186,12 @@
             case 1:     peer_number = *ptr;     break;
             case 2:     peer_name = *ptr;       break;
             case 3:     time_start = *ptr;      break;
-	    case 4:     time_stop = *ptr;       break;
-	    case 5:     callID = *ptr;          break;
+            case 4:     time_stop = *ptr;       break;
+            case 5:     callID = *ptr;          break;
             case 6:     accountID = *ptr;       break;
             case 7:     recordfile = *ptr;      break;
-	    case 8:     confID = *ptr;          break;
-	    case 9:     time_added = *ptr;      break;
+            case 8:     confID = *ptr;          break;
+            case 9:     time_added = *ptr;      break;
             default:                            break;
         }
 
@@ -220,11 +205,7 @@
     new_call->_recordfile = g_strdup(recordfile);
     new_call->_confID = g_strdup(confID);
     new_call->_historyConfID = g_strdup(confID);
-<<<<<<< HEAD
-    new_call->_time_added = convert_gchar_to_timestamp(time_added);
-=======
     new_call->_time_added = atoi(time_start);
->>>>>>> 449c8e38
     new_call->_record_is_playing = FALSE;
 
     g_strfreev(ptr_orig);
