/*
 *  Copyright (C) 2004-2013 Savoir-Faire Linux Inc.
 *  Author: Emmanuel Milou <emmanuel.milou@savoirfairelinux.com>
 *  Author: Pierre-Luc Beaudoin <pierre-luc.beaudoin@savoirfairelinux.com>
 *  Author: Pierre-Luc Bacon <pierre-luc.bacon@savoirfairelinux.com>
 *
 *  This program is free software; you can redistribute it and/or modify
 *  it under the terms of the GNU General Public License as published by
 *  the Free Software Foundation; either version 3 of the License, or
 *  (at your option) any later version.
 *
 *  This program is distributed in the hope that it will be useful,
 *  but WITHOUT ANY WARRANTY; without even the implied warranty of
 *  MERCHANTABILITY or FITNESS FOR A PARTICULAR PURPOSE.  See the
 *  GNU General Public License for more details.
 *
 *  You should have received a copy of the GNU General Public License
 *  along with this program; if not, write to the Free Software
 *  Foundation, Inc., 51 Franklin Street, Fifth Floor, Boston, MA  02110-1301 USA.
 *
 *  Additional permission under GNU GPL version 3 section 7:
 *
 *  If you modify this program, or any covered work, by linking or
 *  combining it with the OpenSSL project's OpenSSL library (or a
 *  modified version of that library), containing parts covered by the
 *  terms of the OpenSSL or SSLeay licenses, Savoir-Faire Linux Inc.
 *  grants you additional permission to convey the resulting work.
 *  Corresponding Source for a non-source form of such a combination
 *  shall include the source code for the parts of OpenSSL used as well
 *  as that of the covered work.
 */

#ifdef HAVE_CONFIG_H
#include "config.h"
#endif

#include "account_schema.h"
#include "actions.h"
#include "dbus.h"
#include "calltree.h"
#include "calltab.h"
#include "preferencesdialog.h"
#include "dialpad.h"
#include "mainwindow.h"
#include "sliders.h"
#include "contacts/searchbar.h"
#include "statusicon.h" /* for set_minimized */
#include "assistant.h"
#include "widget/minidialog.h"
#include "uimanager.h"
#include "config/audioconf.h"
#include "str_utils.h"
#include "seekslider.h"
#include "messaging/message_tab.h"

#include <glib/gi18n.h>
#include <sys/stat.h>
#include <gtk/gtk.h>

#include <gdk/gdkkeysyms.h>



// TODO: remove this as soon as presence.h is in the master branch
static const char *const PRESENCE_STATUS_ONLINE = "Online";
static const char *const PRESENCE_STATUS_OFFLINE = "Offline";


/** Local variables */
static GtkAccelGroup *accelGroup;
static GtkWidget *subvbox;
static GtkWidget *vbox;
static GtkWidget *dialpad;
static GtkWidget *speaker_control;
static GtkWidget *mic_control;
static GtkWidget *statusBar;
static GtkWidget *seekslider = NULL;
static GtkWidget *presence_status_combo;

static gchar *status_current_message;

static gboolean focus_is_on_searchbar = FALSE;

static gboolean pause_grabber = FALSE;

void
focus_on_searchbar_out()
{
    focus_is_on_searchbar = FALSE;
}

void
focus_on_searchbar_in()
{
    focus_is_on_searchbar = TRUE;
}

/**
 * Save the vpaned size
 */
static void
on_messaging_paned_position_change(GtkPaned* paned, G_GNUC_UNUSED GtkScrollType scroll_type, SFLPhoneClient *client)
{
    const gint height = gtk_paned_get_position(paned);
    g_settings_set_int(client->settings, "message-tab-height", height);
    set_message_tab_height(paned, height);
}

/**
 * Handle main window resizing
 */
static gboolean window_configure_cb(GtkWidget *win, GdkEventConfigure *event, SFLPhoneClient *client)
{
    g_settings_set_int(client->settings, "window-width", event->width);
    g_settings_set_int(client->settings, "window-height", event->height);

    gint height = 0;
    gint width  = 0;
    gtk_widget_get_size_request(get_tab_box(),&width,&height);

    gint pos_x, pos_y;
    gtk_window_get_position(GTK_WINDOW(win), &pos_x, &pos_y);
    g_settings_set_int(client->settings, "window-position-x", pos_x);
    g_settings_set_int(client->settings, "window-position-y", pos_y);

    return FALSE;
}

/**
 * Minimize the main window.
 */
static gboolean
on_delete(SFLPhoneClient *client)
{
    sflphone_quit(FALSE, client);
    return TRUE;
}

/** Ask the user if he wants to hangup current calls */
gboolean
main_window_ask_quit(SFLPhoneClient *client)
{
    gchar * question;

    if (calllist_get_size(current_calls_tab) == 1)
        question = _("There is one call in progress.");
    else
        question = _("There are calls in progress.");
    g_debug("Currently %d calls in progress", calllist_get_size(current_calls_tab));

    GtkWidget *dialog = gtk_message_dialog_new_with_markup(GTK_WINDOW(client->win),
                        GTK_DIALOG_MODAL, GTK_MESSAGE_QUESTION, GTK_BUTTONS_YES_NO, "%s\n%s",
                        question, _("Do you still want to quit?"));

    gint response = gtk_dialog_run(GTK_DIALOG(dialog));

    gtk_widget_destroy(dialog);

    return (response == GTK_RESPONSE_NO) ? FALSE : TRUE ;
}

static gboolean
on_key_released(G_GNUC_UNUSED GtkWidget *widget, GdkEventKey *event, SFLPhoneClient *client)
{
    if (!pause_grabber) {
        if (focus_is_on_searchbar)
           return TRUE;

        if (event->keyval == GDK_KEY_Return) {
           if (calltab_has_name(active_calltree_tab, CURRENT_CALLS)) {
                 sflphone_keypad(event->keyval, event->string, client);
                 return TRUE;
           } else if (calltab_has_name(active_calltree_tab, HISTORY))
                 return FALSE;
        }

        // If a modifier key is pressed, it's a shortcut, pass along
        if (event->state & GDK_CONTROL_MASK ||
            event->state & GDK_MOD1_MASK ||
            event->keyval == '<' ||
            event->keyval == '>' ||
            event->keyval == '\"'||
            event->keyval == GDK_KEY_Tab ||
            event->keyval == GDK_KEY_Return ||
            event->keyval == GDK_KEY_Left ||
            event->keyval == GDK_KEY_Up ||
            event->keyval == GDK_KEY_Right ||
            event->keyval == GDK_KEY_Down ||
            (event->keyval >= GDK_KEY_Shift_L  && event->keyval <= GDK_KEY_Hyper_R) ||
            (event->keyval >= GDK_KEY_ISO_Lock && event->keyval <= GDK_KEY_ISO_Enter) ||
            (event->keyval >= GDK_KEY_F1 && event->keyval <= GDK_KEY_F12) ||
            event->keyval == ' ')
            return FALSE;
        else
            sflphone_keypad(event->keyval, event->string, client);

        return TRUE;
    }
    return FALSE;
}

static void pack_main_window_start(GtkBox *box, GtkWidget *widget, gboolean expand, gboolean fill, guint padding)
{
    if(box == NULL) {
        g_warning("Box is NULL while packing main window");
        return;
    }

    if(widget == NULL) {
        g_warning("Widget is NULL while packing the mainwindow");
        return;
    }

    GtkWidget *alignment =  gtk_alignment_new(0.0, 0.0, 1.0, 1.0);
    gtk_alignment_set_padding(GTK_ALIGNMENT(alignment), 0, 0, 6, 6);
    gtk_container_add(GTK_CONTAINER(alignment), widget);
    gtk_box_pack_start(box, alignment, expand, fill, padding);
}

void
main_window_bring_to_front(SFLPhoneClient *client, guint32 timestamp)
{
    /* Window should not be in focus, in case user was entering sensitive
     * information in another application */
    gtk_window_present_with_time(GTK_WINDOW(client->win), timestamp);
}

/**
 * This function reads the status combo box, updates the account_schema
 * and call the the DBus presence publish method if enabled.
 * @param combo The text combo box associated with the status to be published.
 */
static void
status_changed_cb(GtkComboBox *combo)
{
    const gchar *status = gtk_combo_box_text_get_active_text(GTK_COMBO_BOX_TEXT(combo));
    gboolean b = (g_strcmp0(status, PRESENCE_STATUS_ONLINE) == 0)? TRUE : FALSE;
    account_t * account;

    for (guint i = 0; i < account_list_get_size(); i++){
        account = account_list_get_nth(i);
        g_assert(account);
        account_replace(account, CONFIG_PRESENCE_STATUS, status);

<<<<<<< HEAD
        if((g_strcmp0(account_lookup(account, CONFIG_PRESENCE_PUBLISH_SUPPORTED), "true") == 0) &&
            (g_strcmp0(account_lookup(account, CONFIG_PRESENCE_ENABLED), "true") == 0) &&
=======
        if((g_strcmp0(account_lookup(account, CONFIG_PRESENCE_PUBLISH_ENABLED), "true") == 0) &&
>>>>>>> 085d128e
                (((g_strcmp0(account_lookup(account, CONFIG_ACCOUNT_ENABLE), "true") == 0) ||
                  (account_is_IP2IP(account)))))
        {
            dbus_presence_publish(account->accountID,b);
            g_debug("Presence : publish status of acc:%s => %s", account->accountID, status);
        }
        else
            g_warning("Account not enabled/registered/IP2IP.");
    }
}

void
statusbar_enable_presence()
{
    account_t * account;
    gboolean global_publish_enabled = FALSE;

    // set offline and unsensitive by default
    gtk_combo_box_set_active(GTK_COMBO_BOX(presence_status_combo), 0);
    gtk_widget_set_sensitive(presence_status_combo, FALSE);

    /* Check if one of the registered accounts has Presence enabled */
    for (guint i = 0; i < account_list_get_size(); i++){
        account = account_list_get_nth(i);
        g_assert(account);
        account_replace(account, CONFIG_PRESENCE_STATUS, "false");

        if((g_strcmp0(account_lookup(account, CONFIG_ACCOUNT_ENABLE), "true") == 0) &&
<<<<<<< HEAD
                (g_strcmp0(account_lookup(account, CONFIG_PRESENCE_ENABLED), "true") == 0) &&
                (g_strcmp0(account_lookup(account, CONFIG_PRESENCE_PUBLISH_SUPPORTED), "true") == 0)){
=======
                (g_strcmp0(account_lookup(account, CONFIG_PRESENCE_PUBLISH_ENABLED), "true") == 0)){
>>>>>>> 085d128e
            account_replace(account, CONFIG_PRESENCE_STATUS, "true");
            global_publish_enabled = TRUE; // one enabled account is enough
            g_debug("Presence : found registered %s, with publish enabled.", account->accountID);
        }
    }

    if(global_publish_enabled)
    {
        gtk_widget_set_sensitive(presence_status_combo, TRUE);
        gtk_combo_box_set_active(GTK_COMBO_BOX(presence_status_combo), 1);
    }
    else
        g_debug("Presence : no registered account found with publish enabled");
}


GtkWidget*
create_status_bar()
{
    GtkWidget *bar = gtk_statusbar_new();
    GtkWidget *label = gtk_label_new_with_mnemonic(_("Status:"));

    gtk_box_pack_start(GTK_BOX(bar), label, TRUE, TRUE, 0);

    /* Add presence status combo_box*/
    presence_status_combo = gtk_combo_box_text_new();
    gtk_combo_box_text_append_text(GTK_COMBO_BOX_TEXT(presence_status_combo), _(PRESENCE_STATUS_OFFLINE));
    gtk_combo_box_text_append_text(GTK_COMBO_BOX_TEXT(presence_status_combo), _(PRESENCE_STATUS_ONLINE));
    gtk_widget_set_sensitive(presence_status_combo, FALSE);
    g_signal_connect(G_OBJECT(presence_status_combo), "changed", G_CALLBACK(status_changed_cb), NULL );
    gtk_box_pack_start(GTK_BOX(bar), presence_status_combo, TRUE, TRUE, 0);

    statusbar_enable_presence();

    return bar;
}


void
create_main_window(SFLPhoneClient *client)
{
    // Get configuration stored in GSettings
    int width =  g_settings_get_int(client->settings, "window-width");
    int height =  g_settings_get_int(client->settings, "window-height");
    int position_x =  g_settings_get_int(client->settings, "window-position-x");
    int position_y =  g_settings_get_int(client->settings, "window-position-y");

    GtkWidget *window = gtk_window_new(GTK_WINDOW_TOPLEVEL);

    gtk_container_set_border_width(GTK_CONTAINER(window), 0);

    gtk_window_set_title(GTK_WINDOW(window), "SFLphone VoIP Client");
    gtk_window_set_default_size(GTK_WINDOW(window), width, height);
    struct stat st;

    if (!stat(LOGO, &st))
        gtk_window_set_default_icon_from_file(LOGO, NULL);

    gtk_window_set_position(GTK_WINDOW(window) , GTK_WIN_POS_MOUSE);
    gtk_widget_set_name(window, "mainwindow");

    /* Connect the destroy event of the window with our on_destroy function
     * When the window is about to be destroyed we get a notificaiton and
     * stop the main GTK loop
     */
    g_signal_connect_swapped(G_OBJECT(window), "delete-event",
                             G_CALLBACK(on_delete), client);

    g_signal_connect(G_OBJECT(window), "key-release-event",
                     G_CALLBACK(on_key_released), client);

    g_signal_connect(G_OBJECT(window), "configure-event",
                     G_CALLBACK(window_configure_cb), client);


    GtkUIManager *ui_manager = uimanager_new(client);
    if (!ui_manager) {
        g_warning("Could not load xml GUI\n");
        exit(1);
    }

    /* Create an accel group for window's shortcuts */
    gtk_window_add_accel_group(GTK_WINDOW(window), gtk_ui_manager_get_accel_group(ui_manager));

    /* Instantiate vbox, subvbox as homogeneous */
    vbox = gtk_box_new(GTK_ORIENTATION_VERTICAL, 0);
    gtk_box_set_homogeneous(GTK_BOX(vbox), FALSE);

    subvbox = gtk_box_new(GTK_ORIENTATION_VERTICAL, 5);
    gtk_box_set_homogeneous(GTK_BOX(subvbox), FALSE);

    /*Create the messaging tab container*/
    GtkWidget *tab_widget = get_tab_box();
    gtk_widget_show (tab_widget);

    /* Populate the main window */
    GtkWidget *widget = create_menus(ui_manager, client);
    gtk_box_pack_start(GTK_BOX(vbox), widget, FALSE, TRUE, 0);

    create_toolbar_actions(ui_manager, client);
    pack_main_window_start(GTK_BOX(vbox), client->toolbar, FALSE, TRUE, 0);

    /* Setup call main widget*/
#if GTK_MAJOR_VERSION == 2
    GtkWidget *vpaned = gtk_vpaned_new();
#else
    GtkWidget *vpaned = gtk_paned_new(GTK_ORIENTATION_VERTICAL);
#endif
    current_calls_tab->mainwidget = vpaned;

    const gint messaging_height = g_settings_get_int(client->settings, "message-tab-height");
    set_message_tab_height(GTK_PANED(vpaned), messaging_height);

    gtk_widget_show (vpaned);
    gtk_box_pack_start(GTK_BOX(vbox), vpaned, TRUE, TRUE, 0);

    /* Setup history main widget */
    GtkWidget *history_vbox = gtk_box_new(GTK_ORIENTATION_VERTICAL, 0);
    history_tab->mainwidget = history_vbox;
    gtk_box_set_homogeneous(GTK_BOX(history_vbox), FALSE);
    gtk_box_pack_start(GTK_BOX(history_vbox), history_tab->tree, TRUE, TRUE, 0);

    /* Add tree views */
    gtk_box_pack_start(GTK_BOX(vbox), contacts_tab->tree, TRUE, TRUE, 0);
    gtk_box_pack_start(GTK_BOX(vbox), history_vbox, TRUE, TRUE, 0);
    gtk_paned_pack1 (GTK_PANED (vpaned), current_calls_tab->tree, TRUE, FALSE);
    gtk_paned_pack2 (GTK_PANED (vpaned), tab_widget, FALSE, FALSE);

    g_signal_connect(G_OBJECT(vpaned), "notify::position", G_CALLBACK(on_messaging_paned_position_change), client);

    /* Add playback scale and setup history tab */
    seekslider = GTK_WIDGET(sfl_seekslider_new());
    pack_main_window_start(GTK_BOX(history_vbox), seekslider, FALSE, TRUE, 0);

    gtk_box_pack_start(GTK_BOX(vbox), subvbox, FALSE, FALSE, 0);

    speaker_control = create_slider("speaker");
    mic_control = create_slider("mic");
    g_object_ref(speaker_control);
    g_object_ref(mic_control);

    if (g_settings_get_boolean(client->settings, "show-dialpad")) {
        dialpad = create_dialpad(client);
        gtk_box_pack_end(GTK_BOX(subvbox), dialpad, FALSE, TRUE, 0);
        gtk_widget_show_all(dialpad);
    }

    if (must_show_volume(client)) {
        gtk_box_pack_end(GTK_BOX(subvbox), speaker_control, FALSE, TRUE, 0);
        gtk_box_pack_end(GTK_BOX(subvbox), mic_control, FALSE, TRUE, 0);
        gtk_widget_show_all(speaker_control);
        gtk_widget_show_all(mic_control);
    } else {
        gtk_widget_hide(speaker_control);
        gtk_widget_hide(mic_control);
    }


    /* Status bar, contains presence_status selector */
    statusBar = create_status_bar();
    pack_main_window_start(GTK_BOX(vbox), statusBar, FALSE, TRUE, 0);

    /* Add to main window */
    gtk_container_add(GTK_CONTAINER(window), vbox);

    /* make sure that everything, window and label, are visible */
    gtk_widget_show_all(window);

    /* dont't show the history */
    gtk_widget_hide(history_vbox);

    /* dont't show the contact list */
    gtk_widget_hide(contacts_tab->tree);

    /* show playback scale only if a recorded call is selected */
    sfl_seekslider_set_display(SFL_SEEKSLIDER(seekslider), SFL_SEEKSLIDER_DISPLAY_PLAY);
    gtk_widget_set_sensitive(seekslider, FALSE);
    main_window_hide_playback_scale();

    /* don't show waiting layer */
    gtk_widget_hide(waitingLayer);

    g_timeout_add_seconds(1, calltree_update_clock, NULL);

    // Configuration wizard
    if (account_list_get_size() == 1)
        build_wizard();

    // Restore position according to the configuration stored in gconf
    gtk_window_move(GTK_WINDOW(window), position_x, position_y);
    client->win = window;
}

GtkAccelGroup *
get_accel_group()
{
    return accelGroup;
}

void
main_window_dialpad(gboolean state, SFLPhoneClient *client)
{
    if (state) {
        dialpad = create_dialpad(client);
        gtk_box_pack_end(GTK_BOX(subvbox), dialpad, FALSE /*expand*/,
                         TRUE /*fill*/, 0 /*padding*/);
        gtk_widget_show_all(dialpad);
    } else if (GTK_IS_WIDGET(dialpad))
        gtk_container_remove(GTK_CONTAINER(subvbox), dialpad);
}

void
main_window_volume_controls(gboolean state)
{
    if (state) {
        // speaker_control = create_slider("speaker");
        gtk_box_pack_end(GTK_BOX(subvbox), speaker_control, FALSE /*expand*/,
                         TRUE /*fill*/, 0 /*padding*/);
        gtk_widget_show_all(speaker_control);
        // mic_control = create_slider("mic");
        gtk_box_pack_end(GTK_BOX(subvbox), mic_control, FALSE /*expand*/,
                         TRUE /*fill*/, 0 /*padding*/);
        gtk_widget_show_all(mic_control);
    } else {
        if (GTK_IS_WIDGET(speaker_control))
            gtk_container_remove(GTK_CONTAINER(subvbox), speaker_control);
        if (GTK_IS_WIDGET(mic_control))
            gtk_container_remove(GTK_CONTAINER(subvbox), mic_control);
    }
}

void
statusbar_push_message(const gchar * const left_hand_message, const gchar * const right_hand_message, guint id)
{
    g_free(status_current_message);
    // store the left hand message so that it can be reused in case of clock update
    status_current_message = g_strdup(left_hand_message);

    // Format message according to right hand member
    gchar *message_to_display;

    if (right_hand_message)
        message_to_display = g_strdup_printf("%s           %s",
                                             left_hand_message, right_hand_message);
    else
        message_to_display = g_strdup(left_hand_message);

    // Push into the statusbar
    gtk_statusbar_push(GTK_STATUSBAR(statusBar), id, message_to_display);

    g_free(message_to_display);
}

void
statusbar_pop_message(guint id)
{
    gtk_statusbar_pop(GTK_STATUSBAR(statusBar), id);
}

void
statusbar_update_clock(const gchar * msg)
{
    gchar *message = g_strdup(status_current_message);

    if (message) {
        statusbar_pop_message(__MSG_ACCOUNT_DEFAULT);
        statusbar_push_message(message, msg, __MSG_ACCOUNT_DEFAULT);
    }

    g_free(message);
}


static void
destroy_error_dialog_cb(G_GNUC_UNUSED GtkWidget *dialog, GtkWidget *win)
{
    gtk_widget_destroy(win);
}

static void
add_error_dialog(GtkWidget *dialog)
{
    GtkWidget *win = gtk_window_new(GTK_WINDOW_TOPLEVEL);
    gtk_container_add(GTK_CONTAINER(win), dialog);

    g_signal_connect_after(dialog, "destroy", (GCallback)destroy_error_dialog_cb, win);

    gtk_widget_show(win);
}

void
main_window_zrtp_not_supported(callable_obj_t * c, SFLPhoneClient *client)
{
    gchar* warning_enabled = "";

    account_t *account = account_list_get_by_id(c->_accountID);

    if (account != NULL) {
        warning_enabled = account_lookup(account,
                                         CONFIG_ZRTP_NOT_SUPP_WARNING);
        g_debug("Warning Enabled %s", warning_enabled);
    } else {
        g_debug("Account is null callID %s", c->_callID);
        GHashTable * properties = sflphone_get_ip2ip_properties();

        if (properties)
            warning_enabled = g_hash_table_lookup(properties,
                                                  CONFIG_ZRTP_NOT_SUPP_WARNING);
    }

    if (utf8_case_equal(warning_enabled, "true")) {
        PidginMiniDialog *mini_dialog;
        gchar *desc = g_markup_printf_escaped(
                          _("ZRTP is not supported by peer %s\n"), c->_peer_number);
        mini_dialog = pidgin_mini_dialog_new(
                          _("Secure Communication Unavailable"), desc,
                          GTK_STOCK_DIALOG_WARNING);
        g_free(desc);
        pidgin_mini_dialog_add_button(mini_dialog, _("Continue"), NULL, NULL);
        pidgin_mini_dialog_add_button(mini_dialog, _("Stop Call"),
                                      (PidginMiniDialogCallback) sflphone_hang_up, client);

        add_error_dialog(GTK_WIDGET(mini_dialog));
    }
}

void
main_window_zrtp_negotiation_failed(const gchar* const callID, const gchar* const reason,
                                    const gchar* const severity, SFLPhoneClient *client)
{
    gchar* peer_number = "(number unknown)";
    callable_obj_t * c = NULL;
    c = calllist_get_call(current_calls_tab, callID);

    if (c != NULL)
        peer_number = c->_peer_number;

    gchar *desc = g_markup_printf_escaped(_("A %s error forced the call with "
                                            "%s to fall under unencrypted "
                                            "mode.\nExact reason: %s\n"),
                                          severity, peer_number, reason);
    PidginMiniDialog *mini_dialog = pidgin_mini_dialog_new(_("ZRTP negotiation failed"), desc,
                                    GTK_STOCK_DIALOG_WARNING);
    g_free(desc);
    pidgin_mini_dialog_add_button(mini_dialog, _("Continue"), NULL, NULL);
    pidgin_mini_dialog_add_button(mini_dialog, _("Stop Call"), (PidginMiniDialogCallback) sflphone_hang_up,
                                  client);

    add_error_dialog(GTK_WIDGET(mini_dialog));
}

void
main_window_confirm_go_clear(callable_obj_t * c, SFLPhoneClient *client)
{
    gchar *desc = g_markup_printf_escaped(
                      _("%s wants to stop using secure communication. Confirm will resume conversation without SRTP.\n"),
                      c->_peer_number);
    PidginMiniDialog *mini_dialog = pidgin_mini_dialog_new(_("Confirm Go Clear"), desc,
                                    GTK_STOCK_STOP);
    g_free(desc);
    pidgin_mini_dialog_add_button(mini_dialog, _("Confirm"),
                                  (PidginMiniDialogCallback) dbus_set_confirm_go_clear, NULL);
    pidgin_mini_dialog_add_button(mini_dialog, _("Stop Call"), (PidginMiniDialogCallback) sflphone_hang_up,
                                  client);

    add_error_dialog(GTK_WIDGET(mini_dialog));
}

gboolean
main_window_update_playback_scale(const gchar *file_path, guint current, guint size)
{
    if (sfl_seekslider_has_path(SFL_SEEKSLIDER(seekslider), file_path)) {
        sfl_seekslider_update_scale(SFL_SEEKSLIDER(seekslider), current, size);
        return TRUE;
    }
    return FALSE;
}

void
main_window_set_playback_scale_sensitive()
{
    gtk_widget_set_sensitive(seekslider, TRUE);
}

void
main_window_set_playback_scale_unsensitive()
{
    gtk_widget_set_sensitive(seekslider, FALSE);
}

void
main_window_show_playback_scale()
{
    gtk_widget_show(seekslider);
}

void
main_window_hide_playback_scale()
{
    gtk_widget_hide(seekslider);
    main_window_reset_playback_scale();
}

void
main_window_reset_playback_scale()
{
    sfl_seekslider_reset((SFLSeekSlider *)seekslider);
}


void
main_window_pause_keygrabber(gboolean value)
{
    pause_grabber = value;
}

void
main_window_update_seekslider(const gchar *recordfile)
{
    g_object_set(G_OBJECT(seekslider), "file-path", recordfile, NULL);
}<|MERGE_RESOLUTION|>--- conflicted
+++ resolved
@@ -242,12 +242,8 @@
         g_assert(account);
         account_replace(account, CONFIG_PRESENCE_STATUS, status);
 
-<<<<<<< HEAD
         if((g_strcmp0(account_lookup(account, CONFIG_PRESENCE_PUBLISH_SUPPORTED), "true") == 0) &&
-            (g_strcmp0(account_lookup(account, CONFIG_PRESENCE_ENABLED), "true") == 0) &&
-=======
-        if((g_strcmp0(account_lookup(account, CONFIG_PRESENCE_PUBLISH_ENABLED), "true") == 0) &&
->>>>>>> 085d128e
+                (g_strcmp0(account_lookup(account, CONFIG_PRESENCE_ENABLED), "true") == 0) &&
                 (((g_strcmp0(account_lookup(account, CONFIG_ACCOUNT_ENABLE), "true") == 0) ||
                   (account_is_IP2IP(account)))))
         {
@@ -276,12 +272,8 @@
         account_replace(account, CONFIG_PRESENCE_STATUS, "false");
 
         if((g_strcmp0(account_lookup(account, CONFIG_ACCOUNT_ENABLE), "true") == 0) &&
-<<<<<<< HEAD
                 (g_strcmp0(account_lookup(account, CONFIG_PRESENCE_ENABLED), "true") == 0) &&
                 (g_strcmp0(account_lookup(account, CONFIG_PRESENCE_PUBLISH_SUPPORTED), "true") == 0)){
-=======
-                (g_strcmp0(account_lookup(account, CONFIG_PRESENCE_PUBLISH_ENABLED), "true") == 0)){
->>>>>>> 085d128e
             account_replace(account, CONFIG_PRESENCE_STATUS, "true");
             global_publish_enabled = TRUE; // one enabled account is enough
             g_debug("Presence : found registered %s, with publish enabled.", account->accountID);
