/*
 *  Copyright (C) 2004, 2005, 2006, 2008, 2009, 2010, 2011 Savoir-Faire Linux Inc.
 *  Author: Emmanuel Milou <emmanuel.milou@savoirfairelinux.com>
 *  Author: Pierre-Luc Beaudoin <pierre-luc.beaudoin@savoirfairelinux.com>
 *  Author: Pierre-Luc Bacon <pierre-luc.bacon@savoirfairelinux.com>
 *
 *  This program is free software; you can redistribute it and/or modify
 *  it under the terms of the GNU General Public License as published by
 *  the Free Software Foundation; either version 3 of the License, or
 *  (at your option) any later version.
 *
 *  This program is distributed in the hope that it will be useful,
 *  but WITHOUT ANY WARRANTY; without even the implied warranty of
 *  MERCHANTABILITY or FITNESS FOR A PARTICULAR PURPOSE.  See the
 *  GNU General Public License for more details.
 *
 *  You should have received a copy of the GNU General Public License
 *  along with this program; if not, write to the Free Software
 *   Foundation, Inc., 675 Mass Ave, Cambridge, MA 02139, USA.
 *
 *  Additional permission under GNU GPL version 3 section 7:
 *
 *  If you modify this program, or any covered work, by linking or
 *  combining it with the OpenSSL project's OpenSSL library (or a
 *  modified version of that library), containing parts covered by the
 *  terms of the OpenSSL or SSLeay licenses, Savoir-Faire Linux Inc.
 *  grants you additional permission to convey the resulting work.
 *  Corresponding Source for a non-source form of such a combination
 *  shall include the source code for the parts of OpenSSL used as well
 *  as that of the covered work.
 */

#include "config.h"
#include "actions.h"
#include "calltree.h"
#include "calltab.h"
#include "preferencesdialog.h"
#include "dialpad.h"
#include "mainwindow.h"
#include "sliders.h"
#include "contacts/searchbar.h"
#include "assistant.h"
#include "widget/gtkscrollbook.h"
#include "widget/minidialog.h"
#include "uimanager.h"
#include "config/audioconf.h"

#include <sys/stat.h>
#include <gtk/gtk.h>

/* Backward compatibility for gtk < 2.22.0 */
#if GTK_CHECK_VERSION(2,22,0)
#include <gdk/gdkkeysyms-compat.h>
#else
#include <gdk/gdkkeysyms.h>
#endif

#include <eel-gconf-extensions.h>

/** Local variables */
static GtkUIManager *ui_manager;
static GtkAccelGroup *accelGroup;
static GtkWidget *window;
static GtkWidget *subvbox;
static GtkWidget *vbox;
static GtkWidget *dialpad;
static GtkWidget *speaker_control;
static GtkWidget *mic_control;
static GtkWidget *statusBar;
static PidginScrollBook *embedded_error_notebook;

static gchar *status_current_message;
static GMutex *gmutex;

static gboolean focus_is_on_searchbar;

void
focus_on_searchbar_out()
{
    focus_is_on_searchbar = FALSE;
}

void
focus_on_searchbar_in()
{
    focus_is_on_searchbar = TRUE;
}

/**
 * Handle main window resizing
 */
static gboolean window_configure_cb(GtkWidget *win UNUSED, GdkEventConfigure *event)
{
    eel_gconf_set_integer(CONF_MAIN_WINDOW_WIDTH, event->width);
    eel_gconf_set_integer(CONF_MAIN_WINDOW_HEIGHT, event->height);

    int pos_x, pos_y;
    gtk_window_get_position(GTK_WINDOW(window), &pos_x, &pos_y);
    eel_gconf_set_integer(CONF_MAIN_WINDOW_POSITION_X, pos_x);
    eel_gconf_set_integer(CONF_MAIN_WINDOW_POSITION_Y, pos_y);

    return FALSE;
}


/**
 * Minimize the main window.
 */
static gboolean
on_delete(GtkWidget * widget UNUSED, gpointer data UNUSED)
{
    if (eel_gconf_get_integer(SHOW_STATUSICON)) {
        gtk_widget_hide(get_main_window());
        set_minimized(TRUE);
    } else {
        g_mutex_free(gmutex);
        sflphone_quit();
    }

    return TRUE;
}

/** Ask the user if he wants to hangup current calls */
gboolean
main_window_ask_quit()
{
    gchar * question;
    if (calllist_get_size(current_calls) == 1)
        question = _("There is one call in progress.");
    else
        question = _("There are calls in progress.");

    GtkWidget *dialog = gtk_message_dialog_new_with_markup(GTK_WINDOW(window),
            GTK_DIALOG_MODAL, GTK_MESSAGE_QUESTION, GTK_BUTTONS_YES_NO, "%s\n%s",
            question, _("Do you still want to quit?"));

    gint response = gtk_dialog_run(GTK_DIALOG(dialog));

    gtk_widget_destroy(dialog);

    return (response == GTK_RESPONSE_NO) ? FALSE : TRUE ;
}

static gboolean
on_key_released(GtkWidget *widget UNUSED, GdkEventKey *event, gpointer user_data UNUSED)
{
    if (focus_is_on_searchbar)
        return TRUE;

    if (event->keyval == GDK_Return) {
        if (active_calltree == current_calls) {
            sflphone_keypad(event->keyval, event->string);
            return TRUE;
        }
        else if (active_calltree == history)
            return FALSE;
    }

    // If a modifier key is pressed, it's a shortcut, pass along
    if (event->state & GDK_CONTROL_MASK || event->state & GDK_MOD1_MASK ||
            event->keyval == '<' ||
            event->keyval == '>' ||
            event->keyval == '\"'||
            event->keyval == GDK_Tab ||
            event->keyval == GDK_Return ||
            event->keyval == GDK_Left ||
            event->keyval == GDK_Up ||
            event->keyval == GDK_Right ||
            event->keyval == GDK_Down ||
            (event->keyval >= GDK_F1 && event->keyval <= GDK_F12) ||
            event->keyval == ' ')
        return FALSE;
    else
        sflphone_keypad(event->keyval, event->string);

    return TRUE;
}

void
create_main_window()
{
    focus_is_on_searchbar = FALSE;

    // Get configuration stored in gconf
    int width =  eel_gconf_get_integer(CONF_MAIN_WINDOW_WIDTH);
    int height =  eel_gconf_get_integer(CONF_MAIN_WINDOW_HEIGHT);
    int position_x =  eel_gconf_get_integer(CONF_MAIN_WINDOW_POSITION_X);
    int position_y =  eel_gconf_get_integer(CONF_MAIN_WINDOW_POSITION_Y);

    window = gtk_window_new(GTK_WINDOW_TOPLEVEL);
    gtk_container_set_border_width(GTK_CONTAINER(window), 0);
    gtk_window_set_title(GTK_WINDOW(window), "SFLphone VoIP Client");
    gtk_window_set_default_size(GTK_WINDOW(window), width, height);
    struct stat st;
    if (!stat(LOGO, &st))
        gtk_window_set_default_icon_from_file(LOGO, NULL);
    gtk_window_set_position(GTK_WINDOW(window) , GTK_WIN_POS_MOUSE);

    /* Connect the destroy event of the window with our on_destroy function
     * When the window is about to be destroyed we get a notificaiton and
     * stop the main GTK loop
     */
    g_signal_connect(G_OBJECT(window), "delete-event",
                     G_CALLBACK(on_delete), NULL);

    g_signal_connect(G_OBJECT(window), "key-release-event",
                     G_CALLBACK(on_key_released), NULL);

    g_signal_connect_object(G_OBJECT(window), "configure-event",
                            G_CALLBACK(window_configure_cb), NULL, 0);

    gtk_widget_set_name(window, "mainwindow");

    ui_manager = uimanager_new();

    if (!ui_manager) {
        ERROR("Could not load xml GUI\n");
        exit(1);
    }

    /* Create an accel group for window's shortcuts */
    gtk_window_add_accel_group(GTK_WINDOW(window),
                               gtk_ui_manager_get_accel_group(ui_manager));

    vbox = gtk_vbox_new(FALSE /*homogeneous*/, 0 /*spacing*/);
    subvbox = gtk_vbox_new(FALSE /*homogeneous*/, 5 /*spacing*/);

    GtkWidget *widget = create_menus(ui_manager);
    gtk_box_pack_start(GTK_BOX(vbox), widget, FALSE /*expand*/, TRUE /*fill*/,
                       0 /*padding*/);

    widget = create_toolbar_actions(ui_manager);
    // Do not override GNOME user settings
    gtk_box_pack_start(GTK_BOX(vbox), widget, FALSE /*expand*/, TRUE /*fill*/,
                       0 /*padding*/);

    gtk_box_pack_start(GTK_BOX(vbox), current_calls->tree, TRUE /*expand*/,
                       TRUE /*fill*/, 0 /*padding*/);
    gtk_box_pack_start(GTK_BOX(vbox), history->tree, TRUE /*expand*/,
                       TRUE /*fill*/, 0 /*padding*/);
    gtk_box_pack_start(GTK_BOX(vbox), contacts->tree, TRUE /*expand*/,
                       TRUE /*fill*/, 0 /*padding*/);

    g_signal_connect_object(G_OBJECT(window), "configure-event",
                            G_CALLBACK(window_configure_cb), NULL, 0);
    gtk_box_pack_start(GTK_BOX(vbox), subvbox, FALSE /*expand*/,
                       FALSE /*fill*/, 0 /*padding*/);

    embedded_error_notebook = PIDGIN_SCROLL_BOOK(pidgin_scroll_book_new());
    gtk_box_pack_start(GTK_BOX(subvbox), GTK_WIDGET(embedded_error_notebook),
                       FALSE, FALSE, 0);

    if (SHOW_VOLUME) {
        speaker_control = create_slider("speaker");
        gtk_box_pack_end(GTK_BOX(subvbox), speaker_control, FALSE /*expand*/,
                         TRUE /*fill*/, 0 /*padding*/);
        gtk_widget_show_all(speaker_control);
        mic_control = create_slider("mic");
        gtk_box_pack_end(GTK_BOX(subvbox), mic_control, FALSE /*expand*/,
                         TRUE /*fill*/, 0 /*padding*/);
        gtk_widget_show_all(mic_control);
    }

    if (eel_gconf_get_boolean(CONF_SHOW_DIALPAD)) {
        dialpad = create_dialpad();
        gtk_box_pack_end(GTK_BOX(subvbox), dialpad, FALSE /*expand*/, TRUE /*fill*/, 0 /*padding*/);
        gtk_widget_show_all(dialpad);
    }

    /* Status bar */
    statusBar = gtk_statusbar_new();
    gtk_box_pack_start(GTK_BOX(vbox), statusBar, FALSE /*expand*/,
                       TRUE /*fill*/, 0 /*padding*/);
    gtk_container_add(GTK_CONTAINER(window), vbox);

    /* make sure that everything, window and label, are visible */
    gtk_widget_show_all(window);

    /* dont't show the history */
    gtk_widget_hide(history->tree);

    /* dont't show the contact list */
    gtk_widget_hide(contacts->tree);

    /* don't show waiting layer */
    gtk_widget_hide(waitingLayer);

    gmutex = g_mutex_new();

    g_timeout_add_seconds(1, calltree_update_clock, NULL);

    // Configuration wizard
    if (account_list_get_size() == 1) {
#if GTK_CHECK_VERSION(2,10,0)
        build_wizard();
#else
        GtkWidget * dialog = gtk_message_dialog_new_with_markup(GTK_WINDOW(window),
                             GTK_DIALOG_DESTROY_WITH_PARENT,
                             GTK_MESSAGE_INFO,
                             GTK_BUTTONS_YES_NO,
                             "<b><big>Welcome to SFLphone!</big></b>\n\nThere are no VoIP accounts configured, would you like to edit the preferences now?");

        gint response = gtk_dialog_run(GTK_DIALOG(dialog));

        gtk_widget_destroy(dialog);

        if (response == GTK_RESPONSE_YES)
            show_preferences_dialog();
#endif
    }

    // Restore position according to the configuration stored in gconf
    gtk_window_move(GTK_WINDOW(window), position_x, position_y);
}

GtkAccelGroup *
get_accel_group()
{
    return accelGroup;
}

GtkWidget *
get_main_window()
{
    return window;
}

void
main_window_dialpad(gboolean state)
{
    if (state) {
        dialpad = create_dialpad();
        gtk_box_pack_end(GTK_BOX(subvbox), dialpad, FALSE /*expand*/,
                         TRUE /*fill*/, 0 /*padding*/);
        gtk_widget_show_all(dialpad);
    } else
        gtk_container_remove(GTK_CONTAINER(subvbox), dialpad);
}

void
main_window_volume_controls(gboolean state)
{
    if (state) {
        speaker_control = create_slider("speaker");
        gtk_box_pack_end(GTK_BOX(subvbox), speaker_control, FALSE /*expand*/,
                         TRUE /*fill*/, 0 /*padding*/);
        gtk_widget_show_all(speaker_control);
        mic_control = create_slider("mic");
        gtk_box_pack_end(GTK_BOX(subvbox), mic_control, FALSE /*expand*/,
                         TRUE /*fill*/, 0 /*padding*/);
        gtk_widget_show_all(mic_control);
    } else {
        gtk_container_remove(GTK_CONTAINER(subvbox), speaker_control);
        gtk_container_remove(GTK_CONTAINER(subvbox), mic_control);
    }
}

void
statusbar_push_message(const gchar * const left_hand_message, const gchar * const right_hand_message, guint id)
{
    g_mutex_lock(gmutex);

    g_free(status_current_message);
    // store the left hand message so that it can be reused in case of clock update
    status_current_message = g_strdup(left_hand_message);

    // Format message according to right hand member
    gchar *message_to_display;
    if (right_hand_message)
        message_to_display = g_strdup_printf("%s           %s",
                                              left_hand_message, right_hand_message);
    else
        message_to_display = g_strdup(left_hand_message);

    // Push into the statusbar
    gtk_statusbar_push(GTK_STATUSBAR(statusBar), id, message_to_display);

    g_free(message_to_display);

    g_mutex_unlock(gmutex);
}

void
statusbar_pop_message(guint id)
{
    gtk_statusbar_pop(GTK_STATUSBAR(statusBar), id);
}

void
statusbar_update_clock(const gchar * const msg)
{
    g_mutex_lock(gmutex);
    gchar *message = g_strdup(status_current_message);
    g_mutex_unlock(gmutex);

    if (message) {
        statusbar_pop_message(__MSG_ACCOUNT_DEFAULT);
        statusbar_push_message(message, msg, __MSG_ACCOUNT_DEFAULT);
    }

    g_free(message);
}

static void
add_error_dialog(GtkWidget *dialog, callable_obj_t * call)
{
    gtk_container_add(GTK_CONTAINER(embedded_error_notebook), dialog);
    call_add_error(call, dialog);
}

static void
destroy_error_dialog_cb(GtkObject *dialog, callable_obj_t * call)
{
    call_remove_error(call, dialog);
}

void
main_window_zrtp_not_supported(callable_obj_t * c)
{
    gchar* warning_enabled = "";

    account_t *account_details = account_list_get_by_id(c->_accountID);

    if (account_details != NULL) {
        warning_enabled = g_hash_table_lookup(account_details->properties,
                                              ACCOUNT_ZRTP_NOT_SUPP_WARNING);
        DEBUG("Warning Enabled %s", warning_enabled);
    } else {
        DEBUG("Account is null callID %s", c->_callID);
        GHashTable * properties = sflphone_get_ip2ip_properties();

<<<<<<< HEAD
        if (properties)
            warning_enabled = g_hash_table_lookup (properties,
                                                   ACCOUNT_ZRTP_NOT_SUPP_WARNING);
=======
        if (properties != NULL)
            warning_enabled = g_hash_table_lookup(properties,
                                                  ACCOUNT_ZRTP_NOT_SUPP_WARNING);
>>>>>>> 910a75f5
    }

    if (g_strcasecmp(warning_enabled, "true") == 0) {
        PidginMiniDialog *mini_dialog;
        gchar *desc = g_markup_printf_escaped(
                          _("ZRTP is not supported by peer %s\n"), c->_peer_number);
        mini_dialog = pidgin_mini_dialog_new(
                          _("Secure Communication Unavailable"), desc,
                          GTK_STOCK_DIALOG_WARNING);
        g_free(desc);
        pidgin_mini_dialog_add_button(mini_dialog, _("Continue"), NULL, NULL);
        pidgin_mini_dialog_add_button(mini_dialog, _("Stop Call"),
                                       sflphone_hang_up, NULL);

        g_signal_connect_after(mini_dialog, "destroy", (GCallback)destroy_error_dialog_cb, c);

        add_error_dialog(GTK_WIDGET(mini_dialog), c);
    }
}

void
main_window_zrtp_negotiation_failed(const gchar* const callID, const gchar* const reason,
                                     const gchar* const severity)
{
    gchar* peer_number = "(number unknown)";
    callable_obj_t * c = NULL;
    c = calllist_get_call(current_calls, callID);

    if (c != NULL)
        peer_number = c->_peer_number;

    gchar *desc = g_markup_printf_escaped(_("A %s error forced the call with "
                                            "%s to fall under unencrypted "
                                            "mode.\nExact reason: %s\n"),
                                            severity, peer_number, reason);
    PidginMiniDialog *mini_dialog = pidgin_mini_dialog_new(_("ZRTP negotiation failed"), desc,
                                          GTK_STOCK_DIALOG_WARNING);
    g_free(desc);
    pidgin_mini_dialog_add_button(mini_dialog, _("Continue"), NULL, NULL);
    pidgin_mini_dialog_add_button(mini_dialog, _("Stop Call"), sflphone_hang_up,
                                  NULL);

    g_signal_connect_after(mini_dialog, "destroy",(GCallback) destroy_error_dialog_cb, c);
    add_error_dialog(GTK_WIDGET(mini_dialog), c);
}

void
main_window_confirm_go_clear(callable_obj_t * c)
{
    gchar *desc = g_markup_printf_escaped(
            _("%s wants to stop using secure communication. Confirm will resume conversation without SRTP.\n"),
            c->_peer_number);
    PidginMiniDialog *mini_dialog = pidgin_mini_dialog_new(_("Confirm Go Clear"), desc,
                                         GTK_STOCK_STOP);
    g_free(desc);
    pidgin_mini_dialog_add_button(mini_dialog, _("Confirm"),
                                  (PidginMiniDialogCallback) dbus_set_confirm_go_clear, NULL);
    pidgin_mini_dialog_add_button(mini_dialog, _("Stop Call"), sflphone_hang_up,
                                  NULL);

    add_error_dialog(GTK_WIDGET(mini_dialog), c);
}<|MERGE_RESOLUTION|>--- conflicted
+++ resolved
@@ -429,15 +429,9 @@
         DEBUG("Account is null callID %s", c->_callID);
         GHashTable * properties = sflphone_get_ip2ip_properties();
 
-<<<<<<< HEAD
         if (properties)
             warning_enabled = g_hash_table_lookup (properties,
                                                    ACCOUNT_ZRTP_NOT_SUPP_WARNING);
-=======
-        if (properties != NULL)
-            warning_enabled = g_hash_table_lookup(properties,
-                                                  ACCOUNT_ZRTP_NOT_SUPP_WARNING);
->>>>>>> 910a75f5
     }
 
     if (g_strcasecmp(warning_enabled, "true") == 0) {
