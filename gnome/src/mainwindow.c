--- conflicted
+++ resolved
@@ -479,17 +479,11 @@
         DEBUG ("Warning Enabled %s", warning_enabled);
     } else {
         DEBUG ("Account is null callID %s", c->_callID);
-<<<<<<< HEAD
-        GHashTable * properties = NULL;
-        properties = sflphone_get_ip2ip_properties ();
-=======
         GHashTable * properties = sflphone_get_ip2ip_properties();
->>>>>>> 449c8e38
-
-        if (properties != NULL) {
+
+        if (properties)
             warning_enabled = g_hash_table_lookup (properties,
                                                    ACCOUNT_ZRTP_NOT_SUPP_WARNING);
-        }
     }
 
     if (g_strcasecmp (warning_enabled, "true") == 0) {
