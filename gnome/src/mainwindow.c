--- conflicted
+++ resolved
@@ -243,13 +243,9 @@
         account_replace(account, CONFIG_PRESENCE_STATUS, status);
 
         if((g_strcmp0(account_lookup(account, CONFIG_PRESENCE_PUBLISH_SUPPORTED), "true") == 0) &&
-<<<<<<< HEAD
-                (g_strcmp0(account_lookup(account, CONFIG_PRESENCE_ENABLED), "true") == 0) &&
-=======
             (g_strcmp0(account_lookup(account, CONFIG_PRESENCE_ENABLED), "true") == 0) &&
->>>>>>> 02b6d81a
-                (((g_strcmp0(account_lookup(account, CONFIG_ACCOUNT_ENABLE), "true") == 0) ||
-                  (account_is_IP2IP(account)))))
+            (((g_strcmp0(account_lookup(account, CONFIG_ACCOUNT_ENABLE), "true") == 0) ||
+            (account_is_IP2IP(account)))))
         {
             dbus_presence_publish(account->accountID,b);
             g_debug("Presence : publish status of acc:%s => %s", account->accountID, status);
