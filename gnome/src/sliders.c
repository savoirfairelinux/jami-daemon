--- conflicted
+++ resolved
@@ -115,17 +115,6 @@
 void
 set_slider(const gchar * device, gdouble newval)
 {
-<<<<<<< HEAD
-    int dev = (g_strcmp0 (device, "speaker") == 0) ? SPEAKER : MIKE;
-
-    g_signal_handler_block (G_OBJECT (slider[dev]), movedConnId[dev]);
-    gtk_range_set_value (GTK_RANGE (slider[dev]), newval);
-    g_signal_handler_unblock (slider[dev], movedConnId[dev]);
-
-    g_signal_handler_block ((button[dev]),toggledConnId[dev]);
-    gtk_toggle_button_set_active (GTK_TOGGLE_BUTTON (button[dev]), (newval == 0 ? TRUE: FALSE));
-    g_signal_handler_unblock (button[dev], toggledConnId[dev]);
-=======
     int dev;
 
     if (g_strcmp0(device, "speaker") == 0)
@@ -133,14 +122,13 @@
     else
         dev = MIKE;
 
-    gtk_signal_handler_block(GTK_OBJECT(slider[dev]), movedConnId[dev]);
+    g_signal_handler_block(G_OBJECT(slider[dev]), movedConnId[dev]);
     gtk_range_set_value(GTK_RANGE(slider[dev]), newval);
-    gtk_signal_handler_unblock(slider[dev], movedConnId[dev]);
+    g_signal_handler_unblock(slider[dev], movedConnId[dev]);
 
-    gtk_signal_handler_block(GTK_OBJECT(button[dev]),toggledConnId[dev]);
+    g_signal_handler_block(G_OBJECT(button[dev]),toggledConnId[dev]);
     gtk_toggle_button_set_active(GTK_TOGGLE_BUTTON(button[dev]), (newval == 0 ? TRUE: FALSE));
-    gtk_signal_handler_unblock(button[dev], toggledConnId[dev]);
->>>>>>> 1083b59a
+    g_signal_handler_unblock(button[dev], toggledConnId[dev]);
 
     update_icons(dev);
 }
