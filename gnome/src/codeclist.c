/*
 *  Copyright (C) 2004, 2005, 2006, 2008, 2009, 2010, 2011 Savoir-Faire Linux Inc.
 *  Author: Emmanuel Milou <emmanuel.milou@savoirfairelinux.net>
 *
 *  This program is free software; you can redistribute it and/or modify
 *  it under the terms of the GNU General Public License as published by
 *  the Free Software Foundation; either version 3 of the License, or
 *  (at your option) any later version.
 *
 *  This program is distributed in the hope that it will be useful,
 *  but WITHOUT ANY WARRANTY; without even the implied warranty of
 *  MERCHANTABILITY or FITNESS FOR A PARTICULAR PURPOSE.  See the
 *  GNU General Public License for more details.
 *
 *  You should have received a copy of the GNU General Public License
 *  along with this program; if not, write to the Free Software
 *   Foundation, Inc., 675 Mass Ave, Cambridge, MA 02139, USA.
 *
 *  Additional permission under GNU GPL version 3 section 7:
 *
 *  If you modify this program, or any covered work, by linking or
 *  combining it with the OpenSSL project's OpenSSL library (or a
 *  modified version of that library), containing parts covered by the
 *  terms of the OpenSSL or SSLeay licenses, Savoir-Faire Linux Inc.
 *  grants you additional permission to convey the resulting work.
 *  Corresponding Source for a non-source form of such a combination
 *  shall include the source code for the parts of OpenSSL used as well
 *  as that of the covered work.
 */

#ifdef HAVE_CONFIG_H
#include "config.h"
#endif

#include "codeclist.h"
#include "unused.h"
#include "logger.h"
#include <string.h>
#include <stdlib.h>
#include <stdint.h>
#include <unistd.h>

#include "dbus.h"

static GQueue audioCodecs = G_QUEUE_INIT;
static GQueue videoCodecs = G_QUEUE_INIT;

/*
 * Instantiate a new codec
 *
 * @param payload       The unique RTP payload
 * @return codec        The new codec instance, or NULL
 */
static codec_t *codec_create(gint payload, gchar **specs)
{
    codec_t *codec = g_new0(codec_t, 1);
    if (!codec) {
        g_strfreev(specs);
        return NULL;
    }

    codec->payload = payload;
    codec->name = specs[0];
    codec->bitrate = specs[1];
    codec->sample_rate = specs[2] ? atoi(specs[2]) : 0;
    codec->is_active = TRUE;

    free(specs[2]);
    free(specs);

    return codec;
}

static gboolean codecs_audio_load(void)
{
    // This is a global list inherited by all accounts
    GArray *codecs = dbus_audio_codec_list();

    // Add the codecs in the list
    for (guint i = 0; i < codecs->len; i++) {
        gint payload = g_array_index(codecs, gint, i);
        codec_t *c = codec_create(payload, dbus_audio_codec_details(payload));
        if (c)
            g_queue_push_tail(&audioCodecs, (gpointer*) c);
    }

    g_array_unref(codecs);

    // If we didn't load any codecs, problem ...
    return g_queue_get_length(&audioCodecs) > 0;
}

#ifdef SFL_VIDEO
static gboolean codecs_video_load(void)
{
    gchar **codecs = dbus_video_codec_list();
    gchar **codecs_orig = codecs;

    if (!codecs)
        return FALSE;

    int payload = 96; // dynamic payloads
    // Add the codecs in the list
    for (; *codecs; codecs++) {
        codec_t *c = codec_create(payload++, dbus_video_codec_details(*codecs));
        if (c)
            g_queue_push_tail(&videoCodecs, (gpointer*) c);
        g_free(*codecs);
    }
    g_free(codecs_orig);

    // If we didn't load any codecs, problem ...
    return g_queue_get_length(&videoCodecs) > 0;
}

gboolean codecs_load(void)
{
    return codecs_audio_load() && codecs_video_load();
}
#else
gboolean codecs_load(void)
{
    return codecs_audio_load();
}
#endif

static void codec_free(gpointer data, gpointer user_data UNUSED)
{
    codec_t *codec = (codec_t*) data;
    g_free(codec->name);
    g_free(codec->bitrate);
}

void codecs_unload(void)
{
    g_queue_foreach(&audioCodecs, codec_free, NULL);
}

codec_t *codec_create_new_from_caps(codec_t *original)
{
    if (!original)
        return NULL;

    codec_t *codec = g_new0(codec_t, 1);
    if (codec) {
        memcpy(codec, original, sizeof *codec);
        codec->is_active = TRUE;
    }

    return codec;
}

static gint
is_name_codecstruct(gconstpointer a, gconstpointer b)
{
    return g_strcmp0(((codec_t*) a)->name, (const gchar *) b);
}

codec_t* codec_list_get_by_name(gconstpointer name, GQueue *q)
{
    GList * c = g_queue_find_custom(q, name, is_name_codecstruct);
    return c ? (codec_t *) c->data : NULL;
}

static gint
is_payload_codecstruct(gconstpointer a, gconstpointer b)
{
    const codec_t *c = a;
    return (c->payload == GPOINTER_TO_INT(b)) ? 0 : 1;
}

codec_t* codec_list_get_by_payload(int payload, GQueue *q)
{
    GList * c = g_queue_find_custom(q, (gconstpointer)(uintptr_t) payload, is_payload_codecstruct);
    return c ? c->data : NULL;
}

void codec_set_prefered_order(guint codec_index, GQueue *q)
{
    codec_t * prefered = (codec_t *) g_queue_peek_nth(q, codec_index);
    g_queue_pop_nth(q, codec_index);
    g_queue_push_head(q, prefered);
}

void codec_list_move(guint codec_index, GQueue *q, gboolean up)
{
    guint already = up ? 0 : q->length;
    gint  new = up ? codec_index - 1 : codec_index + 1;

    if (codec_index == already)
        return;

    gpointer codec = g_queue_pop_nth(q, codec_index);
    g_queue_push_nth(q, codec, new);
}

/* FIXME:tmatth: Clean this up, shouldn't have to do all the reallocs
 * explicitly if we use a nicer data structure */
static void
codec_list_update_to_daemon_audio(account_t *acc)
{
    guint c = 0;

    gchar** codecList = NULL;
    // Get all codecs in queue
    for (guint i = 0; i < acc->acodecs->length; i++) {
        codec_t* currentCodec = g_queue_peek_nth(acc->acodecs, i);

        // Save only if active
        if (currentCodec && currentCodec->is_active) {
            codecList = (void *) g_realloc(codecList, (c + 1) * sizeof(void *));
            *(codecList + c) = g_strdup_printf("%d", currentCodec->payload);
            c++;
        }
    }

    // Allocate NULL array at the end for Dbus
    codecList = (void *) g_realloc(codecList, (c + 1) * sizeof(void*));
    *(codecList + c) = NULL;
    c++;

    // call dbus function with array of strings
    dbus_set_active_audio_codec_list((const gchar**) codecList, acc->accountID);
    // Delete memory
    for (guint i = 0; i < c; i++)
        g_free(*(codecList + i));
    g_free(codecList);
}

<<<<<<< HEAD
#ifdef SFL_VIDEO
static void codec_list_update_to_daemon_video(account_t *acc)
=======
void codec_list_update_to_daemon(const account_t *acc)
>>>>>>> 0db8a567
{
    gchar** codecList = NULL;
    // Get all codecs in queue
<<<<<<< HEAD
    guint c = 0;
    for (guint i = 0; i < acc->vcodecs->length; i++) {
        codec_t* currentCodec = g_queue_peek_nth(acc->vcodecs, i);

        // Save only if active
        if (currentCodec && currentCodec->is_active) {
            codecList = (void *) g_realloc(codecList, (c + 1) * sizeof(void *));
            *(codecList + c) = g_strdup(currentCodec->name);
            c++;
=======
    int c = 0;
    int i;

    for (i = 0; i < length; ++i) {
        codec_t* currentCodec = codec_list_get_nth(i, acc->codecs);

        if (currentCodec) {
            // Save only if active
            if (currentCodec->is_active) {
                // Reallocate memory each time more than one active codec is found
                if (c != 0)
                    codecList = (void*) g_realloc(codecList, (c + 1) * sizeof(void*));

                // Allocate memory for the payload
                *(codecList + c) = (gchar*) g_malloc(sizeof(gchar*));
                char payload[10];
                // Put payload string in char array
                sprintf(payload, "%d", currentCodec->_payload);
                strcpy((char*) *(codecList+c), payload);
                c++;
            }
>>>>>>> 0db8a567
        }
    }

    // Allocate NULL array at the end for Dbus
<<<<<<< HEAD
    codecList = (void*) g_realloc(codecList, (c + 1) * sizeof (void*));
    *(codecList + c) = NULL;
    c++;
=======
    codecList = (void*) g_realloc(codecList, (c + 1) * sizeof(void*));
    *(codecList + c) = NULL;
>>>>>>> 0db8a567

    // call dbus function with array of strings
    dbus_set_active_video_codec_list((const gchar**) codecList, acc->accountID);

    // Delete memory
<<<<<<< HEAD
    for (guint i = 0; i < c; i++)
        g_free(*(codecList + i));
=======
    for (i = 0; i < c; i++)
        g_free((gchar*) *(codecList + i) );

>>>>>>> 0db8a567
    g_free(codecList);
}
#endif

void codec_list_update_to_daemon(account_t *acc)
{
    codec_list_update_to_daemon_audio(acc);
#ifdef SFL_VIDEO
    codec_list_update_to_daemon_video(acc);
#endif
}

GQueue* get_audio_codecs_list(void)
{
    return &audioCodecs;
}

GQueue* get_video_codecs_list(void)
{
    return &videoCodecs;
}<|MERGE_RESOLUTION|>--- conflicted
+++ resolved
@@ -197,7 +197,7 @@
 /* FIXME:tmatth: Clean this up, shouldn't have to do all the reallocs
  * explicitly if we use a nicer data structure */
 static void
-codec_list_update_to_daemon_audio(account_t *acc)
+codec_list_update_to_daemon_audio(const account_t *acc)
 {
     guint c = 0;
 
@@ -227,16 +227,11 @@
     g_free(codecList);
 }
 
-<<<<<<< HEAD
 #ifdef SFL_VIDEO
-static void codec_list_update_to_daemon_video(account_t *acc)
-=======
-void codec_list_update_to_daemon(const account_t *acc)
->>>>>>> 0db8a567
+static void codec_list_update_to_daemon_video(const account_t *acc)
 {
     gchar** codecList = NULL;
     // Get all codecs in queue
-<<<<<<< HEAD
     guint c = 0;
     for (guint i = 0; i < acc->vcodecs->length; i++) {
         codec_t* currentCodec = g_queue_peek_nth(acc->vcodecs, i);
@@ -246,59 +241,25 @@
             codecList = (void *) g_realloc(codecList, (c + 1) * sizeof(void *));
             *(codecList + c) = g_strdup(currentCodec->name);
             c++;
-=======
-    int c = 0;
-    int i;
-
-    for (i = 0; i < length; ++i) {
-        codec_t* currentCodec = codec_list_get_nth(i, acc->codecs);
-
-        if (currentCodec) {
-            // Save only if active
-            if (currentCodec->is_active) {
-                // Reallocate memory each time more than one active codec is found
-                if (c != 0)
-                    codecList = (void*) g_realloc(codecList, (c + 1) * sizeof(void*));
-
-                // Allocate memory for the payload
-                *(codecList + c) = (gchar*) g_malloc(sizeof(gchar*));
-                char payload[10];
-                // Put payload string in char array
-                sprintf(payload, "%d", currentCodec->_payload);
-                strcpy((char*) *(codecList+c), payload);
-                c++;
-            }
->>>>>>> 0db8a567
         }
     }
 
     // Allocate NULL array at the end for Dbus
-<<<<<<< HEAD
     codecList = (void*) g_realloc(codecList, (c + 1) * sizeof (void*));
     *(codecList + c) = NULL;
     c++;
-=======
-    codecList = (void*) g_realloc(codecList, (c + 1) * sizeof(void*));
-    *(codecList + c) = NULL;
->>>>>>> 0db8a567
 
     // call dbus function with array of strings
     dbus_set_active_video_codec_list((const gchar**) codecList, acc->accountID);
 
     // Delete memory
-<<<<<<< HEAD
     for (guint i = 0; i < c; i++)
         g_free(*(codecList + i));
-=======
-    for (i = 0; i < c; i++)
-        g_free((gchar*) *(codecList + i) );
-
->>>>>>> 0db8a567
     g_free(codecList);
 }
 #endif
 
-void codec_list_update_to_daemon(account_t *acc)
+void codec_list_update_to_daemon(const account_t *acc)
 {
     codec_list_update_to_daemon_audio(acc);
 #ifdef SFL_VIDEO
