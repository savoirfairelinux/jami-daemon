/*
 *  Copyright (C) 2004, 2005, 2006, 2008, 2009, 2010, 2011 Savoir-Faire Linux Inc.
 *  Author: Pierre-Luc Beaudoin <pierre-luc.beaudoin@savoirfairelinux.com>
 *  Author: Emmanuel Milou <emmanuel.milou@savoirfairelinux.com>
 *
 *  This program is free software; you can redistribute it and/or modify
 *  it under the terms of the GNU General Public License as published by
 *  the Free Software Foundation; either version 3 of the License, or
 *  (at your option) any later version.
 *
 *  This program is distributed in the hope that it will be useful,
 *  but WITHOUT ANY WARRANTY; without even the implied warranty of
 *  MERCHANTABILITY or FITNESS FOR A PARTICULAR PURPOSE.  See the
 *  GNU General Public License for more details.
 *
 *  You should have received a copy of the GNU General Public License
 *  along with this program; if not, write to the Free Software
 *   Foundation, Inc., 675 Mass Ave, Cambridge, MA 02139, USA.
 *
 *  Additional permission under GNU GPL version 3 section 7:
 *
 *  If you modify this program, or any covered work, by linking or
 *  combining it with the OpenSSL project's OpenSSL library (or a
 *  modified version of that library), containing parts covered by the
 *  terms of the OpenSSL or SSLeay licenses, Savoir-Faire Linux Inc.
 *  grants you additional permission to convey the resulting work.
 *  Corresponding Source for a non-source form of such a combination
 *  shall include the source code for the parts of OpenSSL used as well
 *  as that of the covered work.
 */

#include <gtk/gtk.h>
<<<<<<< HEAD
#include <actions.h>
#include <mainwindow.h>
#include <accountlist.h>
#include <statusicon.h>

#include "eel-gconf-extensions.h"
=======
#include "actions.h"
#include "mainwindow.h"
#include "accountlist.h"
#include "statusicon.h"
#include "eel-gconf-extensions.h"
#include "logger.h"
#include "unused.h"
>>>>>>> 1083b59a

static GtkStatusIcon *status;
static GtkWidget *show_menu_item, *hangup_menu_item;
static gboolean __minimized = MINIMIZED;

void
popup_main_window(void)
{
    if (__POPUP_WINDOW) {
        gtk_widget_show(get_main_window());
        //gtk_window_move(GTK_WINDOW (get_main_window ()),
        //    dbus_get_window_position_x(), dbus_get_window_position_y());
        set_minimized(FALSE);
    }
}

void
show_status_hangup_icon()
{
    if (__POPUP_WINDOW) {
        gtk_widget_show(get_main_window());
        gtk_window_move(GTK_WINDOW(get_main_window()), eel_gconf_get_integer(CONF_MAIN_WINDOW_POSITION_X), eel_gconf_get_integer(CONF_MAIN_WINDOW_POSITION_Y));
        set_minimized(FALSE);
    }
}

void
hide_status_hangup_icon()
{
    if (status) {
        DEBUG("Hide Hangup in Systray");
        gtk_widget_hide(GTK_WIDGET(hangup_menu_item));
    }
}

void
status_quit(void * foo UNUSED)
{
    sflphone_quit();
}

void
status_hangup()
{
    sflphone_hang_up();
}

void
status_icon_unminimize()
{
    gtk_check_menu_item_set_active(GTK_CHECK_MENU_ITEM(show_menu_item), TRUE);
}

gboolean
main_widget_minimized()
{
    return __minimized;
}

void
show_hide(void)
{
    if (gtk_check_menu_item_get_active(GTK_CHECK_MENU_ITEM(show_menu_item))) {
        gtk_widget_show(GTK_WIDGET(get_main_window()));
        gtk_window_move(GTK_WINDOW(get_main_window()), eel_gconf_get_integer(CONF_MAIN_WINDOW_POSITION_X), eel_gconf_get_integer(CONF_MAIN_WINDOW_POSITION_Y));
        set_minimized(!MINIMIZED);
    } else {
        gtk_widget_hide(GTK_WIDGET(get_main_window()));
        set_minimized(MINIMIZED);
    }
}

void
status_click(GtkStatusIcon *status_icon UNUSED, void * foo UNUSED)
{
    gtk_check_menu_item_set_active(GTK_CHECK_MENU_ITEM(show_menu_item),
                                   !gtk_check_menu_item_get_active(GTK_CHECK_MENU_ITEM(show_menu_item)));
}

static void menu(GtkStatusIcon *status_icon, guint button, guint activate_time, GtkWidget * menu_widget)
{
    gtk_menu_popup(GTK_MENU(menu_widget), NULL, NULL, gtk_status_icon_position_menu,
                   status_icon, button, activate_time);
}

GtkWidget*
create_menu()
{
    GtkWidget * menu_widget;
    GtkWidget * menu_items;
    GtkWidget * image;

    menu_widget = gtk_menu_new();

    show_menu_item
    = gtk_check_menu_item_new_with_mnemonic(_("_Show main window"));
    gtk_check_menu_item_set_active(GTK_CHECK_MENU_ITEM(show_menu_item), TRUE);
    gtk_menu_shell_append(GTK_MENU_SHELL(menu_widget), show_menu_item);
    g_signal_connect(G_OBJECT(show_menu_item), "toggled",
                     G_CALLBACK(show_hide),
                     NULL);

    hangup_menu_item = gtk_image_menu_item_new_with_mnemonic(_("_Hang up"));
    image = gtk_image_new_from_file(ICONS_DIR "/icon_hangup.svg");
    gtk_image_menu_item_set_image(GTK_IMAGE_MENU_ITEM(hangup_menu_item), image);
    gtk_menu_shell_append(GTK_MENU_SHELL(menu_widget), hangup_menu_item);
    g_signal_connect(G_OBJECT(hangup_menu_item), "activate",
                     G_CALLBACK(status_hangup),
                     NULL);

    menu_items = gtk_separator_menu_item_new();
    gtk_menu_shell_append(GTK_MENU_SHELL(menu_widget), menu_items);

    menu_items = gtk_image_menu_item_new_from_stock(GTK_STOCK_QUIT,
                 get_accel_group());
    g_signal_connect_swapped(G_OBJECT(menu_items), "activate",
                             G_CALLBACK(status_quit),
                             NULL);
    gtk_menu_shell_append(GTK_MENU_SHELL(menu_widget), menu_items);

    gtk_widget_show_all(menu_widget);

    return menu_widget;
}

void
show_status_icon()
{
    status = gtk_status_icon_new_from_file(LOGO);
    g_signal_connect(G_OBJECT(status), "activate",
                     G_CALLBACK(status_click),
                     NULL);
    g_signal_connect(G_OBJECT(status), "popup-menu",
                     G_CALLBACK(menu),
                     create_menu());

    statusicon_set_tooltip();
}

void hide_status_icon(void)
{

    g_object_unref(status);
    status = NULL;
}


void
statusicon_set_tooltip()
{
    if (status) {
        // Add a tooltip to the system tray icon
        int count = account_list_get_registered_accounts();
        gchar *accounts = g_markup_printf_escaped(n_("%i active account", "%i active accounts", count), count);
        gchar *tip = g_markup_printf_escaped("%s - %s", _("SFLphone"), accounts);
        g_free(accounts);
        gtk_status_icon_set_tooltip_markup(status, tip);
        g_free(tip);
    }
}

void
status_tray_icon_blink(gboolean active)
{
    if (status)
        gtk_status_icon_set_from_file(status, active ? LOGO_NOTIF : LOGO);
}

void
status_tray_icon_online(gboolean online)
{
    if (status)
        gtk_status_icon_set_from_file(status, online ? LOGO : LOGO_OFFLINE);
}

GtkStatusIcon*
get_status_icon(void)
{
    return status;
}

void
set_minimized(gboolean state)
{
    __minimized = state;
    gtk_check_menu_item_set_active(GTK_CHECK_MENU_ITEM(show_menu_item), !state);
}<|MERGE_RESOLUTION|>--- conflicted
+++ resolved
@@ -30,14 +30,6 @@
  */
 
 #include <gtk/gtk.h>
-<<<<<<< HEAD
-#include <actions.h>
-#include <mainwindow.h>
-#include <accountlist.h>
-#include <statusicon.h>
-
-#include "eel-gconf-extensions.h"
-=======
 #include "actions.h"
 #include "mainwindow.h"
 #include "accountlist.h"
@@ -45,11 +37,10 @@
 #include "eel-gconf-extensions.h"
 #include "logger.h"
 #include "unused.h"
->>>>>>> 1083b59a
 
 static GtkStatusIcon *status;
 static GtkWidget *show_menu_item, *hangup_menu_item;
-static gboolean __minimized = MINIMIZED;
+static gboolean minimized_ = MINIMIZED;
 
 void
 popup_main_window(void)
@@ -102,7 +93,7 @@
 gboolean
 main_widget_minimized()
 {
-    return __minimized;
+    return minimized_;
 }
 
 void
@@ -230,6 +221,6 @@
 void
 set_minimized(gboolean state)
 {
-    __minimized = state;
+    minimized_ = state;
     gtk_check_menu_item_set_active(GTK_CHECK_MENU_ITEM(show_menu_item), !state);
 }