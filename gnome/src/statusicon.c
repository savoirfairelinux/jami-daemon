--- conflicted
+++ resolved
@@ -190,21 +190,12 @@
 {
     if (status) {
         // Add a tooltip to the system tray icon
-<<<<<<< HEAD
-        count = account_list_get_registered_accounts();
-        tip = g_markup_printf_escaped ("%s - %s", _ ("SFLphone"),
-                                       g_markup_printf_escaped (n_ ("%i active account", "%i active accounts", count), count));
-        gtk_status_icon_set_tooltip_markup (status, tip);
-        g_free (tip);
-
-=======
         int count = account_list_get_registered_accounts();
         gchar *accounts = g_markup_printf_escaped(n_("%i active account", "%i active accounts", count), count);
         gchar *tip = g_markup_printf_escaped("%s - %s", _("SFLphone"), accounts);
         g_free(accounts);
-        gtk_status_icon_set_tooltip(status, tip);
+        gtk_status_icon_set_tooltip_markup(status, tip);
         g_free(tip);
->>>>>>> 3dc63b11
     }
 }
 
