include ../../globals.mak

noinst_LTLIBRARIES = libconfig.la

libconfig_la_SOURCES = \
  addressbook-config.c \
  shortcuts-config.c \
  assistant.c \
  preferencesdialog.c \
  accountlistconfigdialog.c \
  zrtpadvanceddialog.c \
  tlsadvanceddialog.c \
  accountconfigdialog.c \
  hooks-config.c \
  audioconf.c \
  videoconf.c \
  utils.c \
  accountconfigdialog.h \
  accountlistconfigdialog.h \
  addressbook-config.h \
  assistant.h \
  audioconf.h \
  hooks-config.h \
  preferencesdialog.h \
  shortcuts-config.h \
  tlsadvanceddialog.h \
  utils.h \
  zrtpadvanceddialog.h

libconfig_la_LDFLAGS = $(DBUSGLIB_LDFLAGS) $(LIBNOTIFY_LDFLAGS) \
<<<<<<< HEAD
			$(SFLGTK_LDFLAGS) $(SFLGLIB_LDFLAGS) $(WEBKIT_LDFLAGS) $(LIBGNOMEUI_LDFLAGS) \
			$(GNOMEDOCUTILS_LDFLAGS) @CLUTTER_LIBS@

libconfig_la_LIBADD = $(DBUSGLIB_LIBS) $(LIBNOTIFY_LIBSI) \
			$(SFLGTK_LIBS) $(SFLGLIB_LIBS) $(WEBKIT_LIBS) $(LIBGNOMEUI_LIBS) \
			$(GNOMEDOCUTILS_LIBS) @CLUTTER_LIBS@
					  
libconfig_la_CFLAGS = $(DBUSGLIB_CFLAGS) $(LIBNOTIFY_CFLAGS) \
			$(SFLGTK_CFLAGS) $(SFLGLIB_CFLAGS) $(WEBKIT_CFLAGS) $(LIBGNOMEUI_CFLAGS) \
			$(GNOMEDOCUTILS_CFLAGS) @CLUTTER_CFLAGS@
=======
			$(GTK_LDFLAGS) $(GLIB_LDFLAGS) $(WEBKIT_LDFLAGS) $(LIBGNOMEUI_LDFLAGS) \
			$(GNOMEDOCUTILS_LDFLAGS)

libconfig_la_LIBADD = $(DBUSGLIB_LIBS) $(LIBNOTIFY_LIBSI) \
			$(GTK_LIBS) $(GLIB_LIBS) $(WEBKIT_LIBS) $(LIBGNOMEUI_LIBS) \
			$(GNOMEDOCUTILS_LIBS)

libconfig_la_CFLAGS = $(DBUSGLIB_CFLAGS) $(LIBNOTIFY_CFLAGS) \
			$(GTK_CFLAGS) $(GLIB_CFLAGS) $(WEBKIT_CFLAGS) $(LIBGNOMEUI_CFLAGS) \
			$(GNOMEDOCUTILS_CFLAGS)
>>>>>>> 39764571
<|MERGE_RESOLUTION|>--- conflicted
+++ resolved
@@ -28,26 +28,13 @@
   zrtpadvanceddialog.h
 
 libconfig_la_LDFLAGS = $(DBUSGLIB_LDFLAGS) $(LIBNOTIFY_LDFLAGS) \
-<<<<<<< HEAD
-			$(SFLGTK_LDFLAGS) $(SFLGLIB_LDFLAGS) $(WEBKIT_LDFLAGS) $(LIBGNOMEUI_LDFLAGS) \
-			$(GNOMEDOCUTILS_LDFLAGS) @CLUTTER_LIBS@
-
-libconfig_la_LIBADD = $(DBUSGLIB_LIBS) $(LIBNOTIFY_LIBSI) \
-			$(SFLGTK_LIBS) $(SFLGLIB_LIBS) $(WEBKIT_LIBS) $(LIBGNOMEUI_LIBS) \
-			$(GNOMEDOCUTILS_LIBS) @CLUTTER_LIBS@
-					  
-libconfig_la_CFLAGS = $(DBUSGLIB_CFLAGS) $(LIBNOTIFY_CFLAGS) \
-			$(SFLGTK_CFLAGS) $(SFLGLIB_CFLAGS) $(WEBKIT_CFLAGS) $(LIBGNOMEUI_CFLAGS) \
-			$(GNOMEDOCUTILS_CFLAGS) @CLUTTER_CFLAGS@
-=======
 			$(GTK_LDFLAGS) $(GLIB_LDFLAGS) $(WEBKIT_LDFLAGS) $(LIBGNOMEUI_LDFLAGS) \
-			$(GNOMEDOCUTILS_LDFLAGS)
+			$(GNOMEDOCUTILS_LDFLAGS)  @CLUTTER_LIBS@
 
 libconfig_la_LIBADD = $(DBUSGLIB_LIBS) $(LIBNOTIFY_LIBSI) \
 			$(GTK_LIBS) $(GLIB_LIBS) $(WEBKIT_LIBS) $(LIBGNOMEUI_LIBS) \
-			$(GNOMEDOCUTILS_LIBS)
+			$(GNOMEDOCUTILS_LIBS)  @CLUTTER_LIBS@
 
 libconfig_la_CFLAGS = $(DBUSGLIB_CFLAGS) $(LIBNOTIFY_CFLAGS) \
 			$(GTK_CFLAGS) $(GLIB_CFLAGS) $(WEBKIT_CFLAGS) $(LIBGNOMEUI_CFLAGS) \
-			$(GNOMEDOCUTILS_CFLAGS)
->>>>>>> 39764571
+			$(GNOMEDOCUTILS_CFLAGS) @CLUTTER_CFLAGS@