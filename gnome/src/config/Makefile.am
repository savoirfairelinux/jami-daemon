--- conflicted
+++ resolved
@@ -13,10 +13,7 @@
   accountconfigdialog.c \
   hooks-config.c \
   audioconf.c \
-<<<<<<< HEAD
   videoconf.c \
-  utils.c 
-=======
   utils.c \
   accountconfigdialog.h \
   accountlistconfigdialog.h \
@@ -29,7 +26,6 @@
   tlsadvanceddialog.h \
   utils.h \
   zrtpadvanceddialog.h
->>>>>>> edeb4b98
 
 libconfig_la_LDFLAGS = $(DBUSGLIB_LDFLAGS) $(LIBNOTIFY_LDFLAGS) \
 			$(SFLGTK_LDFLAGS) $(SFLGLIB_LDFLAGS) $(WEBKIT_LDFLAGS) $(LIBGNOMEUI_LDFLAGS) \
