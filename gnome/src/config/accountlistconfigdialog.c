--- conflicted
+++ resolved
@@ -366,18 +366,9 @@
                  gpointer data UNUSED)
 {
     GError *error = NULL;
-<<<<<<< HEAD
     gtk_show_uri(NULL, "ghelp:sflphone?accounts", GDK_CURRENT_TIME, &error);
     if (error != NULL) {
         g_warning("%s", error->message);
-=======
-
-    gnome_help_display("sflphone.xml", "accounts", &error);
-
-    if (error != NULL) {
-        g_warning("%s", error->message);
-
->>>>>>> 1083b59a
         g_error_free(error);
     }
 }
@@ -608,15 +599,8 @@
 
     /* Status bar for the account list */
     status_bar = gtk_statusbar_new();
-<<<<<<< HEAD
     gtk_widget_show (status_bar);
     gtk_box_pack_start (GTK_BOX (gtk_dialog_get_content_area(accountListDialog)), status_bar, TRUE, TRUE, 0);
-=======
-    gtk_statusbar_set_has_resize_grip(GTK_STATUSBAR(status_bar), FALSE);
-    gtk_widget_show(status_bar);
-    gtk_box_pack_start(GTK_BOX(gtk_dialog_get_content_area(accountListDialog)),
-                       status_bar, TRUE, TRUE, 0);
->>>>>>> 1083b59a
 
     int number_accounts = account_list_get_registered_accounts();
 
