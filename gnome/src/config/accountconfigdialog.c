/*
 *  Copyright (C) 2004, 2005, 2006, 2008, 2009, 2010, 2011 Savoir-Faire Linux Inc.
 *  Author: Emmanuel Milou <emmanuel.milou@savoirfairelinux.com>
 *  Author: Pierre-Luc Beaudoin <pierre-luc.beaudoin@savoirfairelinux.com>
 *  Author: Pierre-Luc Bacon <pierre-luc.bacon@savoirfairelinux.com>
 *  Author: Alexandre Savard <alexandre.savard@savoirfairelinux.com>
 *
 *  This program is free software; you can redistribute it and/or modify
 *  it under the terms of the GNU General Public License as published by
 *  the Free Software Foundation; either version 3 of the License, or
 *  (at your option) any later version.
 *
 *  This program is distributed in the hope that it will be useful,
 *  but WITHOUT ANY WARRANTY; without even the implied warranty of
 *  MERCHANTABILITY or FITNESS FOR A PARTICULAR PURPOSE.  See the
 *  GNU General Public License for more details.
 *
 *  You should have received a copy of the GNU General Public License
 *  along with this program; if not, write to the Free Software
 *   Foundation, Inc., 675 Mass Ave, Cambridge, MA 02139, USA.
 *
 *  Additional permission under GNU GPL version 3 section 7:
 *
 *  If you modify this program, or any covered work, by linking or
 *  combining it with the OpenSSL project's OpenSSL library (or a
 *  modified version of that library), containing parts covered by the
 *  terms of the OpenSSL or SSLeay licenses, Savoir-Faire Linux Inc.
 *  grants you additional permission to convey the resulting work.
 *  Corresponding Source for a non-source form of such a combination
 *  shall include the source code for the parts of OpenSSL used as well
 *  as that of the covered work.
 */

#include <sys/socket.h>
#include <sys/ioctl.h>
#include <net/if.h>
#include <netinet/in.h>
#include <string.h>
#include <gtk/gtk.h>

#include "config.h"
#include "logger.h"
#include "actions.h"
#include "mainwindow.h"
#include "accountlist.h"
#include "audioconf.h"
#include "videoconf.h"
#include "accountconfigdialog.h"
#include "zrtpadvanceddialog.h"
#include "tlsadvanceddialog.h"
<<<<<<< HEAD

#include <sys/socket.h>
#include <sys/ioctl.h>
#include <net/if.h>
#include <netinet/in.h>
#include <string.h>
#include <dbus/dbus.h>
#include <config.h>
#include <gtk/gtk.h>

=======
#include "audioconf.h"
#include "dbus/dbus.h"
>>>>>>> 1083b59a
#include "utils.h"
#include "unused.h"

/**
 * TODO: tidy this up
 * by storing these variables
 * in a private structure.
 * Local variables
 */
static GtkWidget * entryAlias;
static GtkWidget * protocolComboBox;
static GtkWidget * entryUsername;
static GtkWidget * entryRouteSet;
static GtkWidget * entryHostname;
static GtkWidget * entryPassword;
static GtkWidget * entryMailbox;
static GtkWidget * entryUseragent;
static GtkWidget * entryResolveNameOnlyOnce;
static GtkWidget * expireSpinBox;
static GtkListStore * credentialStore;
static GtkWidget * deleteCredButton;
static GtkWidget * treeViewCredential;
static GtkWidget * advancedZrtpButton;
static GtkWidget * keyExchangeCombo;
static GtkWidget * useSipTlsCheckBox;

static GtkWidget * localAddressEntry;
static GtkWidget * publishedAddressEntry;
static GtkWidget * localAddressCombo;
static GtkWidget * useStunCheckBox;
static GtkWidget * sameAsLocalRadioButton;
static GtkWidget * publishedAddrRadioButton;
static GtkWidget * publishedPortSpinBox;
static GtkWidget * localPortSpinBox;
static GtkWidget * publishedAddressLabel;
static GtkWidget * publishedPortLabel;
static GtkWidget * stunServerLabel;
static GtkWidget * stunServerEntry;
static GtkWidget * enableTone;
static GtkWidget * fileChooser;

static GtkWidget * security_tab;
static GtkWidget * advanced_tab;

static GtkWidget * overrtp;

// Credentials
enum {
    COLUMN_CREDENTIAL_REALM,
    COLUMN_CREDENTIAL_USERNAME,
    COLUMN_CREDENTIAL_PASSWORD,
    COLUMN_CREDENTIAL_DATA,
    COLUMN_CREDENTIAL_COUNT
};

/*
 * The same window is used with different configurations
 * so we need to reset some data to prevent side-effects
 */
static void reset()
{
    entryAlias = NULL;
    protocolComboBox = NULL;
    entryHostname = NULL;
    entryUsername = NULL;
    entryPassword = NULL;
    entryUseragent = NULL;
    entryMailbox = NULL;
}

/*
 * Display / Hide the password
 */
static void show_password_cb(GtkWidget *widget UNUSED, gpointer data)
{
    gtk_entry_set_visibility(GTK_ENTRY(data), !gtk_entry_get_visibility(GTK_ENTRY(data)));
}

/* Signal to protocolComboBox 'changed' */
void change_protocol_cb(account_t *currentAccount UNUSED)
{
    gchar *protocol = gtk_combo_box_text_get_active_text(GTK_COMBO_BOX_TEXT(protocolComboBox));

    // Only if tabs are not NULL
    if (security_tab && advanced_tab) {
        if (g_strcasecmp(protocol, "IAX") == 0) {
            gtk_widget_hide(security_tab);
            gtk_widget_hide(advanced_tab);
        } else {
            gtk_widget_show(security_tab);
            gtk_widget_show(advanced_tab);
        }
    }

    g_free(protocol);
}

void
select_dtmf_type(void)
{
    if (gtk_toggle_button_get_active(GTK_TOGGLE_BUTTON(overrtp)))
        DEBUG("Selected DTMF over RTP");
    else
        DEBUG("Selected DTMF over SIP");
}

static GPtrArray* getNewCredential(void)
{
    GtkTreeIter iter;
    gint row_count = 0;
    GPtrArray *credential_array = g_ptr_array_new();

    gboolean valid;

    for (valid = gtk_tree_model_get_iter_first(GTK_TREE_MODEL(credentialStore), &iter) ;
            valid;
            valid = gtk_tree_model_iter_next(GTK_TREE_MODEL(credentialStore), &iter)) {
        gchar *username;
        gchar *realm;
        gchar *password;

        gtk_tree_model_get(GTK_TREE_MODEL(credentialStore), &iter,
                           COLUMN_CREDENTIAL_REALM, &realm,
                           COLUMN_CREDENTIAL_USERNAME, &username,
                           COLUMN_CREDENTIAL_PASSWORD, &password,
                           -1);

        DEBUG("Row %d: %s %s %s", row_count++, username, password, realm);

        GHashTable * new_table = g_hash_table_new_full(g_str_hash, g_str_equal, g_free, g_free);
        g_hash_table_insert(new_table, g_strdup(ACCOUNT_REALM), realm);
        g_hash_table_insert(new_table, g_strdup(ACCOUNT_USERNAME), username);
        g_hash_table_insert(new_table, g_strdup(ACCOUNT_PASSWORD), password);

        g_ptr_array_add(credential_array, new_table);
    }

    return credential_array;
}

static void update_credential_cb(GtkWidget *widget, gpointer data UNUSED)
{
    GtkTreeIter iter;

    if (credentialStore && gtk_tree_model_get_iter_from_string(GTK_TREE_MODEL(credentialStore), &iter, "0")) {
        gint column = GPOINTER_TO_INT(g_object_get_data(G_OBJECT(widget), "column"));
        gtk_list_store_set(GTK_LIST_STORE(credentialStore), &iter, column,(gchar *) gtk_entry_get_text(GTK_ENTRY(widget)), -1);
    }
}

static GtkWidget* create_basic_tab(account_t *currentAccount)
{
    g_assert(currentAccount);

    // Load from SIP/IAX/Unknown ?
    gchar *curAccountType = g_hash_table_lookup(currentAccount->properties, ACCOUNT_TYPE);
    gchar *curAlias = g_hash_table_lookup(currentAccount->properties, ACCOUNT_ALIAS);
    gchar *curHostname = g_hash_table_lookup(currentAccount->properties, ACCOUNT_HOSTNAME);
    gchar *curPassword;
    gchar *curUsername;
    gchar *curUseragent;
    gchar *curRouteSet;
    gchar *curMailbox;

    if (g_strcmp0(curAccountType, "SIP") == 0) {
        /* get password from credentials list */
        if (currentAccount->credential_information) {
            GHashTable * element = g_ptr_array_index(currentAccount->credential_information, 0);
            curPassword = g_hash_table_lookup(element, ACCOUNT_PASSWORD);
        } else
            curPassword = "";
    } else
        curPassword = g_hash_table_lookup(currentAccount->properties, ACCOUNT_PASSWORD);

    curUsername = g_hash_table_lookup(currentAccount->properties, ACCOUNT_USERNAME);
    curRouteSet = g_hash_table_lookup(currentAccount->properties, ACCOUNT_ROUTE);
    curMailbox = g_hash_table_lookup(currentAccount->properties, ACCOUNT_MAILBOX);
    curMailbox = curMailbox != NULL ? curMailbox : "";
    curUseragent = g_hash_table_lookup(currentAccount->properties, ACCOUNT_USERAGENT);

    GtkWidget *frame = gnome_main_section_new(_("Account Parameters"));
    gtk_widget_show(frame);

    GtkWidget * table;

    if (g_strcmp0(curAccountType, "SIP") == 0)
        table = gtk_table_new(9, 2,  FALSE/* homogeneous */);
    else if (g_strcmp0(curAccountType, "IAX") == 0)
        table = gtk_table_new(8, 2, FALSE);

    gtk_table_set_row_spacings(GTK_TABLE(table), 10);
    gtk_table_set_col_spacings(GTK_TABLE(table), 10);
    gtk_widget_show(table);
    gtk_container_add(GTK_CONTAINER(frame) , table);

    GtkWidget *label = gtk_label_new_with_mnemonic(_("_Alias"));
    gint row = 0;
    gtk_table_attach(GTK_TABLE(table), label, 0, 1, row, row + 1, GTK_EXPAND | GTK_FILL, GTK_EXPAND | GTK_FILL, 0, 0);
    gtk_misc_set_alignment(GTK_MISC(label), 0, 0.5);
    entryAlias = gtk_entry_new();
    gtk_label_set_mnemonic_widget(GTK_LABEL(label), entryAlias);
    gtk_entry_set_text(GTK_ENTRY(entryAlias), curAlias);
    gtk_table_attach(GTK_TABLE(table), entryAlias, 1, 2, row, row+1, GTK_EXPAND | GTK_FILL, GTK_EXPAND | GTK_FILL, 0, 0);

    row++;
    label = gtk_label_new_with_mnemonic(_("_Protocol"));
    gtk_table_attach(GTK_TABLE(table), label, 0, 1, row, row+1, GTK_EXPAND | GTK_FILL, GTK_EXPAND | GTK_FILL, 0, 0);
    gtk_misc_set_alignment(GTK_MISC(label), 0, 0.5);
    protocolComboBox = gtk_combo_box_text_new();
    gtk_label_set_mnemonic_widget(GTK_LABEL(label), protocolComboBox);
    gtk_combo_box_text_append_text(GTK_COMBO_BOX_TEXT(protocolComboBox), "SIP");

    if (dbus_is_iax2_enabled())
        gtk_combo_box_text_append_text(GTK_COMBO_BOX_TEXT(protocolComboBox), "IAX");

    if (g_strcmp0(curAccountType, "SIP") == 0)
        gtk_combo_box_set_active(GTK_COMBO_BOX(protocolComboBox),0);
    else if (g_strcmp0(curAccountType, "IAX") == 0)
        gtk_combo_box_set_active(GTK_COMBO_BOX(protocolComboBox),1);
    else {
        DEBUG("Config: Error: Account protocol not valid");
        /* Should never come here, add debug message. */
        gtk_combo_box_text_append_text(GTK_COMBO_BOX_TEXT(protocolComboBox), _("Unknown"));
        gtk_combo_box_set_active(GTK_COMBO_BOX(protocolComboBox), 2);
    }

    gtk_table_attach(GTK_TABLE(table), protocolComboBox, 1, 2, row, row+1, GTK_EXPAND | GTK_FILL, GTK_EXPAND | GTK_FILL, 0, 0);

    /* Link signal 'changed' */
    g_signal_connect(G_OBJECT(GTK_COMBO_BOX(protocolComboBox)), "changed",
                     G_CALLBACK(change_protocol_cb),
                     currentAccount);

    row++;
    label = gtk_label_new_with_mnemonic(_("_Host name"));
    gtk_table_attach(GTK_TABLE(table), label, 0, 1, row, row+1, GTK_EXPAND | GTK_FILL, GTK_EXPAND | GTK_FILL, 0, 0);
    gtk_misc_set_alignment(GTK_MISC(label), 0, 0.5);
    entryHostname = gtk_entry_new();
    gtk_label_set_mnemonic_widget(GTK_LABEL(label), entryHostname);
    gtk_entry_set_text(GTK_ENTRY(entryHostname), curHostname);
    gtk_table_attach(GTK_TABLE(table), entryHostname, 1, 2, row, row+1, GTK_EXPAND | GTK_FILL, GTK_EXPAND | GTK_FILL, 0, 0);

    row++;
    label = gtk_label_new_with_mnemonic(_("_User name"));
    gtk_table_attach(GTK_TABLE(table), label, 0, 1, row, row+1, GTK_EXPAND | GTK_FILL, GTK_EXPAND | GTK_FILL, 0, 0);
    gtk_misc_set_alignment(GTK_MISC(label), 0, 0.5);
    entryUsername = gtk_entry_new();
    gtk_entry_set_icon_from_pixbuf(GTK_ENTRY(entryUsername), GTK_ENTRY_ICON_PRIMARY, gdk_pixbuf_new_from_file(ICONS_DIR "/stock_person.svg", NULL));
    gtk_label_set_mnemonic_widget(GTK_LABEL(label), entryUsername);
    gtk_entry_set_text(GTK_ENTRY(entryUsername), curUsername);
    gtk_table_attach(GTK_TABLE(table), entryUsername, 1, 2, row, row+1, GTK_EXPAND | GTK_FILL, GTK_EXPAND | GTK_FILL, 0, 0);

    if (g_strcmp0(curAccountType, "SIP") == 0) {
        g_signal_connect(G_OBJECT(entryUsername), "changed", G_CALLBACK(update_credential_cb), NULL);
        g_object_set_data(G_OBJECT(entryUsername), "column", GINT_TO_POINTER(COLUMN_CREDENTIAL_USERNAME));
    }

    row++;
    label = gtk_label_new_with_mnemonic(_("_Password"));
    gtk_table_attach(GTK_TABLE(table), label, 0, 1, row, row+1, GTK_EXPAND | GTK_FILL, GTK_EXPAND | GTK_FILL, 0, 0);
    gtk_misc_set_alignment(GTK_MISC(label), 0, 0.5);
    entryPassword = gtk_entry_new();
    gtk_entry_set_icon_from_stock(GTK_ENTRY(entryPassword), GTK_ENTRY_ICON_PRIMARY, GTK_STOCK_DIALOG_AUTHENTICATION);
    gtk_entry_set_visibility(GTK_ENTRY(entryPassword), FALSE);
    gtk_label_set_mnemonic_widget(GTK_LABEL(label), entryPassword);
    gtk_entry_set_text(GTK_ENTRY(entryPassword), curPassword);
    gtk_table_attach(GTK_TABLE(table), entryPassword, 1, 2, row, row+1, GTK_EXPAND | GTK_FILL, GTK_EXPAND | GTK_FILL, 0, 0);

    if (g_strcmp0(curAccountType, "SIP") == 0) {
        g_signal_connect(G_OBJECT(entryPassword), "changed", G_CALLBACK(update_credential_cb), NULL);
        g_object_set_data(G_OBJECT(entryPassword), "column", GINT_TO_POINTER(COLUMN_CREDENTIAL_PASSWORD));
    }

    row++;
    GtkWidget *clearTextCheckbox = gtk_check_button_new_with_mnemonic(_("Show password"));
    g_signal_connect(clearTextCheckbox, "toggled", G_CALLBACK(show_password_cb), entryPassword);
    gtk_table_attach(GTK_TABLE(table), clearTextCheckbox, 1, 2, row, row+1, GTK_EXPAND | GTK_FILL, GTK_EXPAND | GTK_FILL, 0, 0);

    row++;
    label = gtk_label_new_with_mnemonic(_("_Proxy"));
    gtk_table_attach(GTK_TABLE(table), label, 0, 1, row, row+1, GTK_EXPAND | GTK_FILL, GTK_EXPAND | GTK_FILL, 0, 0);
    gtk_misc_set_alignment(GTK_MISC(label), 0, 0.5);
    entryRouteSet = gtk_entry_new();
    gtk_label_set_mnemonic_widget(GTK_LABEL(label), entryRouteSet);
    gtk_entry_set_text(GTK_ENTRY(entryRouteSet), curRouteSet);
    gtk_table_attach(GTK_TABLE(table), entryRouteSet, 1, 2, row, row+1, GTK_EXPAND | GTK_FILL, GTK_EXPAND | GTK_FILL, 0, 0);

    row++;
    label = gtk_label_new_with_mnemonic(_("_Voicemail number"));
    gtk_table_attach(GTK_TABLE(table), label, 0, 1, row, row+1, GTK_EXPAND | GTK_FILL, GTK_EXPAND | GTK_FILL, 0, 0);
    gtk_misc_set_alignment(GTK_MISC(label), 0, 0.5);
    entryMailbox = gtk_entry_new();
    gtk_label_set_mnemonic_widget(GTK_LABEL(label), entryMailbox);
    gtk_entry_set_text(GTK_ENTRY(entryMailbox), curMailbox);
    gtk_table_attach(GTK_TABLE(table), entryMailbox, 1, 2, row, row+1, GTK_EXPAND | GTK_FILL, GTK_EXPAND | GTK_FILL, 0, 0);

    row++;
    label = gtk_label_new_with_mnemonic(_("_User-agent"));
    gtk_table_attach(GTK_TABLE(table), label, 0, 1, row, row+1, GTK_EXPAND | GTK_FILL, GTK_EXPAND | GTK_FILL, 0, 0);
    gtk_misc_set_alignment(GTK_MISC(label), 0, 0.5);
    entryUseragent = gtk_entry_new();
    gtk_label_set_mnemonic_widget(GTK_LABEL(label), entryUseragent);
    gtk_entry_set_text(GTK_ENTRY(entryUseragent), curUseragent);
    gtk_table_attach(GTK_TABLE(table), entryUseragent, 1, 2, row, row+1, GTK_EXPAND | GTK_FILL, GTK_EXPAND | GTK_FILL, 0, 0);

    gtk_widget_show_all(table);
    gtk_container_set_border_width(GTK_CONTAINER(table), 10);

    return frame;
}

static void fill_treeview_with_credential(account_t * account)
{
    GtkTreeIter iter;
    gtk_list_store_clear(credentialStore);

    if (!account->credential_information) {
        account->credential_information = g_ptr_array_sized_new(1);
        GHashTable * new_table = g_hash_table_new_full(g_str_hash, g_str_equal, g_free, g_free);
        g_hash_table_insert(new_table, g_strdup(ACCOUNT_REALM), g_strdup("*"));
        g_hash_table_insert(new_table, g_strdup(ACCOUNT_USERNAME), g_strdup(""));
        g_hash_table_insert(new_table, g_strdup(ACCOUNT_PASSWORD), g_strdup(""));
        g_ptr_array_add(account->credential_information, new_table);
    }

    for (unsigned i = 0; i < account->credential_information->len; i++) {
        GHashTable * element = g_ptr_array_index(account->credential_information, i);
        gtk_list_store_append(credentialStore, &iter);
        gtk_list_store_set(credentialStore, &iter,
                           COLUMN_CREDENTIAL_REALM, g_hash_table_lookup(element, ACCOUNT_REALM),
                           COLUMN_CREDENTIAL_USERNAME, g_hash_table_lookup(element, ACCOUNT_USERNAME),
                           COLUMN_CREDENTIAL_PASSWORD, g_hash_table_lookup(element, ACCOUNT_PASSWORD),
                           COLUMN_CREDENTIAL_DATA, element, -1);
    }
}

static void select_credential_cb(GtkTreeSelection *selection, GtkTreeModel *model)
{
    GtkTreeIter iter;

    if (gtk_tree_selection_get_selected(selection, NULL, &iter)) {
        GtkTreePath *path = gtk_tree_model_get_path(model, &iter);

        if (gtk_tree_path_get_indices(path)[0] == 0)
            gtk_widget_set_sensitive(deleteCredButton, FALSE);
        else
            gtk_widget_set_sensitive(deleteCredButton, TRUE);
    }
}

static void add_credential_cb(GtkWidget *button UNUSED, gpointer data)
{
    GtkTreeIter iter;
    GtkTreeModel *model =(GtkTreeModel *) data;

    gtk_list_store_append(GTK_LIST_STORE(model), &iter);
    gtk_list_store_set(GTK_LIST_STORE(model), &iter,
                       COLUMN_CREDENTIAL_REALM, "*",
                       COLUMN_CREDENTIAL_USERNAME, _("Authentication"),
                       COLUMN_CREDENTIAL_PASSWORD, _("Secret"), -1);
}

static void delete_credential_cb(GtkWidget *button UNUSED, gpointer data)
{
    GtkTreeIter iter;
    GtkTreeView *treeview =(GtkTreeView *) data;
    GtkTreeModel *model = gtk_tree_view_get_model(treeview);
    GtkTreeSelection *selection = gtk_tree_view_get_selection(treeview);

    if (gtk_tree_selection_get_selected(selection, NULL, &iter)) {
        GtkTreePath *path;
        path = gtk_tree_model_get_path(model, &iter);
        gtk_list_store_remove(GTK_LIST_STORE(model), &iter);

        gtk_tree_path_free(path);
    }

}

static void cell_edited_cb(GtkCellRendererText *renderer, gchar *path_desc, gchar *text, gpointer data)
{
    GtkTreeModel *model =(GtkTreeModel *) data;
    GtkTreePath *path = gtk_tree_path_new_from_string(path_desc);

    gint column = GPOINTER_TO_INT(g_object_get_data(G_OBJECT(renderer), "column"));
    DEBUG("path desc in cell_edited_cb: %s\n", text);

    if ((g_strcasecmp(path_desc, "0") == 0) &&
            g_strcasecmp(text, gtk_entry_get_text(GTK_ENTRY(entryUsername))) != 0)
        g_signal_handlers_disconnect_by_func(G_OBJECT(entryUsername), G_CALLBACK(update_credential_cb), NULL);

    GtkTreeIter iter;
    gtk_tree_model_get_iter(model, &iter, path);
    gtk_list_store_set(GTK_LIST_STORE(model), &iter, column, text, -1);
    gtk_tree_path_free(path);
}

static void editing_started_cb(GtkCellRenderer *cell UNUSED, GtkCellEditable * editable, const gchar * path, gpointer data UNUSED)
{
    DEBUG("Editing started");
    DEBUG("path desc in editing_started_cb: %s\n", path);

    // If we are dealing the first row
    if (g_strcasecmp(path, "0") == 0)
        gtk_entry_set_text(GTK_ENTRY(editable), gtk_entry_get_text(GTK_ENTRY(entryPassword)));
}

static void show_advanced_zrtp_options_cb(GtkWidget *widget UNUSED, gpointer data)
{
<<<<<<< HEAD
    gchar *proto = gtk_combo_box_text_get_active_text(GTK_COMBO_BOX_TEXT(keyExchangeCombo));
=======
    gchar *proto = gtk_combo_box_get_active_text(GTK_COMBO_BOX(keyExchangeCombo));

>>>>>>> 1083b59a
    if (g_strcasecmp(proto, "ZRTP") == 0)
        show_advanced_zrtp_options((GHashTable *) data);
    else
        show_advanced_sdes_options((GHashTable *) data);

    g_free(proto);
}


static void show_advanced_tls_options_cb(GtkWidget *widget UNUSED, gpointer data)
{
    show_advanced_tls_options((GHashTable *) data);
}

static void key_exchange_changed_cb(GtkWidget *widget UNUSED, gpointer data UNUSED)
{
    gchar *active_text = gtk_combo_box_text_get_active_text(GTK_COMBO_BOX_TEXT(keyExchangeCombo));
    DEBUG("Key exchange changed %s", active_text);

    gboolean set_sensitive = FALSE;
    set_sensitive |= g_strcasecmp(active_text, "SDES") == 0;
    set_sensitive |= g_strcasecmp(active_text, "ZRTP") == 0;
    g_free(active_text);

    if (set_sensitive)
        gtk_widget_set_sensitive(advancedZrtpButton, TRUE);
    else
        gtk_widget_set_sensitive(advancedZrtpButton, FALSE);
}


static void use_sip_tls_cb(GtkWidget *widget, gpointer data)
{
    if (gtk_toggle_button_get_active(GTK_TOGGLE_BUTTON(widget))) {
        DEBUG("Using sips");
        gtk_widget_set_sensitive(data, TRUE);
        // Uncheck stun
        gtk_toggle_button_set_active(GTK_TOGGLE_BUTTON(useStunCheckBox), FALSE);
        gtk_widget_set_sensitive(useStunCheckBox, FALSE);
        gtk_widget_set_sensitive(sameAsLocalRadioButton, TRUE);
        gtk_widget_set_sensitive(publishedAddrRadioButton, TRUE);
        gtk_widget_hide(stunServerLabel);
        gtk_widget_hide(stunServerEntry);

        if (!gtk_toggle_button_get_active(GTK_TOGGLE_BUTTON(sameAsLocalRadioButton))) {
            gtk_widget_show(publishedAddressEntry);
            gtk_widget_show(publishedPortSpinBox);
            gtk_widget_show(publishedAddressLabel);
            gtk_widget_show(publishedPortLabel);
        }
    } else {
        gtk_widget_set_sensitive(data, FALSE);
        gtk_widget_set_sensitive(useStunCheckBox, TRUE);

        if (gtk_toggle_button_get_active(GTK_TOGGLE_BUTTON(useStunCheckBox))) {
            gtk_widget_set_sensitive(sameAsLocalRadioButton, FALSE);
            gtk_widget_set_sensitive(publishedAddrRadioButton, FALSE);
            gtk_widget_show(stunServerLabel);
            gtk_widget_show(stunServerEntry);
            gtk_widget_hide(publishedAddressEntry);
            gtk_widget_hide(publishedPortSpinBox);
            gtk_widget_hide(publishedAddressLabel);
            gtk_widget_hide(publishedPortLabel);
        } else {
            gtk_widget_set_sensitive(sameAsLocalRadioButton, TRUE);
            gtk_widget_set_sensitive(publishedAddrRadioButton, TRUE);
            gtk_widget_hide(stunServerLabel);
            gtk_widget_hide(stunServerEntry);
        }
    }
}

static gchar *
get_interface_addr_from_name(const gchar * const iface_name)
{
#define	UC(b)	(((int)b)&0xff)

    int fd;

    if ((fd = socket(AF_INET, SOCK_DGRAM,0)) < 0)
        DEBUG("getInterfaceAddrFromName error could not open socket\n");

    struct ifreq ifr;
    memset(&ifr, 0, sizeof(struct ifreq));

    strcpy(ifr.ifr_name, iface_name);
    ifr.ifr_addr.sa_family = AF_INET;

    if (ioctl(fd, SIOCGIFADDR, &ifr) < 0)
        DEBUG("getInterfaceAddrFromName use default interface (0.0.0.0)\n");


    struct sockaddr_in *saddr_in = (struct sockaddr_in *) &ifr.ifr_addr;
    struct in_addr *addr_in = &(saddr_in->sin_addr);

    char *tmp_addr = (char *) addr_in;

    gchar *iface_addr = g_strdup_printf("%d.%d.%d.%d", UC(tmp_addr[0]),
                                        UC(tmp_addr[1]), UC(tmp_addr[2]), UC(tmp_addr[3]));

    close(fd);
    return iface_addr;
#undef UC
}

static void local_interface_changed_cb(GtkWidget * widget UNUSED, gpointer data UNUSED)
{
    if (gtk_toggle_button_get_active(GTK_TOGGLE_BUTTON(sameAsLocalRadioButton))) {
        gchar *local_iface_name = gtk_combo_box_text_get_active_text(GTK_COMBO_BOX_TEXT(localAddressCombo));
        gchar *local_iface_addr = get_interface_addr_from_name(local_iface_name);

        gtk_entry_set_text(GTK_ENTRY(localAddressEntry), local_iface_addr);
        gtk_entry_set_text(GTK_ENTRY(publishedAddressEntry), local_iface_addr);
        g_free(local_iface_addr);
        g_free(local_iface_name);
    }
}

static void set_published_addr_manually_cb(GtkWidget * widget, gpointer data UNUSED)
{
    if (gtk_toggle_button_get_active(GTK_TOGGLE_BUTTON(widget))) {
        DEBUG("Config: Showing manual publishing options");
        gtk_widget_show(publishedPortLabel);
        gtk_widget_show(publishedPortSpinBox);
        gtk_widget_show(publishedAddressLabel);
        gtk_widget_show(publishedAddressEntry);
    } else {
        DEBUG("Config: Hiding manual publishing options");
        gtk_widget_hide(publishedPortLabel);
        gtk_widget_hide(publishedPortSpinBox);
        gtk_widget_hide(publishedAddressLabel);
        gtk_widget_hide(publishedAddressEntry);
    }
}

static void use_stun_cb(GtkWidget *widget, gpointer data UNUSED)
{
    if (gtk_toggle_button_get_active(GTK_TOGGLE_BUTTON(widget))) {
        DEBUG("Config: Showing stun options, hiding Local/Published info");
        gtk_widget_show(stunServerLabel);
        gtk_widget_show(stunServerEntry);
        gtk_widget_set_sensitive(sameAsLocalRadioButton, FALSE);
        gtk_widget_set_sensitive(publishedAddrRadioButton, FALSE);

        gtk_widget_hide(publishedAddressLabel);
        gtk_widget_hide(publishedPortLabel);
        gtk_widget_hide(publishedAddressEntry);
        gtk_widget_hide(publishedPortSpinBox);
    } else {
        DEBUG("Config: hiding stun options, showing Local/Published info");
        gtk_widget_hide(stunServerLabel);
        gtk_widget_hide(stunServerEntry);
        gtk_widget_set_sensitive(sameAsLocalRadioButton, TRUE);
        gtk_widget_set_sensitive(publishedAddrRadioButton, TRUE);

        if (gtk_toggle_button_get_active(GTK_TOGGLE_BUTTON(publishedAddrRadioButton))) {
            gtk_widget_show(publishedAddressLabel);
            gtk_widget_show(publishedPortLabel);
            gtk_widget_show(publishedAddressEntry);
            gtk_widget_show(publishedPortSpinBox);
        }
    }

    DEBUG("DONE");
}


static void same_as_local_cb(GtkWidget * widget, gpointer data UNUSED)
{
    if (gtk_toggle_button_get_active(GTK_TOGGLE_BUTTON(widget))) {
        gchar *local_interface = gtk_combo_box_text_get_active_text(GTK_COMBO_BOX_TEXT(localAddressCombo));
        gchar *local_address = dbus_get_address_from_interface_name(local_interface);

        gtk_entry_set_text(GTK_ENTRY(publishedAddressEntry), local_address);

        const gchar * local_port = gtk_entry_get_text(GTK_ENTRY(localPortSpinBox));
        gtk_spin_button_set_value(GTK_SPIN_BUTTON(publishedPortSpinBox), g_ascii_strtod(local_port, NULL));
        g_free(local_interface);
    }
}



GtkWidget* create_credential_widget(account_t *a)
{

    GtkWidget *frame, *table, *scrolledWindowCredential, *addButton;
    GtkCellRenderer * renderer;
    GtkTreeViewColumn * treeViewColumn;
    GtkTreeSelection * treeSelection;

    /* Credentials tree view */
    gnome_main_section_new_with_table(_("Credential"), &frame, &table, 1, 1);
    gtk_container_set_border_width(GTK_CONTAINER(table), 10);
    gtk_table_set_row_spacings(GTK_TABLE(table), 10);

    scrolledWindowCredential = gtk_scrolled_window_new(NULL, NULL);
    gtk_scrolled_window_set_policy(GTK_SCROLLED_WINDOW(scrolledWindowCredential), GTK_POLICY_AUTOMATIC, GTK_POLICY_AUTOMATIC);
    gtk_scrolled_window_set_shadow_type(GTK_SCROLLED_WINDOW(scrolledWindowCredential), GTK_SHADOW_IN);
    gtk_table_attach_defaults(GTK_TABLE(table), scrolledWindowCredential, 0, 1, 0, 1);

    credentialStore = gtk_list_store_new(COLUMN_CREDENTIAL_COUNT,
                                         G_TYPE_STRING,  // Realm
                                         G_TYPE_STRING,  // Username
                                         G_TYPE_STRING,  // Password
                                         G_TYPE_POINTER  // Pointer to the Objectc
                                        );

    treeViewCredential = gtk_tree_view_new_with_model(GTK_TREE_MODEL(credentialStore));
    treeSelection = gtk_tree_view_get_selection(GTK_TREE_VIEW(treeViewCredential));
    g_signal_connect(G_OBJECT(treeSelection), "changed", G_CALLBACK(select_credential_cb), credentialStore);

    renderer = gtk_cell_renderer_text_new();
    g_object_set(renderer, "editable", TRUE, "editable-set", TRUE, NULL);
    g_signal_connect(G_OBJECT(renderer), "edited", G_CALLBACK(cell_edited_cb), credentialStore);
    g_object_set_data(G_OBJECT(renderer), "column", GINT_TO_POINTER(COLUMN_CREDENTIAL_REALM));
    treeViewColumn = gtk_tree_view_column_new_with_attributes("Realm",
                     renderer,
                     "markup", COLUMN_CREDENTIAL_REALM,
                     NULL);
    gtk_tree_view_append_column(GTK_TREE_VIEW(treeViewCredential), treeViewColumn);

    renderer = gtk_cell_renderer_text_new();
    g_object_set(renderer, "editable", TRUE, "editable-set", TRUE, NULL);
    g_signal_connect(G_OBJECT(renderer), "edited", G_CALLBACK(cell_edited_cb), credentialStore);
    g_object_set_data(G_OBJECT(renderer), "column", GINT_TO_POINTER(COLUMN_CREDENTIAL_USERNAME));
    treeViewColumn = gtk_tree_view_column_new_with_attributes(_("Authentication name"),
                     renderer,
                     "markup", COLUMN_CREDENTIAL_USERNAME,
                     NULL);
    gtk_tree_view_append_column(GTK_TREE_VIEW(treeViewCredential), treeViewColumn);

    renderer = gtk_cell_renderer_text_new();
    g_object_set(renderer, "editable", TRUE, "editable-set", TRUE, NULL);
    g_signal_connect(G_OBJECT(renderer), "edited", G_CALLBACK(cell_edited_cb), credentialStore);
    g_signal_connect(renderer, "editing-started", G_CALLBACK(editing_started_cb), NULL);
    g_object_set_data(G_OBJECT(renderer), "column", GINT_TO_POINTER(COLUMN_CREDENTIAL_PASSWORD));
    treeViewColumn = gtk_tree_view_column_new_with_attributes(_("Password"),
                     renderer,
                     "markup", COLUMN_CREDENTIAL_PASSWORD,
                     NULL);
    gtk_tree_view_append_column(GTK_TREE_VIEW(treeViewCredential), treeViewColumn);

    gtk_container_add(GTK_CONTAINER(scrolledWindowCredential), treeViewCredential);

    fill_treeview_with_credential(a);

    /* Credential Buttons */
    GtkWidget *hbox = gtk_hbox_new(FALSE, 10);
    gtk_table_attach_defaults(GTK_TABLE(table), hbox, 0, 3, 1, 2);

    addButton = gtk_button_new_from_stock(GTK_STOCK_ADD);
    g_signal_connect(addButton, "clicked", G_CALLBACK(add_credential_cb), credentialStore);
    gtk_box_pack_start(GTK_BOX(hbox), addButton, FALSE, FALSE, 0);

    deleteCredButton = gtk_button_new_from_stock(GTK_STOCK_REMOVE);
    g_signal_connect(deleteCredButton, "clicked", G_CALLBACK(delete_credential_cb), treeViewCredential);
    gtk_box_pack_start(GTK_BOX(hbox), deleteCredButton, FALSE, FALSE, 0);

    /* Dynamically resize the window to fit the scrolled window */
    GtkRequisition requisitionTable;
    GtkRequisition requisitionTreeView;
    gtk_widget_size_request(treeViewCredential, &requisitionTreeView);
    gtk_widget_size_request(table, &requisitionTable);
    gtk_widget_set_size_request(scrolledWindowCredential, 400, 120);
    // same_as_local_cb(sameAsLocalRadioButton, NULL);
    // set_published_addr_manually_cb(publishedAddrRadioButton, NULL);

    return frame;
}


GtkWidget* create_security_widget(account_t *a)
{

    GtkWidget *frame, *table, *sipTlsAdvancedButton, *label;
    gchar *curSRTPEnabled = NULL, *curKeyExchange = NULL, *curTLSEnabled = NULL;

    // Load from SIP/IAX/Unknown ?
    if (a) {
        curKeyExchange = g_hash_table_lookup(a->properties, ACCOUNT_KEY_EXCHANGE);

        if (curKeyExchange == NULL) {
            curKeyExchange = "none";
        }

        curSRTPEnabled = g_hash_table_lookup(a->properties, ACCOUNT_SRTP_ENABLED);

        if (curSRTPEnabled == NULL) {
            curSRTPEnabled = "false";
        }

        curTLSEnabled = g_hash_table_lookup(a->properties, TLS_ENABLE);

        if (curTLSEnabled == NULL) {
            curTLSEnabled = "false";
        }
    }

    gnome_main_section_new_with_table(_("Security"), &frame, &table, 2, 3);
    gtk_container_set_border_width(GTK_CONTAINER(table), 10);
    gtk_table_set_row_spacings(GTK_TABLE(table), 10);
    gtk_table_set_col_spacings(GTK_TABLE(table), 10);

    /* TLS subsection */
    sipTlsAdvancedButton = gtk_button_new_from_stock(GTK_STOCK_EDIT);
    gtk_table_attach_defaults(GTK_TABLE(table), sipTlsAdvancedButton, 2, 3, 0, 1);
    gtk_widget_set_sensitive(sipTlsAdvancedButton, FALSE);
    g_signal_connect(G_OBJECT(sipTlsAdvancedButton), "clicked", G_CALLBACK(show_advanced_tls_options_cb),a->properties);

    useSipTlsCheckBox = gtk_check_button_new_with_mnemonic(_("Use TLS transport(sips)"));
    g_signal_connect(useSipTlsCheckBox, "toggled", G_CALLBACK(use_sip_tls_cb), sipTlsAdvancedButton);
    gtk_toggle_button_set_active(GTK_TOGGLE_BUTTON(useSipTlsCheckBox),(g_strcmp0(curTLSEnabled, "true") == 0) ? TRUE:FALSE);
    gtk_table_attach_defaults(GTK_TABLE(table), useSipTlsCheckBox, 0, 2, 0, 1);

    /* ZRTP subsection */
    label = gtk_label_new_with_mnemonic(_("SRTP key exchange"));
    gtk_misc_set_alignment(GTK_MISC(label), 0, 0.5);
    keyExchangeCombo = gtk_combo_box_text_new();
    gtk_label_set_mnemonic_widget(GTK_LABEL(label), keyExchangeCombo);
    gtk_combo_box_text_append_text(GTK_COMBO_BOX_TEXT(keyExchangeCombo), "ZRTP");
    gtk_combo_box_text_append_text(GTK_COMBO_BOX_TEXT(keyExchangeCombo), "SDES");
    gtk_combo_box_text_append_text(GTK_COMBO_BOX_TEXT(keyExchangeCombo), _("Disabled"));

    advancedZrtpButton = gtk_button_new_from_stock(GTK_STOCK_PREFERENCES);
    g_signal_connect(G_OBJECT(advancedZrtpButton), "clicked", G_CALLBACK(show_advanced_zrtp_options_cb),a->properties);

    if (g_strcmp0(curSRTPEnabled, "false") == 0) {
        gtk_combo_box_set_active(GTK_COMBO_BOX(keyExchangeCombo), 2);
        gtk_widget_set_sensitive(advancedZrtpButton, FALSE);
    } else {
        if (g_strcmp0(curKeyExchange, ZRTP) == 0) {
            gtk_combo_box_set_active(GTK_COMBO_BOX(keyExchangeCombo),0);
        } else if (g_strcmp0(curKeyExchange, SDES) == 0) {
            gtk_combo_box_set_active(GTK_COMBO_BOX(keyExchangeCombo),1);
        } else {
            gtk_combo_box_set_active(GTK_COMBO_BOX(keyExchangeCombo), 2);
            gtk_widget_set_sensitive(advancedZrtpButton, FALSE);
        }
    }

    g_signal_connect(G_OBJECT(GTK_COMBO_BOX(keyExchangeCombo)), "changed", G_CALLBACK(key_exchange_changed_cb), a);

    gtk_table_attach_defaults(GTK_TABLE(table), label, 0, 1, 1, 2);
    gtk_table_attach_defaults(GTK_TABLE(table), keyExchangeCombo, 1, 2, 1, 2);
    gtk_table_attach_defaults(GTK_TABLE(table), advancedZrtpButton, 2, 3, 1, 2);

    gtk_widget_show_all(table);

    return frame;
}


GtkWidget * create_security_tab(account_t *a)
{
    GtkWidget * frame;
    GtkWidget * ret;

    ret = gtk_vbox_new(FALSE, 10);
    gtk_container_set_border_width(GTK_CONTAINER(ret), 10);

    // Credentials frame
    frame = create_credential_widget(a);
    gtk_box_pack_start(GTK_BOX(ret), frame, FALSE, FALSE, 0);

    // Security frame
    frame = create_security_widget(a);
    gtk_box_pack_start(GTK_BOX(ret), frame, FALSE, FALSE, 0);

    gtk_widget_show_all(ret);

    return ret;
}

static GtkWidget* create_registration_expire(account_t *a)
{

    GtkWidget *table, *frame, *label;

    gchar *resolve_once=NULL, *account_expire=NULL;

    if (a) {
        resolve_once = g_hash_table_lookup(a->properties, ACCOUNT_RESOLVE_ONCE);
        account_expire = g_hash_table_lookup(a->properties, ACCOUNT_REGISTRATION_EXPIRE);
    }

    gnome_main_section_new_with_table(_("Registration"), &frame, &table, 2, 3);
    gtk_container_set_border_width(GTK_CONTAINER(table), 10);
    gtk_table_set_row_spacings(GTK_TABLE(table), 5);

    label = gtk_label_new_with_mnemonic(_("Registration expire"));
    gtk_table_attach_defaults(GTK_TABLE(table), label, 0, 1, 0, 1);
    gtk_misc_set_alignment(GTK_MISC(label), 0, 0.5);
    expireSpinBox = gtk_spin_button_new_with_range(1, 65535, 1);
    gtk_label_set_mnemonic_widget(GTK_LABEL(label), expireSpinBox);
    gtk_spin_button_set_value(GTK_SPIN_BUTTON(expireSpinBox), g_ascii_strtod(account_expire, NULL));
    gtk_table_attach_defaults(GTK_TABLE(table), expireSpinBox, 1, 2, 0, 1);


    entryResolveNameOnlyOnce = gtk_check_button_new_with_mnemonic(_("_Comply with RFC 3263"));
    gtk_toggle_button_set_active(GTK_TOGGLE_BUTTON(entryResolveNameOnlyOnce),
                                 g_strcasecmp(resolve_once,"false") == 0 ? TRUE: FALSE);
    gtk_table_attach_defaults(GTK_TABLE(table), entryResolveNameOnlyOnce, 0, 2, 1, 2);
    gtk_widget_set_sensitive(entryResolveNameOnlyOnce , TRUE);

    return frame;
}

GtkWidget* create_network(account_t *a)
{
    GtkWidget *table, *frame, *label;
    gchar *local_interface = NULL;
    gchar *local_port = NULL;

    if (a) {
        local_interface = g_hash_table_lookup(a->properties, LOCAL_INTERFACE);
        local_port = g_hash_table_lookup(a->properties, LOCAL_PORT);
    }

    gnome_main_section_new_with_table(_("Network Interface"), &frame, &table, 2, 3);
    gtk_container_set_border_width(GTK_CONTAINER(table), 10);
    gtk_table_set_row_spacings(GTK_TABLE(table), 5);

    /**
     * Retreive the list of IP interface from the
     * the daemon and build the combo box.
     */
    localAddressCombo = gtk_combo_box_text_new();


    label = gtk_label_new_with_mnemonic(_("Local address"));
    gtk_table_attach(GTK_TABLE(table), label, 0, 1, 0, 1, GTK_EXPAND | GTK_FILL, GTK_EXPAND | GTK_FILL, 0, 0);
    gtk_misc_set_alignment(GTK_MISC(label), 0, 0.5);

    gchar **iface_list = dbus_get_all_ip_interface_by_name();

    int idx = 0;
    for (gchar **iface = iface_list; iface && *iface; iface++, idx++) {

        gtk_combo_box_text_append(GTK_COMBO_BOX_TEXT(localAddressCombo), NULL, *iface);
        if (g_strcmp0(*iface, local_interface) == 0)
            gtk_combo_box_set_active(GTK_COMBO_BOX(localAddressCombo), idx);
    }
    if (!local_interface)
        gtk_combo_box_set_active(GTK_COMBO_BOX(localAddressCombo), 0);


    gtk_label_set_mnemonic_widget(GTK_LABEL(label), localAddressCombo);
    gtk_table_attach(GTK_TABLE(table), localAddressCombo, 1, 2, 0, 1, GTK_EXPAND | GTK_FILL, GTK_EXPAND | GTK_FILL, 0, 0);

    // Fill the text entry with the ip address of local interface selected
    localAddressEntry = gtk_entry_new();
    gchar *local_iface_name = gtk_combo_box_text_get_active_text(GTK_COMBO_BOX_TEXT(localAddressCombo));
    gchar *local_iface_addr = get_interface_addr_from_name(local_iface_name);
    g_free(local_iface_name);
    gtk_entry_set_text(GTK_ENTRY(localAddressEntry), local_iface_addr);
    g_free(local_iface_addr);
    gtk_widget_set_sensitive(localAddressEntry, FALSE);
    gtk_table_attach(GTK_TABLE(table), localAddressEntry, 2, 3, 0, 1, GTK_EXPAND | GTK_FILL, GTK_EXPAND | GTK_FILL, 0, 0);

    // Local port widget
    label = gtk_label_new_with_mnemonic(_("Local port"));
    gtk_table_attach_defaults(GTK_TABLE(table), label, 0, 1, 1, 2);
    gtk_misc_set_alignment(GTK_MISC(label), 0, 0.5);
    localPortSpinBox = gtk_spin_button_new_with_range(1, 65535, 1);
    gtk_label_set_mnemonic_widget(GTK_LABEL(label), localPortSpinBox);
    gtk_spin_button_set_value(GTK_SPIN_BUTTON(localPortSpinBox), g_ascii_strtod(local_port, NULL));

    gtk_table_attach_defaults(GTK_TABLE(table), localPortSpinBox, 1, 2, 1, 2);

    return frame;
}

GtkWidget* create_published_address(account_t *a)
{

    GtkWidget *table, *frame;
    gchar *use_tls =NULL;
    gchar *published_address = NULL;
    gchar *published_port = NULL;
    gchar *stun_enable = NULL;
    gchar *stun_server = NULL;
    gchar *published_sameas_local = NULL;

    // Get the user configuration
    if (a) {

        use_tls = g_hash_table_lookup(a->properties, TLS_ENABLE);
        published_sameas_local = g_hash_table_lookup(a->properties, PUBLISHED_SAMEAS_LOCAL);

        if (g_strcasecmp(published_sameas_local, "true") == 0) {
            published_address = dbus_get_address_from_interface_name(g_hash_table_lookup(a->properties, LOCAL_INTERFACE));
            published_port = g_hash_table_lookup(a->properties, LOCAL_PORT);
        } else {
            published_address = g_hash_table_lookup(a->properties, PUBLISHED_ADDRESS);
            published_port = g_hash_table_lookup(a->properties, PUBLISHED_PORT);
        }

        stun_enable = g_hash_table_lookup(a->properties, ACCOUNT_SIP_STUN_ENABLED);
        stun_server = g_hash_table_lookup(a->properties, ACCOUNT_SIP_STUN_SERVER);
        published_sameas_local = g_hash_table_lookup(a->properties, PUBLISHED_SAMEAS_LOCAL);
    }

    gnome_main_section_new_with_table(_("Published address"), &frame, &table, 2, 3);
    gtk_container_set_border_width(GTK_CONTAINER(table), 10);
    gtk_table_set_row_spacings(GTK_TABLE(table), 5);

    useStunCheckBox = gtk_check_button_new_with_mnemonic(_("Using STUN"));
    gtk_table_attach_defaults(GTK_TABLE(table), useStunCheckBox, 0, 1, 0, 1);
    g_signal_connect(useStunCheckBox, "toggled", G_CALLBACK(use_stun_cb), a);
    gtk_toggle_button_set_active(GTK_TOGGLE_BUTTON(useStunCheckBox),
                                 g_strcasecmp(stun_enable, "true") == 0 ? TRUE: FALSE);
    gtk_widget_set_sensitive(useStunCheckBox,
                             g_strcasecmp(use_tls, "true") == 0 ? FALSE: TRUE);

    stunServerLabel = gtk_label_new_with_mnemonic(_("STUN server URL"));
    gtk_table_attach_defaults(GTK_TABLE(table), stunServerLabel, 0, 1, 1, 2);
    gtk_misc_set_alignment(GTK_MISC(stunServerLabel), 0, 0.5);
    stunServerEntry = gtk_entry_new();
    gtk_label_set_mnemonic_widget(GTK_LABEL(stunServerLabel), stunServerEntry);
    gtk_entry_set_text(GTK_ENTRY(stunServerEntry), stun_server);
    gtk_table_attach_defaults(GTK_TABLE(table), stunServerEntry, 1, 2, 1, 2);

    sameAsLocalRadioButton = gtk_radio_button_new_with_mnemonic_from_widget(NULL, _("Same as local parameters"));
    gtk_table_attach_defaults(GTK_TABLE(table), sameAsLocalRadioButton, 0, 2, 3, 4);

    publishedAddrRadioButton = gtk_radio_button_new_with_mnemonic_from_widget(GTK_RADIO_BUTTON(sameAsLocalRadioButton), _("Set published address and port:"));
    gtk_table_attach_defaults(GTK_TABLE(table), publishedAddrRadioButton, 0, 2, 4, 5);

    if (g_strcasecmp(published_sameas_local, "true") == 0) {
        gtk_toggle_button_set_active(GTK_TOGGLE_BUTTON(sameAsLocalRadioButton), TRUE);
        gtk_toggle_button_set_active(GTK_TOGGLE_BUTTON(publishedAddrRadioButton), FALSE);
    } else {
        gtk_toggle_button_set_active(GTK_TOGGLE_BUTTON(sameAsLocalRadioButton), FALSE);
        gtk_toggle_button_set_active(GTK_TOGGLE_BUTTON(publishedAddrRadioButton), TRUE);
    }

    publishedAddressLabel = gtk_label_new_with_mnemonic(_("Published address"));
    gtk_table_attach_defaults(GTK_TABLE(table), publishedAddressLabel, 0, 1, 5, 6);
    gtk_misc_set_alignment(GTK_MISC(publishedAddressLabel), 0, 0.5);
    publishedAddressEntry = gtk_entry_new();
    gtk_label_set_mnemonic_widget(GTK_LABEL(publishedAddressLabel), publishedAddressEntry);

    gtk_entry_set_text(GTK_ENTRY(publishedAddressEntry), published_address);
    gtk_table_attach_defaults(GTK_TABLE(table), publishedAddressEntry, 1, 2, 5, 6);

    publishedPortLabel = gtk_label_new_with_mnemonic(_("Published port"));
    gtk_table_attach_defaults(GTK_TABLE(table), publishedPortLabel, 0, 1, 6, 7);
    gtk_misc_set_alignment(GTK_MISC(publishedPortLabel), 0, 0.5);
    publishedPortSpinBox = gtk_spin_button_new_with_range(1, 65535, 1);
    gtk_label_set_mnemonic_widget(GTK_LABEL(publishedPortLabel), publishedPortSpinBox);
    gtk_spin_button_set_value(GTK_SPIN_BUTTON(publishedPortSpinBox), g_ascii_strtod(published_port, NULL));

    gtk_table_attach_defaults(GTK_TABLE(table), publishedPortSpinBox, 1, 2, 6, 7);

    // This will trigger a signal, and the above two
    // widgets need to be instanciated before that.
    g_signal_connect(localAddressCombo, "changed", G_CALLBACK(local_interface_changed_cb), localAddressCombo);


    g_signal_connect(sameAsLocalRadioButton, "toggled", G_CALLBACK(same_as_local_cb), sameAsLocalRadioButton);
    g_signal_connect(publishedAddrRadioButton, "toggled", G_CALLBACK(set_published_addr_manually_cb), publishedAddrRadioButton);

    set_published_addr_manually_cb(publishedAddrRadioButton, NULL);

    return frame;
}

GtkWidget* create_advanced_tab(account_t *a)
{

    // Build the advanced tab, to appear on the account configuration panel
    DEBUG("Config: Build advanced tab");

    GtkWidget *ret, *frame;

    ret = gtk_vbox_new(FALSE, 10);
    gtk_container_set_border_width(GTK_CONTAINER(ret), 10);

    frame = create_registration_expire(a);
    gtk_box_pack_start(GTK_BOX(ret), frame, FALSE, FALSE, 0);

    frame = create_network(a);
    gtk_box_pack_start(GTK_BOX(ret), frame, FALSE, FALSE, 0);

    frame = create_published_address(a);
    gtk_box_pack_start(GTK_BOX(ret), frame, FALSE, FALSE, 0);

    gtk_widget_show_all(ret);

    use_stun_cb(useStunCheckBox, NULL);

    set_published_addr_manually_cb(publishedAddrRadioButton, NULL);

    return ret;
}

void ringtone_enabled(GtkWidget *widget UNUSED, gpointer data, const gchar *accountID UNUSED)
{
    /* toggle sensitivity */
    gtk_widget_set_sensitive(data, !gtk_widget_is_sensitive(data));
}


static GtkWidget* create_audiocodecs_configuration(account_t *currentAccount)
{
    GtkWidget *vbox = gtk_vbox_new(FALSE, 10);
    gtk_container_set_border_width(GTK_CONTAINER(vbox), 10);

    GtkWidget *box = audiocodecs_box(currentAccount);

    // Box for the audiocodecs
    GtkWidget *audiocodecs = gnome_main_section_new(_("Audio"));
    gtk_box_pack_start(GTK_BOX(vbox), audiocodecs, FALSE, FALSE, 0);
    gtk_widget_set_size_request(audiocodecs, -1, 200);
    gtk_widget_show(audiocodecs);
    gtk_container_add(GTK_CONTAINER(audiocodecs), box);

    // Add DTMF type selection for SIP account only
    gpointer p = g_hash_table_lookup(currentAccount->properties, ACCOUNT_TYPE);

    GtkWidget *table;

    if (g_strcmp0(p, "SIP") == 0) {
        // Box for dtmf
        GtkWidget *dtmf;
        gnome_main_section_new_with_table(_("DTMF"), &dtmf, &table, 1, 2);
        gtk_box_pack_start(GTK_BOX(vbox), dtmf, FALSE, FALSE, 0);
        gtk_widget_show(dtmf);

        const gchar * const currentDtmfType = g_hash_table_lookup(currentAccount->properties, ACCOUNT_DTMF_TYPE);

        gboolean dtmf_are_rtp = TRUE;

        if (g_strcasecmp(currentDtmfType, OVERRTP) != 0)
            dtmf_are_rtp = FALSE;

        overrtp = gtk_radio_button_new_with_label(NULL, _("RTP"));
        gtk_toggle_button_set_active(GTK_TOGGLE_BUTTON(overrtp), dtmf_are_rtp);
        gtk_table_attach(GTK_TABLE(table), overrtp, 0, 1, 0, 1, GTK_EXPAND | GTK_FILL, GTK_EXPAND | GTK_FILL, 0, 0);

        GtkWidget *sipinfo = gtk_radio_button_new_with_label_from_widget(GTK_RADIO_BUTTON(overrtp),  _("SIP"));
        gtk_toggle_button_set_active(GTK_TOGGLE_BUTTON(sipinfo), !dtmf_are_rtp);
        g_signal_connect(G_OBJECT(sipinfo), "clicked", G_CALLBACK(select_dtmf_type), NULL);
        gtk_table_attach(GTK_TABLE(table), sipinfo, 1, 2, 0, 1, GTK_EXPAND | GTK_FILL, GTK_EXPAND | GTK_FILL, 0, 0);
    }

    // Box for the ringtones
    GtkWidget *frame;
    gnome_main_section_new_with_table(_("Ringtones"), &frame, &table, 1, 2);
    gtk_box_pack_start(GTK_BOX(vbox), frame, FALSE, FALSE, 0);

    fileChooser = gtk_file_chooser_button_new(_("Choose a ringtone"), GTK_FILE_CHOOSER_ACTION_OPEN);

    p = g_hash_table_lookup(currentAccount->properties, CONFIG_RINGTONE_ENABLED);
    gboolean ringtoneEnabled =(g_strcmp0(p, "true") == 0) ? TRUE : FALSE;

    enableTone = gtk_check_button_new_with_mnemonic(_("_Enable ringtones"));
    gtk_toggle_button_set_active(GTK_TOGGLE_BUTTON(enableTone), ringtoneEnabled);
    g_signal_connect(G_OBJECT(enableTone) , "clicked" , G_CALLBACK(ringtone_enabled), fileChooser);
    gtk_table_attach(GTK_TABLE(table), enableTone, 0, 1, 0, 1, GTK_EXPAND | GTK_FILL, GTK_EXPAND | GTK_FILL, 0, 0);

    // file chooser button
    gtk_file_chooser_set_current_folder(GTK_FILE_CHOOSER(fileChooser) , g_get_home_dir());
    p = g_hash_table_lookup(currentAccount->properties, CONFIG_RINGTONE_PATH);
    gtk_file_chooser_set_filename(GTK_FILE_CHOOSER(fileChooser) , p);
    gtk_widget_set_sensitive(fileChooser, ringtoneEnabled);

    GtkFileFilter *filter = gtk_file_filter_new();
    gtk_file_filter_set_name(filter , _ ("Audio Files"));
    gtk_file_filter_add_pattern(filter , "*.wav");
    gtk_file_filter_add_pattern(filter , "*.ul");
    gtk_file_filter_add_pattern(filter , "*.au");
<<<<<<< HEAD
    gtk_file_chooser_add_filter(GTK_FILE_CHOOSER (fileChooser) , filter);
    gtk_table_attach (GTK_TABLE(table), fileChooser, 0, 1, 1, 2, GTK_EXPAND | GTK_FILL, GTK_EXPAND | GTK_FILL, 0, 0);

    gtk_widget_show_all (ret);

    return ret;
}

GtkWidget* create_videocodecs_configuration (account_t *a)
{
    // Main widget
    GtkWidget *ret = gtk_vbox_new(FALSE, 10);
    gtk_container_set_border_width(GTK_CONTAINER(ret), 10);

    GtkWidget *box = videocodecs_box(a);

    // Box for the videocodecs
    GtkWidget *videocodecs;
    gnome_main_section_new (_ ("Video"), &videocodecs);
    gtk_box_pack_start (GTK_BOX (ret), videocodecs, FALSE, FALSE, 0);
    gtk_widget_set_size_request (GTK_WIDGET (videocodecs), -1, 200);
    gtk_widget_show (videocodecs);
    gtk_container_add (GTK_CONTAINER (videocodecs) , box);

    gtk_widget_show_all (ret);
=======
    gtk_file_chooser_add_filter(GTK_FILE_CHOOSER(fileChooser) , filter);
    gtk_table_attach(GTK_TABLE(table), fileChooser, 0, 1, 1, 2, GTK_EXPAND |
                     GTK_FILL, GTK_EXPAND | GTK_FILL, 0, 0);

    gtk_widget_show_all(vbox);
>>>>>>> 1083b59a

    return vbox;
}

GtkWidget* create_direct_ip_calls_tab(account_t *a)
{
    GtkWidget *vbox = gtk_vbox_new(FALSE, 10);
    gtk_container_set_border_width(GTK_CONTAINER(vbox), 10);

    gchar *description = g_markup_printf_escaped(_("This profile is used when "
                         "you want to reach a remote peer simply by typing a sip URI "
                         "such as <b>sip:remotepeer</b>. The settings you define here "
                         "will also be used if no account can be matched to an incoming"
                         " or outgoing call."));
    GtkWidget *label = gtk_label_new(NULL);
    gtk_label_set_markup(GTK_LABEL(label), description);
    gtk_misc_set_alignment(GTK_MISC(label), 0, 0.5);
    gtk_box_pack_start(GTK_BOX(vbox), label, FALSE, FALSE, 0);

    GtkRequisition requisition;
    gtk_widget_size_request(vbox, &requisition);
    gtk_widget_set_size_request(label, 350, -1);
    gtk_label_set_line_wrap(GTK_LABEL(label), TRUE);

    GtkWidget *frame = create_network(a);
    gtk_box_pack_start(GTK_BOX(vbox), frame, FALSE, FALSE, 0);

    frame = create_security_widget(a);
    gtk_box_pack_start(GTK_BOX(vbox), frame, FALSE, FALSE, 0);

    gtk_widget_show_all(vbox);
    return vbox;
}

void show_account_window(account_t * currentAccount)
{
<<<<<<< HEAD
    GtkWidget * notebook;
    GtkWidget *tab, *audiocodecs_tab, *videocodecs_tab, *ip_tab;
    gint response;

=======
>>>>>>> 1083b59a
    // Firstly we reset
    reset();

    if (currentAccount == NULL) {
        DEBUG("Config: Fetching default values for new account");
        currentAccount = g_new0(account_t, 1);
        currentAccount->properties = dbus_get_account_details(NULL);
        currentAccount->accountID = g_strdup("new"); //FIXME : replace with NULL for new accounts
        currentAccount->credential_information = NULL;
        sflphone_fill_codec_list_per_account(currentAccount);
    }

<<<<<<< HEAD
    dialog = GTK_DIALOG(gtk_dialog_new_with_buttons(_("Account settings"),
=======
    GtkWidget *dialog = gtk_dialog_new_with_buttons(_("Account settings"),
>>>>>>> 1083b59a
                        GTK_WINDOW(get_main_window()),
                        GTK_DIALOG_MODAL | GTK_DIALOG_DESTROY_WITH_PARENT,
                        GTK_STOCK_CANCEL,
                        GTK_RESPONSE_CANCEL,
                        GTK_STOCK_APPLY,
                        GTK_RESPONSE_ACCEPT,
<<<<<<< HEAD
                        NULL));
=======
                        NULL);
>>>>>>> 1083b59a

    gtk_container_set_border_width(GTK_CONTAINER(dialog), 0);

    GtkWidget *notebook = gtk_notebook_new();
    gtk_box_pack_start(GTK_BOX(gtk_dialog_get_content_area(GTK_DIALOG(dialog))), notebook, TRUE, TRUE, 0);
    gtk_container_set_border_width(GTK_CONTAINER(notebook), 10);
    gtk_widget_show(notebook);

    // We do not need the global settings for the IP2IP account
    if (g_strcasecmp(currentAccount->accountID, IP2IP) != 0) {
        /* General Settings */
        GtkWidget *basic_tab = create_basic_tab(currentAccount);
        gtk_notebook_append_page(GTK_NOTEBOOK(notebook), basic_tab, gtk_label_new(_("Basic")));
        gtk_notebook_page_num(GTK_NOTEBOOK(notebook), basic_tab);
    }

    /* Audio Codecs */
<<<<<<< HEAD
    audiocodecs_tab = create_audiocodecs_configuration(currentAccount);
    gtk_notebook_append_page (GTK_NOTEBOOK(notebook), audiocodecs_tab, gtk_label_new (_("Audio")));
    gtk_notebook_page_num (GTK_NOTEBOOK(notebook), audiocodecs_tab);
    
    /* Video Codecs */
    videocodecs_tab = create_videocodecs_configuration(currentAccount);
    gtk_notebook_append_page(GTK_NOTEBOOK(notebook), videocodecs_tab, gtk_label_new (_("Video")));
    gtk_notebook_page_num(GTK_NOTEBOOK(notebook), videocodecs_tab);
=======
    GtkWidget *audiocodecs_tab = create_audiocodecs_configuration(currentAccount);
    gtk_notebook_append_page(GTK_NOTEBOOK(notebook), audiocodecs_tab, gtk_label_new(_("Audio")));
    gtk_notebook_page_num(GTK_NOTEBOOK(notebook), audiocodecs_tab);
>>>>>>> 1083b59a

    // Get current protocol for this account protocol
    gchar *currentProtocol;

    if (protocolComboBox)
        currentProtocol = gtk_combo_box_text_get_active_text(GTK_COMBO_BOX_TEXT(protocolComboBox));
    else
        currentProtocol = g_strdup("SIP");

    // Do not need advanced or security one for the IP2IP account
    if (g_strcasecmp(currentAccount->accountID, IP2IP) != 0) {

        /* Advanced */
        advanced_tab = create_advanced_tab(currentAccount);
        gtk_notebook_append_page(GTK_NOTEBOOK(notebook), advanced_tab, gtk_label_new(_("Advanced")));
        gtk_notebook_page_num(GTK_NOTEBOOK(notebook), advanced_tab);

        /* Security */
        security_tab = create_security_tab(currentAccount);
        gtk_notebook_append_page(GTK_NOTEBOOK(notebook), security_tab, gtk_label_new(_("Security")));
        gtk_notebook_page_num(GTK_NOTEBOOK(notebook),security_tab);

    } else {
        /* Custom tab for the IP to IP profile */
        GtkWidget *ip_tab = create_direct_ip_calls_tab(currentAccount);
        gtk_notebook_prepend_page(GTK_NOTEBOOK(notebook), ip_tab, gtk_label_new(_("Network")));
        gtk_notebook_page_num(GTK_NOTEBOOK(notebook), ip_tab);
    }

    // Emit signal to hide advanced and security tabs in case of IAX
    if (protocolComboBox)
        g_signal_emit_by_name(protocolComboBox, "changed", NULL);

    gtk_notebook_set_current_page(GTK_NOTEBOOK(notebook) ,  0);

    /**************/
    /* Run dialog */
    /**************/
    gint response = gtk_dialog_run(GTK_DIALOG(dialog));

    // Update protocol in case it changed
    gchar *proto;

    if (protocolComboBox)
        proto = gtk_combo_box_text_get_active_text(GTK_COMBO_BOX_TEXT(protocolComboBox));
    else
        proto = g_strdup("SIP");

    // If cancel button is pressed
    if (response == GTK_RESPONSE_CANCEL) {
        gtk_widget_destroy(dialog);
        g_free(proto);
        return;
    }

    // If accept button is
    if (g_strcasecmp(currentAccount->accountID, IP2IP) != 0) {

        g_hash_table_replace(currentAccount->properties,
                             g_strdup(ACCOUNT_ALIAS),
                             g_strdup((gchar *) gtk_entry_get_text(GTK_ENTRY(entryAlias))));
        g_hash_table_replace(currentAccount->properties,
                             g_strdup(ACCOUNT_TYPE),
                             g_strdup(proto));
        g_hash_table_replace(currentAccount->properties,
                             g_strdup(ACCOUNT_HOSTNAME),
                             g_strdup((gchar *) gtk_entry_get_text(GTK_ENTRY(entryHostname))));
        g_hash_table_replace(currentAccount->properties,
                             g_strdup(ACCOUNT_USERNAME),
                             g_strdup((gchar *) gtk_entry_get_text(GTK_ENTRY(entryUsername))));
        g_hash_table_replace(currentAccount->properties,
                             g_strdup(ACCOUNT_PASSWORD),
                             g_strdup((gchar *) gtk_entry_get_text(GTK_ENTRY(entryPassword))));
        g_hash_table_replace(currentAccount->properties,
                             g_strdup(ACCOUNT_MAILBOX),
                             g_strdup((gchar *) gtk_entry_get_text(GTK_ENTRY(entryMailbox))));
    }

    if (g_strcmp0(proto, "SIP") == 0) {
        if (g_strcasecmp(currentAccount->accountID, IP2IP) != 0) {

            g_hash_table_replace(currentAccount->properties,
                                 g_strdup(ACCOUNT_RESOLVE_ONCE),
                                 g_strdup(gtk_toggle_button_get_active(GTK_TOGGLE_BUTTON(entryResolveNameOnlyOnce)) ? "false": "true"));

            g_hash_table_replace(currentAccount->properties,
                                 g_strdup(ACCOUNT_REGISTRATION_EXPIRE),
                                 g_strdup((gchar *) gtk_entry_get_text(GTK_ENTRY(expireSpinBox))));


            // TODO: uncomment this code and implement route
            g_hash_table_replace(currentAccount->properties,
                                 g_strdup(ACCOUNT_ROUTE),
                                 g_strdup((gchar *)gtk_entry_get_text(GTK_ENTRY(entryRouteSet))));


            g_hash_table_replace(currentAccount->properties,
                                 g_strdup(ACCOUNT_USERAGENT),
                                 g_strdup(gtk_entry_get_text(GTK_ENTRY(entryUseragent))));

            g_hash_table_replace(currentAccount->properties, g_strdup(ACCOUNT_SIP_STUN_ENABLED),
                                 g_strdup(gtk_toggle_button_get_active(GTK_TOGGLE_BUTTON(useStunCheckBox)) ? "true":"false"));

            g_hash_table_replace(currentAccount->properties, g_strdup(ACCOUNT_SIP_STUN_SERVER),
                                 g_strdup(gtk_entry_get_text(GTK_ENTRY(stunServerEntry))));

            g_hash_table_replace(currentAccount->properties, g_strdup(PUBLISHED_SAMEAS_LOCAL), g_strdup(gtk_toggle_button_get_active(GTK_TOGGLE_BUTTON(sameAsLocalRadioButton)) ? "true":"false"));

            if (!gtk_toggle_button_get_active(GTK_TOGGLE_BUTTON(sameAsLocalRadioButton))) {
                g_hash_table_replace(currentAccount->properties,
                                     g_strdup(PUBLISHED_PORT),
                                     g_strdup((gchar *) gtk_entry_get_text(GTK_ENTRY(publishedPortSpinBox))));

                g_hash_table_replace(currentAccount->properties,
                                     g_strdup(PUBLISHED_ADDRESS),
                                     g_strdup((gchar *) gtk_entry_get_text(GTK_ENTRY(publishedAddressEntry))));
            } else {
                g_hash_table_replace(currentAccount->properties,
<<<<<<< HEAD
                                      g_strdup(PUBLISHED_PORT),
                                      g_strdup((gchar *) gtk_entry_get_text(GTK_ENTRY(localPortSpinBox))));
                gchar *local_interface = gtk_combo_box_text_get_active_text(GTK_COMBO_BOX_TEXT(localAddressCombo));
=======
                                     g_strdup(PUBLISHED_PORT),
                                     g_strdup((gchar *) gtk_entry_get_text(GTK_ENTRY(localPortSpinBox))));
                gchar *local_interface = gtk_combo_box_get_active_text(GTK_COMBO_BOX(localAddressCombo));
>>>>>>> 1083b59a

                gchar *published_address = dbus_get_address_from_interface_name(local_interface);
                g_free(local_interface);

                g_hash_table_replace(currentAccount->properties,
                                     g_strdup(PUBLISHED_ADDRESS),
                                     published_address);
            }
        }

        if (gtk_toggle_button_get_active(GTK_TOGGLE_BUTTON(overrtp))) {
            DEBUG("Config: Set dtmf over rtp");
            g_hash_table_replace(currentAccount->properties, g_strdup(ACCOUNT_DTMF_TYPE), g_strdup(OVERRTP));
        } else {
            DEBUG("Config: Set dtmf over sip");
            g_hash_table_replace(currentAccount->properties, g_strdup(ACCOUNT_DTMF_TYPE), g_strdup(SIPINFO));
        }

        gchar* keyExchange = gtk_combo_box_text_get_active_text(GTK_COMBO_BOX_TEXT(keyExchangeCombo));

        if (g_strcasecmp(keyExchange, "ZRTP") == 0) {
            g_hash_table_replace(currentAccount->properties, g_strdup(ACCOUNT_SRTP_ENABLED), g_strdup("true"));
            g_hash_table_replace(currentAccount->properties, g_strdup(ACCOUNT_KEY_EXCHANGE), g_strdup(ZRTP));
        } else if (g_strcasecmp(keyExchange, "SDES") == 0) {
            g_hash_table_replace(currentAccount->properties, g_strdup(ACCOUNT_SRTP_ENABLED), g_strdup("true"));
            g_hash_table_replace(currentAccount->properties, g_strdup(ACCOUNT_KEY_EXCHANGE), g_strdup(SDES));
        } else {
            g_hash_table_replace(currentAccount->properties, g_strdup(ACCOUNT_SRTP_ENABLED), g_strdup("false"));
            g_hash_table_replace(currentAccount->properties, g_strdup(ACCOUNT_KEY_EXCHANGE), g_strdup(""));
        }

        g_free(keyExchange);

        g_hash_table_replace(currentAccount->properties, g_strdup(TLS_ENABLE),
                             g_strdup(gtk_toggle_button_get_active(GTK_TOGGLE_BUTTON(useSipTlsCheckBox)) ? "true":"false"));

        gboolean toneEnabled = gtk_toggle_button_get_active(GTK_TOGGLE_BUTTON(enableTone));
        g_hash_table_replace(currentAccount->properties,
                             g_strdup(CONFIG_RINGTONE_ENABLED),
                             g_strdup(toneEnabled ? "true" : "false"));

        g_hash_table_replace(currentAccount->properties,
                             g_strdup(CONFIG_RINGTONE_PATH),
                             g_strdup(gtk_file_chooser_get_filename(GTK_FILE_CHOOSER(fileChooser))));

        g_hash_table_replace(currentAccount->properties,
<<<<<<< HEAD
                              g_strdup(LOCAL_INTERFACE),
                              gtk_combo_box_text_get_active_text(GTK_COMBO_BOX_TEXT(localAddressCombo)));
=======
                             g_strdup(LOCAL_INTERFACE),
                             gtk_combo_box_get_active_text(GTK_COMBO_BOX(localAddressCombo)));
>>>>>>> 1083b59a

        g_hash_table_replace(currentAccount->properties,
                             g_strdup(LOCAL_PORT),
                             g_strdup(gtk_entry_get_text(GTK_ENTRY(localPortSpinBox))));

    }

    /** @todo Verify if it's the best condition to check */
    if (g_strcasecmp(currentAccount->accountID, "new") == 0)
        dbus_add_account(currentAccount);
    else
        dbus_set_account_details(currentAccount);

    if (g_strcmp0(currentProtocol, "SIP") == 0) {
        /* Set new credentials if any */
        DEBUG("Config: Setting credentials");

        if (g_strcasecmp(currentAccount->accountID, IP2IP) != 0) {
            DEBUG("Config: Get new credentials");
            currentAccount->credential_information = getNewCredential();

            if (currentAccount->credential_information)
                dbus_set_credentials(currentAccount);
        }
    }

    // propagate changes to the daemon
    codec_list_update_to_daemon(currentAccount);

    gtk_widget_destroy(dialog);
    g_free(currentProtocol);
    g_free(proto);
}
<|MERGE_RESOLUTION|>--- conflicted
+++ resolved
@@ -48,21 +48,7 @@
 #include "accountconfigdialog.h"
 #include "zrtpadvanceddialog.h"
 #include "tlsadvanceddialog.h"
-<<<<<<< HEAD
-
-#include <sys/socket.h>
-#include <sys/ioctl.h>
-#include <net/if.h>
-#include <netinet/in.h>
-#include <string.h>
-#include <dbus/dbus.h>
-#include <config.h>
-#include <gtk/gtk.h>
-
-=======
-#include "audioconf.h"
 #include "dbus/dbus.h"
->>>>>>> 1083b59a
 #include "utils.h"
 #include "unused.h"
 
@@ -472,12 +458,8 @@
 
 static void show_advanced_zrtp_options_cb(GtkWidget *widget UNUSED, gpointer data)
 {
-<<<<<<< HEAD
     gchar *proto = gtk_combo_box_text_get_active_text(GTK_COMBO_BOX_TEXT(keyExchangeCombo));
-=======
-    gchar *proto = gtk_combo_box_get_active_text(GTK_COMBO_BOX(keyExchangeCombo));
-
->>>>>>> 1083b59a
+
     if (g_strcasecmp(proto, "ZRTP") == 0)
         show_advanced_zrtp_options((GHashTable *) data);
     else
@@ -1052,27 +1034,27 @@
     // Build the advanced tab, to appear on the account configuration panel
     DEBUG("Config: Build advanced tab");
 
-    GtkWidget *ret, *frame;
-
-    ret = gtk_vbox_new(FALSE, 10);
-    gtk_container_set_border_width(GTK_CONTAINER(ret), 10);
+    GtkWidget *vbox, *frame;
+
+    vbox = gtk_vbox_new(FALSE, 10);
+    gtk_container_set_border_width(GTK_CONTAINER(vbox), 10);
 
     frame = create_registration_expire(a);
-    gtk_box_pack_start(GTK_BOX(ret), frame, FALSE, FALSE, 0);
+    gtk_box_pack_start(GTK_BOX(vbox), frame, FALSE, FALSE, 0);
 
     frame = create_network(a);
-    gtk_box_pack_start(GTK_BOX(ret), frame, FALSE, FALSE, 0);
+    gtk_box_pack_start(GTK_BOX(vbox), frame, FALSE, FALSE, 0);
 
     frame = create_published_address(a);
-    gtk_box_pack_start(GTK_BOX(ret), frame, FALSE, FALSE, 0);
-
-    gtk_widget_show_all(ret);
+    gtk_box_pack_start(GTK_BOX(vbox), frame, FALSE, FALSE, 0);
+
+    gtk_widget_show_all(vbox);
 
     use_stun_cb(useStunCheckBox, NULL);
 
     set_published_addr_manually_cb(publishedAddrRadioButton, NULL);
 
-    return ret;
+    return vbox;
 }
 
 void ringtone_enabled(GtkWidget *widget UNUSED, gpointer data, const gchar *accountID UNUSED)
@@ -1147,43 +1129,35 @@
     gtk_widget_set_sensitive(fileChooser, ringtoneEnabled);
 
     GtkFileFilter *filter = gtk_file_filter_new();
-    gtk_file_filter_set_name(filter , _ ("Audio Files"));
-    gtk_file_filter_add_pattern(filter , "*.wav");
-    gtk_file_filter_add_pattern(filter , "*.ul");
-    gtk_file_filter_add_pattern(filter , "*.au");
-<<<<<<< HEAD
-    gtk_file_chooser_add_filter(GTK_FILE_CHOOSER (fileChooser) , filter);
+    gtk_file_filter_set_name(filter, _("Audio Files"));
+    gtk_file_filter_add_pattern(filter, "*.wav");
+    gtk_file_filter_add_pattern(filter, "*.ul");
+    gtk_file_filter_add_pattern(filter, "*.au");
+
+    gtk_file_chooser_add_filter(GTK_FILE_CHOOSER(fileChooser) , filter);
     gtk_table_attach (GTK_TABLE(table), fileChooser, 0, 1, 1, 2, GTK_EXPAND | GTK_FILL, GTK_EXPAND | GTK_FILL, 0, 0);
 
-    gtk_widget_show_all (ret);
-
-    return ret;
+    gtk_widget_show_all (vbox);
+
+    return vbox;
 }
 
 GtkWidget* create_videocodecs_configuration (account_t *a)
 {
     // Main widget
-    GtkWidget *ret = gtk_vbox_new(FALSE, 10);
-    gtk_container_set_border_width(GTK_CONTAINER(ret), 10);
+    GtkWidget *vbox = gtk_vbox_new(FALSE, 10);
+    gtk_container_set_border_width(GTK_CONTAINER(vbox), 10);
 
     GtkWidget *box = videocodecs_box(a);
 
     // Box for the videocodecs
-    GtkWidget *videocodecs;
-    gnome_main_section_new (_ ("Video"), &videocodecs);
-    gtk_box_pack_start (GTK_BOX (ret), videocodecs, FALSE, FALSE, 0);
+    GtkWidget *videocodecs = gnome_main_section_new(_("Video"));
+    gtk_box_pack_start (GTK_BOX (vbox), videocodecs, FALSE, FALSE, 0);
     gtk_widget_set_size_request (GTK_WIDGET (videocodecs), -1, 200);
     gtk_widget_show (videocodecs);
     gtk_container_add (GTK_CONTAINER (videocodecs) , box);
 
-    gtk_widget_show_all (ret);
-=======
-    gtk_file_chooser_add_filter(GTK_FILE_CHOOSER(fileChooser) , filter);
-    gtk_table_attach(GTK_TABLE(table), fileChooser, 0, 1, 1, 2, GTK_EXPAND |
-                     GTK_FILL, GTK_EXPAND | GTK_FILL, 0, 0);
-
-    gtk_widget_show_all(vbox);
->>>>>>> 1083b59a
+    gtk_widget_show_all (vbox);
 
     return vbox;
 }
@@ -1220,13 +1194,6 @@
 
 void show_account_window(account_t * currentAccount)
 {
-<<<<<<< HEAD
-    GtkWidget * notebook;
-    GtkWidget *tab, *audiocodecs_tab, *videocodecs_tab, *ip_tab;
-    gint response;
-
-=======
->>>>>>> 1083b59a
     // Firstly we reset
     reset();
 
@@ -1239,22 +1206,14 @@
         sflphone_fill_codec_list_per_account(currentAccount);
     }
 
-<<<<<<< HEAD
-    dialog = GTK_DIALOG(gtk_dialog_new_with_buttons(_("Account settings"),
-=======
     GtkWidget *dialog = gtk_dialog_new_with_buttons(_("Account settings"),
->>>>>>> 1083b59a
                         GTK_WINDOW(get_main_window()),
                         GTK_DIALOG_MODAL | GTK_DIALOG_DESTROY_WITH_PARENT,
                         GTK_STOCK_CANCEL,
                         GTK_RESPONSE_CANCEL,
                         GTK_STOCK_APPLY,
                         GTK_RESPONSE_ACCEPT,
-<<<<<<< HEAD
-                        NULL));
-=======
                         NULL);
->>>>>>> 1083b59a
 
     gtk_container_set_border_width(GTK_CONTAINER(dialog), 0);
 
@@ -1272,20 +1231,14 @@
     }
 
     /* Audio Codecs */
-<<<<<<< HEAD
-    audiocodecs_tab = create_audiocodecs_configuration(currentAccount);
-    gtk_notebook_append_page (GTK_NOTEBOOK(notebook), audiocodecs_tab, gtk_label_new (_("Audio")));
-    gtk_notebook_page_num (GTK_NOTEBOOK(notebook), audiocodecs_tab);
+    GtkWidget *audiocodecs_tab = create_audiocodecs_configuration(currentAccount);
+    gtk_notebook_append_page(GTK_NOTEBOOK(notebook), audiocodecs_tab, gtk_label_new (_("Audio")));
+    gtk_notebook_page_num(GTK_NOTEBOOK(notebook), audiocodecs_tab);
     
     /* Video Codecs */
-    videocodecs_tab = create_videocodecs_configuration(currentAccount);
+    GtkWidget *videocodecs_tab = create_videocodecs_configuration(currentAccount);
     gtk_notebook_append_page(GTK_NOTEBOOK(notebook), videocodecs_tab, gtk_label_new (_("Video")));
     gtk_notebook_page_num(GTK_NOTEBOOK(notebook), videocodecs_tab);
-=======
-    GtkWidget *audiocodecs_tab = create_audiocodecs_configuration(currentAccount);
-    gtk_notebook_append_page(GTK_NOTEBOOK(notebook), audiocodecs_tab, gtk_label_new(_("Audio")));
-    gtk_notebook_page_num(GTK_NOTEBOOK(notebook), audiocodecs_tab);
->>>>>>> 1083b59a
 
     // Get current protocol for this account protocol
     gchar *currentProtocol;
@@ -1404,15 +1357,9 @@
                                      g_strdup((gchar *) gtk_entry_get_text(GTK_ENTRY(publishedAddressEntry))));
             } else {
                 g_hash_table_replace(currentAccount->properties,
-<<<<<<< HEAD
-                                      g_strdup(PUBLISHED_PORT),
-                                      g_strdup((gchar *) gtk_entry_get_text(GTK_ENTRY(localPortSpinBox))));
-                gchar *local_interface = gtk_combo_box_text_get_active_text(GTK_COMBO_BOX_TEXT(localAddressCombo));
-=======
                                      g_strdup(PUBLISHED_PORT),
                                      g_strdup((gchar *) gtk_entry_get_text(GTK_ENTRY(localPortSpinBox))));
-                gchar *local_interface = gtk_combo_box_get_active_text(GTK_COMBO_BOX(localAddressCombo));
->>>>>>> 1083b59a
+                gchar *local_interface = gtk_combo_box_text_get_active_text(GTK_COMBO_BOX_TEXT(localAddressCombo));
 
                 gchar *published_address = dbus_get_address_from_interface_name(local_interface);
                 g_free(local_interface);
@@ -1459,13 +1406,8 @@
                              g_strdup(gtk_file_chooser_get_filename(GTK_FILE_CHOOSER(fileChooser))));
 
         g_hash_table_replace(currentAccount->properties,
-<<<<<<< HEAD
-                              g_strdup(LOCAL_INTERFACE),
-                              gtk_combo_box_text_get_active_text(GTK_COMBO_BOX_TEXT(localAddressCombo)));
-=======
                              g_strdup(LOCAL_INTERFACE),
-                             gtk_combo_box_get_active_text(GTK_COMBO_BOX(localAddressCombo)));
->>>>>>> 1083b59a
+                             gtk_combo_box_text_get_active_text(GTK_COMBO_BOX_TEXT(localAddressCombo)));
 
         g_hash_table_replace(currentAccount->properties,
                              g_strdup(LOCAL_PORT),
