--- conflicted
+++ resolved
@@ -28,12 +28,12 @@
  *  as that of the covered work.
  */
 
+#include <gdk/gdk.h>
 #include "shortcuts-config.h"
 #include "shortcuts.h"
 #include "unused.h"
 #include "logger.h"
 
-#include <gdk/gdkx.h>
 
 static void
 accel_cleared(GtkCellRendererAccel *renderer UNUSED, gchar *path,
@@ -60,21 +60,9 @@
     GtkTreeIter iter;
     gtk_tree_model_get_iter_first(model, &iter);
 
-<<<<<<< HEAD
-    Accelerator* list = shortcuts_get_list ();
-    model = gtk_tree_view_get_model (treeview);
-    guint code = XKeysymToKeycode (GDK_DISPLAY_XDISPLAY(gdk_display_get_default()), accel_key);
-
-    // Disable existing binding if key already used
-    int i = 0;
-    gtk_tree_model_get_iter_first (model, &iter);
-=======
     Accelerator* list = shortcuts_get_list();
-    const guint code = XKeysymToKeycode(GDK_DISPLAY(), accel_key);
-    guint i = 0;
->>>>>>> 1083b59a
-
-    while (list[i].action != NULL) {
+    const guint code = XKeysymToKeycode(GDK_DISPLAY_XDISPLAY(gdk_display_get_default()), accel_key);
+    for (guint i = 0; list[i].action != NULL; ++i) {
         if (list[i].key == code && list[i].mask == mask) {
             gtk_list_store_set(GTK_LIST_STORE(model), &iter, MASK, 0, VALUE, 0,
                                -1);
@@ -82,7 +70,6 @@
         }
 
         gtk_tree_model_iter_next(model, &iter);
-        i++;
     }
 
     // Update treeview
@@ -137,22 +124,12 @@
 
     Accelerator* list = shortcuts_get_list();
 
-    guint i = 0;
-
-    while (list[i].action != NULL) {
-<<<<<<< HEAD
-        gtk_list_store_append (store, &iter);
-        gtk_list_store_set (store, &iter, ACTION, _ (list[i].action), MASK,
-                            (gint) list[i].mask, VALUE, 
-                            XKeycodeToKeysym (GDK_DISPLAY_XDISPLAY(gdk_display_get_default()), list[i].key, 0), -1);
-=======
+    for (guint i = 0; list[i].action != NULL; ++i) {
         GtkTreeIter iter;
         gtk_list_store_append(store, &iter);
         gtk_list_store_set(store, &iter, ACTION, _(list[i].action), MASK,
                            (gint) list[i].mask, VALUE,
-                           XKeycodeToKeysym(GDK_DISPLAY(), list[i].key, 0), -1);
->>>>>>> 1083b59a
-        i++;
+                           XKeycodeToKeysym(GDK_DISPLAY_XDISPLAY(gdk_display_get_default()), list[i].key, 0), -1);
     }
 
     gtk_tree_view_set_model(GTK_TREE_VIEW(treeview), GTK_TREE_MODEL(store));
