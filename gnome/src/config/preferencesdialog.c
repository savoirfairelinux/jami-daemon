--- conflicted
+++ resolved
@@ -344,15 +344,6 @@
         {"Shortcuts", "preferences-desktop-keyboard", 4},
         {"Address Book", GTK_STOCK_ADDRESSBOOK, 5},
     };
-<<<<<<< HEAD
-    GtkListStore *store = gtk_list_store_new(3, GDK_TYPE_PIXBUF, G_TYPE_STRING, G_TYPE_INT);
-    gint nb_entries = sizeof(browser_entries_full) / sizeof(browser_entries_full[0]);
-
-    for (gint i = 0; i < nb_entries; i++) {
-        GtkTreeIter iter;
-        gtk_list_store_append(store, &iter);
-        GdkPixbuf *pixbuf = get_icon(browser_entries_full[i].icon_name, widget);
-=======
     GdkPixbuf *pixbuf;
     GtkTreeIter iter;
 
@@ -365,7 +356,6 @@
     for (gint i = 0; i < nb_entries; ++i) {
         gtk_list_store_append (store, &iter);
         pixbuf = get_icon(browser_entries_full[i].icon_name, widget);
->>>>>>> ae8c4c31
         gtk_list_store_set(store, &iter,
                            PIXBUF_COL, pixbuf,
                            TEXT_COL, _(browser_entries_full[i].icon_descr),
