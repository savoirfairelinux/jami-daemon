--- conflicted
+++ resolved
@@ -53,7 +53,7 @@
 static GtkWidget *plugin;
 static GtkWidget *codecMoveUpButton;
 static GtkWidget *codecMoveDownButton;
-static GtkWidget *codecTreeView; // View used instead of store to get access to selection
+static GtkWidget *codecTreeView;		// View used instead of store to get access to selection
 static GtkWidget *pulse;
 static GtkWidget *alsabox;
 static GtkWidget *alsa_conf;
@@ -780,15 +780,9 @@
     return alsa_hbox;
 }
 
-<<<<<<< HEAD
-static void record_path_changed_cb(GtkFileChooser *chooser, GtkLabel *label UNUSED)
-{
-    gchar* path = gtk_file_chooser_get_filename(chooser);
-=======
 static void record_path_changed(GtkFileChooserButton *chooser, gpointer data UNUSED)
 {
     gchar* path = gtk_file_chooser_get_filename(GTK_FILE_CHOOSER(chooser));
->>>>>>> 6c664591
     dbus_set_record_path(path);
     g_free(path);
 }
@@ -848,11 +842,7 @@
     gtk_file_chooser_set_current_folder(GTK_FILE_CHOOSER(folderChooser), recordingPath);
     g_free(recordingPath);
 
-<<<<<<< HEAD
-    g_signal_connect(G_OBJECT(folderChooser), "selection_changed", G_CALLBACK(record_path_changed_cb) , NULL);
-=======
     g_signal_connect(G_OBJECT(folderChooser) , "selection-changed", G_CALLBACK(record_path_changed) , NULL);
->>>>>>> 6c664591
     gtk_table_attach(GTK_TABLE(table), folderChooser, 1, 2, 0, 1, GTK_EXPAND | GTK_FILL, GTK_EXPAND | GTK_FILL, 0, 5);
 
     // isAlwaysRecording functionality checkbox
