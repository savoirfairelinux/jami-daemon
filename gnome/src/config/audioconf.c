/*
 *  Copyright (C) 2004, 2005, 2006, 2008, 2009, 2010, 2011 Savoir-Faire Linux Inc.
 *  Author: Emmanuel Milou <emmanuel.milou@savoirfairelinux.com>
 *
 *  This program is free software; you can redistribute it and/or modify
 *  it under the terms of the GNU General Public License as published by
 *  the Free Software Foundation; either version 3 of the License, or
 *  (at your option) any later version.
 *
 *  This program is distributed in the hope that it will be useful,
 *  but WITHOUT ANY WARRANTY; without even the implied warranty of
 *  MERCHANTABILITY or FITNESS FOR A PARTICULAR PURPOSE.  See the
 *  GNU General Public License for more details.
 *
 *  You should have received a copy of the GNU General Public License
 *  along with this program; if not, write to the Free Software
 *   Foundation, Inc., 675 Mass Ave, Cambridge, MA 02139, USA.
 *
 *  Additional permission under GNU GPL version 3 section 7:
 *
 *  If you modify this program, or any covered work, by linking or
 *  combining it with the OpenSSL project's OpenSSL library (or a
 *  modified version of that library), containing parts covered by the
 *  terms of the OpenSSL or SSLeay licenses, Savoir-Faire Linux Inc.
 *  grants you additional permission to convey the resulting work.
 *  Corresponding Source for a non-source form of such a combination
 *  shall include the source code for the parts of OpenSSL used as well
 *  as that of the covered work.
 */

#include <glib/gi18n.h>
#include "gtk2_wrappers.h"
#include "str_utils.h"
#include "audioconf.h"
#include "utils.h"
#include "logger.h"
#include "eel-gconf-extensions.h"
#include "dbus/dbus.h"
#include "uimanager.h"
#include "mainwindow.h"
#include "unused.h"

/* FIXME: these should be in a struct rather than at file scope */
static GtkListStore *pluginlist;
static GtkListStore *outputlist;
static GtkListStore *inputlist;
static GtkListStore *ringtonelist;

static GtkWidget *output;
static GtkWidget *input;
static GtkWidget *ringtone;
static GtkWidget *plugin;
static GtkWidget *codecMoveUpButton;
static GtkWidget *codecMoveDownButton;
static GtkWidget *codecTreeView;		// View used instead of store to get access to selection
static GtkWidget *pulse;
static GtkWidget *alsabox;
static GtkWidget *alsa_conf;

// Codec properties ID
enum {
    COLUMN_CODEC_ACTIVE,
    COLUMN_CODEC_NAME,
    COLUMN_CODEC_FREQUENCY,
    COLUMN_CODEC_BITRATE,
    CODEC_COLUMN_COUNT
};

static void active_is_always_recording(void);

/**
 * Fills the tree list with supported codecs
 */
static void
preferences_dialog_fill_codec_list(const account_t *account)
{
    // Get model of view and clear it
    GtkListStore *codecStore = GTK_LIST_STORE(gtk_tree_view_get_model(GTK_TREE_VIEW(codecTreeView)));
    gtk_list_store_clear(codecStore);

    GQueue *list = account ? account->acodecs : get_audio_codecs_list();

    // Insert codecs
    for (size_t i = 0; i < list->length; ++i) {
        codec_t *c = g_queue_peek_nth (list, i);

        if (c) {
            DEBUG ("%s", c->name);
            GtkTreeIter iter;
<<<<<<< HEAD
            gtk_list_store_append (codecStore, &iter);
            gchar *samplerate = g_strdup_printf ("%d kHz", c->sample_rate);
            gchar *bitrate = g_strdup_printf ("%s kbps", c->bitrate);

            gtk_list_store_set (codecStore, &iter,
                                COLUMN_CODEC_ACTIVE, c->is_active,
                                COLUMN_CODEC_NAME,	c->name,
                                COLUMN_CODEC_FREQUENCY,	samplerate,
                                COLUMN_CODEC_BITRATE, bitrate,
                                -1);
            g_free(samplerate);
            g_free(bitrate);
=======
            gtk_list_store_append(codecStore, &iter);
            gtk_list_store_set(codecStore, &iter,
                               COLUMN_CODEC_ACTIVE, c->is_active,
                               COLUMN_CODEC_NAME, c->name,
                               COLUMN_CODEC_FREQUENCY, g_strdup_printf("%d kHz", (gint)(c->sample_rate * 0.001)),
                               COLUMN_CODEC_BITRATE, g_strdup_printf("%.1f kbps", c->_bitrate),
                               -1);
>>>>>>> e3e040c6
        }
    }
}

/**
 * Fill store with output audio plugins
 */
void
preferences_dialog_fill_audio_plugin_list()
{
    gtk_list_store_clear(pluginlist);

    // Call dbus to retreive list
    gchar **list = dbus_get_audio_plugin_list();

    // For each API name included in list
    if (list != NULL) {
        int c = 0;

        for (gchar *managerName = list[c]; managerName != NULL; managerName = list[c]) {
            c++;
            GtkTreeIter iter;
            gtk_list_store_append(pluginlist, &iter);
            gtk_list_store_set(pluginlist, &iter, 0, managerName, -1);
        }
    }
}

void
preferences_dialog_fill_output_audio_device_list()
{
    gtk_list_store_clear(outputlist);

    // Call dbus to retrieve list
    for (gchar **list = dbus_get_audio_output_device_list(); *list ; list++) {
        int device_index = dbus_get_audio_device_index(*list);
        GtkTreeIter iter;
        gtk_list_store_append(outputlist, &iter);
        gtk_list_store_set(outputlist, &iter, 0, *list, 1, device_index, -1);
    }
}

void
preferences_dialog_fill_ringtone_audio_device_list()
{
    gtk_list_store_clear(ringtonelist);

    // Call dbus to retreive output device
    for (gchar **list = dbus_get_audio_output_device_list(); *list; list++) {
        int device_index = dbus_get_audio_device_index(*list);
        GtkTreeIter iter;
        gtk_list_store_append(ringtonelist, &iter);
        gtk_list_store_set(ringtonelist, &iter, 0, *list, 1, device_index, -1);
    }
}

void
select_active_output_audio_device()
{
    gboolean show_alsa = must_show_alsa_conf();

    if(!show_alsa)
        return;

    // Select active output device on server
    gchar **devices = dbus_get_current_audio_devices_index();


    int currentDeviceIndex = atoi(devices[0]);
    DEBUG("audio device index for output = %d", currentDeviceIndex);
    GtkTreeModel *model = gtk_combo_box_get_model(GTK_COMBO_BOX(output));

    // Find the currently set output device
    GtkTreeIter iter;
    gtk_tree_model_get_iter_first(model, &iter);

    do {
        int deviceIndex;
        gtk_tree_model_get(model, &iter, 1, &deviceIndex, -1);

        if (deviceIndex == currentDeviceIndex) {
            // Set current iteration the active one
            gtk_combo_box_set_active_iter(GTK_COMBO_BOX(output), &iter);
            return;
        }
    } while (gtk_tree_model_iter_next(model, &iter));

    // No index was found, select first one
    WARN("No active output device found");
    gtk_combo_box_set_active(GTK_COMBO_BOX(output), 0);
}


/**
 * Select active output audio device
 */
void
select_active_ringtone_audio_device()
{
    if (must_show_alsa_conf()) {
        // Select active ringtone device on server
        gchar **devices = dbus_get_current_audio_devices_index();
        int currentDeviceIndex = atoi(devices[2]);
        DEBUG("audio device index for ringtone = %d", currentDeviceIndex);
        GtkTreeModel* model = gtk_combo_box_get_model(GTK_COMBO_BOX(ringtone));

        // Find the currently set ringtone device
        GtkTreeIter iter;
        gtk_tree_model_get_iter_first(model, &iter);

        do {
            int deviceIndex;
            gtk_tree_model_get(model, &iter, 1, &deviceIndex, -1);

            if (deviceIndex == currentDeviceIndex) {
                // Set current iteration the active one
                gtk_combo_box_set_active_iter(GTK_COMBO_BOX(ringtone), &iter);
                return;
            }
        } while (gtk_tree_model_iter_next(model, &iter));

        // No index was found, select first one
        WARN("Warning : No active ringtone device found");
        gtk_combo_box_set_active(GTK_COMBO_BOX(ringtone), 0);
    }
}

void
preferences_dialog_fill_input_audio_device_list()
{
    gtk_list_store_clear(inputlist);

    // Call dbus to retreive list
    gchar **list = dbus_get_audio_input_device_list();

    // For each device name included in list
    for (; *list; list++) {
        int device_index = dbus_get_audio_device_index(*list);
        GtkTreeIter iter;
        gtk_list_store_append(inputlist, &iter);
        gtk_list_store_set(inputlist, &iter, 0, *list, 1, device_index, -1);
    }

}

void
select_active_input_audio_device()
{
    if (must_show_alsa_conf()) {
        // Select active input device on server
        gchar **devices = dbus_get_current_audio_devices_index();
        int currentDeviceIndex = atoi(devices[1]);
        GtkTreeModel *model = gtk_combo_box_get_model(GTK_COMBO_BOX(input));

        // Find the currently set input device
        GtkTreeIter iter;
        gtk_tree_model_get_iter_first(model, &iter);

        do {
            int deviceIndex;
            gtk_tree_model_get(model, &iter, 1, &deviceIndex, -1);

            if (deviceIndex == currentDeviceIndex) {
                // Set current iteration the active one
                gtk_combo_box_set_active_iter(GTK_COMBO_BOX(input), &iter);
                return;
            }
        } while (gtk_tree_model_iter_next(model, &iter));

        // No index was found, select first one
        WARN("Warning : No active input device found");
        gtk_combo_box_set_active(GTK_COMBO_BOX(input), 0);
    }
}

void
update_device_widget(gchar *pluginName)
{
    if (utf8_case_equal(pluginName, "default")) {
        gtk_widget_set_sensitive(output, FALSE);
        gtk_widget_set_sensitive(input, FALSE);
        gtk_widget_set_sensitive(ringtone, FALSE);
    } else {
        gtk_widget_set_sensitive(output, TRUE);
        gtk_widget_set_sensitive(input, TRUE);
        gtk_widget_set_sensitive(ringtone, TRUE);
    }
}

static void
select_output_audio_plugin(GtkComboBox* widget, gpointer data UNUSED)
{
    int comboBoxIndex = gtk_combo_box_get_active(widget);

    if (comboBoxIndex >= 0) {
        GtkTreeModel *model = gtk_combo_box_get_model(widget);
        GtkTreeIter iter;
        gtk_combo_box_get_active_iter(widget, &iter);
        gchar* pluginName;
        gtk_tree_model_get(model, &iter, 0, &pluginName, -1);
        dbus_set_audio_plugin(pluginName);
        update_device_widget(pluginName);
    }
}

void
select_active_output_audio_plugin()
{
    // Select active output device on server
    GtkTreeModel *model = gtk_combo_box_get_model(GTK_COMBO_BOX(plugin));

    // Find the current alsa plugin
    GtkTreeIter iter;
    gtk_tree_model_get_iter_first(model, &iter);

    gchar *pluginname = dbus_get_current_audio_output_plugin();
    gchar *tmp = pluginname;

    do {
        gtk_tree_model_get(model, &iter, 0, &pluginname, -1);

        if (utf8_case_equal(tmp, pluginname)) {
            // Set current iteration the active one
            gtk_combo_box_set_active_iter(GTK_COMBO_BOX(plugin), &iter);
            return;
        }
    } while (gtk_tree_model_iter_next(model, &iter));

    // No index was found, select first one
    WARN("Warning : No active output device found");
    gtk_combo_box_set_active(GTK_COMBO_BOX(plugin), 0);
}


static void
select_audio_output_device(GtkComboBox* comboBox, gpointer data UNUSED)
{
    int comboBoxIndex = gtk_combo_box_get_active(comboBox);

    if (comboBoxIndex >= 0) {
        GtkTreeModel *model = gtk_combo_box_get_model(comboBox);
        GtkTreeIter iter;
        gtk_combo_box_get_active_iter(comboBox, &iter);
        int deviceIndex;
        gtk_tree_model_get(model, &iter, 1, &deviceIndex, -1);
        dbus_set_audio_output_device(deviceIndex);
    }
}

static void
select_audio_input_device(GtkComboBox* comboBox, gpointer data UNUSED)
{
    if (gtk_combo_box_get_active(comboBox) >= 0) {
        GtkTreeModel* model = gtk_combo_box_get_model(comboBox);
        GtkTreeIter iter;
        gtk_combo_box_get_active_iter(comboBox, &iter);
        int deviceIndex;
        gtk_tree_model_get(model, &iter, 1, &deviceIndex, -1);
        dbus_set_audio_input_device(deviceIndex);
    }
}


static void
select_audio_ringtone_device(GtkComboBox *comboBox, gpointer data UNUSED)
{
    if (gtk_combo_box_get_active(comboBox) >= 0) {
        GtkTreeModel *model = gtk_combo_box_get_model(comboBox);
        GtkTreeIter iter;
        gtk_combo_box_get_active_iter(comboBox, &iter);
        int deviceIndex;
        gtk_tree_model_get(model, &iter, 1, &deviceIndex, -1);
        dbus_set_audio_ringtone_device(deviceIndex);
    }
}


/**
 * Toggle move buttons on if a codec is selected, off elsewise
 */
static void
select_codec(GtkTreeSelection *selection, GtkTreeModel *model)
{
    GtkTreeIter iter;

    if (!gtk_tree_selection_get_selected(selection, &model, &iter)) {
        gtk_widget_set_sensitive(GTK_WIDGET(codecMoveUpButton), FALSE);
        gtk_widget_set_sensitive(GTK_WIDGET(codecMoveDownButton), FALSE);
    } else {
        gtk_widget_set_sensitive(GTK_WIDGET(codecMoveUpButton), TRUE);
        gtk_widget_set_sensitive(GTK_WIDGET(codecMoveDownButton), TRUE);
    }
}

/**
 * Toggle active value of codec on click and update changes to the deamon
 * and in configuration files
 */
static void
codec_active_toggled(GtkCellRendererToggle *renderer UNUSED, gchar *path, gpointer data)
{
    // Get path of clicked codec active toggle box
    GtkTreePath *treePath = gtk_tree_path_new_from_string(path);
    GtkTreeModel *model = gtk_tree_view_get_model(GTK_TREE_VIEW(codecTreeView));
    GtkTreeIter iter;
    gtk_tree_model_get_iter(model, &iter, treePath);

    // Retrieve userdata
    account_t *acc = (account_t*) data;

    if (!acc) {
        ERROR("no account selected");
        return;
    }

    // Get active value and name at iteration
    gboolean active;
    gchar* name;
    gchar* srate;
    gtk_tree_model_get(model, &iter, COLUMN_CODEC_ACTIVE, &active,
                       COLUMN_CODEC_NAME, &name, COLUMN_CODEC_FREQUENCY,
                       &srate, -1);

<<<<<<< HEAD
    DEBUG("%s, %s\n", name, srate);
    DEBUG("%i\n", g_queue_get_length(acc->acodecs));
=======
    DEBUG("Selected Codec: %s, %s", name, srate);
>>>>>>> e3e040c6

    codec_t* codec;

    if ((utf8_case_cmp(name,"speex") == 0) && (utf8_case_cmp(srate,"8 kHz") == 0))
        codec = codec_list_get_by_payload(110, acc->acodecs);
    else if ((utf8_case_cmp(name,"speex") ==0) && (utf8_case_cmp(srate,"16 kHz") ==0))
        codec = codec_list_get_by_payload(111, acc->acodecs);
    else if ((utf8_case_cmp(name,"speex") ==0) && (utf8_case_cmp(srate,"32 kHz") ==0))
        codec = codec_list_get_by_payload(112, acc->acodecs);
    else
        codec = codec_list_get_by_name((gconstpointer) name, acc->acodecs);

    // Toggle active value
    active = !active;

    // Store value
    gtk_list_store_set(GTK_LIST_STORE(model), &iter,
                       COLUMN_CODEC_ACTIVE, active,
                       -1);

    gtk_tree_path_free(treePath);

    // Modify codec queue to represent change
    codec->is_active = active;
}

/**
 * Move codec in list depending on direction and selected codec and
 * update changes in the daemon list and the configuration files
 */
static void codec_move(gboolean moveUp, gpointer data)
{
    // Get view, model and selection of codec store
    GtkTreeModel *model = gtk_tree_view_get_model(GTK_TREE_VIEW(codecTreeView));
    GtkTreeSelection *selection = gtk_tree_view_get_selection(GTK_TREE_VIEW(codecTreeView));

    // Find selected iteration and create a copy
    GtkTreeIter iter;
    gtk_tree_selection_get_selected(selection, &model, &iter);
    GtkTreeIter *iter2 = gtk_tree_iter_copy(&iter);

    // Find path of iteration
    gchar *path = gtk_tree_model_get_string_from_iter(GTK_TREE_MODEL(model), &iter);
    GtkTreePath *treePath = gtk_tree_path_new_from_string(path);
    gint *indices = gtk_tree_path_get_indices(treePath);
    gint indice = indices[0];

    // Depending on button direction get new path
    if (moveUp)
        gtk_tree_path_prev(treePath);
    else
        gtk_tree_path_next(treePath);

    gtk_tree_model_get_iter(model, &iter, treePath);

    // Swap iterations if valid
    if (gtk_list_store_iter_is_valid(GTK_LIST_STORE(model), &iter))
        gtk_list_store_swap(GTK_LIST_STORE(model), &iter, iter2);

    // Scroll to new position
    gtk_tree_view_scroll_to_cell(GTK_TREE_VIEW(codecTreeView), treePath, NULL, FALSE, 0, 0);

    // Free resources
    gtk_tree_path_free(treePath);
    gtk_tree_iter_free(iter2);
    g_free(path);

    // Retrieve the user data
    account_t *acc = (account_t*) data;

    /* propagate changes in codec queue */
    if (acc)
        codec_list_move(indice, acc->acodecs, moveUp);
}

/**
 * Called from move up codec button signal
 */
static void codec_move_up(GtkButton *button UNUSED, gpointer data)
{
    // Change tree view ordering and get indice changed
    codec_move(TRUE, data);
}

/**
 * Called from move down codec button signal
 */
static void codec_move_down(GtkButton *button UNUSED, gpointer data)
{
    // Change tree view ordering and get indice changed
    codec_move(FALSE, data);
}

GtkWidget* audiocodecs_box(const account_t *account)
{
    GtkWidget *audiocodecs_hbox = gtk_box_new(GTK_ORIENTATION_HORIZONTAL, 10);
    gtk_container_set_border_width(GTK_CONTAINER(audiocodecs_hbox), 10);

    GtkWidget *scrolledWindow = gtk_scrolled_window_new(NULL, NULL);
    gtk_scrolled_window_set_policy(GTK_SCROLLED_WINDOW(scrolledWindow), GTK_POLICY_AUTOMATIC, GTK_POLICY_AUTOMATIC);
    gtk_scrolled_window_set_shadow_type(GTK_SCROLLED_WINDOW(scrolledWindow), GTK_SHADOW_IN);

    gtk_box_pack_start(GTK_BOX(audiocodecs_hbox), scrolledWindow, TRUE, TRUE, 0);
    GtkListStore *codecStore = gtk_list_store_new(CODEC_COLUMN_COUNT,
                               G_TYPE_BOOLEAN, /* Active */
                               G_TYPE_STRING,  /* Name */
                               G_TYPE_STRING,  /* Frequency */
                               G_TYPE_STRING,  /* Bit rate */
                               G_TYPE_STRING   /* Bandwidth */
                               );

    // Create codec tree view with list store
    codecTreeView = gtk_tree_view_new_with_model(GTK_TREE_MODEL(codecStore));

    // Get tree selection manager
    GtkTreeSelection *treeSelection = gtk_tree_view_get_selection(GTK_TREE_VIEW(codecTreeView));
    g_signal_connect(G_OBJECT(treeSelection), "changed",
                     G_CALLBACK(select_codec), codecStore);

    // Active column
    GtkCellRenderer *renderer = gtk_cell_renderer_toggle_new();
    GtkTreeViewColumn *treeViewColumn = gtk_tree_view_column_new_with_attributes("", renderer, "active", COLUMN_CODEC_ACTIVE, NULL);
    gtk_tree_view_append_column(GTK_TREE_VIEW(codecTreeView), treeViewColumn);

    // Toggle codec active property on clicked
    g_signal_connect(G_OBJECT(renderer), "toggled",
                     G_CALLBACK(codec_active_toggled), (gpointer) account);

    // Name column
    renderer = gtk_cell_renderer_text_new();
    treeViewColumn = gtk_tree_view_column_new_with_attributes(_("Name"), renderer, "markup", COLUMN_CODEC_NAME, NULL);
    gtk_tree_view_append_column(GTK_TREE_VIEW(codecTreeView), treeViewColumn);

    // Bit rate column
    renderer = gtk_cell_renderer_text_new();
    treeViewColumn = gtk_tree_view_column_new_with_attributes(_("Frequency"), renderer, "text", COLUMN_CODEC_FREQUENCY, NULL);
    gtk_tree_view_append_column(GTK_TREE_VIEW(codecTreeView), treeViewColumn);

    // Bandwith column
    renderer = gtk_cell_renderer_text_new();
    treeViewColumn = gtk_tree_view_column_new_with_attributes(_("Bitrate"), renderer, "text", COLUMN_CODEC_BITRATE, NULL);
    gtk_tree_view_append_column(GTK_TREE_VIEW(codecTreeView), treeViewColumn);

    g_object_unref(G_OBJECT(codecStore));
    gtk_container_add(GTK_CONTAINER(scrolledWindow), codecTreeView);

    // Create button box
    GtkWidget *buttonBox = gtk_box_new(GTK_ORIENTATION_VERTICAL, 0);
    gtk_container_set_border_width(GTK_CONTAINER(buttonBox), 10);
    gtk_box_pack_start(GTK_BOX(audiocodecs_hbox), buttonBox, FALSE, FALSE, 0);

    codecMoveUpButton = gtk_button_new_from_stock(GTK_STOCK_GO_UP);
    gtk_widget_set_sensitive(GTK_WIDGET(codecMoveUpButton), FALSE);
    gtk_box_pack_start(GTK_BOX(buttonBox), codecMoveUpButton, FALSE, FALSE, 0);
    g_signal_connect(G_OBJECT(codecMoveUpButton), "clicked",
                     G_CALLBACK(codec_move_up), (gpointer) account);

    codecMoveDownButton = gtk_button_new_from_stock(GTK_STOCK_GO_DOWN);
    gtk_widget_set_sensitive(GTK_WIDGET(codecMoveDownButton), FALSE);
    gtk_box_pack_start(GTK_BOX(buttonBox), codecMoveDownButton, FALSE, FALSE, 0);
    g_signal_connect(G_OBJECT(codecMoveDownButton), "clicked",
                     G_CALLBACK(codec_move_down), (gpointer) account);

    preferences_dialog_fill_codec_list(account);

    return audiocodecs_hbox;
}

void
select_audio_manager(void)
{
    if (!must_show_alsa_conf() && !gtk_toggle_button_get_active(GTK_TOGGLE_BUTTON(pulse))) {
        dbus_set_audio_manager(ALSA_API_STR);
        alsabox = alsa_box();
        gtk_container_add(GTK_CONTAINER(alsa_conf), alsabox);
        gtk_widget_show(alsa_conf);
        gtk_widget_set_sensitive(alsa_conf, TRUE);
        gtk_action_set_sensitive(volumeToggle_, TRUE);
    } else if (must_show_alsa_conf() && gtk_toggle_button_get_active(GTK_TOGGLE_BUTTON(pulse))) {
        dbus_set_audio_manager(PULSEAUDIO_API_STR);
        gtk_container_remove(GTK_CONTAINER(alsa_conf), alsabox);
        gtk_widget_hide(alsa_conf);

        if (gtk_toggle_action_get_active(GTK_TOGGLE_ACTION(volumeToggle_))) {
            main_window_volume_controls(FALSE);
            eel_gconf_set_integer(SHOW_VOLUME_CONTROLS, FALSE);
            gtk_toggle_action_set_active(GTK_TOGGLE_ACTION(volumeToggle_), FALSE);
        }

        gtk_action_set_sensitive(volumeToggle_, FALSE);
    }

}

void
active_noise_suppress(void)
{
    gchar *state = dbus_get_noise_suppress_state();

    if (g_strcmp0(state, "enabled") == 0)
        dbus_set_noise_suppress_state("disabled");
    else
        dbus_set_noise_suppress_state("enabled");

    g_free(state);
}

void
active_echo_cancel(void)
{
    gchar *state = dbus_get_echo_cancel_state();

    if (g_strcmp0(state, "enabled") == 0)
        dbus_set_echo_cancel_state("disabled");
    else
        dbus_set_echo_cancel_state("enabled");

    g_free(state);
}

void
echo_tail_length_changed(GtkRange *range, gpointer user_data UNUSED)
{
    dbus_set_echo_cancel_tail_length(gtk_range_get_value(range));
}

void
echo_delay_changed(GtkRange *range, gpointer user_data UNUSED)
{
    dbus_set_echo_cancel_delay(gtk_range_get_value(range));
}

void
active_is_always_recording(void)
{
    dbus_set_is_always_recording(!dbus_get_is_always_recording());
}

GtkWidget* alsa_box()
{
    GtkWidget *alsa_hbox = gtk_box_new(GTK_ORIENTATION_HORIZONTAL, 10);
    gtk_widget_show(alsa_hbox);

    GtkWidget *table = gtk_table_new(6, 3, FALSE);
    gtk_table_set_col_spacing(GTK_TABLE(table), 0, 40);
    gtk_box_pack_start(GTK_BOX(alsa_hbox) , table , TRUE , TRUE , 1);
    gtk_widget_show(table);

    gchar *message = "<small><i>default</i> plugin always uses internal sound card. Select <i>dmix/dsnoop</i> to use an alternate soundcard.</small>";
    GtkWidget *info_bar = gnome_info_bar(message, GTK_MESSAGE_INFO);
    gtk_table_attach(GTK_TABLE(table), info_bar, 1, 3, 1, 2, GTK_FILL, GTK_SHRINK, 10, 10);

    DEBUG("Configuration plugin");
    GtkWidget *label = gtk_label_new(_("ALSA plugin"));
    gtk_misc_set_alignment(GTK_MISC(label), 0, 0.5);
    gtk_table_attach(GTK_TABLE(table), label, 1, 2, 2, 3, GTK_FILL | GTK_EXPAND, GTK_SHRINK, 0, 0);
    gtk_widget_show(label);
    // Set choices of audio managers
    pluginlist = gtk_list_store_new(1, G_TYPE_STRING);
    preferences_dialog_fill_audio_plugin_list();
    plugin = gtk_combo_box_new_with_model(GTK_TREE_MODEL(pluginlist));
    select_active_output_audio_plugin();
    gtk_label_set_mnemonic_widget(GTK_LABEL(label), plugin);
    g_signal_connect(G_OBJECT(plugin), "changed", G_CALLBACK(select_output_audio_plugin), plugin);

    // Set rendering
    GtkCellRenderer *renderer = gtk_cell_renderer_text_new();
    gtk_cell_layout_pack_start(GTK_CELL_LAYOUT(plugin), renderer, TRUE);
    gtk_cell_layout_set_attributes(GTK_CELL_LAYOUT(plugin), renderer, "text", 0, NULL);
    gtk_table_attach(GTK_TABLE(table), plugin, 2, 3, 2, 3, GTK_FILL | GTK_EXPAND, GTK_SHRINK, 0, 0);
    gtk_widget_show(plugin);

    // Device : Output device
    // Create title label
    DEBUG("Configuration output");
    label = gtk_label_new(_("Output"));
    gtk_misc_set_alignment(GTK_MISC(label), 0, 0.5);
    gtk_table_attach(GTK_TABLE(table), label, 1, 2, 3, 4, GTK_FILL | GTK_EXPAND, GTK_SHRINK, 0, 0);
    gtk_widget_show(label);
    // Set choices of output devices
    outputlist = gtk_list_store_new(2, G_TYPE_STRING, G_TYPE_INT);
    preferences_dialog_fill_output_audio_device_list();
    output = gtk_combo_box_new_with_model(GTK_TREE_MODEL(outputlist));
    select_active_output_audio_device();
    gtk_label_set_mnemonic_widget(GTK_LABEL(label), output);
    g_signal_connect(G_OBJECT(output), "changed", G_CALLBACK(select_audio_output_device), output);

    // Set rendering
    renderer = gtk_cell_renderer_text_new();
    gtk_cell_layout_pack_start(GTK_CELL_LAYOUT(output), renderer, TRUE);
    gtk_cell_layout_set_attributes(GTK_CELL_LAYOUT(output), renderer, "text", 0, NULL);
    gtk_table_attach(GTK_TABLE(table), output, 2, 3, 3, 4, GTK_FILL | GTK_EXPAND, GTK_SHRINK, 0, 0);
    gtk_widget_show(output);

    // Device : Input device
    // Create title label
    DEBUG("Configuration input");
    label = gtk_label_new(_("Input"));
    gtk_misc_set_alignment(GTK_MISC(label), 0, 0.5);
    gtk_table_attach(GTK_TABLE(table), label, 1, 2, 4, 5, GTK_FILL | GTK_EXPAND, GTK_SHRINK, 0, 0);
    gtk_widget_show(label);

    // Set choices of output devices
    inputlist = gtk_list_store_new(2, G_TYPE_STRING, G_TYPE_INT);
    preferences_dialog_fill_input_audio_device_list();
    input = gtk_combo_box_new_with_model(GTK_TREE_MODEL(inputlist));
    select_active_input_audio_device();
    gtk_label_set_mnemonic_widget(GTK_LABEL(label), input);
    g_signal_connect(G_OBJECT(input), "changed", G_CALLBACK(select_audio_input_device), input);

    // Set rendering
    renderer = gtk_cell_renderer_text_new();
    gtk_cell_layout_pack_start(GTK_CELL_LAYOUT(input), renderer, TRUE);
    gtk_cell_layout_set_attributes(GTK_CELL_LAYOUT(input), renderer, "text", 0, NULL);
    gtk_table_attach(GTK_TABLE(table), input, 2, 3, 4, 5, GTK_FILL | GTK_EXPAND, GTK_SHRINK, 0, 0);
    gtk_widget_show(input);

    DEBUG("Configuration rintgtone");
    label = gtk_label_new(_("Ringtone"));
    gtk_misc_set_alignment(GTK_MISC(label), 0, 0.5);
    gtk_table_attach(GTK_TABLE(table), label, 1, 2, 5, 6, GTK_FILL | GTK_EXPAND, GTK_SHRINK, 0, 0);
    gtk_widget_show(label);
    // set choices of ringtone devices
    ringtonelist = gtk_list_store_new(2, G_TYPE_STRING, G_TYPE_INT);
    preferences_dialog_fill_ringtone_audio_device_list();
    ringtone = gtk_combo_box_new_with_model(GTK_TREE_MODEL(ringtonelist));
    select_active_ringtone_audio_device();
    gtk_label_set_mnemonic_widget(GTK_LABEL(label), output);
    g_signal_connect(G_OBJECT(ringtone), "changed", G_CALLBACK(select_audio_ringtone_device), output);

    // Set rendering
    renderer = gtk_cell_renderer_text_new();
    gtk_cell_layout_pack_start(GTK_CELL_LAYOUT(ringtone), renderer, TRUE);
    gtk_cell_layout_set_attributes(GTK_CELL_LAYOUT(ringtone), renderer, "text", 0, NULL);
    gtk_table_attach(GTK_TABLE(table), ringtone, 2, 3, 5, 6, GTK_FILL | GTK_EXPAND, GTK_SHRINK, 0, 0);
    gtk_widget_show(ringtone);

    gtk_widget_show_all(alsa_hbox);

    // Update the combo box
    update_device_widget(dbus_get_current_audio_output_plugin());
    return alsa_hbox;
}

static void record_path_changed(GtkFileChooser *chooser , GtkLabel *label UNUSED)
{
    gchar* path;
    path = gtk_file_chooser_get_filename(GTK_FILE_CHOOSER(chooser));
    dbus_set_record_path(path);
}

GtkWidget* create_audio_configuration()
{
    /* Main widget */
    GtkWidget *audio_vbox = gtk_box_new(GTK_ORIENTATION_VERTICAL, 10);
    gtk_container_set_border_width(GTK_CONTAINER(audio_vbox), 10);

    GtkWidget *frame;
    GtkWidget *table;
    gnome_main_section_new_with_table(_("Sound Manager"), &frame, &table, 1, 4);
    gtk_box_pack_start(GTK_BOX(audio_vbox), frame, FALSE, FALSE, 0);

    gchar *audio_manager = dbus_get_audio_manager();
    gboolean pulse_audio = FALSE;

    if (g_strcmp0(audio_manager, PULSEAUDIO_API_STR) == 0)
        pulse_audio = TRUE;

    g_free(audio_manager);

    pulse = gtk_radio_button_new_with_mnemonic(NULL , _("_Pulseaudio"));
    gtk_toggle_button_set_active(GTK_TOGGLE_BUTTON(pulse), pulse_audio);
    gtk_table_attach(GTK_TABLE(table), pulse, 0, 1, 0, 1, GTK_EXPAND | GTK_FILL, GTK_EXPAND | GTK_FILL, 0, 0);

    GtkWidget *alsa = gtk_radio_button_new_with_mnemonic_from_widget(GTK_RADIO_BUTTON(pulse), _("_ALSA"));
    gtk_toggle_button_set_active(GTK_TOGGLE_BUTTON(alsa), !pulse_audio);
    g_signal_connect(G_OBJECT(alsa), "clicked", G_CALLBACK(select_audio_manager), NULL);
    gtk_table_attach(GTK_TABLE(table), alsa, 1, 2, 0, 1, GTK_EXPAND | GTK_FILL, GTK_EXPAND | GTK_FILL, 0, 0);

    // Box for the ALSA configuration
    alsa_conf = gnome_main_section_new(_("ALSA settings"));
    gtk_box_pack_start(GTK_BOX(audio_vbox), alsa_conf, FALSE, FALSE, 0);
    gtk_widget_show(alsa_conf);

    if (must_show_alsa_conf()) {
        // Box for the ALSA configuration
        alsabox = alsa_box();
        gtk_container_add(GTK_CONTAINER(alsa_conf) , alsabox);
        gtk_widget_hide(alsa_conf);
    }

    gnome_main_section_new_with_table(_("Recordings"), &frame, &table, 2, 3);
    gtk_box_pack_start(GTK_BOX(audio_vbox), frame, FALSE, FALSE, 0);

    // label
    GtkWidget *label = gtk_label_new(_("Destination folder"));
    gtk_table_attach(GTK_TABLE(table), label, 0, 1, 0, 1, GTK_EXPAND | GTK_FILL, GTK_EXPAND | GTK_FILL, 0, 5);

    // folder chooser button
    GtkWidget *folderChooser = gtk_file_chooser_button_new(_("Select a folder"), GTK_FILE_CHOOSER_ACTION_SELECT_FOLDER);
    /* Get the path where to save audio files */
    gchar *recordingPath = dbus_get_record_path();
    DEBUG("Load recording path %s", recordingPath);
    gtk_file_chooser_set_current_folder(GTK_FILE_CHOOSER(folderChooser), recordingPath);
    g_free(recordingPath);

    g_signal_connect(G_OBJECT(folderChooser) , "selection_changed" , G_CALLBACK(record_path_changed) , NULL);
    gtk_table_attach(GTK_TABLE(table), folderChooser, 1, 2, 0, 1, GTK_EXPAND | GTK_FILL, GTK_EXPAND | GTK_FILL, 0, 5);

    // isAlwaysRecording functionality checkbox
    gboolean isAlwaysRecording = dbus_get_is_always_recording();
    GtkWidget *enableIsAlwaysRecording = gtk_check_button_new_with_mnemonic(_("_Always recording"));
    gtk_toggle_button_set_active(GTK_TOGGLE_BUTTON(enableIsAlwaysRecording), isAlwaysRecording);
    g_signal_connect(G_OBJECT(enableIsAlwaysRecording), "clicked", active_is_always_recording, NULL);
    gtk_table_attach(GTK_TABLE(table), enableIsAlwaysRecording, 0, 1, 1, 2, GTK_EXPAND | GTK_FILL, GTK_EXPAND | GTK_FILL, 0, 5);
    gtk_widget_show(GTK_WIDGET(enableIsAlwaysRecording));

    // Box for the voice enhancement configuration
    gnome_main_section_new_with_table(_("Voice enhancement settings"), &frame, &table, 2, 1);
    gtk_box_pack_start(GTK_BOX(audio_vbox), frame, FALSE, FALSE, 0);

    GtkWidget *enableNoiseReduction = gtk_check_button_new_with_mnemonic(_("_Noise Reduction"));
    gchar *state = dbus_get_noise_suppress_state();

    if (g_strcmp0(state, "enabled") == 0)
        gtk_toggle_button_set_active(GTK_TOGGLE_BUTTON(enableNoiseReduction), TRUE);
    else
        gtk_toggle_button_set_active(GTK_TOGGLE_BUTTON(enableNoiseReduction), FALSE);

    g_free(state);
    state = NULL;

    g_signal_connect(G_OBJECT(enableNoiseReduction), "clicked", active_noise_suppress, NULL);
    gtk_table_attach(GTK_TABLE(table), enableNoiseReduction, 0, 1, 1, 2, GTK_EXPAND | GTK_FILL, GTK_EXPAND | GTK_FILL, 0, 0);

    GtkWidget *enableEchoCancel = gtk_check_button_new_with_mnemonic(_("_Echo Cancellation"));
    state = dbus_get_echo_cancel_state();

    if (g_strcmp0(state, "enabled") == 0)
        gtk_toggle_button_set_active(GTK_TOGGLE_BUTTON(enableEchoCancel), TRUE);
    else
        gtk_toggle_button_set_active(GTK_TOGGLE_BUTTON(enableEchoCancel), FALSE);

    g_free(state);

    g_signal_connect(G_OBJECT(enableEchoCancel), "clicked", active_echo_cancel, NULL);
    gtk_table_attach(GTK_TABLE(table), enableEchoCancel, 0, 1, 2, 3, GTK_EXPAND | GTK_FILL, GTK_EXPAND | GTK_FILL, 0, 0);

    gtk_widget_show_all(audio_vbox);

    if (!pulse_audio)
        gtk_widget_show(alsa_conf);
    else
        gtk_widget_hide(alsa_conf);

    return audio_vbox;
}

/** Show/Hide the alsa configuration panel */
gboolean must_show_alsa_conf()
{
    gchar *api = dbus_get_audio_manager();
    int ret = g_strcmp0(api, ALSA_API_STR);
    g_free(api);
    return ret == 0;
}<|MERGE_RESOLUTION|>--- conflicted
+++ resolved
@@ -31,6 +31,7 @@
 #include <glib/gi18n.h>
 #include "gtk2_wrappers.h"
 #include "str_utils.h"
+#include "codeclist.h"
 #include "audioconf.h"
 #include "utils.h"
 #include "logger.h"
@@ -66,6 +67,8 @@
     CODEC_COLUMN_COUNT
 };
 
+static void codec_move_up(GtkButton *button UNUSED, gpointer data);
+static void codec_move_down(GtkButton *button UNUSED, gpointer data);
 static void active_is_always_recording(void);
 
 /**
@@ -87,7 +90,6 @@
         if (c) {
             DEBUG ("%s", c->name);
             GtkTreeIter iter;
-<<<<<<< HEAD
             gtk_list_store_append (codecStore, &iter);
             gchar *samplerate = g_strdup_printf ("%d kHz", c->sample_rate);
             gchar *bitrate = g_strdup_printf ("%s kbps", c->bitrate);
@@ -100,15 +102,6 @@
                                 -1);
             g_free(samplerate);
             g_free(bitrate);
-=======
-            gtk_list_store_append(codecStore, &iter);
-            gtk_list_store_set(codecStore, &iter,
-                               COLUMN_CODEC_ACTIVE, c->is_active,
-                               COLUMN_CODEC_NAME, c->name,
-                               COLUMN_CODEC_FREQUENCY, g_strdup_printf("%d kHz", (gint)(c->sample_rate * 0.001)),
-                               COLUMN_CODEC_BITRATE, g_strdup_printf("%.1f kbps", c->_bitrate),
-                               -1);
->>>>>>> e3e040c6
         }
     }
 }
@@ -432,20 +425,15 @@
                        COLUMN_CODEC_NAME, &name, COLUMN_CODEC_FREQUENCY,
                        &srate, -1);
 
-<<<<<<< HEAD
-    DEBUG("%s, %s\n", name, srate);
-    DEBUG("%i\n", g_queue_get_length(acc->acodecs));
-=======
     DEBUG("Selected Codec: %s, %s", name, srate);
->>>>>>> e3e040c6
-
-    codec_t* codec;
-
-    if ((utf8_case_cmp(name,"speex") == 0) && (utf8_case_cmp(srate,"8 kHz") == 0))
+
+    codec_t* codec = NULL;
+
+    if (utf8_case_equal(name,"speex") && utf8_case_equal(srate, "8 kHz"))
         codec = codec_list_get_by_payload(110, acc->acodecs);
-    else if ((utf8_case_cmp(name,"speex") ==0) && (utf8_case_cmp(srate,"16 kHz") ==0))
+    else if (utf8_case_equal(name,"speex") && utf8_case_equal(srate,"16 kHz"))
         codec = codec_list_get_by_payload(111, acc->acodecs);
-    else if ((utf8_case_cmp(name,"speex") ==0) && (utf8_case_cmp(srate,"32 kHz") ==0))
+    else if (utf8_case_equal(name,"speex") && utf8_case_equal(srate, "32 kHz"))
         codec = codec_list_get_by_payload(112, acc->acodecs);
     else
         codec = codec_list_get_by_name((gconstpointer) name, acc->acodecs);
@@ -461,7 +449,8 @@
     gtk_tree_path_free(treePath);
 
     // Modify codec queue to represent change
-    codec->is_active = active;
+    if (codec)
+        codec_set_active(codec, active);
 }
 
 /**
@@ -508,9 +497,13 @@
     // Retrieve the user data
     account_t *acc = (account_t*) data;
 
-    /* propagate changes in codec queue */
-    if (acc)
-        codec_list_move(indice, acc->acodecs, moveUp);
+    if (acc) {
+        // propagate changes in codec queue
+        if (moveUp)
+            codec_list_move_codec_up(indice, &acc->acodecs);
+        else
+            codec_list_move_codec_down(indice, &acc->acodecs);
+    }
 }
 
 /**
@@ -543,11 +536,10 @@
     gtk_box_pack_start(GTK_BOX(audiocodecs_hbox), scrolledWindow, TRUE, TRUE, 0);
     GtkListStore *codecStore = gtk_list_store_new(CODEC_COLUMN_COUNT,
                                G_TYPE_BOOLEAN, /* Active */
-                               G_TYPE_STRING,  /* Name */
-                               G_TYPE_STRING,  /* Frequency */
-                               G_TYPE_STRING,  /* Bit rate */
-                               G_TYPE_STRING   /* Bandwidth */
-                               );
+                               G_TYPE_STRING,	 /* Name */
+                               G_TYPE_STRING,	 /* Frequency */
+                               G_TYPE_STRING,	 /* Bit rate */
+                               G_TYPE_STRING	 /* Bandwith */);
 
     // Create codec tree view with list store
     codecTreeView = gtk_tree_view_new_with_model(GTK_TREE_MODEL(codecStore));
@@ -618,7 +610,7 @@
         gtk_action_set_sensitive(volumeToggle_, TRUE);
     } else if (must_show_alsa_conf() && gtk_toggle_button_get_active(GTK_TOGGLE_BUTTON(pulse))) {
         dbus_set_audio_manager(PULSEAUDIO_API_STR);
-        gtk_container_remove(GTK_CONTAINER(alsa_conf), alsabox);
+        gtk_container_remove(GTK_CONTAINER(alsa_conf) , alsabox);
         gtk_widget_hide(alsa_conf);
 
         if (gtk_toggle_action_get_active(GTK_TOGGLE_ACTION(volumeToggle_))) {
