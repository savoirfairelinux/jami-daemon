/*
 *  Copyright (C) 2004, 2005, 2006, 2008, 2009, 2010, 2011 Savoir-Faire Linux Inc.
 *  Author: Emmanuel Milou <emmanuel.milou@savoirfairelinux.com>
 *
 *  This program is free software; you can redistribute it and/or modify
 *  it under the terms of the GNU General Public License as published by
 *  the Free Software Foundation; either version 3 of the License, or
 *  (at your option) any later version.
 *
 *  This program is distributed in the hope that it will be useful,
 *  but WITHOUT ANY WARRANTY; without even the implied warranty of
 *  MERCHANTABILITY or FITNESS FOR A PARTICULAR PURPOSE.  See the
 *  GNU General Public License for more details.
 *
 *  You should have received a copy of the GNU General Public License
 *  along with this program; if not, write to the Free Software
 *   Foundation, Inc., 675 Mass Ave, Cambridge, MA 02139, USA.
 *
 *  Additional permission under GNU GPL version 3 section 7:
 *
 *  If you modify this program, or any covered work, by linking or
 *  combining it with the OpenSSL project's OpenSSL library (or a
 *  modified version of that library), containing parts covered by the
 *  terms of the OpenSSL or SSLeay licenses, Savoir-Faire Linux Inc.
 *  grants you additional permission to convey the resulting work.
 *  Corresponding Source for a non-source form of such a combination
 *  shall include the source code for the parts of OpenSSL used as well
 *  as that of the covered work.
 */


#include <audioconf.h>
#include <utils.h>
#include <string.h>
#include <eel-gconf-extensions.h>
#include "dbus/dbus.h"
#include "uimanager.h"
#include "mainwindow.h"

/* FIXME: these should be in a struct rather than at file scope */
static GtkListStore *pluginlist;
static GtkListStore *outputlist;
static GtkListStore *inputlist;
static GtkListStore *ringtonelist;

static GtkWidget *output;
static GtkWidget *input;
static GtkWidget *ringtone;
static GtkWidget *plugin;
static GtkWidget *codecMoveUpButton;
static GtkWidget *codecMoveDownButton;
static GtkWidget *codecTreeView;		// View used instead of store to get access to selection
static GtkWidget *pulse;
static GtkWidget *alsabox;
static GtkWidget *alsa_conf;

// Codec properties ID
enum {
    COLUMN_CODEC_ACTIVE,
    COLUMN_CODEC_NAME,
    COLUMN_CODEC_FREQUENCY,
    COLUMN_CODEC_BITRATE,
    CODEC_COLUMN_COUNT
};


static void active_is_always_recording (void);

/**
 * Fills the tree list with supported codecs
 */
static void preferences_dialog_fill_codec_list (account_t *a)
{
    GtkListStore *codecStore;
    GtkTreeIter iter;

    // Get model of view and clear it
    codecStore = GTK_LIST_STORE (gtk_tree_view_get_model (GTK_TREE_VIEW (codecTreeView)));
    gtk_list_store_clear (codecStore);

    GQueue *list = a ? a->codecs : get_audio_codecs_list ();

    // Insert codecs
    unsigned int i;

    for (i = 0; i < list->length; i++) {
        codec_t *c = g_queue_peek_nth (list, i);

        if (c) {
            DEBUG ("%s", c->name);
            gtk_list_store_append (codecStore, &iter);
            gchar *samplerate = g_strdup_printf ("%d kHz", c->sample_rate);
            gchar *bitrate = g_strdup_printf ("%s kbps", c->bitrate);

            gtk_list_store_set (codecStore, &iter,
                                COLUMN_CODEC_ACTIVE,	c->is_active,
                                COLUMN_CODEC_NAME,	c->name,
                                COLUMN_CODEC_FREQUENCY,	samplerate,
                                COLUMN_CODEC_BITRATE,	bitrate,
                                -1);
            g_free(samplerate);
            g_free(bitrate);
        }
    }
}

/**
 * Fill store with output audio plugins
 */
void
preferences_dialog_fill_audio_plugin_list()
{
    GtkTreeIter iter;
    gchar** list;
    gchar* managerName;

    gtk_list_store_clear (pluginlist);

    // Call dbus to retreive list
    list = dbus_get_audio_plugin_list();
    // For each API name included in list
    int c = 0;

    if (list != NULL) {
        for (managerName = list[c]; managerName != NULL; managerName = list[c]) {
            c++;
            gtk_list_store_append (pluginlist, &iter);
            gtk_list_store_set (pluginlist, &iter, 0 , managerName, -1);
        }
    }

    list = NULL;
}


/**
 * Fill output audio device store
 */
void
preferences_dialog_fill_output_audio_device_list()
{

    GtkTreeIter iter;
    gchar** list;
    int index;

    gtk_list_store_clear (outputlist);

    // Call dbus to retreive list
    list = dbus_get_audio_output_device_list();

    // For each device name included in list
    int c = 0;

    for (; *list ; list++) {
        index = dbus_get_audio_device_index (*list);
        gtk_list_store_append (outputlist, &iter);
        gtk_list_store_set (outputlist, &iter, 0, *list, 1, index, -1);
        c++;
    }
}


/**
 * Fill rigntone audio device store
 */

void
preferences_dialog_fill_ringtone_audio_device_list()
{

    GtkTreeIter iter;
    gchar** list;
    int index;

    gtk_list_store_clear (ringtonelist);

    // Call dbus to retreive output device
    list = dbus_get_audio_output_device_list();

    // For each device name in the list
    int c = 0;

    for (; *list; list++) {
        index = dbus_get_audio_device_index (*list);
        gtk_list_store_append (ringtonelist, &iter);
        gtk_list_store_set (ringtonelist, &iter, 0, *list, 1, index, -1);
        c++;
    }
}



/**
 * Select active output audio device
 */
void
select_active_output_audio_device()
{
    if (must_show_alsa_conf()) {

        GtkTreeModel* model;
        GtkTreeIter iter;
        gchar** devices;
        int currentDeviceIndex;
        int deviceIndex;

        // Select active output device on server
        devices = dbus_get_current_audio_devices_index();
        currentDeviceIndex = atoi (devices[0]);
        DEBUG ("audio device index for output = %d", currentDeviceIndex);
        model = gtk_combo_box_get_model (GTK_COMBO_BOX (output));

        // Find the currently set output device
        gtk_tree_model_get_iter_first (model, &iter);

        do {
            gtk_tree_model_get (model, &iter, 1, &deviceIndex, -1);

            if (deviceIndex == currentDeviceIndex) {
                // Set current iteration the active one
                gtk_combo_box_set_active_iter (GTK_COMBO_BOX (output), &iter);
                return;
            }
        } while (gtk_tree_model_iter_next (model, &iter));

        // No index was found, select first one
        WARN ("Warning : No active output device found");
        gtk_combo_box_set_active (GTK_COMBO_BOX (output), 0);
    }
}


/**
 * Select active output audio device
 */
void
select_active_ringtone_audio_device()
{
    if (must_show_alsa_conf()) {

        GtkTreeModel* model;
        GtkTreeIter iter;
        gchar** devices;
        int currentDeviceIndex;
        int deviceIndex;

        // Select active ringtone device on server
        devices = dbus_get_current_audio_devices_index();
        currentDeviceIndex = atoi (devices[2]);
        DEBUG ("audio device index for ringtone = %d", currentDeviceIndex);
        model = gtk_combo_box_get_model (GTK_COMBO_BOX (ringtone));

        // Find the currently set ringtone device
        gtk_tree_model_get_iter_first (model, &iter);

        do {
            gtk_tree_model_get (model, &iter, 1, &deviceIndex, -1);

            if (deviceIndex == currentDeviceIndex) {
                // Set current iteration the active one
                gtk_combo_box_set_active_iter (GTK_COMBO_BOX (ringtone), &iter);
                return;
            }
        } while (gtk_tree_model_iter_next (model, &iter));

        // No index was found, select first one
        WARN ("Warning : No active ringtone device found");
        gtk_combo_box_set_active (GTK_COMBO_BOX (ringtone), 0);
    }
}

/**
 * Fill input audio device store
 */
void
preferences_dialog_fill_input_audio_device_list()
{

    GtkTreeIter iter;
    gchar** list;
    int index ;
    gtk_list_store_clear (inputlist);

    // Call dbus to retreive list
    list = dbus_get_audio_input_device_list();

    // For each device name included in list
    //int c = 0;
    for (; *list; list++) {
        index = dbus_get_audio_device_index (*list);
        gtk_list_store_append (inputlist, &iter);
        gtk_list_store_set (inputlist, &iter, 0, *list, 1, index, -1);
        //c++;
    }

}

/**
 * Select active input audio device
 */
void
select_active_input_audio_device()
{
    if (must_show_alsa_conf()) {

        GtkTreeModel* model;
        GtkTreeIter iter;
        gchar** devices;
        int currentDeviceIndex;
        int deviceIndex;

        // Select active input device on server
        devices = dbus_get_current_audio_devices_index();
        currentDeviceIndex = atoi (devices[1]);
        model = gtk_combo_box_get_model (GTK_COMBO_BOX (input));

        // Find the currently set input device
        gtk_tree_model_get_iter_first (model, &iter);

        do {
            gtk_tree_model_get (model, &iter, 1, &deviceIndex, -1);

            if (deviceIndex == currentDeviceIndex) {
                // Set current iteration the active one
                gtk_combo_box_set_active_iter (GTK_COMBO_BOX (input), &iter);
                return;
            }
        } while (gtk_tree_model_iter_next (model, &iter));

        // No index was found, select first one
        WARN ("Warning : No active input device found");
        gtk_combo_box_set_active (GTK_COMBO_BOX (input), 0);
    }
}

void
update_device_widget (gchar *pluginName)
{
    if (g_strcasecmp (pluginName, "default") == 0) {
        gtk_widget_set_sensitive (output, FALSE);
        gtk_widget_set_sensitive (input, FALSE);
        gtk_widget_set_sensitive (ringtone, FALSE);
    } else {
        gtk_widget_set_sensitive (output, TRUE);
        gtk_widget_set_sensitive (input, TRUE);
        gtk_widget_set_sensitive (ringtone, TRUE);
    }
}

/**
 * Select the output audio plugin by calling the server
 */
static void
select_output_audio_plugin (GtkComboBox* widget, gpointer data UNUSED)
{
    GtkTreeModel* model;
    GtkTreeIter iter;
    int comboBoxIndex;
    gchar* pluginName;

    comboBoxIndex = gtk_combo_box_get_active (widget);

    if (comboBoxIndex >= 0) {
        model = gtk_combo_box_get_model (widget);
        gtk_combo_box_get_active_iter (widget, &iter);
        gtk_tree_model_get (model, &iter, 0, &pluginName, -1);
        dbus_set_audio_plugin (pluginName);
        update_device_widget (pluginName);
    }
}

/**
 * Select active output audio plugin
 */
void
select_active_output_audio_plugin()
{
    GtkTreeModel* model;
    GtkTreeIter iter;
    gchar* pluginname;
    gchar* tmp;

    // Select active output device on server
    pluginname = dbus_get_current_audio_output_plugin();
    tmp = pluginname;
    model = gtk_combo_box_get_model (GTK_COMBO_BOX (plugin));

    // Find the current alsa plugin
    gtk_tree_model_get_iter_first (model, &iter);

    do {
        gtk_tree_model_get (model, &iter, 0, &pluginname , -1);

        if (g_strcasecmp (tmp , pluginname) == 0) {
            // Set current iteration the active one
            gtk_combo_box_set_active_iter (GTK_COMBO_BOX (plugin), &iter);
            return;
        }
    } while (gtk_tree_model_iter_next (model, &iter));

    // No index was found, select first one
    WARN ("Warning : No active output device found");
    gtk_combo_box_set_active (GTK_COMBO_BOX (plugin), 0);
}


/**
 * Set the audio output device on the server with its index
 */
static void
select_audio_output_device (GtkComboBox* comboBox, gpointer data UNUSED)
{
    GtkTreeModel* model;
    GtkTreeIter iter;
    int comboBoxIndex;
    int deviceIndex;

    comboBoxIndex = gtk_combo_box_get_active (comboBox);

    if (comboBoxIndex >= 0) {
        model = gtk_combo_box_get_model (comboBox);
        gtk_combo_box_get_active_iter (comboBox, &iter);
        gtk_tree_model_get (model, &iter, 1, &deviceIndex, -1);

        dbus_set_audio_output_device (deviceIndex);
    }
}

/**
 * Set the audio input device on the server with its index
 */
static void
select_audio_input_device (GtkComboBox* comboBox, gpointer data UNUSED)
{
    GtkTreeModel* model;
    GtkTreeIter iter;
    int comboBoxIndex;
    int deviceIndex;

    comboBoxIndex = gtk_combo_box_get_active (comboBox);

    if (comboBoxIndex >= 0) {
        model = gtk_combo_box_get_model (comboBox);
        gtk_combo_box_get_active_iter (comboBox, &iter);
        gtk_tree_model_get (model, &iter, 1, &deviceIndex, -1);

        dbus_set_audio_input_device (deviceIndex);
    }
}


/**
+ * Set the audio ringtone device on the server with its index
+ */
static void
select_audio_ringtone_device (GtkComboBox *comboBox, gpointer data UNUSED)
{
    GtkTreeModel *model;
    GtkTreeIter iter;
    int comboBoxIndex;
    int deviceIndex;

    comboBoxIndex = gtk_combo_box_get_active (comboBox);

    if (comboBoxIndex >= 0) {
        model = gtk_combo_box_get_model (comboBox);
        gtk_combo_box_get_active_iter (comboBox, &iter);

        gtk_tree_model_get (model, &iter, 1, &deviceIndex, -1);

        dbus_set_audio_ringtone_device (deviceIndex);
    }
}


/**
 * Toggle move buttons on if a codec is selected, off elsewise
 */
static void
select_codec (GtkTreeSelection *selection, GtkTreeModel *model)
{
    GtkTreeIter iter;

    if (!gtk_tree_selection_get_selected (selection, &model, &iter)) {
        gtk_widget_set_sensitive (GTK_WIDGET (codecMoveUpButton), FALSE);
        gtk_widget_set_sensitive (GTK_WIDGET (codecMoveDownButton), FALSE);
    } else {
        gtk_widget_set_sensitive (GTK_WIDGET (codecMoveUpButton), TRUE);
        gtk_widget_set_sensitive (GTK_WIDGET (codecMoveDownButton), TRUE);
    }
}

/**
 * Toggle active value of codec on click and update changes to the deamon
 * and in configuration files
 */
static void
codec_active_toggled (GtkCellRendererToggle *renderer UNUSED, gchar *path, gpointer data)
{
    GtkTreeIter iter;
    GtkTreePath *treePath;
    GtkTreeModel *model;
    gboolean active;
    char* name;
    char* srate;
    codec_t* codec;
    account_t *acc;

    // Get path of clicked codec active toggle box
    treePath = gtk_tree_path_new_from_string (path);
    model = gtk_tree_view_get_model (GTK_TREE_VIEW (codecTreeView));
    gtk_tree_model_get_iter (model, &iter, treePath);

    // Retrieve userdata
    acc = (account_t*) data;

    if (!acc)
        ERROR ("Aie, no account selected");

    // Get active value and name at iteration
    gtk_tree_model_get (model, &iter,
                        COLUMN_CODEC_ACTIVE, &active,
                        COLUMN_CODEC_NAME, &name,
                        COLUMN_CODEC_FREQUENCY, &srate,
                        -1);

    printf ("%s, %s\n", name, srate);
    printf ("%i\n", g_queue_get_length (acc->codecs));

    if ( (g_strcasecmp (name,"speex") ==0) && (g_strcasecmp (srate,"8 kHz") ==0))
        codec = codec_list_get_by_payload (110, acc->codecs);
    else if ( (g_strcasecmp (name,"speex") ==0) && (g_strcasecmp (srate,"16 kHz") ==0))
        codec = codec_list_get_by_payload (111, acc->codecs);
    else if ( (g_strcasecmp (name,"speex") ==0) && (g_strcasecmp (srate,"32 kHz") ==0))
        codec = codec_list_get_by_payload (112, acc->codecs);
    else
        codec = codec_list_get_by_name ( (gconstpointer) name, acc->codecs);

    // Toggle active value
    active = !active;

    // Store value
    gtk_list_store_set (GTK_LIST_STORE (model), &iter,
                        COLUMN_CODEC_ACTIVE, active,
                        -1);

    gtk_tree_path_free (treePath);

    // Modify codec queue to represent change
<<<<<<< HEAD
    codec->is_active = active;
=======
    if (codec)
        codec_set_active(codec, active);
>>>>>>> 3dc63b11
}

/**
 * Move codec in list depending on direction and selected codec and
 * update changes in the daemon list and the configuration files
 */
static void codec_move (gboolean moveUp, gpointer data)
{

    GtkTreeIter iter;
    GtkTreeIter *iter2;
    GtkTreeModel *model;
    GtkTreeSelection *selection;
    GtkTreePath *treePath;
    gchar *path;

    // Get view, model and selection of codec store
    model = gtk_tree_view_get_model (GTK_TREE_VIEW (codecTreeView));
    selection = gtk_tree_view_get_selection (GTK_TREE_VIEW (codecTreeView));

    // Find selected iteration and create a copy
    gtk_tree_selection_get_selected (GTK_TREE_SELECTION (selection), &model, &iter);
    iter2 = gtk_tree_iter_copy (&iter);

    // Find path of iteration
    path = gtk_tree_model_get_string_from_iter (GTK_TREE_MODEL (model), &iter);
    treePath = gtk_tree_path_new_from_string (path);
    gint indice = *gtk_tree_path_get_indices (treePath);

    // Depending on button direction get new path
    if (moveUp)
        gtk_tree_path_prev (treePath);
    else
        gtk_tree_path_next (treePath);

    gtk_tree_model_get_iter (model, &iter, treePath);

    // Swap iterations if valid
    if (gtk_list_store_iter_is_valid (GTK_LIST_STORE (model), &iter))
        gtk_list_store_swap (GTK_LIST_STORE (model), &iter, iter2);

    // Scroll to new position
    gtk_tree_view_scroll_to_cell (GTK_TREE_VIEW (codecTreeView), treePath, NULL, FALSE, 0, 0);

    // Free resources
    gtk_tree_path_free (treePath);
    gtk_tree_iter_free (iter2);
    g_free (path);

    // Perpetuate changes in codec queue
    codec_list_move (indice, ((account_t*)data)->codecs, moveUp);
}

/**
 * Called from move up codec button signal
 */
static void codec_move_up (GtkButton *button UNUSED, gpointer data)
{
    // Change tree view ordering and get indice changed
    codec_move (TRUE, data);
}

/**
 * Called from move down codec button signal
 */
static void codec_move_down (GtkButton *button UNUSED, gpointer data)
{
    // Change tree view ordering and get indice changed
    codec_move (FALSE, data);
}

GtkWidget* audiocodecs_box (account_t *a)
{
    GtkWidget *ret;
    GtkWidget *scrolledWindow;
    GtkWidget *buttonBox;

    GtkListStore *codecStore;
    GtkCellRenderer *renderer;
    GtkTreeSelection *treeSelection;
    GtkTreeViewColumn *treeViewColumn;

    ret = gtk_hbox_new (FALSE, 10);
    gtk_container_set_border_width (GTK_CONTAINER (ret), 10);

    scrolledWindow = gtk_scrolled_window_new (NULL, NULL);
    gtk_scrolled_window_set_policy (GTK_SCROLLED_WINDOW (scrolledWindow), GTK_POLICY_AUTOMATIC, GTK_POLICY_AUTOMATIC);
    gtk_scrolled_window_set_shadow_type (GTK_SCROLLED_WINDOW (scrolledWindow), GTK_SHADOW_IN);

    gtk_box_pack_start (GTK_BOX (ret), scrolledWindow, TRUE, TRUE, 0);
    codecStore = gtk_list_store_new (CODEC_COLUMN_COUNT,
                                     G_TYPE_BOOLEAN,		// Active
                                     G_TYPE_STRING,		// Name
                                     G_TYPE_STRING,		// Frequency
                                     G_TYPE_STRING,		// Bit rate
                                     G_TYPE_STRING		// Bandwith
                                    );

    // Create codec tree view with list store
    codecTreeView = gtk_tree_view_new_with_model (GTK_TREE_MODEL (codecStore));

    // Get tree selection manager
    treeSelection = gtk_tree_view_get_selection (GTK_TREE_VIEW (codecTreeView));
    g_signal_connect (G_OBJECT (treeSelection), "changed",
                      G_CALLBACK (select_codec),
                      codecStore);

    // Active column
    renderer = gtk_cell_renderer_toggle_new();
    treeViewColumn = gtk_tree_view_column_new_with_attributes ("", renderer, "active", COLUMN_CODEC_ACTIVE, NULL);
    gtk_tree_view_append_column (GTK_TREE_VIEW (codecTreeView), treeViewColumn);

    // Toggle codec active property on clicked
    g_signal_connect (G_OBJECT (renderer), "toggled", G_CALLBACK (codec_active_toggled), (gpointer) a);

    // Name column
    renderer = gtk_cell_renderer_text_new();
    treeViewColumn = gtk_tree_view_column_new_with_attributes (_ ("Name"), renderer, "markup", COLUMN_CODEC_NAME, NULL);
    gtk_tree_view_append_column (GTK_TREE_VIEW (codecTreeView), treeViewColumn);

    // Bit rate column
    renderer = gtk_cell_renderer_text_new();
    treeViewColumn = gtk_tree_view_column_new_with_attributes (_ ("Frequency"), renderer, "text", COLUMN_CODEC_FREQUENCY, NULL);
    gtk_tree_view_append_column (GTK_TREE_VIEW (codecTreeView), treeViewColumn);

    // Bandwith column
    renderer = gtk_cell_renderer_text_new();
    treeViewColumn = gtk_tree_view_column_new_with_attributes (_ ("Bitrate"), renderer, "text", COLUMN_CODEC_BITRATE, NULL);
    gtk_tree_view_append_column (GTK_TREE_VIEW (codecTreeView), treeViewColumn);

    g_object_unref (G_OBJECT (codecStore));
    gtk_container_add (GTK_CONTAINER (scrolledWindow), codecTreeView);

    // Create button box
    buttonBox = gtk_vbox_new (FALSE, 0);
    gtk_container_set_border_width (GTK_CONTAINER (buttonBox), 10);
    gtk_box_pack_start (GTK_BOX (ret), buttonBox, FALSE, FALSE, 0);

    codecMoveUpButton = gtk_button_new_from_stock (GTK_STOCK_GO_UP);
    gtk_widget_set_sensitive (GTK_WIDGET (codecMoveUpButton), FALSE);
    gtk_box_pack_start (GTK_BOX (buttonBox), codecMoveUpButton, FALSE, FALSE, 0);
    g_signal_connect (G_OBJECT (codecMoveUpButton), "clicked", G_CALLBACK (codec_move_up), a);

    codecMoveDownButton = gtk_button_new_from_stock (GTK_STOCK_GO_DOWN);
    gtk_widget_set_sensitive (GTK_WIDGET (codecMoveDownButton), FALSE);
    gtk_box_pack_start (GTK_BOX (buttonBox), codecMoveDownButton, FALSE, FALSE, 0);
    g_signal_connect (G_OBJECT (codecMoveDownButton), "clicked", G_CALLBACK (codec_move_down), a);

    preferences_dialog_fill_codec_list (a);

    return ret;
}

void
select_audio_manager (void)
{
    if (!must_show_alsa_conf() && !gtk_toggle_button_get_active (GTK_TOGGLE_BUTTON (pulse))) {
        dbus_set_audio_manager (ALSA_API_STR);
        alsabox = alsa_box();
        gtk_container_add (GTK_CONTAINER(alsa_conf), alsabox);
        gtk_widget_show(alsa_conf);
        gtk_widget_set_sensitive (alsa_conf, TRUE);
        gtk_action_set_sensitive (volumeToggle_, TRUE);
    } else if (must_show_alsa_conf() && gtk_toggle_button_get_active (GTK_TOGGLE_BUTTON (pulse))) {
        dbus_set_audio_manager (PULSEAUDIO_API_STR);
        gtk_container_remove (GTK_CONTAINER (alsa_conf) , alsabox);
        gtk_widget_hide(alsa_conf);
        if (gtk_toggle_action_get_active(GTK_TOGGLE_ACTION(volumeToggle_))) {
            main_window_volume_controls(FALSE);
            eel_gconf_set_integer(SHOW_VOLUME_CONTROLS, FALSE);
            gtk_toggle_action_set_active(GTK_TOGGLE_ACTION (volumeToggle_), FALSE);
        }

        gtk_action_set_sensitive(volumeToggle_, FALSE);
    }
}

void
active_noise_suppress (void)
{

    gchar *state;
    gchar *newstate;

    state = dbus_get_noise_suppress_state();

    if (g_strcmp0 (state, "enabled") == 0) {
        newstate = "disabled";
    } else {
        newstate = "enabled";
    }

    dbus_set_noise_suppress_state (newstate);
}

void
active_echo_cancel(void)
{
    gchar *state;
    gchar *newstate;

    state = dbus_get_echo_cancel_state();

    if(g_strcmp0(state, "enabled") == 0) {
        newstate = "disabled";
    } else {
        newstate = "enabled";
    }

    dbus_set_echo_cancel_state(newstate);
}

void
echo_tail_length_changed(GtkRange *range, gpointer user_data)
{
    (void) user_data; /* UNUSED */
    gint value;
    value = (gint)gtk_range_get_value(range);

    dbus_set_echo_cancel_tail_length(value);
}

void
echo_delay_changed(GtkRange *range, gpointer  user_data)
{
    (void) user_data; /* UNUSED */
    gint value;
    value = (gint)gtk_range_get_value(range);

    dbus_set_echo_cancel_delay(value);
}

void
active_is_always_recording (void)
{
    gboolean enabled = FALSE;

    enabled = dbus_get_is_always_recording();

    if(enabled) {
        enabled = FALSE;
    }
    else {
        enabled = TRUE;
    }

    dbus_set_is_always_recording(enabled);
}

GtkWidget* alsa_box()
{
    GtkWidget *ret;
    GtkWidget *table;
    GtkWidget *item;
    GtkWidget *info_bar;
    GtkCellRenderer *renderer;

    ret = gtk_hbox_new (FALSE, 10);
    gtk_widget_show (ret);

    table = gtk_table_new (6, 3, FALSE);
    gtk_table_set_col_spacing (GTK_TABLE (table), 0, 40);
    gtk_box_pack_start (GTK_BOX (ret) , table , TRUE , TRUE , 1);
    gtk_widget_show (table);

    gchar *message = "<small><i>default</i> plugin always uses internal sound card. Select <i>dmix/dsnoop</i> to use an alternate soundcard.</small>";
    gnome_info_bar (message, GTK_MESSAGE_INFO, &info_bar);
    gtk_table_attach (GTK_TABLE (table), info_bar, 1, 3, 1, 2, GTK_FILL, GTK_SHRINK, 10, 10);

    DEBUG ("Audio: Configuration plugin");
    item = gtk_label_new (_ ("ALSA plugin"));
    gtk_misc_set_alignment (GTK_MISC (item), 0, 0.5);
    gtk_table_attach (GTK_TABLE (table), item, 1, 2, 2, 3, GTK_FILL | GTK_EXPAND, GTK_SHRINK, 0, 0);
    gtk_widget_show (item);
    // Set choices of audio managers
    pluginlist = gtk_list_store_new (1, G_TYPE_STRING);
    preferences_dialog_fill_audio_plugin_list();
    plugin = gtk_combo_box_new_with_model (GTK_TREE_MODEL (pluginlist));
    select_active_output_audio_plugin();
    gtk_label_set_mnemonic_widget (GTK_LABEL (item), plugin);
    g_signal_connect (G_OBJECT (plugin), "changed", G_CALLBACK (select_output_audio_plugin), plugin);

    // Set rendering
    renderer = gtk_cell_renderer_text_new();
    gtk_cell_layout_pack_start (GTK_CELL_LAYOUT (plugin), renderer, TRUE);
    gtk_cell_layout_set_attributes (GTK_CELL_LAYOUT (plugin), renderer, "text", 0, NULL);
    gtk_table_attach (GTK_TABLE (table), plugin, 2, 3, 2, 3, GTK_FILL | GTK_EXPAND, GTK_SHRINK, 0, 0);
    gtk_widget_show (plugin);

    // Device : Output device
    // Create title label
    DEBUG ("Audio: Configuration output");
    item = gtk_label_new (_ ("Output"));
    gtk_misc_set_alignment (GTK_MISC (item), 0, 0.5);
    gtk_table_attach (GTK_TABLE (table), item, 1, 2, 3, 4, GTK_FILL | GTK_EXPAND, GTK_SHRINK, 0, 0);
    gtk_widget_show (item);
    // Set choices of output devices
    outputlist = gtk_list_store_new (2, G_TYPE_STRING, G_TYPE_INT);
    preferences_dialog_fill_output_audio_device_list();
    output = gtk_combo_box_new_with_model (GTK_TREE_MODEL (outputlist));
    select_active_output_audio_device();
    gtk_label_set_mnemonic_widget (GTK_LABEL (item), output);
    g_signal_connect (G_OBJECT (output), "changed", G_CALLBACK (select_audio_output_device), output);

    // Set rendering
    renderer = gtk_cell_renderer_text_new();
    gtk_cell_layout_pack_start (GTK_CELL_LAYOUT (output), renderer, TRUE);
    gtk_cell_layout_set_attributes (GTK_CELL_LAYOUT (output), renderer, "text", 0, NULL);
    gtk_table_attach (GTK_TABLE (table), output, 2, 3, 3, 4, GTK_FILL | GTK_EXPAND, GTK_SHRINK, 0, 0);
    gtk_widget_show (output);

    // Device : Input device
    // Create title label
    DEBUG ("Audio: Configuration input");
    item = gtk_label_new (_ ("Input"));
    gtk_misc_set_alignment (GTK_MISC (item), 0, 0.5);
    gtk_table_attach (GTK_TABLE (table), item, 1, 2, 4, 5, GTK_FILL | GTK_EXPAND, GTK_SHRINK, 0, 0);
    gtk_widget_show (item);

    // Set choices of output devices
    inputlist = gtk_list_store_new (2, G_TYPE_STRING, G_TYPE_INT);
    preferences_dialog_fill_input_audio_device_list();
    input = gtk_combo_box_new_with_model (GTK_TREE_MODEL (inputlist));
    select_active_input_audio_device();
    gtk_label_set_mnemonic_widget (GTK_LABEL (item), input);
    g_signal_connect (G_OBJECT (input), "changed", G_CALLBACK (select_audio_input_device), input);

    // Set rendering
    renderer = gtk_cell_renderer_text_new();
    gtk_cell_layout_pack_start (GTK_CELL_LAYOUT (input), renderer, TRUE);
    gtk_cell_layout_set_attributes (GTK_CELL_LAYOUT (input), renderer, "text", 0, NULL);
    gtk_table_attach (GTK_TABLE (table), input, 2, 3, 4, 5, GTK_FILL | GTK_EXPAND, GTK_SHRINK, 0, 0);
    gtk_widget_show (input);

    DEBUG ("Audio: Configuration rintgtone");
    item = gtk_label_new (_ ("Ringtone"));
    gtk_misc_set_alignment (GTK_MISC (item), 0, 0.5);
    gtk_table_attach (GTK_TABLE (table), item, 1, 2, 5, 6, GTK_FILL | GTK_EXPAND, GTK_SHRINK, 0, 0);
    gtk_widget_show (item);
    // set choices of ringtone devices
    ringtonelist = gtk_list_store_new (2, G_TYPE_STRING, G_TYPE_INT);
    preferences_dialog_fill_ringtone_audio_device_list();
    ringtone = gtk_combo_box_new_with_model (GTK_TREE_MODEL (ringtonelist));
    select_active_ringtone_audio_device();
    gtk_label_set_mnemonic_widget (GTK_LABEL (item), output);
    g_signal_connect (G_OBJECT (ringtone), "changed", G_CALLBACK (select_audio_ringtone_device), output);

    // Set rendering
    renderer = gtk_cell_renderer_text_new();
    gtk_cell_layout_pack_start (GTK_CELL_LAYOUT (ringtone), renderer, TRUE);
    gtk_cell_layout_set_attributes (GTK_CELL_LAYOUT (ringtone), renderer, "text", 0, NULL);
    gtk_table_attach (GTK_TABLE (table), ringtone, 2, 3, 5, 6, GTK_FILL | GTK_EXPAND, GTK_SHRINK, 0, 0);
    gtk_widget_show (ringtone);

    gtk_widget_show_all (ret);

    // Update the combo box
    update_device_widget (dbus_get_current_audio_output_plugin());
    return ret;
}

static void record_path_changed (GtkFileChooser *chooser , GtkLabel *label UNUSED)
{
    DEBUG ("record_path_changed");

    gchar* path;
    path = gtk_file_chooser_get_filename (GTK_FILE_CHOOSER (chooser));
    DEBUG ("path2 %s", path);
    dbus_set_record_path (path);
}

GtkWidget* create_audio_configuration()
{
    // Main widget
    GtkWidget *ret;
    // Sub boxes
    GtkWidget *frame;
    GtkWidget *enableNoiseReduction;
    GtkWidget *enableEchoCancel;
    gboolean noisesuppressActive;
    gboolean echoCancelActive;
    gchar *state;

    ret = gtk_vbox_new (FALSE, 10);
    gtk_container_set_border_width (GTK_CONTAINER (ret), 10);

    GtkWidget *alsa;
    GtkWidget *table;

    gnome_main_section_new_with_table (_ ("Sound Manager"), &frame, &table, 1, 4);
    gtk_box_pack_start (GTK_BOX (ret), frame, FALSE, FALSE, 0);

    gchar *audio_manager = dbus_get_audio_manager();
    gboolean pulse_audio = FALSE;

    if (g_strcmp0(audio_manager, PULSEAUDIO_API_STR) == 0)
        pulse_audio = TRUE;
    g_free(audio_manager);

    pulse = gtk_radio_button_new_with_mnemonic (NULL , _ ("_Pulseaudio"));
    gtk_toggle_button_set_active (GTK_TOGGLE_BUTTON (pulse), pulse_audio);
    gtk_table_attach (GTK_TABLE (table), pulse, 0, 1, 0, 1, GTK_EXPAND | GTK_FILL, GTK_EXPAND | GTK_FILL, 0, 0);

    alsa = gtk_radio_button_new_with_mnemonic_from_widget (GTK_RADIO_BUTTON (pulse),  _ ("_ALSA"));
    gtk_toggle_button_set_active (GTK_TOGGLE_BUTTON (alsa), !pulse_audio);
    g_signal_connect (G_OBJECT (alsa), "clicked", G_CALLBACK (select_audio_manager), NULL);
    gtk_table_attach (GTK_TABLE (table), alsa, 1, 2, 0, 1, GTK_EXPAND | GTK_FILL, GTK_EXPAND | GTK_FILL, 0, 0);

    // Box for the ALSA configuration
    gnome_main_section_new (_ ("ALSA settings"), &alsa_conf);
    gtk_box_pack_start (GTK_BOX (ret), alsa_conf, FALSE, FALSE, 0);
    gtk_widget_show (alsa_conf);

    if (must_show_alsa_conf()) {
        // Box for the ALSA configuration
        alsabox = alsa_box();
        gtk_container_add (GTK_CONTAINER (alsa_conf) , alsabox);
        gtk_widget_hide (alsa_conf);
    }

    // Recorded file saving path
    GtkWidget *label;
    GtkWidget *folderChooser;
    gchar *dftPath;

    /* Get the path where to save audio files */
    dftPath = dbus_get_record_path ();
    DEBUG ("AudioConf: Load recording path %s", dftPath);

    gnome_main_section_new_with_table (_ ("Recordings"), &frame, &table, 2, 3);
    gtk_box_pack_start (GTK_BOX (ret), frame, FALSE, FALSE, 0);

    // label
    label = gtk_label_new (_ ("Destination folder"));
    gtk_table_attach (GTK_TABLE (table), label, 0, 1, 0, 1, GTK_EXPAND | GTK_FILL, GTK_EXPAND | GTK_FILL, 0, 5);

    // folder chooser button
    folderChooser = gtk_file_chooser_button_new (_ ("Select a folder"), GTK_FILE_CHOOSER_ACTION_SELECT_FOLDER);
    gtk_file_chooser_set_current_folder (GTK_FILE_CHOOSER (folderChooser), dftPath);
    g_signal_connect (G_OBJECT (folderChooser) , "selection_changed" , G_CALLBACK (record_path_changed) , NULL);
    gtk_table_attach (GTK_TABLE (table), folderChooser, 1, 2, 0, 1, GTK_EXPAND | GTK_FILL, GTK_EXPAND | GTK_FILL, 0, 5);

    // isAlwaysRecording functionality checkbox
    GtkWidget *enableIsAlwaysRecording = NULL;
    gboolean isAlwaysRecording = FALSE;

    isAlwaysRecording = dbus_get_is_always_recording();
    enableIsAlwaysRecording = gtk_check_button_new_with_mnemonic(_("_Always recording"));
    gtk_toggle_button_set_active(GTK_TOGGLE_BUTTON(enableIsAlwaysRecording), isAlwaysRecording);
    g_signal_connect(G_OBJECT(enableIsAlwaysRecording), "clicked", active_is_always_recording, NULL);
    gtk_table_attach(GTK_TABLE(table), enableIsAlwaysRecording, 0, 1, 1, 2, GTK_EXPAND | GTK_FILL, GTK_EXPAND | GTK_FILL, 0, 5);
    gtk_widget_show(GTK_WIDGET(enableIsAlwaysRecording));

    // Box for the voice enhancement configuration
    gnome_main_section_new_with_table (_ ("Voice enhancement settings"), &frame, &table, 2, 1);
    gtk_box_pack_start (GTK_BOX (ret), frame, FALSE, FALSE, 0);

    enableNoiseReduction = gtk_check_button_new_with_mnemonic (_ ("_Noise Reduction"));
    state = dbus_get_noise_suppress_state();
    noisesuppressActive = FALSE;
    if (g_strcmp0 (state, "enabled") == 0)
        noisesuppressActive = TRUE;
    else
        noisesuppressActive = FALSE;
    gtk_toggle_button_set_active (GTK_TOGGLE_BUTTON (enableNoiseReduction), noisesuppressActive);
    g_signal_connect (G_OBJECT (enableNoiseReduction), "clicked", active_noise_suppress, NULL);
    gtk_table_attach (GTK_TABLE (table), enableNoiseReduction, 0, 1, 1, 2, GTK_EXPAND | GTK_FILL, GTK_EXPAND | GTK_FILL, 0, 0);

    enableEchoCancel = gtk_check_button_new_with_mnemonic(_("_Echo Cancellation"));
    state = dbus_get_echo_cancel_state();
    echoCancelActive = FALSE;
    if (g_strcmp0(state, "enabled") == 0)
        echoCancelActive = TRUE;
    else
        echoCancelActive = FALSE;

    gtk_toggle_button_set_active(GTK_TOGGLE_BUTTON(enableEchoCancel), echoCancelActive);
    g_signal_connect(G_OBJECT(enableEchoCancel), "clicked", active_echo_cancel, NULL);
    gtk_table_attach(GTK_TABLE(table), enableEchoCancel, 0, 1, 2, 3, GTK_EXPAND | GTK_FILL, GTK_EXPAND | GTK_FILL, 0, 0);

    gtk_widget_show_all (ret);

    if (!pulse_audio)
        gtk_widget_show (alsa_conf);
    else
        gtk_widget_hide (alsa_conf);

    return ret;
}

/** Show/Hide the alsa configuration panel */
gboolean must_show_alsa_conf()
{
    gchar *api = dbus_get_audio_manager();
    int ret = g_strcmp0(api, ALSA_API_STR);
    g_free(api);
    return ret == 0;
}<|MERGE_RESOLUTION|>--- conflicted
+++ resolved
@@ -548,12 +548,7 @@
     gtk_tree_path_free (treePath);
 
     // Modify codec queue to represent change
-<<<<<<< HEAD
     codec->is_active = active;
-=======
-    if (codec)
-        codec_set_active(codec, active);
->>>>>>> 3dc63b11
 }
 
 /**
