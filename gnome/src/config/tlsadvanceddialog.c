--- conflicted
+++ resolved
@@ -183,34 +183,16 @@
     gtk_table_attach(GTK_TABLE(table), privateKeyPasswordEntry, 1, 2, 6, 7, GTK_EXPAND | GTK_FILL, GTK_EXPAND | GTK_FILL, 0, 0);
 
     /* TLS protocol methods */
-<<<<<<< HEAD
-    label = gtk_label_new_with_mnemonic (_ ("TLS protocol method"));
-    gtk_table_attach (GTK_TABLE (table), label, 0, 1, 7, 8, GTK_EXPAND | GTK_FILL, GTK_EXPAND | GTK_FILL, 0, 0);
-    gtk_misc_set_alignment (GTK_MISC (label), 0, 0.5);
-=======
     GtkTreeIter iter;
 
     GtkListStore * tlsProtocolMethodListStore =  gtk_list_store_new(1, G_TYPE_STRING);
     label = gtk_label_new_with_mnemonic(_("TLS protocol method"));
     gtk_table_attach(GTK_TABLE(table), label, 0, 1, 7, 8, GTK_EXPAND | GTK_FILL, GTK_EXPAND | GTK_FILL, 0, 0);
     gtk_misc_set_alignment(GTK_MISC(label), 0, 0.5);
->>>>>>> 1083b59a
-
-    GtkWidget *tlsProtocolMethodCombo = gtk_combo_box_text_new();
-
-<<<<<<< HEAD
+
     gchar** supported_tls_method = dbus_get_supported_tls_method();
-    int idx = 0;
-    for (char **method = supported_tls_method; method && *method; method++, idx++) {
-        gtk_combo_box_text_append_text(GTK_COMBO_BOX_TEXT(tlsProtocolMethodCombo), *method);
-
-        if (g_strcmp0 (*method, tls_method) == 0)
-            gtk_combo_box_set_active(GTK_COMBO_BOX(tlsProtocolMethodCombo), idx);
-    }
-
-    gtk_label_set_mnemonic_widget (GTK_LABEL (label), tlsProtocolMethodCombo);
-    gtk_table_attach (GTK_TABLE (table), tlsProtocolMethodCombo, 1, 2, 7, 8, GTK_EXPAND | GTK_FILL, GTK_EXPAND | GTK_FILL, 0, 0);
-=======
+
+    GtkTreeIter supported_tls_method_iter;
     for (char **supported_tls_method_ptr = supported_tls_method; supported_tls_method_ptr && *supported_tls_method_ptr; supported_tls_method_ptr++) {
         gtk_list_store_append(tlsProtocolMethodListStore, &iter);
         gtk_list_store_set(tlsProtocolMethodListStore, &iter, 0, *supported_tls_method_ptr, -1);
@@ -229,7 +211,6 @@
     gtk_cell_layout_pack_start(GTK_CELL_LAYOUT(tlsProtocolMethodCombo), tlsProtocolMethodCellRenderer, TRUE);
     gtk_cell_layout_set_attributes(GTK_CELL_LAYOUT(tlsProtocolMethodCombo), tlsProtocolMethodCellRenderer, "text", 0, NULL);
     gtk_combo_box_set_active_iter(GTK_COMBO_BOX(tlsProtocolMethodCombo), &supported_tls_method_iter);
->>>>>>> 1083b59a
 
     /* Cipher list */
     GtkWidget * cipherListEntry;
@@ -287,7 +268,6 @@
     gtk_widget_show_all(ret);
 
     if (gtk_dialog_run(GTK_DIALOG(tlsDialog)) == GTK_RESPONSE_ACCEPT) {
-
         g_hash_table_replace(properties,
                              g_strdup(TLS_LISTENER_PORT),
                              g_strdup((gchar *) gtk_entry_get_text(GTK_ENTRY(tlsListenerPort))));
@@ -304,15 +284,9 @@
                              g_strdup(TLS_PASSWORD),
                              g_strdup((gchar *) gtk_entry_get_text(GTK_ENTRY(privateKeyPasswordEntry))));
 
-<<<<<<< HEAD
-        g_hash_table_replace (properties,
-                              g_strdup (TLS_METHOD),
-                              g_strdup ( (gchar *) gtk_combo_box_text_get_active_text (GTK_COMBO_BOX_TEXT(tlsProtocolMethodCombo))));
-=======
         g_hash_table_replace(properties,
                              g_strdup(TLS_METHOD),
-                             g_strdup((gchar *) gtk_combo_box_get_active_text(GTK_COMBO_BOX(tlsProtocolMethodCombo))));
->>>>>>> 1083b59a
+                             g_strdup((gchar *) gtk_combo_box_text_get_active_text(GTK_COMBO_BOX_TEXT(tlsProtocolMethodCombo))));
 
         g_hash_table_replace(properties,
                              g_strdup(TLS_CIPHERS),
