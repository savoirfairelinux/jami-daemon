/*
 *  Copyright (C) 2004, 2005, 2006, 2008, 2009, 2010, 2011 Savoir-Faire Linux Inc.
 *  Author: Emmanuel Milou <emmanuel.milou@savoirfairelinux.com>
 *  Author: Pierre-Luc Beaudoin <pierre-luc.beaudoin@savoirfairelinux.com>
 *
 *  This program is free software; you can redistribute it and/or modify
 *  it under the terms of the GNU General Public License as published by
 *  the Free Software Foundation; either version 3 of the License, or
 *  (at your option) any later version.
 *
 *  This program is distributed in the hope that it will be useful,
 *  but WITHOUT ANY WARRANTY; without even the implied warranty of
 *  MERCHANTABILITY or FITNESS FOR A PARTICULAR PURPOSE.  See the
 *  GNU General Public License for more details.
 *
 *  You should have received a copy of the GNU General Public License
 *  along with this program; if not, write to the Free Software
 *   Foundation, Inc., 675 Mass Ave, Cambridge, MA 02139, USA.
 *
 *  Additional permission under GNU GPL version 3 section 7:
 *
 *  If you modify this program, or any covered work, by linking or
 *  combining it with the OpenSSL project's OpenSSL library (or a
 *  modified version of that library), containing parts covered by the
 *  terms of the OpenSSL or SSLeay licenses, Savoir-Faire Linux Inc.
 *  grants you additional permission to convey the resulting work.
 *  Corresponding Source for a non-source form of such a combination
 *  shall include the source code for the parts of OpenSSL used as well
 *  as that of the covered work.
 */

#include <gtk/gtk.h>
#include <gdk/gdkkeysyms.h>
#include <glib/gprintf.h>
#include <stdlib.h>
#include <string.h>
#include <sys/types.h>
#include <unistd.h>
#include <assert.h>

#include <arpa/nameser.h>
#include <netinet/in.h>
#include <resolv.h>

#include <linux/if.h>
#include <sys/types.h>
#include <sys/socket.h>
#include <sys/ioctl.h>

#include "actions.h"
#include "dbus/dbus.h"
#include "logger.h"
#include "contacts/calltab.h"
#include "contacts/searchbar.h"
#include "contacts/addrbookfactory.h"
#include "icons/icon_factory.h"
#include "imwindow.h"
#include "statusicon.h"
#include "widget/imwidget.h"


static GHashTable * ip2ip_profile;

static gchar ** sflphone_order_history_hash_table(GHashTable *result)
{
    GHashTableIter iter;
    gint size = 0;
    gchar **ordered_list = NULL;

    assert(result);

    while (g_hash_table_size(result)) {
        gpointer key, key_to_min, value;

        // find lowest timestamp in map
        g_hash_table_iter_init(&iter, result);

        gint min_timestamp = G_MAXINT;

        while (g_hash_table_iter_next(&iter, &key, &value))  {
            gint timestamp = atoi((gchar*) key);

            if (timestamp < min_timestamp) {
                min_timestamp = timestamp;
                key_to_min = key;
            }
        }

        if (g_hash_table_lookup_extended(result, key_to_min, &key, &value)) {
            GSList *llist = (GSList *)value;

            while (llist) {
                ordered_list = (gchar **) g_realloc(ordered_list, (size + 1) * sizeof(gchar *));
                *(ordered_list + size) = g_strdup((gchar *)llist->data);
                size++;
                llist = g_slist_next(llist);
            }

            g_hash_table_remove(result, key_to_min);
        }
    }

    ordered_list = (gchar **) g_realloc(ordered_list, (size + 1) * sizeof(gchar *));
    ordered_list[size] = NULL;

    return ordered_list;
}

void
sflphone_notify_voice_mail(const gchar* accountID , guint count)
{
    // We want to notify only the current account; ie the first in the list
    gchar *id = g_strdup(accountID);
    const gchar * const current_id = account_list_get_current_id();

    DEBUG("sflphone_notify_voice_mail begin");

    if (g_ascii_strcasecmp(id, current_id) != 0 || account_list_get_size() == 0)
        return;

    // Set the number of voice messages for the current account
    current_account_set_message_number(count);
    account_t *current = account_list_get_current();

    // Update the voicemail tool button
    update_voicemail_status();

    if (current)
        notify_voice_mails(count, current);

    DEBUG("sflphone_notify_voice_mail end");
}

/*
 * Place a call with the current account.
 * If there is no default account selected, place a call with the first
 * registered account of the account list
 * Else, check if it an IP call. if not, popup an error message
 */

static gboolean _is_direct_call(callable_obj_t * c)
{
    if (g_strcasecmp(c->_accountID, "empty") == 0) {
        if (!g_str_has_prefix(c->_peer_number, "sip:")) {
            gchar * new_number = g_strconcat("sip:", c->_peer_number, NULL);
            g_free(c->_peer_number);
            c->_peer_number = new_number;
        }

        return TRUE;
    }

    return g_str_has_prefix(c->_peer_number, "sip:") ||
           g_str_has_prefix(c->_peer_number, "sips:");
}


void
status_bar_display_account()
{
    gchar* msg;

    statusbar_pop_message(__MSG_ACCOUNT_DEFAULT);

    account_t *acc = account_list_get_current();
    status_tray_icon_online(acc != NULL);

    if (acc) {
        msg = g_markup_printf_escaped("%s %s (%s)" ,
                                      _("Using account"),
                                      (gchar*) g_hash_table_lookup(acc->properties , ACCOUNT_ALIAS),
                                      (gchar*) g_hash_table_lookup(acc->properties , ACCOUNT_TYPE));
    } else {
        msg = g_markup_printf_escaped(_("No registered accounts"));
    }

    statusbar_push_message(msg, NULL,  __MSG_ACCOUNT_DEFAULT);
    g_free(msg);
}


void
sflphone_quit()
{
    if (calllist_get_size(current_calls_tab) == 0 || main_window_ask_quit()) {
        // Save the history
        sflphone_save_history();

        dbus_unregister(getpid());
        dbus_clean();
        account_list_free();
        calllist_clean(current_calls_tab);
        calllist_clean(contacts_tab);
        calllist_clean(history_tab);
        gtk_tree_store_clear(history_tab->store);
        gtk_tree_store_clear(current_calls_tab->store);
        gtk_tree_store_clear(contacts_tab->store);
        gtk_main_quit();
    }
}

void
sflphone_hold(callable_obj_t * c)
{
    c->_state = CALL_STATE_HOLD;
    calltree_update_call(current_calls_tab, c);
    update_actions();
}

void
sflphone_ringing(callable_obj_t * c)
{
    c->_state = CALL_STATE_RINGING;
    calltree_update_call(current_calls_tab, c);
    update_actions();
}

void
sflphone_hung_up(callable_obj_t * c)
{
    DEBUG("SFLphone: Hung up");

    calllist_remove_call(current_calls_tab, c->_callID);
    calltree_remove_call(current_calls_tab, c);
    c->_state = CALL_STATE_DIALING;

    update_actions();

    if (c->_confID) {
        g_free(c->_confID);
        c->_confID = NULL;
    }

    // test wether the widget contain text, if not remove it
    if ((im_window_get_nb_tabs() > 1) && c->_im_widget && !(IM_WIDGET(c->_im_widget)->containText))
        im_window_remove_tab(c->_im_widget);
    else
        im_widget_update_state(IM_WIDGET(c->_im_widget), FALSE);

    status_tray_icon_blink(FALSE);

    statusbar_update_clock("");
}

/** Internal to actions: Fill account list */
void sflphone_fill_account_list(void)
{
    int count = current_account_get_message_number();

    account_list_free();
    account_list_init();

    gchar **array = dbus_account_list();

    if (array) {
        for (gchar **accountID = array; accountID && *accountID; accountID++) {
            account_t * a = g_new0(account_t,1);
            a->accountID = g_strdup(*accountID);
            a->credential_information = NULL;
            account_list_add(a);
        }

        g_strfreev(array);
    }

    for (unsigned i = 0; i < account_list_get_size(); i++) {
        account_t  * a = account_list_get_nth(i);

        if (a == NULL) {
            ERROR("SFLphone: Error: Could not find account %d in list", i);
            break;
        }

        GHashTable * details = (GHashTable *) dbus_get_account_details(a->accountID);

        if (details == NULL) {
            ERROR("SFLphone: Error: Could not fetch detais for account %s", a->accountID);
            break;
        }

        a->properties = details;

        /* Fill the actual array of credentials */
        dbus_get_credentials(a);

        gchar * status = g_hash_table_lookup(details, REGISTRATION_STATUS);

        if (g_strcmp0(status, "REGISTERED") == 0)
            a->state = ACCOUNT_STATE_REGISTERED;
        else if (g_strcmp0(status, "UNREGISTERED") == 0)
            a->state = ACCOUNT_STATE_UNREGISTERED;
        else if (g_strcmp0(status, "TRYING") == 0)
            a->state = ACCOUNT_STATE_TRYING;
        else if (g_strcmp0(status, "ERROR") == 0)
            a->state = ACCOUNT_STATE_ERROR;
        else if (g_strcmp0(status , "ERROR_AUTH") == 0)
            a->state = ACCOUNT_STATE_ERROR_AUTH;
        else if (g_strcmp0(status , "ERROR_NETWORK") == 0)
            a->state = ACCOUNT_STATE_ERROR_NETWORK;
        else if (g_strcmp0(status , "ERROR_HOST") == 0)
            a->state = ACCOUNT_STATE_ERROR_HOST;
        else if (g_strcmp0(status , "ERROR_CONF_STUN") == 0)
            a->state = ACCOUNT_STATE_ERROR_CONF_STUN;
        else if (g_strcmp0(status , "ERROR_EXIST_STUN") == 0)
            a->state = ACCOUNT_STATE_ERROR_EXIST_STUN;
        else if (g_strcmp0(status, "READY") == 0)
            a->state = IP2IP_PROFILE_STATUS;
        else
            a->state = ACCOUNT_STATE_INVALID;

        gchar * code = g_hash_table_lookup(details, REGISTRATION_STATE_CODE);

        if (code != NULL)
            a->protocol_state_code = atoi(code);

        g_free(a->protocol_state_description);
        a->protocol_state_description = g_hash_table_lookup(details, REGISTRATION_STATE_DESCRIPTION);
    }

    // Set the current account message number
    current_account_set_message_number(count);

    sflphone_fill_codec_list();
}

gboolean sflphone_init(GError **error)
{
    if (!dbus_connect(error) || !dbus_register(getpid(), "Gtk+ Client", error))
        return FALSE;

    abook_init();

    // Init icons factory
    init_icon_factory();

    current_calls_tab = calltab_init(FALSE, CURRENT_CALLS);
    contacts_tab = calltab_init(TRUE, CONTACTS);
    history_tab = calltab_init(TRUE, HISTORY);

    account_list_init ();
    if (!codecs_load()) {
        ERROR ("No codecs found");
        dbus_unregister(getpid());
        exit(EXIT_FAILURE);
    }

    conferencelist_init(current_calls_tab);

    // Fetch the configured accounts
    sflphone_fill_account_list();

    // Fetch the ip2ip profile
    sflphone_fill_ip2ip_profile();

    // Fetch the conference list
    sflphone_fill_conference_list();

    return TRUE;
}

void sflphone_fill_ip2ip_profile(void)
{
    ip2ip_profile = (GHashTable *) dbus_get_ip2_ip_details();
}

GHashTable *sflphone_get_ip2ip_properties(void)
{
    return ip2ip_profile;
}

void
sflphone_hang_up()
{
    callable_obj_t * selectedCall = calltab_get_selected_call(current_calls_tab);
    conference_obj_t * selectedConf = calltab_get_selected_conf(active_calltree_tab);

    DEBUG("SFLphone: Hang up");

    if (selectedConf) {
        im_widget_update_state(IM_WIDGET(selectedConf->_im_widget), FALSE);
        dbus_hang_up_conference(selectedConf);
    } else if (selectedCall) {
        switch (selectedCall->_state) {
            case CALL_STATE_DIALING:
                dbus_hang_up(selectedCall);
                break;
            case CALL_STATE_RINGING:
                dbus_hang_up(selectedCall);
                selectedCall->_state = CALL_STATE_DIALING;
                break;
            case CALL_STATE_CURRENT:
            case CALL_STATE_HOLD:
            case CALL_STATE_BUSY:
            case CALL_STATE_RECORD:
                dbus_hang_up(selectedCall);
                selectedCall->_state = CALL_STATE_DIALING;
                time(&selectedCall->_time_stop);

                im_widget_update_state(IM_WIDGET(selectedCall->_im_widget), FALSE);

                break;
            case CALL_STATE_FAILURE:
                dbus_hang_up(selectedCall);
                selectedCall->_state = CALL_STATE_DIALING;
                break;
            case CALL_STATE_INCOMING:
                dbus_refuse(selectedCall);
                selectedCall->_state = CALL_STATE_DIALING;
                DEBUG("from sflphone_hang_up : ");
                break;
            case CALL_STATE_TRANSFER:
                dbus_hang_up(selectedCall);
                time(&selectedCall->_time_stop);
                break;
            default:
                WARN("Should not happen in sflphone_hang_up()!");
                break;
        }
    }

    calltree_update_call(history_tab, selectedCall);

    statusbar_update_clock("");
}

void
sflphone_pick_up()
{
    callable_obj_t *selectedCall = calltab_get_selected_call(active_calltree_tab);

    if (!selectedCall) {
        sflphone_new_call();
        return;
    }

    switch (selectedCall->_state) {
        case CALL_STATE_DIALING:
            sflphone_place_call(selectedCall);

            // if instant messaging window is visible, create new tab (deleted automatically if not used)
            if (im_window_is_visible())
                if (!selectedCall->_im_widget)
                    selectedCall->_im_widget = im_widget_display(selectedCall->_callID);

            break;
        case CALL_STATE_INCOMING:
            selectedCall->_history_state = INCOMING;
            calltree_update_call(history_tab, selectedCall);

            // if instant messaging window is visible, create new tab (deleted automatically if not used)
            if (im_window_is_visible())
                if (!selectedCall->_im_widget)
                    selectedCall->_im_widget = im_widget_display(selectedCall->_callID);

            dbus_accept(selectedCall);
            break;
        case CALL_STATE_TRANSFER:
            dbus_transfer(selectedCall);
            time(&selectedCall->_time_stop);
            calltree_remove_call(current_calls_tab, selectedCall);
            calllist_remove_call(current_calls_tab, selectedCall->_callID);
            break;
        case CALL_STATE_CURRENT:
        case CALL_STATE_HOLD:
        case CALL_STATE_RECORD:
        case CALL_STATE_RINGING:
            sflphone_new_call();
            break;
        default:
            WARN("Should not happen in sflphone_pick_up()!");
            break;
    }
}

void
sflphone_on_hold()
{
    callable_obj_t * selectedCall = calltab_get_selected_call(current_calls_tab);
    conference_obj_t * selectedConf = calltab_get_selected_conf(active_calltree_tab);

    if (selectedCall) {
        switch (selectedCall->_state) {
            case CALL_STATE_CURRENT:
            case CALL_STATE_RECORD:
                dbus_hold(selectedCall);
                break;
            default:
                WARN("Should not happen in sflphone_on_hold!");
                break;
        }
    } else if (selectedConf)
        dbus_hold_conference(selectedConf);
}

void
sflphone_off_hold()
{
    DEBUG("sflphone_off_hold");
    callable_obj_t * selectedCall = calltab_get_selected_call(current_calls_tab);
    conference_obj_t * selectedConf = calltab_get_selected_conf(active_calltree_tab);

    if (selectedCall) {
        switch (selectedCall->_state) {
            case CALL_STATE_HOLD:
                dbus_unhold(selectedCall);
                break;
            default:
                WARN("Should not happen in sflphone_off_hold ()!");
                break;
        }
    } else if (selectedConf)
        dbus_unhold_conference(selectedConf);
}


void
sflphone_fail(callable_obj_t * c)
{
    c->_state = CALL_STATE_FAILURE;
    calltree_update_call(current_calls_tab, c);
    update_actions();
}

void
sflphone_busy(callable_obj_t * c)
{
    c->_state = CALL_STATE_BUSY;
    calltree_update_call(current_calls_tab, c);
    update_actions();
}

void
sflphone_current(callable_obj_t * c)
{
    if (c->_state != CALL_STATE_HOLD)
        time(&c->_time_start);

    c->_state = CALL_STATE_CURRENT;
    calltree_update_call(current_calls_tab, c);
    update_actions();
}

void
sflphone_record(callable_obj_t * c)
{
    if (c->_state != CALL_STATE_HOLD)
        time(&c->_time_start);

    c->_state = CALL_STATE_RECORD;
    calltree_update_call(current_calls_tab, c);
    update_actions();
}

void
sflphone_set_transfer()
{
    callable_obj_t * c = calltab_get_selected_call(current_calls_tab);

    if (c) {
        c->_state = CALL_STATE_TRANSFER;
        g_free(c->_trsft_to);
        c->_trsft_to = g_strdup("");
        calltree_update_call(current_calls_tab, c);
    }

    update_actions();
}

void
sflphone_unset_transfer()
{
    callable_obj_t * c = calltab_get_selected_call(current_calls_tab);

    if (c) {
        c->_state = CALL_STATE_CURRENT;
        g_free(c->_trsft_to);
        c->_trsft_to = g_strdup("");
        calltree_update_call(current_calls_tab, c);
    }

    update_actions();
}

void
sflphone_display_transfer_status(const gchar* message)
{
    statusbar_push_message(message , NULL, __MSG_ACCOUNT_DEFAULT);
}

void
sflphone_incoming_call(callable_obj_t * c)
{
    c->_history_state = MISSED;
    calllist_add_call(current_calls_tab, c);
    calltree_add_call(current_calls_tab, c, NULL);

    update_actions();
    calltree_display(current_calls_tab);

    // Change the status bar if we are dealing with a direct SIP call
    if (_is_direct_call(c)) {
        gchar *msg = g_markup_printf_escaped(_("Direct SIP call"));
        statusbar_pop_message(__MSG_ACCOUNT_DEFAULT);
        statusbar_push_message(msg , NULL, __MSG_ACCOUNT_DEFAULT);
        g_free(msg);
    }
}

static void
process_dialing(callable_obj_t *c, guint keyval, gchar *key)
{
    // We stop the tone
    if (!*c->_peer_number && c->_state != CALL_STATE_TRANSFER)
        dbus_start_tone(FALSE, 0);

    switch (keyval) {
        case GDK_KEY_Return:
        case GDK_KEY_KP_Enter:
            sflphone_place_call(c);
            break;
        case GDK_KEY_Escape:
            sflphone_hang_up();
            break;
        case GDK_KEY_BackSpace: {
            gchar *num = (c->_state == CALL_STATE_TRANSFER) ? c->_trsft_to : c->_peer_number;
            size_t len = strlen(num);

            if (len) {
                len--; // delete one character
                num[len] = '\0';
                calltree_update_call(current_calls_tab, c);

                /* If number is now empty, hang up immediately */
                if (c->_state != CALL_STATE_TRANSFER && len == 0)
                    dbus_hang_up(c);
            }

            break;
        }
        case GDK_KEY_Tab:
        case GDK_KEY_Alt_L:
        case GDK_KEY_Control_L:
        case GDK_KEY_Super_L:
        case GDK_KEY_Caps_Lock:
            break;
        default:

            if (keyval < 127 /* ascii */ ||
                (keyval >= GDK_KEY_Mode_switch && keyval <= GDK_KEY_KP_9) /* num keypad */) {
                if (c->_state == CALL_STATE_TRANSFER) {
                    gchar *new_trsft = g_strconcat(c->_trsft_to, key, NULL);
                    g_free(c->_trsft_to);
                    c->_trsft_to = new_trsft;
                } else {
                    dbus_play_dtmf(key);
                    gchar *new_peer_number = g_strconcat(c->_peer_number, key, NULL);
                    g_free(c->_peer_number);
                    c->_peer_number = new_peer_number;
                }

                calltree_update_call(current_calls_tab, c);
            }

            break;
    }
}


callable_obj_t *
sflphone_new_call()
{
    callable_obj_t *current_selected_call = calltab_get_selected_call(current_calls_tab);

    if ((current_selected_call != NULL) && (current_selected_call->_confID == NULL))
        sflphone_on_hold();

    // Play a tone when creating a new call
    if (calllist_get_size(current_calls_tab) == 0)
        dbus_start_tone(TRUE , (current_account_has_new_message()  > 0) ? TONE_WITH_MESSAGE : TONE_WITHOUT_MESSAGE) ;

    callable_obj_t *c = create_new_call(CALL, CALL_STATE_DIALING, "", "", "", "");

    c->_history_state = OUTGOING;

    calllist_add_call(current_calls_tab, c);
    calltree_add_call(current_calls_tab, c, NULL);
    update_actions();

    return c;
}


void
sflphone_keypad(guint keyval, gchar * key)
{
    callable_obj_t * c = calltab_get_selected_call(current_calls_tab);

    if ((active_calltree_tab != current_calls_tab) || (active_calltree_tab == current_calls_tab && !c)) {
        switch (keyval) {
            case GDK_KEY_Return:
            case GDK_KEY_KP_Enter:
            case GDK_KEY_Escape:
            case GDK_KEY_BackSpace:
                break;
            default:
                calltree_display(current_calls_tab);
                process_dialing(sflphone_new_call(), keyval, key);
                break;
        }
    } else if (c) {
        switch (c->_state) {
            case CALL_STATE_DIALING: // Currently dialing => edit number
                process_dialing(c, keyval, key);
                break;
            case CALL_STATE_RECORD:
            case CALL_STATE_CURRENT:

                switch (keyval) {
                    case GDK_KEY_Escape:
                        dbus_hang_up(c);
                        time(&c->_time_stop);
                        calltree_update_call(history_tab, c);
                        break;
                    default:
                        // To play the dtmf when calling mail box for instance
                        dbus_play_dtmf(key);
                        break;
                }

                break;
            case CALL_STATE_INCOMING:

                switch (keyval) {
                    case GDK_KEY_Return:
                    case GDK_KEY_KP_Enter:
                        c->_history_state = INCOMING;
                        calltree_update_call(history_tab, c);
                        dbus_accept(c);
                        break;
                    case GDK_KEY_Escape:
                        dbus_refuse(c);
                        break;
                }

                break;
            case CALL_STATE_TRANSFER:

                switch (keyval) {
                    case GDK_KEY_Return:
                    case GDK_KEY_KP_Enter:
                        dbus_transfer(c);
                        time(&c->_time_stop);
                        calltree_remove_call(current_calls_tab, c);
                        break;
                    case GDK_KEY_Escape:
                        sflphone_unset_transfer();
                        break;
                    default: // When a call is on transfer, typing new numbers will add it to c->_peer_number
                        process_dialing(c, keyval, key);
                        break;
                }

                break;
            case CALL_STATE_HOLD:

                switch (keyval) {
                    case GDK_KEY_Return:
                    case GDK_KEY_KP_Enter:
                        dbus_unhold(c);
                        break;
                    case GDK_KEY_Escape:
                        dbus_hang_up(c);
                        break;
                    default: // When a call is on hold, typing new numbers will create a new call
                        process_dialing(sflphone_new_call(), keyval, key);
                        break;
                }

                break;
            case CALL_STATE_RINGING:
            case CALL_STATE_BUSY:
            case CALL_STATE_FAILURE:

                switch (keyval) {
                    case GDK_KEY_Escape:
                        dbus_hang_up(c);
                        calltree_update_call(history_tab, c);
                        break;
                }

                break;
            default:
                break;
        }

    } else
        sflphone_new_call();
}

static void place_direct_call(const callable_obj_t * c)
{
    g_assert(c->_state == CALL_STATE_DIALING);
    dbus_place_call(c);
}

static int place_registered_call(callable_obj_t * c)
{
    account_t * current = NULL;

    if (c->_state != CALL_STATE_DIALING)
        return -1;

    if (!*c->_peer_number)
        return -1;

    if (account_list_get_size() == 0) {
        notify_no_accounts();
        sflphone_fail(c);
        return -1;
    }

    if (account_list_get_by_state(ACCOUNT_STATE_REGISTERED) == NULL) {
        DEBUG("Actions: No registered account, cannot make a call");
        notify_no_registered_accounts();
        sflphone_fail(c);
        return -1;
    }

    DEBUG("Actions: Get account for this call");

    if (strlen(c->_accountID) != 0) {
        DEBUG("Actions: Account %s already set for this call", c->_accountID);
        current = account_list_get_by_id(c->_accountID);
    } else {
        DEBUG("Actions: No account set for this call, use first of the list");
        current = account_list_get_current();
    }

    if (current == NULL) {
        DEBUG("Actions: Unexpected condition: account_t is NULL in %s at %d for accountID %s", __FILE__, __LINE__, c->_accountID);
        return -1;
    }

    if (g_strcasecmp(g_hash_table_lookup(current->properties, "Status"), "REGISTERED") ==0) {
        /* The call is made with the current account */
        // free memory for previous account id and get a new one
        g_free(c->_accountID);
        c->_accountID = g_strdup(current->accountID);
        dbus_place_call(c);
    } else {
        /* Place the call with the first registered account
         * and switch the current account.
         * If we are here, we can be sure that there is at least one.
         */
        current = account_list_get_by_state(ACCOUNT_STATE_REGISTERED);
        g_free(c->_accountID);
        c->_accountID = g_strdup(current->accountID);
        dbus_place_call(c);
        notify_current_account(current);
    }

    c->_history_state = OUTGOING;

    return 0;
}

void
sflphone_place_call(callable_obj_t * c)
{
    DEBUG("Actions: Placing call with %s @ %s and accountid %s", c->_peer_name, c->_peer_number, c->_accountID);

    if (_is_direct_call(c)) {
        gchar *msg = g_markup_printf_escaped(_("Direct SIP call"));
        statusbar_pop_message(__MSG_ACCOUNT_DEFAULT);
        statusbar_push_message(msg , NULL, __MSG_ACCOUNT_DEFAULT);
        g_free(msg);

        place_direct_call(c);
    } else if (place_registered_call(c) < 0)
        DEBUG("An error occured while placing registered call in %s at %d", __FILE__, __LINE__);
}


void
sflphone_detach_participant(const gchar* callID)
{
    callable_obj_t * selectedCall;

    if (callID == NULL)
        selectedCall = calltab_get_selected_call(current_calls_tab);
    else
        selectedCall = calllist_get_call(current_calls_tab, callID);

    DEBUG("Action: Detach participant %s", selectedCall->_callID);

    if (selectedCall->_confID) {
        g_free(selectedCall->_confID);
        selectedCall->_confID = NULL;
    }

    im_widget_update_state(IM_WIDGET(selectedCall->_im_widget), TRUE);
    calltree_remove_call(current_calls_tab, selectedCall);
    calltree_add_call(current_calls_tab, selectedCall, NULL);
    dbus_detach_participant(selectedCall->_callID);
}

void
sflphone_add_participant(const gchar* callID, const gchar* confID)
{
    DEBUG(">SFLphone: Add participant %s to conference %s", callID, confID);

    callable_obj_t *call = calllist_get_call(current_calls_tab, callID);

    if (call == NULL) {
        ERROR("SFLphone: Error: Could not find call");
        return;
    }

    time(&call->_time_added);

    dbus_add_participant(callID, confID);
}

void
sflphone_add_main_participant(const conference_obj_t * c)
{
    DEBUG("sflphone add main participant");
    dbus_add_main_participant(c->_confID);
}

void
sflphone_rec_call()
{
    callable_obj_t * selectedCall = calltab_get_selected_call(current_calls_tab);
    conference_obj_t * selectedConf = calltab_get_selected_conf(current_calls_tab);

    if (selectedCall) {
        DEBUG("SFLphone: Set record for selected call");
        dbus_set_record(selectedCall->_callID);

        switch (selectedCall->_state) {
            case CALL_STATE_CURRENT:
                selectedCall->_state = CALL_STATE_RECORD;
                break;
            case CALL_STATE_RECORD:
                selectedCall->_state = CALL_STATE_CURRENT;
                break;
            default:
                WARN("Should not happen in sflphone_off_hold ()!");
                break;
        }

        calltree_update_call(current_calls_tab, selectedCall);
    } else if (selectedConf) {
        DEBUG("SFLphone: Set record for selected conf");
        dbus_set_record(selectedConf->_confID);

        switch (selectedConf->_state) {
            case CONFERENCE_STATE_ACTIVE_ATTACHED:
                selectedConf->_state = CONFERENCE_STATE_ACTIVE_ATTACHED_RECORD;
                break;
            case CONFERENCE_STATE_ACTIVE_ATTACHED_RECORD:
                selectedConf->_state = CONFERENCE_STATE_ACTIVE_ATTACHED;
                break;
            case CONFERENCE_STATE_ACTIVE_DETACHED:
                selectedConf->_state = CONFERENCE_STATE_ACTIVE_DETACHED_RECORD;
                break;
            case CONFERENCE_STATE_ACTIVE_DETACHED_RECORD:
                selectedConf->_state = CONFERENCE_STATE_ACTIVE_DETACHED_RECORD;
                break;
            default:
                WARN("Should not happen in sflphone_off_hold ()!");
                break;
        }

        DEBUG("Actions: Remove and add conference %s", selectedConf->_confID);
        calltree_remove_conference(current_calls_tab, selectedConf);
        calltree_add_conference_to_current_calls(selectedConf);
    }

    update_actions();
}

void sflphone_fill_codec_list()
{
    guint account_list_size = account_list_get_size ();

    for (guint i = 0; i < account_list_size; i++) {
        account_t *current =  account_list_get_nth (i);
        if (current)
            sflphone_fill_codec_list_per_account (current);
    }
}

static void sflphone_fill_codec_list_per_account_cat (account_t *account, gboolean is_audio)
{
    GQueue *codeclist;
    GQueue* codecs = is_audio ? get_audio_codecs_list() : get_video_codecs_list();
    if (!account->codecs)
        account->codecs = g_queue_new();

    if (is_audio) {
        GArray *order = dbus_get_active_audio_codec_list (account->accountID);
        codeclist = account->codecs;
        for (guint i = 0; i < order->len; i++) {
            gint payload = g_array_index(order, gint, i);
            codec_t *orig = codec_list_get_by_payload (payload, codecs);
            codec_t *c = codec_create_new_from_caps (orig);

            if (c)
                g_queue_push_tail (codeclist, (gpointer) c);
            else
                ERROR ("SFLphone: Couldn't find codec %d %p", payload, orig);
        }
        g_array_unref(order);
    } else {
        gchar **order = dbus_get_active_video_codec_list (account->accountID);
        if (!account->vcodecs)
            account->vcodecs = g_queue_new();
        codeclist = account->vcodecs;
        for (gchar **pl = order; *pl; pl++) {
            codec_t *orig = codec_list_get_by_name(*pl, codecs);
            codec_t *c = codec_create_new_from_caps (orig);

            if (c)
                g_queue_push_tail (codeclist, (gpointer) c);
            else
                ERROR ("SFLphone: Couldn't find codec %s %p", *pl, orig);
            g_free(*pl);
        }
        g_free(order);
    }

    g_queue_clear (codeclist);

    guint caps_size = g_queue_get_length (codecs);
    for (guint i = 0; i < caps_size; i++) {
        codec_t * codec = g_queue_peek_nth (codecs, i);
        gboolean found;
        if (is_audio)
            found = codec_list_get_by_payload (codec->payload, codeclist) != NULL;
        else
            found = codec_list_get_by_name(codec->name, codeclist) != NULL;
        if (!found) {
            codec->is_active = FALSE;
            g_queue_push_tail (codeclist, (gpointer)codec);
        }
    }
}

void sflphone_fill_codec_list_per_account (account_t *account)
{
    sflphone_fill_codec_list_per_account_cat(account, TRUE);
    sflphone_fill_codec_list_per_account_cat(account, FALSE);
}


void sflphone_fill_call_list (void)
{
    gchar **list = dbus_get_call_list();

    for (gchar **calls = list; calls && *calls; ++calls) {
        gchar *callID = *calls;
        callable_obj_t *c = create_new_call_from_details(*calls, dbus_get_call_details(*calls));
        g_free(callID);
        c->_zrtp_confirmed = FALSE;
        calllist_add_call(current_calls_tab, c);
        calltree_add_call(current_calls_tab, c, NULL);
    }

    g_strfreev(list);
}


void sflphone_fill_conference_list(void)
{
    // TODO Fetch the active conferences at client startup

    gchar **conferences = dbus_get_conference_list();

    for (gchar **list = conferences; list && *list; list++) {
        const gchar * const conf_id = *list;

        GHashTable *conference_details = dbus_get_conference_details(conf_id);
        conference_obj_t *conf = create_new_conference_from_details(conf_id, conference_details);

        conferencelist_add(current_calls_tab, conf);
        calltree_add_conference_to_current_calls(conf);
    }

    g_strfreev(conferences);
}

void sflphone_fill_history(void)
{
    gchar **entries, **entries_orig;
    entries = entries_orig = dbus_get_history();

    while (entries && *entries) {
        gchar *current_entry = *entries;
        /* do something with key and value */
        callable_obj_t *history_call = create_history_entry_from_serialized_form(current_entry);

        /* Add it and update the GUI */
        calllist_add_call(history_tab, history_call);
        entries++;
    }

    g_strfreev(entries_orig);

    // fill the treeview with calls
    guint n = calllist_get_size(history_tab);

    for (guint i = 0; i < n; i++) {
        QueueElement *element = calllist_get_nth(history_tab, i);

        if (element->type == HIST_CALL)
<<<<<<< HEAD
            calltree_add_history_entry(element->elem.call, NULL);
        else
            WARN("Ignoring conference from history");
=======
            calltree_add_history_entry(element->elem.call);
>>>>>>> 0b41df0d
    }
}

#if ! (GLIB_CHECK_VERSION(2,28,0))
static void
g_slist_free_full(GSList         *list,
                  GDestroyNotify  free_func)
{
    g_slist_foreach(list, (GFunc) free_func, NULL);
    g_slist_free(list);
}
#endif


static void hist_free_elt(gpointer list)
{
    g_slist_free_full((GSList *)list, g_free);
}

void sflphone_save_history(void)
{
    GHashTable *result = g_hash_table_new_full(NULL, g_str_equal, g_free, hist_free_elt);

    gint size = calllist_get_size(history_tab);

    for (gint i = 0; i < size; ++i) {
        QueueElement *current = calllist_get_nth(history_tab, i);

        if (!current) {
            WARN("SFLphone: Warning: %dth element is null", i);
            break;
        }

        gchar *value;

        if (current->type == HIST_CALL) {
            value = serialize_history_call_entry(current->elem.call);
            gchar *key = g_strdup_printf("%i", (int) current->elem.call->_time_start);

            g_hash_table_replace(result, (gpointer) key,
                    g_slist_append(g_hash_table_lookup(result, key),(gpointer) value));
        }
        else
            ERROR("SFLphone: Error: Unknown type for serialization");
    }

    gchar **ordered_result = sflphone_order_history_hash_table(result);
    dbus_set_history(ordered_result);
    g_strfreev(ordered_result);
    g_hash_table_unref(result);
}

void
sflphone_srtp_sdes_on(callable_obj_t * c)
{
    c->_srtp_state = SRTP_STATE_SDES_SUCCESS;

    calltree_update_call(current_calls_tab, c);
    update_actions();
}

void
sflphone_srtp_sdes_off(callable_obj_t * c)
{
    c->_srtp_state = SRTP_STATE_UNLOCKED;

    calltree_update_call(current_calls_tab, c);
    update_actions();
}


void
sflphone_srtp_zrtp_on(callable_obj_t * c)
{
    c->_srtp_state = SRTP_STATE_ZRTP_SAS_UNCONFIRMED;

    calltree_update_call(current_calls_tab, c);
    update_actions();
}

void
sflphone_srtp_zrtp_off(callable_obj_t * c)
{
    c->_srtp_state = SRTP_STATE_UNLOCKED;
    calltree_update_call(current_calls_tab, c);
    update_actions();
}

void
sflphone_srtp_zrtp_show_sas(callable_obj_t * c, const gchar* sas, const gboolean verified)
{
    c->_sas = g_strdup(sas);
    c->_srtp_state = verified ? SRTP_STATE_ZRTP_SAS_CONFIRMED : SRTP_STATE_ZRTP_SAS_UNCONFIRMED;

    calltree_update_call(current_calls_tab, c);
    update_actions();
}

void
sflphone_request_go_clear(void)
{
    callable_obj_t * selectedCall = calltab_get_selected_call(current_calls_tab);

    if (selectedCall)
        dbus_request_go_clear(selectedCall);
}

void
sflphone_call_state_changed(callable_obj_t * c, const gchar * description, const guint code)
{
    DEBUG("SFLPhone: Call State changed %s", description);

    if (c == NULL) {
        ERROR("SFLphone: Error: callable obj is NULL in %s at %d", __FILE__, __LINE__);
        return;
    }

    g_free(c->_state_code_description);
    c->_state_code_description = g_strdup(description);
    c->_state_code = code;

    calltree_update_call(current_calls_tab, c);
    update_actions();
}
<|MERGE_RESOLUTION|>--- conflicted
+++ resolved
@@ -1115,13 +1115,9 @@
         QueueElement *element = calllist_get_nth(history_tab, i);
 
         if (element->type == HIST_CALL)
-<<<<<<< HEAD
-            calltree_add_history_entry(element->elem.call, NULL);
+            calltree_add_history_entry(element->elem.call);
         else
             WARN("Ignoring conference from history");
-=======
-            calltree_add_history_entry(element->elem.call);
->>>>>>> 0b41df0d
     }
 }
 
