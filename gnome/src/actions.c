/*
 *  Copyright (C) 2004, 2005, 2006, 2008, 2009, 2010, 2011 Savoir-Faire Linux Inc.
 *  Author: Emmanuel Milou <emmanuel.milou@savoirfairelinux.com>
 *  Author: Pierre-Luc Beaudoin <pierre-luc.beaudoin@savoirfairelinux.com>
 *
 *  This program is free software; you can redistribute it and/or modify
 *  it under the terms of the GNU General Public License as published by
 *  the Free Software Foundation; either version 3 of the License, or
 *  (at your option) any later version.
 *
 *  This program is distributed in the hope that it will be useful,
 *  but WITHOUT ANY WARRANTY; without even the implied warranty of
 *  MERCHANTABILITY or FITNESS FOR A PARTICULAR PURPOSE.  See the
 *  GNU General Public License for more details.
 *
 *  You should have received a copy of the GNU General Public License
 *  along with this program; if not, write to the Free Software
 *   Foundation, Inc., 675 Mass Ave, Cambridge, MA 02139, USA.
 *
 *  Additional permission under GNU GPL version 3 section 7:
 *
 *  If you modify this program, or any covered work, by linking or
 *  combining it with the OpenSSL project's OpenSSL library (or a
 *  modified version of that library), containing parts covered by the
 *  terms of the OpenSSL or SSLeay licenses, Savoir-Faire Linux Inc.
 *  grants you additional permission to convey the resulting work.
 *  Corresponding Source for a non-source form of such a combination
 *  shall include the source code for the parts of OpenSSL used as well
 *  as that of the covered work.
 */

#include <gtk/gtk.h>
#include <gdk/gdkkeysyms.h>
#include <glib/gprintf.h>
#include <stdlib.h>
#include <string.h>
#include <sys/types.h>
#include <unistd.h>
#include <assert.h>

#include <arpa/nameser.h>
#include <netinet/in.h>
#include <resolv.h>

#include <linux/if.h>
#include <sys/types.h>
#include <sys/socket.h>
#include <sys/ioctl.h>

#include "actions.h"
#include "dbus/dbus.h"
#include "logger.h"
#include "contacts/calltab.h"
#include "contacts/searchbar.h"
#include "contacts/addrbookfactory.h"
#include "icons/icon_factory.h"
#include "imwindow.h"
#include "statusicon.h"
#include "widget/imwidget.h"


static GHashTable * ip2ip_profile;

static gchar ** sflphone_order_history_hash_table(GHashTable *result)
{
    GHashTableIter iter;
    gint size = 0;
    gchar **ordered_list = NULL;

    assert(result);

    while (g_hash_table_size(result)) {
        gpointer key, key_to_min, value;

        // find lowest timestamp in map
        g_hash_table_iter_init(&iter, result);

        gint min_timestamp = G_MAXINT;

        while (g_hash_table_iter_next(&iter, &key, &value))  {
            gint timestamp = atoi((gchar*) key);

            if (timestamp < min_timestamp) {
                min_timestamp = timestamp;
                key_to_min = key;
            }
        }

        if (g_hash_table_lookup_extended(result, key_to_min, &key, &value)) {
            GSList *llist = (GSList *)value;

            while (llist) {
                ordered_list = (gchar **) g_realloc(ordered_list, (size + 1) * sizeof(gchar *));
                *(ordered_list + size) = g_strdup((gchar *)llist->data);
                size++;
                llist = g_slist_next(llist);
            }

            g_hash_table_remove(result, key_to_min);
        }
    }

    ordered_list = (gchar **) g_realloc(ordered_list, (size + 1) * sizeof(gchar *));
    ordered_list[size] = NULL;

    return ordered_list;
}

void
sflphone_notify_voice_mail(const gchar* accountID , guint count)
{
    // We want to notify only the current account; ie the first in the list
    gchar *id = g_strdup(accountID);
    const gchar * const current_id = account_list_get_current_id();

    DEBUG("sflphone_notify_voice_mail begin");

    if (g_ascii_strcasecmp(id, current_id) != 0 || account_list_get_size() == 0)
        return;

    // Set the number of voice messages for the current account
    current_account_set_message_number(count);
    account_t *current = account_list_get_current();

    // Update the voicemail tool button
    update_voicemail_status();

    if (current)
        notify_voice_mails(count, current);

    DEBUG("sflphone_notify_voice_mail end");
}

/*
 * Place a call with the current account.
 * If there is no default account selected, place a call with the first
 * registered account of the account list
 * Else, check if it an IP call. if not, popup an error message
 */

static gboolean _is_direct_call(callable_obj_t * c)
{
    if (g_strcasecmp(c->_accountID, "empty") == 0) {
        if (!g_str_has_prefix(c->_peer_number, "sip:")) {
            gchar * new_number = g_strconcat("sip:", c->_peer_number, NULL);
            g_free(c->_peer_number);
            c->_peer_number = new_number;
        }

        return TRUE;
    }

    return g_str_has_prefix(c->_peer_number, "sip:") ||
           g_str_has_prefix(c->_peer_number, "sips:");
}


void
status_bar_display_account()
{
    gchar* msg;

    statusbar_pop_message(__MSG_ACCOUNT_DEFAULT);

    account_t *acc = account_list_get_current();
    status_tray_icon_online(acc != NULL);

    if (acc) {
        msg = g_markup_printf_escaped("%s %s (%s)" ,
                                      _("Using account"),
                                      (gchar*) g_hash_table_lookup(acc->properties , ACCOUNT_ALIAS),
                                      (gchar*) g_hash_table_lookup(acc->properties , ACCOUNT_TYPE));
    } else {
        msg = g_markup_printf_escaped(_("No registered accounts"));
    }

    statusbar_push_message(msg, NULL,  __MSG_ACCOUNT_DEFAULT);
    g_free(msg);
}


void
sflphone_quit()
{
    if (calllist_get_size(current_calls_tab) == 0 || main_window_ask_quit()) {
        // Save the history
        sflphone_save_history();

        dbus_unregister(getpid());
        dbus_clean();
        account_list_free();
        calllist_clean(current_calls_tab);
        calllist_clean(contacts_tab);
        calllist_clean(history_tab);
        gtk_tree_store_clear(history_tab->store);
        gtk_tree_store_clear(current_calls_tab->store);
        gtk_tree_store_clear(contacts_tab->store);
        gtk_main_quit();
    }
}

void
sflphone_hold(callable_obj_t * c)
{
    c->_state = CALL_STATE_HOLD;
    calltree_update_call(current_calls_tab, c);
    update_actions();
}

void
sflphone_ringing(callable_obj_t * c)
{
    c->_state = CALL_STATE_RINGING;
    calltree_update_call(current_calls_tab, c);
    update_actions();
}

void
sflphone_hung_up(callable_obj_t * c)
{
    DEBUG("SFLphone: Hung up");

    calllist_remove_call(current_calls_tab, c->_callID);
    calltree_remove_call(current_calls_tab, c);
    c->_state = CALL_STATE_DIALING;
<<<<<<< HEAD
=======
    call_remove_all_errors(c);
>>>>>>> 1083b59a
    update_actions();

    if (c->_confID) {
        g_free(c->_confID);
        c->_confID = NULL;
    }

    // test wether the widget contain text, if not remove it
    if ((im_window_get_nb_tabs() > 1) && c->_im_widget && !(IM_WIDGET(c->_im_widget)->containText))
        im_window_remove_tab(c->_im_widget);
    else
        im_widget_update_state(IM_WIDGET(c->_im_widget), FALSE);

    status_tray_icon_blink(FALSE);

    statusbar_update_clock("");
}

/** Internal to actions: Fill account list */
void sflphone_fill_account_list(void)
{
    int count = current_account_get_message_number();

    account_list_free();
    account_list_init();

    gchar **array = dbus_account_list();

    if (array) {
        for (gchar **accountID = array; accountID && *accountID; accountID++) {
            account_t * a = g_new0(account_t,1);
            a->accountID = g_strdup(*accountID);
            a->credential_information = NULL;
            account_list_add(a);
        }

        g_strfreev(array);
    }

    for (unsigned i = 0; i < account_list_get_size(); i++) {
        account_t  * a = account_list_get_nth(i);

        if (a == NULL) {
            ERROR("SFLphone: Error: Could not find account %d in list", i);
            break;
        }

        GHashTable * details = (GHashTable *) dbus_get_account_details(a->accountID);

        if (details == NULL) {
            ERROR("SFLphone: Error: Could not fetch detais for account %s", a->accountID);
            break;
        }

        a->properties = details;

        /* Fill the actual array of credentials */
        dbus_get_credentials(a);

        gchar * status = g_hash_table_lookup(details, REGISTRATION_STATUS);

        if (g_strcmp0(status, "REGISTERED") == 0)
            a->state = ACCOUNT_STATE_REGISTERED;
        else if (g_strcmp0(status, "UNREGISTERED") == 0)
            a->state = ACCOUNT_STATE_UNREGISTERED;
        else if (g_strcmp0(status, "TRYING") == 0)
            a->state = ACCOUNT_STATE_TRYING;
        else if (g_strcmp0(status, "ERROR") == 0)
            a->state = ACCOUNT_STATE_ERROR;
        else if (g_strcmp0(status , "ERROR_AUTH") == 0)
            a->state = ACCOUNT_STATE_ERROR_AUTH;
        else if (g_strcmp0(status , "ERROR_NETWORK") == 0)
            a->state = ACCOUNT_STATE_ERROR_NETWORK;
        else if (g_strcmp0(status , "ERROR_HOST") == 0)
            a->state = ACCOUNT_STATE_ERROR_HOST;
        else if (g_strcmp0(status , "ERROR_CONF_STUN") == 0)
            a->state = ACCOUNT_STATE_ERROR_CONF_STUN;
        else if (g_strcmp0(status , "ERROR_EXIST_STUN") == 0)
            a->state = ACCOUNT_STATE_ERROR_EXIST_STUN;
        else if (g_strcmp0(status, "READY") == 0)
            a->state = IP2IP_PROFILE_STATUS;
        else
            a->state = ACCOUNT_STATE_INVALID;

        gchar * code = g_hash_table_lookup(details, REGISTRATION_STATE_CODE);

        if (code != NULL)
            a->protocol_state_code = atoi(code);

        g_free(a->protocol_state_description);
        a->protocol_state_description = g_hash_table_lookup(details, REGISTRATION_STATE_DESCRIPTION);
    }

    // Set the current account message number
    current_account_set_message_number(count);

    sflphone_fill_codec_list();
}

gboolean sflphone_init(GError **error)
{
    if (!dbus_connect(error) || !dbus_register(getpid(), "Gtk+ Client", error))
        return FALSE;

    abook_init();

<<<<<<< HEAD
=======
    // Init icons factory
>>>>>>> 1083b59a
    init_icon_factory();

    current_calls_tab = calltab_init(FALSE, CURRENT_CALLS);
    contacts_tab = calltab_init(TRUE, CONTACTS);
    history_tab = calltab_init(TRUE, HISTORY);

<<<<<<< HEAD
    account_list_init ();
    if (!codecs_load ()) {
        ERROR ("No codecs found");
        dbus_unregister (getpid());
        exit (1);
    }

    conferencelist_init (current_calls);
    conferencelist_init (history);
=======
    account_list_init();
    codec_capabilities_load();
    conferencelist_init(current_calls_tab);
>>>>>>> 1083b59a

    // Fetch the configured accounts
    sflphone_fill_account_list();

    // Fetch the ip2ip profile
    sflphone_fill_ip2ip_profile();

    // Fetch the conference list
    sflphone_fill_conference_list();

    return TRUE;
}

void sflphone_fill_ip2ip_profile(void)
{
    ip2ip_profile = (GHashTable *) dbus_get_ip2_ip_details();
}

GHashTable *sflphone_get_ip2ip_properties(void)
{
    return ip2ip_profile;
}

void
sflphone_hang_up()
{
    callable_obj_t * selectedCall = calltab_get_selected_call(current_calls_tab);
    conference_obj_t * selectedConf = calltab_get_selected_conf(active_calltree_tab);

    DEBUG("SFLphone: Hang up");

    if (selectedConf) {
        im_widget_update_state(IM_WIDGET(selectedConf->_im_widget), FALSE);
        dbus_hang_up_conference(selectedConf);
    } else if (selectedCall) {
        switch (selectedCall->_state) {
            case CALL_STATE_DIALING:
                dbus_hang_up(selectedCall);
                break;
            case CALL_STATE_RINGING:
<<<<<<< HEAD
                dbus_hang_up (selectedCall);
=======
                dbus_hang_up(selectedCall);
                call_remove_all_errors(selectedCall);
>>>>>>> 1083b59a
                selectedCall->_state = CALL_STATE_DIALING;
                //selectedCall->_stop = 0;
                break;
            case CALL_STATE_CURRENT:
            case CALL_STATE_HOLD:
            case CALL_STATE_BUSY:
            case CALL_STATE_RECORD:
<<<<<<< HEAD
                dbus_hang_up (selectedCall);
=======
                dbus_hang_up(selectedCall);
                call_remove_all_errors(selectedCall);
>>>>>>> 1083b59a
                selectedCall->_state = CALL_STATE_DIALING;
                time(&selectedCall->_time_stop);

                im_widget_update_state(IM_WIDGET(selectedCall->_im_widget), FALSE);

                break;
            case CALL_STATE_FAILURE:
<<<<<<< HEAD
                dbus_hang_up (selectedCall);
                selectedCall->_state = CALL_STATE_DIALING;
                break;
            case CALL_STATE_INCOMING:
                dbus_refuse (selectedCall);
=======
                dbus_hang_up(selectedCall);
                call_remove_all_errors(selectedCall);
                selectedCall->_state = CALL_STATE_DIALING;
                break;
            case CALL_STATE_INCOMING:
                dbus_refuse(selectedCall);
                call_remove_all_errors(selectedCall);
>>>>>>> 1083b59a
                selectedCall->_state = CALL_STATE_DIALING;
                DEBUG("from sflphone_hang_up : ");
                break;
            case CALL_STATE_TRANSFER:
<<<<<<< HEAD
                dbus_hang_up (selectedCall);
                time (&selectedCall->_time_stop);
=======
                dbus_hang_up(selectedCall);
                call_remove_all_errors(selectedCall);
                time(&selectedCall->_time_stop);
>>>>>>> 1083b59a
                break;
            default:
                WARN("Should not happen in sflphone_hang_up()!");
                break;
        }
    }

    calltree_update_call(history_tab, selectedCall);

    statusbar_update_clock("");
}

void
sflphone_pick_up()
{
    callable_obj_t *selectedCall = calltab_get_selected_call(active_calltree_tab);

    if (!selectedCall) {
        sflphone_new_call();
        return;
    }

    switch (selectedCall->_state) {
        case CALL_STATE_DIALING:
            sflphone_place_call(selectedCall);

            // if instant messaging window is visible, create new tab (deleted automatically if not used)
            if (im_window_is_visible())
                if (!selectedCall->_im_widget)
                    selectedCall->_im_widget = im_widget_display(selectedCall->_callID);

            break;
        case CALL_STATE_INCOMING:
            selectedCall->_history_state = INCOMING;
            calltree_update_call(history_tab, selectedCall);

            // if instant messaging window is visible, create new tab (deleted automatically if not used)
            if (im_window_is_visible())
                if (!selectedCall->_im_widget)
                    selectedCall->_im_widget = im_widget_display(selectedCall->_callID);

            dbus_accept(selectedCall);
            break;
        case CALL_STATE_TRANSFER:
            dbus_transfer(selectedCall);
            time(&selectedCall->_time_stop);
            calltree_remove_call(current_calls_tab, selectedCall);
            calllist_remove_call(current_calls_tab, selectedCall->_callID);
            break;
        case CALL_STATE_CURRENT:
        case CALL_STATE_HOLD:
        case CALL_STATE_RECORD:
        case CALL_STATE_RINGING:
            sflphone_new_call();
            break;
        default:
            WARN("Should not happen in sflphone_pick_up()!");
            break;
    }
}

void
sflphone_on_hold()
{
    callable_obj_t * selectedCall = calltab_get_selected_call(current_calls_tab);
    conference_obj_t * selectedConf = calltab_get_selected_conf(active_calltree_tab);

    if (selectedCall) {
        switch (selectedCall->_state) {
            case CALL_STATE_CURRENT:
            case CALL_STATE_RECORD:
                dbus_hold(selectedCall);
                break;
            default:
                WARN("Should not happen in sflphone_on_hold!");
                break;
        }
    } else if (selectedConf)
        dbus_hold_conference(selectedConf);
}

void
sflphone_off_hold()
{
    DEBUG("sflphone_off_hold");
    callable_obj_t * selectedCall = calltab_get_selected_call(current_calls_tab);
    conference_obj_t * selectedConf = calltab_get_selected_conf(active_calltree_tab);

    if (selectedCall) {
        switch (selectedCall->_state) {
            case CALL_STATE_HOLD:
                dbus_unhold(selectedCall);
                break;
            default:
                WARN("Should not happen in sflphone_off_hold ()!");
                break;
        }
    } else if (selectedConf)
        dbus_unhold_conference(selectedConf);
}


void
sflphone_fail(callable_obj_t * c)
{
    c->_state = CALL_STATE_FAILURE;
    calltree_update_call(current_calls_tab, c);
    update_actions();
}

void
sflphone_busy(callable_obj_t * c)
{
    c->_state = CALL_STATE_BUSY;
    calltree_update_call(current_calls_tab, c);
    update_actions();
}

void
sflphone_current(callable_obj_t * c)
{
    if (c->_state != CALL_STATE_HOLD)
        time(&c->_time_start);

    c->_state = CALL_STATE_CURRENT;
    calltree_update_call(current_calls_tab, c);
    update_actions();
}

void
sflphone_record(callable_obj_t * c)
{
    if (c->_state != CALL_STATE_HOLD)
        time(&c->_time_start);

    c->_state = CALL_STATE_RECORD;
    calltree_update_call(current_calls_tab, c);
    update_actions();
}

void
sflphone_set_transfer()
{
    callable_obj_t * c = calltab_get_selected_call(current_calls_tab);

    if (c) {
        c->_state = CALL_STATE_TRANSFER;
        g_free(c->_trsft_to);
        c->_trsft_to = g_strdup("");
        calltree_update_call(current_calls_tab, c);
    }

    update_actions();
}

void
sflphone_unset_transfer()
{
    callable_obj_t * c = calltab_get_selected_call(current_calls_tab);

    if (c) {
        c->_state = CALL_STATE_CURRENT;
        g_free(c->_trsft_to);
        c->_trsft_to = g_strdup("");
        calltree_update_call(current_calls_tab, c);
    }

    update_actions();
}

void
sflphone_display_transfer_status(const gchar* message)
{
    statusbar_push_message(message , NULL, __MSG_ACCOUNT_DEFAULT);
}

void
sflphone_incoming_call(callable_obj_t * c)
{
    c->_history_state = MISSED;
    calllist_add_call(current_calls_tab, c);
    calltree_add_call(current_calls_tab, c, NULL);

    update_actions();
    calltree_display(current_calls_tab);

    // Change the status bar if we are dealing with a direct SIP call
    if (_is_direct_call(c)) {
        gchar *msg = g_markup_printf_escaped(_("Direct SIP call"));
        statusbar_pop_message(__MSG_ACCOUNT_DEFAULT);
        statusbar_push_message(msg , NULL, __MSG_ACCOUNT_DEFAULT);
        g_free(msg);
    }
}

static void
process_dialing(callable_obj_t *c, guint keyval, gchar *key)
{
    // We stop the tone
    if (!*c->_peer_number && c->_state != CALL_STATE_TRANSFER)
        dbus_start_tone(FALSE, 0);

    switch (keyval) {
<<<<<<< HEAD
        case GDK_KEY_Return:
        case GDK_KEY_KP_Enter:
            sflphone_place_call (c);
            break;
        case GDK_KEY_Escape:
            sflphone_hang_up ();
            break;
        case GDK_KEY_BackSpace:
        {
=======
        case GDK_Return:
        case GDK_KP_Enter:
            sflphone_place_call(c);
            break;
        case GDK_Escape:
            sflphone_hang_up();
            break;
        case GDK_BackSpace: {
>>>>>>> 1083b59a
            gchar *num = (c->_state == CALL_STATE_TRANSFER) ? c->_trsft_to : c->_peer_number;
            size_t len = strlen(num);

            if (len) {
                len--; // delete one character
                num[len] = '\0';
                calltree_update_call(current_calls_tab, c);

                /* If number is now empty, hang up immediately */
                if (c->_state != CALL_STATE_TRANSFER && len == 0)
                    dbus_hang_up(c);
            }

            break;
        }
        case GDK_KEY_Tab:
        case GDK_KEY_Alt_L:
        case GDK_KEY_Control_L:
        case GDK_KEY_Super_L:
        case GDK_KEY_Caps_Lock:
            break;
        default:

            if (keyval < 127 /* ascii */ ||
<<<<<<< HEAD
               (keyval >= GDK_KEY_Mode_switch && keyval <= GDK_KEY_KP_9) /* num keypad */) {
=======
                    (keyval >= GDK_Mode_switch && keyval <= GDK_KP_9) /* num keypad */) {
>>>>>>> 1083b59a

                if (c->_state == CALL_STATE_TRANSFER) {
                    gchar *new_trsft = g_strconcat(c->_trsft_to, key, NULL);
                    g_free(c->_trsft_to);
                    c->_trsft_to = new_trsft;
                } else {
                    dbus_play_dtmf(key);
                    gchar *new_peer_number = g_strconcat(c->_peer_number, key, NULL);
                    g_free(c->_peer_number);
                    c->_peer_number = new_peer_number;
                }

                calltree_update_call(current_calls_tab, c);
            }

            break;
    }
}


callable_obj_t *
sflphone_new_call()
{
    callable_obj_t *current_selected_call = calltab_get_selected_call(current_calls_tab);

    if ((current_selected_call != NULL) && (current_selected_call->_confID == NULL))
        sflphone_on_hold();

    // Play a tone when creating a new call
    if (calllist_get_size(current_calls_tab) == 0)
        dbus_start_tone(TRUE , (current_account_has_new_message()  > 0) ? TONE_WITH_MESSAGE : TONE_WITHOUT_MESSAGE) ;

    callable_obj_t *c = create_new_call(CALL, CALL_STATE_DIALING, "", "", "", "");

    c->_history_state = OUTGOING;

    calllist_add_call(current_calls_tab, c);
    calltree_add_call(current_calls_tab, c, NULL);
    update_actions();

    return c;
}


void
sflphone_keypad(guint keyval, gchar * key)
{
    callable_obj_t * c = calltab_get_selected_call(current_calls_tab);

    if ((active_calltree_tab != current_calls_tab) || (active_calltree_tab == current_calls_tab && !c)) {
        switch (keyval) {
            case GDK_KEY_Return:
            case GDK_KEY_KP_Enter:
            case GDK_KEY_Escape:
            case GDK_KEY_BackSpace:
                break;
            default:
                calltree_display(current_calls_tab);
                process_dialing(sflphone_new_call(), keyval, key);
                break;
        }
    } else if (c) {
        switch (c->_state) {
            case CALL_STATE_DIALING: // Currently dialing => edit number
                process_dialing(c, keyval, key);
                break;
            case CALL_STATE_RECORD:
            case CALL_STATE_CURRENT:

                switch (keyval) {
<<<<<<< HEAD
                    case GDK_KEY_Escape:
                        dbus_hang_up (c);
                        time (&c->_time_stop);
                        calltree_update_call (history, c, NULL);
=======
                    case GDK_Escape:
                        dbus_hang_up(c);
                        time(&c->_time_stop);
                        calltree_update_call(history_tab, c);
>>>>>>> 1083b59a
                        break;
                    default:
                        // To play the dtmf when calling mail box for instance
                        dbus_play_dtmf(key);
                        break;
                }

                break;
            case CALL_STATE_INCOMING:

                switch (keyval) {
                    case GDK_KEY_Return:
                    case GDK_KEY_KP_Enter:
                        c->_history_state = INCOMING;
                        calltree_update_call(history_tab, c);
                        dbus_accept(c);
                        break;
<<<<<<< HEAD
                    case GDK_KEY_Escape:
                        dbus_refuse (c);
=======
                    case GDK_Escape:
                        dbus_refuse(c);
>>>>>>> 1083b59a
                        break;
                }

                break;
            case CALL_STATE_TRANSFER:

                switch (keyval) {
<<<<<<< HEAD
                    case GDK_KEY_Return:
                    case GDK_KEY_KP_Enter:
                        dbus_transfer (c);
                        time (&c->_time_stop);
                        calltree_remove_call(current_calls, c, NULL);
                        break;
                    case GDK_KEY_Escape:
                        sflphone_unset_transfer ();
=======
                    case GDK_Return:
                    case GDK_KP_Enter:
                        dbus_transfer(c);
                        time(&c->_time_stop);
                        calltree_remove_call(current_calls_tab, c);
                        break;
                    case GDK_Escape:
                        sflphone_unset_transfer();
>>>>>>> 1083b59a
                        break;
                    default: // When a call is on transfer, typing new numbers will add it to c->_peer_number
                        process_dialing(c, keyval, key);
                        break;
                }

                break;
            case CALL_STATE_HOLD:

                switch (keyval) {
<<<<<<< HEAD
                    case GDK_KEY_Return:
                    case GDK_KEY_KP_Enter:
                        dbus_unhold (c);
                        break;
                    case GDK_KEY_Escape:
                        dbus_hang_up (c);
=======
                    case GDK_Return:
                    case GDK_KP_Enter:
                        dbus_unhold(c);
                        break;
                    case GDK_Escape:
                        dbus_hang_up(c);
>>>>>>> 1083b59a
                        break;
                    default: // When a call is on hold, typing new numbers will create a new call
                        process_dialing(sflphone_new_call(), keyval, key);
                        break;
                }

                break;
            case CALL_STATE_RINGING:
            case CALL_STATE_BUSY:
            case CALL_STATE_FAILURE:

                switch (keyval) {
<<<<<<< HEAD
                    case GDK_KEY_Escape:
                        dbus_hang_up (c);
                        calltree_update_call (history, c, NULL);
=======
                    case GDK_Escape:
                        dbus_hang_up(c);
                        calltree_update_call(history_tab, c);
>>>>>>> 1083b59a
                        break;
                }

                break;
            default:
                break;
        }

    } else
        sflphone_new_call();
}

static void place_direct_call(const callable_obj_t * c)
{
    g_assert(c->_state == CALL_STATE_DIALING);
    dbus_place_call(c);
}

static int place_registered_call(callable_obj_t * c)
{
    account_t * current = NULL;

    if (c->_state != CALL_STATE_DIALING)
        return -1;

    if (!*c->_peer_number)
        return -1;

    if (account_list_get_size() == 0) {
        notify_no_accounts();
        sflphone_fail(c);
        return -1;
    }

    if (account_list_get_by_state(ACCOUNT_STATE_REGISTERED) == NULL) {
        DEBUG("Actions: No registered account, cannot make a call");
        notify_no_registered_accounts();
        sflphone_fail(c);
        return -1;
    }

    DEBUG("Actions: Get account for this call");

    if (strlen(c->_accountID) != 0) {
        DEBUG("Actions: Account %s already set for this call", c->_accountID);
        current = account_list_get_by_id(c->_accountID);
    } else {
        DEBUG("Actions: No account set for this call, use first of the list");
        current = account_list_get_current();
    }

    if (current == NULL) {
        DEBUG("Actions: Unexpected condition: account_t is NULL in %s at %d for accountID %s", __FILE__, __LINE__, c->_accountID);
        return -1;
    }

    if (g_strcasecmp(g_hash_table_lookup(current->properties, "Status"), "REGISTERED") ==0) {
        /* The call is made with the current account */
        // free memory for previous account id and get a new one
        g_free(c->_accountID);
        c->_accountID = g_strdup(current->accountID);
        dbus_place_call(c);
    } else {
        /* Place the call with the first registered account
         * and switch the current account.
         * If we are here, we can be sure that there is at least one.
         */
        current = account_list_get_by_state(ACCOUNT_STATE_REGISTERED);
        g_free(c->_accountID);
        c->_accountID = g_strdup(current->accountID);
        dbus_place_call(c);
        notify_current_account(current);
    }

    c->_history_state = OUTGOING;

    return 0;
}

void
sflphone_place_call(callable_obj_t * c)
{
    DEBUG("Actions: Placing call with %s @ %s and accountid %s", c->_peer_name, c->_peer_number, c->_accountID);

    if (_is_direct_call(c)) {
        gchar *msg = g_markup_printf_escaped(_("Direct SIP call"));
        statusbar_pop_message(__MSG_ACCOUNT_DEFAULT);
        statusbar_push_message(msg , NULL, __MSG_ACCOUNT_DEFAULT);
        g_free(msg);

        place_direct_call(c);
    } else if (place_registered_call(c) < 0)
        DEBUG("An error occured while placing registered call in %s at %d", __FILE__, __LINE__);
}


void
sflphone_detach_participant(const gchar* callID)
{
    callable_obj_t * selectedCall;

    if (callID == NULL)
        selectedCall = calltab_get_selected_call(current_calls_tab);
    else
        selectedCall = calllist_get_call(current_calls_tab, callID);

    DEBUG("Action: Detach participant %s", selectedCall->_callID);

    if (selectedCall->_confID) {
        g_free(selectedCall->_confID);
        selectedCall->_confID = NULL;
    }

    im_widget_update_state(IM_WIDGET(selectedCall->_im_widget), TRUE);
    calltree_remove_call(current_calls_tab, selectedCall);
    calltree_add_call(current_calls_tab, selectedCall, NULL);
    dbus_detach_participant(selectedCall->_callID);
}

void
sflphone_add_participant(const gchar* callID, const gchar* confID)
{
    DEBUG(">SFLphone: Add participant %s to conference %s", callID, confID);

    callable_obj_t *call = calllist_get_call(current_calls_tab, callID);

    if (call == NULL) {
        ERROR("SFLphone: Error: Could not find call");
        return;
    }

    time(&call->_time_added);

    dbus_add_participant(callID, confID);
}

void
sflphone_add_main_participant(const conference_obj_t * c)
{
    DEBUG("sflphone add main participant");
    dbus_add_main_participant(c->_confID);
}

void
sflphone_rec_call()
{
    callable_obj_t * selectedCall = calltab_get_selected_call(current_calls_tab);
    conference_obj_t * selectedConf = calltab_get_selected_conf(current_calls_tab);

    if (selectedCall) {
        DEBUG("SFLphone: Set record for selected call");
        dbus_set_record(selectedCall->_callID);

        switch (selectedCall->_state) {
            case CALL_STATE_CURRENT:
                selectedCall->_state = CALL_STATE_RECORD;
                break;
            case CALL_STATE_RECORD:
                selectedCall->_state = CALL_STATE_CURRENT;
                break;
            default:
                WARN("Should not happen in sflphone_off_hold ()!");
                break;
        }

        calltree_update_call(current_calls_tab, selectedCall);
    } else if (selectedConf) {
        DEBUG("SFLphone: Set record for selected conf");
        dbus_set_record(selectedConf->_confID);

        switch (selectedConf->_state) {
            case CONFERENCE_STATE_ACTIVE_ATTACHED:
                selectedConf->_state = CONFERENCE_STATE_ACTIVE_ATTACHED_RECORD;
                break;
            case CONFERENCE_STATE_ACTIVE_ATTACHED_RECORD:
                selectedConf->_state = CONFERENCE_STATE_ACTIVE_ATTACHED;
                break;
            case CONFERENCE_STATE_ACTIVE_DETACHED:
                selectedConf->_state = CONFERENCE_STATE_ACTIVE_DETACHED_RECORD;
                break;
            case CONFERENCE_STATE_ACTIVE_DETACHED_RECORD:
                selectedConf->_state = CONFERENCE_STATE_ACTIVE_DETACHED_RECORD;
                break;
            default:
                WARN("Should not happen in sflphone_off_hold ()!");
                break;
        }

        DEBUG("Actions: Remove and add conference %s", selectedConf->_confID);
        calltree_remove_conference(current_calls_tab, selectedConf);
        calltree_add_conference_to_current_calls(selectedConf);
    }

    update_actions();
}

void sflphone_fill_codec_list()
{
    guint account_list_size = account_list_get_size ();

    for (guint i = 0; i < account_list_size; i++) {
        account_t *current =  account_list_get_nth (i);
        if (current)
            sflphone_fill_codec_list_per_account (current);
    }
}

<<<<<<< HEAD
static void sflphone_fill_codec_list_per_account_cat (account_t *account, gboolean is_audio)
{
    GQueue *codeclist;
    GQueue* codecs = is_audio ? get_audio_codecs_list() : get_video_codecs_list();
    if (!account->codecs)
        account->codecs = g_queue_new();

    if (is_audio) {
        GArray *order = dbus_get_active_audio_codec_list (account->accountID);
        codeclist = account->codecs;
        for (guint i = 0; i < order->len; i++) {
            gint payload = g_array_index(order, gint, i);
            codec_t *orig = codec_list_get_by_payload (payload, codecs);
            codec_t *c = codec_create_new_from_caps (orig);

            if (c)
                g_queue_push_tail (codeclist, (gpointer) c);
            else
                ERROR ("SFLphone: Couldn't find codec %d %p", payload, orig);
        }
        g_array_unref(order);
    } else {
        gchar **order = dbus_get_active_video_codec_list (account->accountID);
        if (!account->vcodecs)
            account->vcodecs = g_queue_new();
        codeclist = account->vcodecs;
        for (gchar **pl = order; *pl; pl++) {
            codec_t *orig = codec_list_get_by_name(*pl, codecs);
            codec_t *c = codec_create_new_from_caps (orig);

            if (c)
                g_queue_push_tail (codeclist, (gpointer) c);
            else
                ERROR ("SFLphone: Couldn't find codec %s %p", *pl, orig);
            g_free(*pl);
        }
        g_free(order);
    }

    g_queue_clear (codeclist);
=======
void sflphone_fill_codec_list_per_account(account_t *account)
{
    GArray *order = dbus_get_active_audio_codec_list(account->accountID);

    GQueue *codeclist = account->codecs;

    // First clean the list
    codec_list_clear(&codeclist);

    for (guint i = 0; i < order->len; i++) {
        gint payload = g_array_index(order, gint, i);

        // Each account will have a copy of the system-wide capabilities
        codec_t *cpy = codec_create_new_from_caps(codec_list_get_by_payload((gconstpointer)(uintptr_t) payload, NULL));

        if (cpy)
            codec_list_add(cpy, &codeclist);
        else
            ERROR("SFLphone: Couldn't find codec");
    }

    g_array_unref(order);

    guint caps_size = codec_list_get_size();
>>>>>>> 1083b59a

    guint caps_size = g_queue_get_length (codecs);
    for (guint i = 0; i < caps_size; i++) {
<<<<<<< HEAD
        codec_t * codec = g_queue_peek_nth (codecs, i);
        gboolean found;
        if (is_audio)
            found = codec_list_get_by_payload (codec->payload, codeclist) != NULL;
        else
            found = codec_list_get_by_name(codec->name, codeclist) != NULL;
        if (!found) {
            codec->is_active = FALSE;
            g_queue_push_tail (codeclist, (gpointer)codec);
        }
    }
}

void sflphone_fill_codec_list_per_account (account_t *account)
{
    sflphone_fill_codec_list_per_account_cat(account, TRUE);
    sflphone_fill_codec_list_per_account_cat(account, FALSE);
}


void sflphone_fill_call_list (void)
=======
        codec_t * current_cap = capabilities_get_nth(i);

        // Check if this codec has already been enabled for this account
        if (codec_list_get_by_payload((gconstpointer)(size_t)(current_cap->_payload), codeclist) == NULL) {
            current_cap->is_active = FALSE;
            codec_list_add(current_cap, &codeclist);
        }
    }

    account->codecs = codeclist;
}

void sflphone_fill_call_list(void)
>>>>>>> 1083b59a
{
    gchar **list = dbus_get_call_list();

    for (gchar **calls = list; calls && *calls; ++calls) {
        gchar *callID = *calls;
        callable_obj_t *c = create_new_call_from_details(*calls, dbus_get_call_details(*calls));
        g_free(callID);
        c->_zrtp_confirmed = FALSE;
        calllist_add_call(current_calls_tab, c);
        calltree_add_call(current_calls_tab, c, NULL);
    }

    g_strfreev(list);
}


void sflphone_fill_conference_list(void)
{
    // TODO Fetch the active conferences at client startup

    gchar **conferences = dbus_get_conference_list();

    for (gchar **list = conferences; list && *list; list++) {
        const gchar * const conf_id = *list;

        GHashTable *conference_details = dbus_get_conference_details(conf_id);
        conference_obj_t *conf = create_new_conference_from_details(conf_id, conference_details);

        conferencelist_add(current_calls_tab, conf);
        calltree_add_conference_to_current_calls(conf);
    }

    g_strfreev(conferences);
}

void sflphone_fill_history(void)
{
    gchar **entries, **entries_orig;
    entries = entries_orig = dbus_get_history();

    while (entries && *entries) {
        gchar *current_entry = *entries;
        /* do something with key and value */
        callable_obj_t *history_call = create_history_entry_from_serialized_form(current_entry);

        /* Add it and update the GUI */
        calllist_add_call(history_tab, history_call);
        entries++;
    }

    g_strfreev(entries_orig);

    // fill the treeview with calls
    guint n = calllist_get_size(history_tab);

    for (guint i = 0; i < n; i++) {
        QueueElement *element = calllist_get_nth(history_tab, i);

        if (element->type == HIST_CALL)
            calltree_add_history_entry(element->elem.call, NULL);
    }
}

#if ! (GLIB_CHECK_VERSION(2,28,0))
static void
g_slist_free_full(GSList         *list,
                  GDestroyNotify  free_func)
{
    g_slist_foreach(list, (GFunc) free_func, NULL);
    g_slist_free(list);
}
#endif


static void hist_free_elt(gpointer list)
{
    g_slist_free_full((GSList *)list, g_free);
}

void sflphone_save_history(void)
{
    GHashTable *result = g_hash_table_new_full(NULL, g_str_equal, g_free, hist_free_elt);

    gint size = calllist_get_size(history_tab);

    for (gint i = 0; i < size; ++i) {
        QueueElement *current = calllist_get_nth(history_tab, i);

        if (!current) {
            WARN("SFLphone: Warning: %dth element is null", i);
            break;
        }

        gchar *value;

        if (current->type == HIST_CALL) {
            value = serialize_history_call_entry(current->elem.call);
            gchar *key = g_strdup_printf("%i", (int) current->elem.call->_time_start);

            g_hash_table_replace(result, (gpointer) key,
                    g_slist_append(g_hash_table_lookup(result, key),(gpointer) value));
        }
        else
            ERROR("SFLphone: Error: Unknown type for serialization");
    }

    gchar **ordered_result = sflphone_order_history_hash_table(result);
    dbus_set_history(ordered_result);
    g_strfreev(ordered_result);
    g_hash_table_unref(result);
}

void
sflphone_srtp_sdes_on(callable_obj_t * c)
{
    c->_srtp_state = SRTP_STATE_SDES_SUCCESS;

    calltree_update_call(current_calls_tab, c);
    update_actions();
}

void
sflphone_srtp_sdes_off(callable_obj_t * c)
{
    c->_srtp_state = SRTP_STATE_UNLOCKED;

    calltree_update_call(current_calls_tab, c);
    update_actions();
}


void
sflphone_srtp_zrtp_on(callable_obj_t * c)
{
    c->_srtp_state = SRTP_STATE_ZRTP_SAS_UNCONFIRMED;

    calltree_update_call(current_calls_tab, c);
    update_actions();
}

void
sflphone_srtp_zrtp_off(callable_obj_t * c)
{
    c->_srtp_state = SRTP_STATE_UNLOCKED;
    calltree_update_call(current_calls_tab, c);
    update_actions();
}

void
sflphone_srtp_zrtp_show_sas(callable_obj_t * c, const gchar* sas, const gboolean verified)
{
    c->_sas = g_strdup(sas);
    c->_srtp_state = verified ? SRTP_STATE_ZRTP_SAS_CONFIRMED : SRTP_STATE_ZRTP_SAS_UNCONFIRMED;

    calltree_update_call(current_calls_tab, c);
    update_actions();
}

void
sflphone_request_go_clear(void)
{
    callable_obj_t * selectedCall = calltab_get_selected_call(current_calls_tab);

    if (selectedCall)
        dbus_request_go_clear(selectedCall);
}

void
sflphone_call_state_changed(callable_obj_t * c, const gchar * description, const guint code)
{
    DEBUG("SFLPhone: Call State changed %s", description);

    if (c == NULL) {
        ERROR("SFLphone: Error: callable obj is NULL in %s at %d", __FILE__, __LINE__);
        return;
    }

    g_free(c->_state_code_description);
    c->_state_code_description = g_strdup(description);
    c->_state_code = code;

    calltree_update_call(current_calls_tab, c);
    update_actions();
}
<|MERGE_RESOLUTION|>--- conflicted
+++ resolved
@@ -223,10 +223,7 @@
     calllist_remove_call(current_calls_tab, c->_callID);
     calltree_remove_call(current_calls_tab, c);
     c->_state = CALL_STATE_DIALING;
-<<<<<<< HEAD
-=======
-    call_remove_all_errors(c);
->>>>>>> 1083b59a
+
     update_actions();
 
     if (c->_confID) {
@@ -333,31 +330,21 @@
 
     abook_init();
 
-<<<<<<< HEAD
-=======
     // Init icons factory
->>>>>>> 1083b59a
     init_icon_factory();
 
     current_calls_tab = calltab_init(FALSE, CURRENT_CALLS);
     contacts_tab = calltab_init(TRUE, CONTACTS);
     history_tab = calltab_init(TRUE, HISTORY);
 
-<<<<<<< HEAD
     account_list_init ();
-    if (!codecs_load ()) {
+    if (!codecs_load()) {
         ERROR ("No codecs found");
-        dbus_unregister (getpid());
-        exit (1);
-    }
-
-    conferencelist_init (current_calls);
-    conferencelist_init (history);
-=======
-    account_list_init();
-    codec_capabilities_load();
+        dbus_unregister(getpid());
+        exit(EXIT_FAILURE);
+    }
+
     conferencelist_init(current_calls_tab);
->>>>>>> 1083b59a
 
     // Fetch the configured accounts
     sflphone_fill_account_list();
@@ -398,25 +385,14 @@
                 dbus_hang_up(selectedCall);
                 break;
             case CALL_STATE_RINGING:
-<<<<<<< HEAD
-                dbus_hang_up (selectedCall);
-=======
                 dbus_hang_up(selectedCall);
-                call_remove_all_errors(selectedCall);
->>>>>>> 1083b59a
                 selectedCall->_state = CALL_STATE_DIALING;
-                //selectedCall->_stop = 0;
                 break;
             case CALL_STATE_CURRENT:
             case CALL_STATE_HOLD:
             case CALL_STATE_BUSY:
             case CALL_STATE_RECORD:
-<<<<<<< HEAD
-                dbus_hang_up (selectedCall);
-=======
                 dbus_hang_up(selectedCall);
-                call_remove_all_errors(selectedCall);
->>>>>>> 1083b59a
                 selectedCall->_state = CALL_STATE_DIALING;
                 time(&selectedCall->_time_stop);
 
@@ -424,33 +400,17 @@
 
                 break;
             case CALL_STATE_FAILURE:
-<<<<<<< HEAD
-                dbus_hang_up (selectedCall);
-                selectedCall->_state = CALL_STATE_DIALING;
-                break;
-            case CALL_STATE_INCOMING:
-                dbus_refuse (selectedCall);
-=======
                 dbus_hang_up(selectedCall);
-                call_remove_all_errors(selectedCall);
                 selectedCall->_state = CALL_STATE_DIALING;
                 break;
             case CALL_STATE_INCOMING:
                 dbus_refuse(selectedCall);
-                call_remove_all_errors(selectedCall);
->>>>>>> 1083b59a
                 selectedCall->_state = CALL_STATE_DIALING;
                 DEBUG("from sflphone_hang_up : ");
                 break;
             case CALL_STATE_TRANSFER:
-<<<<<<< HEAD
-                dbus_hang_up (selectedCall);
-                time (&selectedCall->_time_stop);
-=======
                 dbus_hang_up(selectedCall);
-                call_remove_all_errors(selectedCall);
                 time(&selectedCall->_time_stop);
->>>>>>> 1083b59a
                 break;
             default:
                 WARN("Should not happen in sflphone_hang_up()!");
@@ -654,26 +614,14 @@
         dbus_start_tone(FALSE, 0);
 
     switch (keyval) {
-<<<<<<< HEAD
         case GDK_KEY_Return:
         case GDK_KEY_KP_Enter:
-            sflphone_place_call (c);
+            sflphone_place_call(c);
             break;
         case GDK_KEY_Escape:
-            sflphone_hang_up ();
-            break;
-        case GDK_KEY_BackSpace:
-        {
-=======
-        case GDK_Return:
-        case GDK_KP_Enter:
-            sflphone_place_call(c);
-            break;
-        case GDK_Escape:
             sflphone_hang_up();
             break;
-        case GDK_BackSpace: {
->>>>>>> 1083b59a
+        case GDK_KEY_BackSpace: {
             gchar *num = (c->_state == CALL_STATE_TRANSFER) ? c->_trsft_to : c->_peer_number;
             size_t len = strlen(num);
 
@@ -698,12 +646,7 @@
         default:
 
             if (keyval < 127 /* ascii */ ||
-<<<<<<< HEAD
-               (keyval >= GDK_KEY_Mode_switch && keyval <= GDK_KEY_KP_9) /* num keypad */) {
-=======
-                    (keyval >= GDK_Mode_switch && keyval <= GDK_KP_9) /* num keypad */) {
->>>>>>> 1083b59a
-
+                (keyval >= GDK_KEY_Mode_switch && keyval <= GDK_KEY_KP_9) /* num keypad */) {
                 if (c->_state == CALL_STATE_TRANSFER) {
                     gchar *new_trsft = g_strconcat(c->_trsft_to, key, NULL);
                     g_free(c->_trsft_to);
@@ -773,17 +716,10 @@
             case CALL_STATE_CURRENT:
 
                 switch (keyval) {
-<<<<<<< HEAD
                     case GDK_KEY_Escape:
-                        dbus_hang_up (c);
-                        time (&c->_time_stop);
-                        calltree_update_call (history, c, NULL);
-=======
-                    case GDK_Escape:
                         dbus_hang_up(c);
                         time(&c->_time_stop);
                         calltree_update_call(history_tab, c);
->>>>>>> 1083b59a
                         break;
                     default:
                         // To play the dtmf when calling mail box for instance
@@ -801,13 +737,8 @@
                         calltree_update_call(history_tab, c);
                         dbus_accept(c);
                         break;
-<<<<<<< HEAD
                     case GDK_KEY_Escape:
-                        dbus_refuse (c);
-=======
-                    case GDK_Escape:
                         dbus_refuse(c);
->>>>>>> 1083b59a
                         break;
                 }
 
@@ -815,25 +746,14 @@
             case CALL_STATE_TRANSFER:
 
                 switch (keyval) {
-<<<<<<< HEAD
                     case GDK_KEY_Return:
                     case GDK_KEY_KP_Enter:
-                        dbus_transfer (c);
-                        time (&c->_time_stop);
-                        calltree_remove_call(current_calls, c, NULL);
-                        break;
-                    case GDK_KEY_Escape:
-                        sflphone_unset_transfer ();
-=======
-                    case GDK_Return:
-                    case GDK_KP_Enter:
                         dbus_transfer(c);
                         time(&c->_time_stop);
                         calltree_remove_call(current_calls_tab, c);
                         break;
-                    case GDK_Escape:
+                    case GDK_KEY_Escape:
                         sflphone_unset_transfer();
->>>>>>> 1083b59a
                         break;
                     default: // When a call is on transfer, typing new numbers will add it to c->_peer_number
                         process_dialing(c, keyval, key);
@@ -844,21 +764,12 @@
             case CALL_STATE_HOLD:
 
                 switch (keyval) {
-<<<<<<< HEAD
                     case GDK_KEY_Return:
                     case GDK_KEY_KP_Enter:
-                        dbus_unhold (c);
+                        dbus_unhold(c);
                         break;
                     case GDK_KEY_Escape:
-                        dbus_hang_up (c);
-=======
-                    case GDK_Return:
-                    case GDK_KP_Enter:
-                        dbus_unhold(c);
-                        break;
-                    case GDK_Escape:
                         dbus_hang_up(c);
->>>>>>> 1083b59a
                         break;
                     default: // When a call is on hold, typing new numbers will create a new call
                         process_dialing(sflphone_new_call(), keyval, key);
@@ -871,15 +782,9 @@
             case CALL_STATE_FAILURE:
 
                 switch (keyval) {
-<<<<<<< HEAD
                     case GDK_KEY_Escape:
-                        dbus_hang_up (c);
-                        calltree_update_call (history, c, NULL);
-=======
-                    case GDK_Escape:
                         dbus_hang_up(c);
                         calltree_update_call(history_tab, c);
->>>>>>> 1083b59a
                         break;
                 }
 
@@ -1087,7 +992,6 @@
     }
 }
 
-<<<<<<< HEAD
 static void sflphone_fill_codec_list_per_account_cat (account_t *account, gboolean is_audio)
 {
     GQueue *codeclist;
@@ -1128,36 +1032,9 @@
     }
 
     g_queue_clear (codeclist);
-=======
-void sflphone_fill_codec_list_per_account(account_t *account)
-{
-    GArray *order = dbus_get_active_audio_codec_list(account->accountID);
-
-    GQueue *codeclist = account->codecs;
-
-    // First clean the list
-    codec_list_clear(&codeclist);
-
-    for (guint i = 0; i < order->len; i++) {
-        gint payload = g_array_index(order, gint, i);
-
-        // Each account will have a copy of the system-wide capabilities
-        codec_t *cpy = codec_create_new_from_caps(codec_list_get_by_payload((gconstpointer)(uintptr_t) payload, NULL));
-
-        if (cpy)
-            codec_list_add(cpy, &codeclist);
-        else
-            ERROR("SFLphone: Couldn't find codec");
-    }
-
-    g_array_unref(order);
-
-    guint caps_size = codec_list_get_size();
->>>>>>> 1083b59a
 
     guint caps_size = g_queue_get_length (codecs);
     for (guint i = 0; i < caps_size; i++) {
-<<<<<<< HEAD
         codec_t * codec = g_queue_peek_nth (codecs, i);
         gboolean found;
         if (is_audio)
@@ -1179,21 +1056,6 @@
 
 
 void sflphone_fill_call_list (void)
-=======
-        codec_t * current_cap = capabilities_get_nth(i);
-
-        // Check if this codec has already been enabled for this account
-        if (codec_list_get_by_payload((gconstpointer)(size_t)(current_cap->_payload), codeclist) == NULL) {
-            current_cap->is_active = FALSE;
-            codec_list_add(current_cap, &codeclist);
-        }
-    }
-
-    account->codecs = codeclist;
-}
-
-void sflphone_fill_call_list(void)
->>>>>>> 1083b59a
 {
     gchar **list = dbus_get_call_list();
 
@@ -1254,6 +1116,8 @@
 
         if (element->type == HIST_CALL)
             calltree_add_history_entry(element->elem.call, NULL);
+        else
+            WARN("Ignoring conference from history");
     }
 }
 
