--- conflicted
+++ resolved
@@ -29,14 +29,11 @@
  *  as that of the covered work.
  */
 
-<<<<<<< HEAD
 #ifdef HAVE_CONFIG_H
 #include "config.h"
 #endif
 
-=======
 #include <glib/gi18n.h>
->>>>>>> 72c3cfe6
 #include <gtk/gtk.h>
 /* Backward compatibility for gtk < 2.22.0 */
 #if GTK_CHECK_VERSION(2,22,0)
@@ -190,7 +187,6 @@
     calllist_remove_call(current_calls_tab, c->_callID);
     calltree_remove_call(current_calls_tab, c);
     c->_state = CALL_STATE_DIALING;
-
     update_actions();
 
     if (c->_confID) {
@@ -354,6 +350,7 @@
             case CALL_STATE_RINGING:
                 dbus_hang_up(selectedCall);
                 selectedCall->_state = CALL_STATE_DIALING;
+                //selectedCall->_stop = 0;
                 break;
             case CALL_STATE_CURRENT:
             case CALL_STATE_HOLD:
