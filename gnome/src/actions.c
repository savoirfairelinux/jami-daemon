--- conflicted
+++ resolved
@@ -30,7 +30,12 @@
  */
 
 #include <gtk/gtk.h>
+/* Backward compatibility for gtk < 2.22.0 */
+#if GTK_CHECK_VERSION(2,22,0)
+#include <gdk/gdkkeysyms-compat.h>
+#else
 #include <gdk/gdkkeysyms.h>
+#endif
 #include <glib/gprintf.h>
 #include <stdlib.h>
 #include <string.h>
@@ -682,15 +687,9 @@
             case CALL_STATE_INCOMING:
 
                 switch (keyval) {
-<<<<<<< HEAD
-                    case GDK_KEY_Return:
-                    case GDK_KEY_KP_Enter:
-                        c->_history_state = INCOMING;
-=======
                     case GDK_Return:
                     case GDK_KP_Enter:
                         c->_history_state = g_strdup(INCOMING_STRING);
->>>>>>> ae8c4c31
                         calltree_update_call(history_tab, c);
                         dbus_accept(c);
                         break;
