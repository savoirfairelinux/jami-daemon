/*
 *  Copyright (C) 2004, 2005, 2006, 2008, 2009, 2010, 2011 Savoir-Faire Linux Inc.
 *  Author: Emmanuel Milou <emmanuel.milou@savoirfairelinux.com>
 *  Author: Pierre-Luc Beaudoin <pierre-luc.beaudoin@savoirfairelinux.com>
 *
 *  This program is free software; you can redistribute it and/or modify
 *  it under the terms of the GNU General Public License as published by
 *  the Free Software Foundation; either version 3 of the License, or
 *  (at your option) any later version.
 *
 *  This program is distributed in the hope that it will be useful,
 *  but WITHOUT ANY WARRANTY; without even the implied warranty of
 *  MERCHANTABILITY or FITNESS FOR A PARTICULAR PURPOSE.  See the
 *  GNU General Public License for more details.
 *
 *  You should have received a copy of the GNU General Public License
 *  along with this program; if not, write to the Free Software
 *   Foundation, Inc., 675 Mass Ave, Cambridge, MA 02139, USA.
 *
 *  Additional permission under GNU GPL version 3 section 7:
 *
 *  If you modify this program, or any covered work, by linking or
 *  combining it with the OpenSSL project's OpenSSL library (or a
 *  modified version of that library), containing parts covered by the
 *  terms of the OpenSSL or SSLeay licenses, Savoir-Faire Linux Inc.
 *  grants you additional permission to convey the resulting work.
 *  Corresponding Source for a non-source form of such a combination
 *  shall include the source code for the parts of OpenSSL used as well
 *  as that of the covered work.
 */

#ifdef HAVE_CONFIG_H
#include "config.h"
#endif

#include <glib/gi18n.h>
#include <gtk/gtk.h>
/* Backward compatibility for gtk < 2.22.0 */
#if GTK_CHECK_VERSION(2,22,0)
#include <gdk/gdkkeysyms-compat.h>
#else
#include <gdk/gdkkeysyms.h>
#endif

#include "str_utils.h"
#include <glib.h>
#include <stdlib.h>
#include <string.h>
#include <sys/types.h>
#include <unistd.h>

#include <arpa/nameser.h>
#include <netinet/in.h>
#include <resolv.h>

#include <linux/if.h>
#include <sys/types.h>
#include <sys/socket.h>
#include <sys/ioctl.h>

#include "actions.h"
#include "dbus/dbus.h"
#include "logger.h"
#include "contacts/calltab.h"
#include "contacts/searchbar.h"
#include "contacts/addrbookfactory.h"
#include "icons/icon_factory.h"
#include "imwindow.h"
#include "statusicon.h"
#include "unused.h"
#include "widget/imwidget.h"
#include "sliders.h"

static GHashTable * ip2ip_profile;

void
sflphone_notify_voice_mail(const gchar* accountID , guint count)
{
    // We want to notify only the current account; ie the first in the list
    gchar *id = g_strdup(accountID);
    const gchar * const current_id = account_list_get_current_id();

    DEBUG("sflphone_notify_voice_mail begin");

    if (g_ascii_strcasecmp(id, current_id) != 0 ||
        account_list_get_size() == 0)
        return;

    // Set the number of voice messages for the current account
    current_account_set_message_number(count);
    account_t *current = account_list_get_current();

    // Update the voicemail tool button
    update_voicemail_status();

    if (current)
        notify_voice_mails(count, current);

    DEBUG("sflphone_notify_voice_mail end");
}

/*
 * Place a call with the current account.
 * If there is no default account selected, place a call with the first
 * registered account of the account list
 * Else, check if it an IP call. if not, popup an error message
 */

static gboolean is_direct_call(callable_obj_t * c)
{
    if (utf8_case_equal(c->_accountID, "empty")) {
        if (!g_str_has_prefix(c->_peer_number, "sip:")) {
            gchar * new_number = g_strconcat("sip:", c->_peer_number, NULL);
            g_free(c->_peer_number);
            c->_peer_number = new_number;
        }

        return TRUE;
    }

    return g_str_has_prefix(c->_peer_number, "sip:") ||
           g_str_has_prefix(c->_peer_number, "sips:");
}


void
status_bar_display_account()
{
    statusbar_pop_message(__MSG_ACCOUNT_DEFAULT);

    account_t *acc = account_list_get_current();
    status_tray_icon_online(acc != NULL);

    gchar* msg;
    if (acc) {
        msg = g_markup_printf_escaped("%s %s (%s)" ,
                                      _("Using account"),
                                      (gchar*) account_lookup(acc, ACCOUNT_ALIAS),
                                      (gchar*) account_lookup(acc, ACCOUNT_TYPE));
    } else {
        msg = g_markup_printf_escaped(_("No registered accounts"));
    }

    statusbar_push_message(msg, NULL,  __MSG_ACCOUNT_DEFAULT);
    g_free(msg);
}


void
sflphone_quit()
{
    if (calllist_get_size(current_calls_tab) == 0 || main_window_ask_quit()) {
        dbus_unregister(getpid());
        dbus_clean();
        account_list_free();
        calllist_clean(current_calls_tab);
        calllist_clean(contacts_tab);
        calllist_clean(history_tab);
        gtk_tree_store_clear(history_tab->store);
        gtk_tree_store_clear(current_calls_tab->store);
        gtk_tree_store_clear(contacts_tab->store);
        gtk_main_quit();
    }
}

void
sflphone_hold(callable_obj_t * c)
{
    c->_state = CALL_STATE_HOLD;
    calltree_update_call(current_calls_tab, c);
    update_actions();
}

void
sflphone_ringing(callable_obj_t * c)
{
    c->_state = CALL_STATE_RINGING;
    calltree_update_call(current_calls_tab, c);
    update_actions();
}

void
sflphone_hung_up(callable_obj_t * c)
{
    DEBUG("SFLphone: Hung up");

    calllist_remove_call(current_calls_tab, c->_callID);
    calltree_remove_call(current_calls_tab, c);
    c->_state = CALL_STATE_DIALING;
    update_actions();

    if (c->_confID) {
        g_free(c->_confID);
        c->_confID = NULL;
    }

    // test whether the widget contains text, if not remove it
    if ((im_window_get_nb_tabs() > 1) && c->_im_widget && !(IM_WIDGET(c->_im_widget)->containText))
        im_window_remove_tab(c->_im_widget);
    else
        im_widget_update_state(IM_WIDGET(c->_im_widget), FALSE);

    status_tray_icon_blink(FALSE);

    statusbar_update_clock("");
}

void sflphone_fill_account_list(void)
{
    account_list_init();
    gchar **array = dbus_account_list();

    for (gchar **accountID = array; accountID && *accountID; ++accountID) {
        account_t *acc = create_account_with_ID(*accountID);
        if (acc->properties == NULL) {
            ERROR("SFLphone: Error: Could not fetch details for account %s",
                  accountID);
            break;
        }
        account_list_add(acc);
        /* Fill the actual array of credentials */
        dbus_get_credentials(acc);
        gchar * status = account_lookup(acc, REGISTRATION_STATUS);

        if (g_strcmp0(status, "REGISTERED") == 0)
            acc->state = ACCOUNT_STATE_REGISTERED;
        else if (g_strcmp0(status, "UNREGISTERED") == 0)
            acc->state = ACCOUNT_STATE_UNREGISTERED;
        else if (g_strcmp0(status, "TRYING") == 0)
            acc->state = ACCOUNT_STATE_TRYING;
        else if (g_strcmp0(status, "ERROR") == 0)
            acc->state = ACCOUNT_STATE_ERROR;
        else if (g_strcmp0(status , "ERROR_AUTH") == 0)
            acc->state = ACCOUNT_STATE_ERROR_AUTH;
        else if (g_strcmp0(status , "ERROR_NETWORK") == 0)
            acc->state = ACCOUNT_STATE_ERROR_NETWORK;
        else if (g_strcmp0(status , "ERROR_HOST") == 0)
            acc->state = ACCOUNT_STATE_ERROR_HOST;
        else if (g_strcmp0(status , "ERROR_CONF_STUN") == 0)
            acc->state = ACCOUNT_STATE_ERROR_CONF_STUN;
        else if (g_strcmp0(status , "ERROR_EXIST_STUN") == 0)
            acc->state = ACCOUNT_STATE_ERROR_EXIST_STUN;
        else if (g_strcmp0(status , "ACCOUNT_STATE_IP2IP_READY") == 0)
            acc->state = ACCOUNT_STATE_IP2IP_READY;
        else
            acc->state = ACCOUNT_STATE_INVALID;

        gchar * code = account_lookup(acc, REGISTRATION_STATE_CODE);
        if (code != NULL)
            acc->protocol_state_code = atoi(code);
        acc->protocol_state_description = account_lookup(acc, REGISTRATION_STATE_DESCRIPTION);
    }

    g_strfreev(array);

    // Set the current account message number
    current_account_set_message_number(current_account_get_message_number());
}

gboolean sflphone_init(GError **error)
{
    if (!dbus_connect(error) || !dbus_register(getpid(), "Gtk+ Client", error))
        return FALSE;

    abook_init();

    // Init icons factory
    init_icon_factory();

    current_calls_tab = calltab_init(FALSE, CURRENT_CALLS);
    contacts_tab = calltab_init(TRUE, CONTACTS);
    history_tab = calltab_init(TRUE, HISTORY);

<<<<<<< HEAD
    account_list_init ();
    if (!codecs_load()) {
        ERROR ("No codecs found");
        dbus_unregister(getpid());
        exit(EXIT_FAILURE);
    }

=======
    codec_capabilities_load();
>>>>>>> 0db8a567
    conferencelist_init(current_calls_tab);

    // Fetch the configured accounts
    sflphone_fill_account_list();

    // Fetch the ip2ip profile
    sflphone_fill_ip2ip_profile();

    // Fetch the conference list
    sflphone_fill_conference_list();

    return TRUE;
}

void sflphone_fill_ip2ip_profile(void)
{
    ip2ip_profile = (GHashTable *) dbus_get_ip2_ip_details();
}

GHashTable *sflphone_get_ip2ip_properties(void)
{
    return ip2ip_profile;
}

void
sflphone_hang_up()
{
    callable_obj_t * selectedCall = calltab_get_selected_call(current_calls_tab);
    conference_obj_t * selectedConf = calltab_get_selected_conf(active_calltree_tab);

    DEBUG("SFLphone: Hang up");

    if (selectedConf) {
        im_widget_update_state(IM_WIDGET(selectedConf->_im_widget), FALSE);
        dbus_hang_up_conference(selectedConf);
    } else if (selectedCall) {
        switch (selectedCall->_state) {
            case CALL_STATE_DIALING:
                dbus_hang_up(selectedCall);
                break;
            case CALL_STATE_RINGING:
                dbus_hang_up(selectedCall);
                selectedCall->_state = CALL_STATE_DIALING;
                //selectedCall->_stop = 0;
                break;
            case CALL_STATE_CURRENT:
            case CALL_STATE_HOLD:
            case CALL_STATE_BUSY:
            case CALL_STATE_RECORD:
                dbus_hang_up(selectedCall);
                selectedCall->_state = CALL_STATE_DIALING;
                time(&selectedCall->_time_stop);

                im_widget_update_state(IM_WIDGET(selectedCall->_im_widget), FALSE);

                break;
            case CALL_STATE_FAILURE:
                dbus_hang_up(selectedCall);
                selectedCall->_state = CALL_STATE_DIALING;
                break;
            case CALL_STATE_INCOMING:
                dbus_refuse(selectedCall);
                selectedCall->_state = CALL_STATE_DIALING;
                DEBUG("from sflphone_hang_up : ");
                break;
            case CALL_STATE_TRANSFER:
                dbus_hang_up(selectedCall);
                time(&selectedCall->_time_stop);
                break;
            default:
                WARN("Should not happen in sflphone_hang_up()!");
                break;
        }
    }

    calltree_update_call(history_tab, selectedCall);

    statusbar_update_clock("");

    // Allow screen saver to start
    guint nbcall = calllist_get_size(current_calls_tab);
    if(nbcall == 1)
        dbus_screensaver_uninhibit();
}

void
sflphone_pick_up()
{
    callable_obj_t *selectedCall = calltab_get_selected_call(active_calltree_tab);

    // Disable screensaver if the list is empty call
    guint nbcall = calllist_get_size(current_calls_tab);
    if(nbcall == 0)
        dbus_screensaver_inhibit();

    if (!selectedCall) {
        sflphone_new_call();
        return;
    }

    switch (selectedCall->_state) {
        case CALL_STATE_DIALING:
            sflphone_place_call(selectedCall);

            // if instant messaging window is visible, create new tab (deleted automatically if not used)
            if (im_window_is_visible())
                if (!selectedCall->_im_widget)
                    selectedCall->_im_widget = im_widget_display(selectedCall->_callID);

            break;
        case CALL_STATE_INCOMING:
            selectedCall->_history_state = g_strdup(INCOMING_STRING);
            calltree_update_call(history_tab, selectedCall);

            // if instant messaging window is visible, create new tab (deleted automatically if not used)
            if (im_window_is_visible())
                if (!selectedCall->_im_widget)
                    selectedCall->_im_widget = im_widget_display(selectedCall->_callID);

            dbus_accept(selectedCall);
            break;
        case CALL_STATE_TRANSFER:
            dbus_transfer(selectedCall);
            time(&selectedCall->_time_stop);
            calltree_remove_call(current_calls_tab, selectedCall);
            calllist_remove_call(current_calls_tab, selectedCall->_callID);
            break;
        case CALL_STATE_CURRENT:
        case CALL_STATE_HOLD:
        case CALL_STATE_RECORD:
        case CALL_STATE_RINGING:
            sflphone_new_call();
            break;
        default:
            WARN("Should not happen in sflphone_pick_up()!");
            break;
    }
}

void
sflphone_on_hold()
{
    callable_obj_t * selectedCall = calltab_get_selected_call(current_calls_tab);
    conference_obj_t * selectedConf = calltab_get_selected_conf(active_calltree_tab);

    if (selectedCall) {
        switch (selectedCall->_state) {
            case CALL_STATE_CURRENT:
            case CALL_STATE_RECORD:
                dbus_hold(selectedCall);
                break;
            default:
                WARN("Should not happen in sflphone_on_hold!");
                break;
        }
    } else if (selectedConf)
        dbus_hold_conference(selectedConf);
}

void
sflphone_off_hold()
{
    DEBUG("sflphone_off_hold");
    callable_obj_t * selectedCall = calltab_get_selected_call(current_calls_tab);
    conference_obj_t * selectedConf = calltab_get_selected_conf(active_calltree_tab);

    if (selectedCall) {
        switch (selectedCall->_state) {
            case CALL_STATE_HOLD:
                dbus_unhold(selectedCall);
                break;
            default:
                WARN("Should not happen in sflphone_off_hold ()!");
                break;
        }
    } else if (selectedConf)
        dbus_unhold_conference(selectedConf);
}


void
sflphone_fail(callable_obj_t * c)
{
    c->_state = CALL_STATE_FAILURE;
    calltree_update_call(current_calls_tab, c);
    update_actions();
}

void
sflphone_busy(callable_obj_t * c)
{
    c->_state = CALL_STATE_BUSY;
    calltree_update_call(current_calls_tab, c);
    update_actions();
}

void
sflphone_current(callable_obj_t * c)
{
    if (c->_state != CALL_STATE_HOLD)
        time(&c->_time_start);

    c->_state = CALL_STATE_CURRENT;
    calltree_update_call(current_calls_tab, c);
    update_actions();
}

void
sflphone_record(callable_obj_t * c)
{
    if (c->_state != CALL_STATE_HOLD)
        time(&c->_time_start);

    c->_state = CALL_STATE_RECORD;
    calltree_update_call(current_calls_tab, c);
    update_actions();
}

void
sflphone_set_transfer()
{
    callable_obj_t * c = calltab_get_selected_call(current_calls_tab);

    if (c) {
        c->_state = CALL_STATE_TRANSFER;
        g_free(c->_trsft_to);
        c->_trsft_to = g_strdup("");
        calltree_update_call(current_calls_tab, c);
    }

    update_actions();
}

void
sflphone_unset_transfer()
{
    callable_obj_t * c = calltab_get_selected_call(current_calls_tab);

    if (c) {
        c->_state = CALL_STATE_CURRENT;
        g_free(c->_trsft_to);
        c->_trsft_to = g_strdup("");
        calltree_update_call(current_calls_tab, c);
    }

    update_actions();
}

void
sflphone_display_transfer_status(const gchar* message)
{
    statusbar_push_message(message , NULL, __MSG_ACCOUNT_DEFAULT);
}

void
sflphone_incoming_call(callable_obj_t * c)
{
    c->_history_state = g_strdup(MISSED_STRING);
    calllist_add_call(current_calls_tab, c);
    calltree_add_call(current_calls_tab, c, NULL);

    update_actions();
    calltree_display(current_calls_tab);

    // Change the status bar if we are dealing with a direct SIP call
    if (is_direct_call(c)) {
        gchar *msg = g_markup_printf_escaped(_("Direct SIP call"));
        statusbar_pop_message(__MSG_ACCOUNT_DEFAULT);
        statusbar_push_message(msg , NULL, __MSG_ACCOUNT_DEFAULT);
        g_free(msg);
    }
}

static void
process_dialing(callable_obj_t *c, guint keyval, gchar *key)
{
    // We stop the tone
    if (!*c->_peer_number && c->_state != CALL_STATE_TRANSFER)
        dbus_start_tone(FALSE, 0);

    switch (keyval) {
        case GDK_KEY_Return:
        case GDK_KEY_KP_Enter:
            sflphone_place_call(c);
            break;
        case GDK_KEY_Escape:
            sflphone_hang_up();
            break;
        case GDK_KEY_BackSpace: {
            gchar *num = (c->_state == CALL_STATE_TRANSFER) ? c->_trsft_to : c->_peer_number;
            size_t len = strlen(num);

            if (len) {
                len--; // delete one character
                num[len] = '\0';
                calltree_update_call(current_calls_tab, c);

                /* If number is now empty, hang up immediately */
                if (c->_state != CALL_STATE_TRANSFER && len == 0)
                    dbus_hang_up(c);
            }

            break;
        }
        case GDK_KEY_Tab:
        case GDK_KEY_Alt_L:
        case GDK_KEY_Control_L:
        case GDK_KEY_Super_L:
        case GDK_KEY_Caps_Lock:
            break;
        default:

            if (keyval < 127 /* ascii */ ||
                (keyval >= GDK_KEY_Mode_switch && keyval <= GDK_KEY_KP_9) /* num keypad */) {
                if (c->_state == CALL_STATE_TRANSFER) {
                    gchar *new_trsft = g_strconcat(c->_trsft_to, key, NULL);
                    g_free(c->_trsft_to);
                    c->_trsft_to = new_trsft;
                } else {
                    dbus_play_dtmf(key);
                    gchar *new_peer_number = g_strconcat(c->_peer_number, key, NULL);
                    g_free(c->_peer_number);
                    c->_peer_number = new_peer_number;
                }

                calltree_update_call(current_calls_tab, c);
            }

            break;
    }
}


callable_obj_t *
sflphone_new_call()
{
    // Disable screensaver if the list is empty call
    guint nbcall = calllist_get_size(current_calls_tab);
    if(nbcall == 0)
        dbus_screensaver_inhibit();

    callable_obj_t *current_selected_call = calltab_get_selected_call(current_calls_tab);

    if ((current_selected_call != NULL) && (current_selected_call->_confID == NULL))
        sflphone_on_hold();

    // Play a tone when creating a new call
    if (calllist_get_size(current_calls_tab) == 0)
        dbus_start_tone(TRUE , (current_account_has_new_message()  > 0) ? TONE_WITH_MESSAGE : TONE_WITHOUT_MESSAGE) ;

    callable_obj_t *c = create_new_call(CALL, CALL_STATE_DIALING, "", "", "", "");

    c->_history_state = g_strdup(OUTGOING_STRING);

    calllist_add_call(current_calls_tab, c);
    calltree_add_call(current_calls_tab, c, NULL);
    update_actions();

    return c;
}


void
sflphone_keypad(guint keyval, gchar * key)
{
    callable_obj_t * c = calltab_get_selected_call(current_calls_tab);

    if ((active_calltree_tab != current_calls_tab) || (active_calltree_tab == current_calls_tab && !c)) {
        switch (keyval) {
            case GDK_KEY_Return:
            case GDK_KEY_KP_Enter:
            case GDK_KEY_Escape:
            case GDK_KEY_BackSpace:
                break;
            default:
                calltree_display(current_calls_tab);
                process_dialing(sflphone_new_call(), keyval, key);
                break;
        }
    } else if (c) {
        switch (c->_state) {
            case CALL_STATE_DIALING: // Currently dialing => edit number
                process_dialing(c, keyval, key);
                break;
            case CALL_STATE_RECORD:
            case CALL_STATE_CURRENT:

                switch (keyval) {
                    case GDK_KEY_Escape:
                        dbus_hang_up(c);
                        time(&c->_time_stop);
                        calltree_update_call(history_tab, c);
                        break;
                    default:
                        // To play the dtmf when calling mail box for instance
                        dbus_play_dtmf(key);
                        break;
                }

                break;
            case CALL_STATE_INCOMING:

                switch (keyval) {
                    case GDK_Return:
                    case GDK_KP_Enter:
                        c->_history_state = g_strdup(INCOMING_STRING);
                        calltree_update_call(history_tab, c);
                        dbus_accept(c);
                        break;
                    case GDK_KEY_Escape:
                        dbus_refuse(c);
                        break;
                }

                break;
            case CALL_STATE_TRANSFER:

                switch (keyval) {
                    case GDK_KEY_Return:
                    case GDK_KEY_KP_Enter:
                        dbus_transfer(c);
                        time(&c->_time_stop);
                        calltree_remove_call(current_calls_tab, c);
                        break;
                    case GDK_KEY_Escape:
                        sflphone_unset_transfer();
                        break;
                    default: // When a call is on transfer, typing new numbers will add it to c->_peer_number
                        process_dialing(c, keyval, key);
                        break;
                }

                break;
            case CALL_STATE_HOLD:

                switch (keyval) {
                    case GDK_KEY_Return:
                    case GDK_KEY_KP_Enter:
                        dbus_unhold(c);
                        break;
                    case GDK_KEY_Escape:
                        dbus_hang_up(c);
                        break;
                    default: // When a call is on hold, typing new numbers will create a new call
                        process_dialing(sflphone_new_call(), keyval, key);
                        break;
                }

                break;
            case CALL_STATE_RINGING:
            case CALL_STATE_BUSY:
            case CALL_STATE_FAILURE:

                switch (keyval) {
                    case GDK_KEY_Escape:
                        dbus_hang_up(c);
                        calltree_update_call(history_tab, c);
                        break;
                }

                break;
            default:
                break;
        }

    } else
        sflphone_new_call();
}

static void place_direct_call(const callable_obj_t * c)
{
    g_assert(c->_state == CALL_STATE_DIALING);
    dbus_place_call(c);
}

static int place_registered_call(callable_obj_t * c)
{
    account_t * current = NULL;

    if (c->_state != CALL_STATE_DIALING)
        return -1;

    if (!*c->_peer_number)
        return -1;

    if (account_list_get_size() == 0) {
        notify_no_accounts();
        sflphone_fail(c);
        return -1;
    }

    if (account_list_get_by_state(ACCOUNT_STATE_REGISTERED) == NULL) {
        DEBUG("Actions: No registered account, cannot make a call");
        notify_no_registered_accounts();
        sflphone_fail(c);
        return -1;
    }

    DEBUG("Actions: Get account for this call");

    if (strlen(c->_accountID) != 0) {
        DEBUG("Actions: Account %s already set for this call", c->_accountID);
        current = account_list_get_by_id(c->_accountID);
    } else {
        DEBUG("Actions: No account set for this call, use first of the list");
        current = account_list_get_current();
    }

    if (current == NULL) {
        DEBUG("Actions: Unexpected condition: account_t is NULL in %s at %d for accountID %s", __FILE__, __LINE__, c->_accountID);
        return -1;
    }

    gpointer status = g_hash_table_lookup(current->properties, "Status");
    if (utf8_case_equal(status, "REGISTERED")) {
        /* The call is made with the current account */
        // free memory for previous account id and get a new one
        g_free(c->_accountID);
        c->_accountID = g_strdup(current->accountID);
        dbus_place_call(c);
    } else {
        /* Place the call with the first registered account
         * and switch the current account.
         * If we are here, we can be sure that there is at least one.
         */
        current = account_list_get_by_state(ACCOUNT_STATE_REGISTERED);
        g_free(c->_accountID);
        c->_accountID = g_strdup(current->accountID);
        dbus_place_call(c);
        notify_current_account(current);
    }

    c->_history_state = g_strdup(OUTGOING_STRING);

    return 0;
}

void
sflphone_place_call(callable_obj_t * c)
{
    DEBUG("Actions: Placing call with %s @ %s and accountid %s", c->_display_name, c->_peer_number, c->_accountID);

    if (is_direct_call(c)) {
        gchar *msg = g_markup_printf_escaped(_("Direct SIP call"));
        statusbar_pop_message(__MSG_ACCOUNT_DEFAULT);
        statusbar_push_message(msg , NULL, __MSG_ACCOUNT_DEFAULT);
        g_free(msg);

        place_direct_call(c);
    } else if (place_registered_call(c) < 0)
        DEBUG("An error occured while placing registered call in %s at %d", __FILE__, __LINE__);
}


void
sflphone_detach_participant(const gchar* callID)
{
    callable_obj_t * selectedCall;

    if (callID == NULL)
        selectedCall = calltab_get_selected_call(current_calls_tab);
    else
        selectedCall = calllist_get_call(current_calls_tab, callID);

    DEBUG("Action: Detach participant %s", selectedCall->_callID);

    if (selectedCall->_confID) {
        g_free(selectedCall->_confID);
        selectedCall->_confID = NULL;
    }

    im_widget_update_state(IM_WIDGET(selectedCall->_im_widget), TRUE);
    calltree_remove_call(current_calls_tab, selectedCall);
    calltree_add_call(current_calls_tab, selectedCall, NULL);
    dbus_detach_participant(selectedCall->_callID);
}

void
sflphone_add_participant(const gchar* callID, const gchar* confID)
{
    DEBUG(">SFLphone: Add participant %s to conference %s", callID, confID);

    callable_obj_t *call = calllist_get_call(current_calls_tab, callID);

    if (call == NULL) {
        ERROR("SFLphone: Error: Could not find call");
        return;
    }

    dbus_add_participant(callID, confID);
}

void
sflphone_add_main_participant(const conference_obj_t * c)
{
    DEBUG("sflphone add main participant");
    dbus_add_main_participant(c->_confID);
}

void
sflphone_rec_call()
{
    callable_obj_t * selectedCall = calltab_get_selected_call(current_calls_tab);
    conference_obj_t * selectedConf = calltab_get_selected_conf(current_calls_tab);

    if (selectedCall) {
        DEBUG("SFLphone: Set record for selected call");
        dbus_set_record(selectedCall->_callID);

        switch (selectedCall->_state) {
            case CALL_STATE_CURRENT:
                selectedCall->_state = CALL_STATE_RECORD;
                break;
            case CALL_STATE_RECORD:
                selectedCall->_state = CALL_STATE_CURRENT;
                break;
            default:
                WARN("Should not happen in sflphone_off_hold ()!");
                break;
        }

        calltree_update_call(current_calls_tab, selectedCall);
    } else if (selectedConf) {
        DEBUG("SFLphone: Set record for selected conf");
        dbus_set_record(selectedConf->_confID);

        switch (selectedConf->_state) {
            case CONFERENCE_STATE_ACTIVE_ATTACHED:
                selectedConf->_state = CONFERENCE_STATE_ACTIVE_ATTACHED_RECORD;
                break;
            case CONFERENCE_STATE_ACTIVE_ATTACHED_RECORD:
                selectedConf->_state = CONFERENCE_STATE_ACTIVE_ATTACHED;
                break;
            case CONFERENCE_STATE_ACTIVE_DETACHED:
                selectedConf->_state = CONFERENCE_STATE_ACTIVE_DETACHED_RECORD;
                break;
            case CONFERENCE_STATE_ACTIVE_DETACHED_RECORD:
                selectedConf->_state = CONFERENCE_STATE_ACTIVE_DETACHED_RECORD;
                break;
            default:
                WARN("Should not happen in sflphone_off_hold ()!");
                break;
        }

        DEBUG("Actions: Remove and add conference %s", selectedConf->_confID);
        calltree_remove_conference(current_calls_tab, selectedConf);
        calltree_add_conference_to_current_calls(selectedConf);
    }

    update_actions();
}

void
sflphone_mute_call()
{
    DEBUG("Actions: Mute call");

    toggle_slider_mute_microphone();
}

<<<<<<< HEAD
void sflphone_fill_codec_list()
{
    guint account_list_size = account_list_get_size ();
    for (guint i = 0; i < account_list_size; i++) {
        account_t *current =  account_list_get_nth(i);
        if (current)
            sflphone_fill_codec_list_per_account(current);
    }
}

#ifdef SFL_VIDEO
static void
sflphone_fill_video_codec_list_per_account(account_t *account)
{
    gchar **order = dbus_get_active_video_codec_list(account->accountID);
    if (!account->vcodecs)
        account->vcodecs = g_queue_new();
    GQueue* vcodecs = get_video_codecs_list();
    for (gchar **pl = order; *pl; pl++) {
        codec_t *orig = codec_list_get_by_name(*pl, vcodecs);
        codec_t *c = codec_create_new_from_caps(orig);
        if (c)
            g_queue_push_tail(account->vcodecs, c);
        else
            ERROR ("SFLphone: Couldn't find codec %s %p", *pl, orig);
        g_free(*pl);
    }
    g_free(order);

    g_queue_clear(account->vcodecs);
=======
void sflphone_fill_codec_list_per_account(account_t *account)
{
    GArray *order = dbus_get_active_audio_codec_list(account->accountID);
    GQueue *codeclist = account->codecs;
>>>>>>> 0db8a567

    guint caps_size = g_queue_get_length(vcodecs);
    for (guint i = 0; i < caps_size; ++i) {
        codec_t * vcodec = g_queue_peek_nth(vcodecs, i);
        if (codec_list_get_by_name(vcodec->name, account->vcodecs) == NULL) {
            vcodec->is_active = FALSE;
            g_queue_push_tail(account->vcodecs, vcodec);
        }
    }
}
#endif

static void
sflphone_fill_audio_codec_list_per_account(account_t *account)
{
    if (!account->acodecs)
        account->acodecs = g_queue_new();

    GArray *order = dbus_get_active_audio_codec_list(account->accountID);
    GQueue* acodecs = get_audio_codecs_list();
    for (guint i = 0; i < order->len; i++) {
        gint payload = g_array_index(order, gint, i);
        codec_t *orig = codec_list_get_by_payload(payload, acodecs);
        codec_t *c = codec_create_new_from_caps(orig);

        if (c)
            g_queue_push_tail(account->acodecs, c);
        else
            ERROR ("SFLphone: Couldn't find codec %d %p", payload, orig);
    }
    g_array_unref(order);

    g_queue_clear(account->acodecs);

    guint caps_size = g_queue_get_length(acodecs);
    for (guint i = 0; i < caps_size; ++i) {
        codec_t * acodec = g_queue_peek_nth(acodecs, i);
        if (codec_list_get_by_payload(acodec->payload, account->acodecs) == NULL) {
            acodec->is_active = FALSE;
            g_queue_push_tail(account->acodecs, acodec);
        }
    }
}

void sflphone_fill_codec_list_per_account(account_t *account)
{
    sflphone_fill_audio_codec_list_per_account(account);
#ifdef SFL_VIDEO
    sflphone_fill_video_codec_list_per_account(account);
#endif
}


void sflphone_fill_call_list (void)
{
    gchar **list = dbus_get_call_list();

    for (gchar **calls = list; calls && *calls; ++calls) {
        gchar *callID = *calls;
        callable_obj_t *c = create_new_call_from_details(*calls, dbus_get_call_details(*calls));
        g_free(callID);
        c->_zrtp_confirmed = FALSE;
        calllist_add_call(current_calls_tab, c);
        calltree_add_call(current_calls_tab, c, NULL);
    }

    g_strfreev(list);
}


void sflphone_fill_conference_list(void)
{
    // TODO Fetch the active conferences at client startup

    gchar **conferences = dbus_get_conference_list();

    for (gchar **list = conferences; list && *list; list++) {
        const gchar * const conf_id = *list;

        GHashTable *conference_details = dbus_get_conference_details(conf_id);
        conference_obj_t *conf = create_new_conference_from_details(conf_id, conference_details);

        conferencelist_add(current_calls_tab, conf);
        calltree_add_conference_to_current_calls(conf);
    }

    g_strfreev(conferences);
}

static void
create_callable_from_entry(gpointer data, gpointer user_data UNUSED)
{
    GHashTable *entry = (GHashTable *) data;
    callable_obj_t *history_call = create_history_entry_from_hashtable(entry);

    /* Add it and update the GUI */
    calllist_add_call_to_front(history_tab, history_call);
}

static void fill_treeview_with_calls(void)
{
    guint n = calllist_get_size(history_tab);

    for (guint i = 0; i < n; ++i) {
        QueueElement *element = calllist_get_nth(history_tab, i);

        if (element->type == HIST_CALL)
            calltree_add_history_entry(element->elem.call);
        else
            WARN("Ignoring conference from history");
    }
}

void sflphone_fill_history(void)
{
    GPtrArray *entries = dbus_get_history();
    if (entries)
        g_ptr_array_foreach(entries, create_callable_from_entry, NULL);

    fill_treeview_with_calls();
}

void
sflphone_srtp_sdes_on(callable_obj_t * c)
{
    c->_srtp_state = SRTP_STATE_SDES_SUCCESS;

    calltree_update_call(current_calls_tab, c);
    update_actions();
}

void
sflphone_srtp_sdes_off(callable_obj_t * c)
{
    c->_srtp_state = SRTP_STATE_UNLOCKED;

    calltree_update_call(current_calls_tab, c);
    update_actions();
}


void
sflphone_srtp_zrtp_on(callable_obj_t * c)
{
    c->_srtp_state = SRTP_STATE_ZRTP_SAS_UNCONFIRMED;

    calltree_update_call(current_calls_tab, c);
    update_actions();
}

void
sflphone_srtp_zrtp_off(callable_obj_t * c)
{
    c->_srtp_state = SRTP_STATE_UNLOCKED;
    calltree_update_call(current_calls_tab, c);
    update_actions();
}

void
sflphone_srtp_zrtp_show_sas(callable_obj_t * c, const gchar* sas, const gboolean verified)
{
    c->_sas = g_strdup(sas);
    c->_srtp_state = verified ? SRTP_STATE_ZRTP_SAS_CONFIRMED : SRTP_STATE_ZRTP_SAS_UNCONFIRMED;

    calltree_update_call(current_calls_tab, c);
    update_actions();
}

void
sflphone_request_go_clear(void)
{
    callable_obj_t * selectedCall = calltab_get_selected_call(current_calls_tab);

    if (selectedCall)
        dbus_request_go_clear(selectedCall);
}

void
sflphone_call_state_changed(callable_obj_t * c, const gchar * description, const guint code)
{
    DEBUG("SFLPhone: Call State changed %s", description);

    if (c == NULL) {
        ERROR("SFLphone: Error: callable obj is NULL in %s at %d", __FILE__, __LINE__);
        return;
    }

    g_free(c->_state_code_description);
    c->_state_code_description = g_strdup(description);
    c->_state_code = code;

    calltree_update_call(current_calls_tab, c);
    update_actions();
}
<|MERGE_RESOLUTION|>--- conflicted
+++ resolved
@@ -271,17 +271,6 @@
     contacts_tab = calltab_init(TRUE, CONTACTS);
     history_tab = calltab_init(TRUE, HISTORY);
 
-<<<<<<< HEAD
-    account_list_init ();
-    if (!codecs_load()) {
-        ERROR ("No codecs found");
-        dbus_unregister(getpid());
-        exit(EXIT_FAILURE);
-    }
-
-=======
-    codec_capabilities_load();
->>>>>>> 0db8a567
     conferencelist_init(current_calls_tab);
 
     // Fetch the configured accounts
@@ -942,17 +931,6 @@
     toggle_slider_mute_microphone();
 }
 
-<<<<<<< HEAD
-void sflphone_fill_codec_list()
-{
-    guint account_list_size = account_list_get_size ();
-    for (guint i = 0; i < account_list_size; i++) {
-        account_t *current =  account_list_get_nth(i);
-        if (current)
-            sflphone_fill_codec_list_per_account(current);
-    }
-}
-
 #ifdef SFL_VIDEO
 static void
 sflphone_fill_video_codec_list_per_account(account_t *account)
@@ -973,12 +951,6 @@
     g_free(order);
 
     g_queue_clear(account->vcodecs);
-=======
-void sflphone_fill_codec_list_per_account(account_t *account)
-{
-    GArray *order = dbus_get_active_audio_codec_list(account->accountID);
-    GQueue *codeclist = account->codecs;
->>>>>>> 0db8a567
 
     guint caps_size = g_queue_get_length(vcodecs);
     for (guint i = 0; i < caps_size; ++i) {
