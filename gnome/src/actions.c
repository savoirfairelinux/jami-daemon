--- conflicted
+++ resolved
@@ -264,6 +264,7 @@
     contacts_tab = calltab_init(TRUE, CONTACTS);
     history_tab = calltab_init(TRUE, HISTORY);
 
+    codecs_load();
     conferencelist_init(current_calls_tab);
 
     // Fetch the configured accounts
@@ -391,10 +392,7 @@
             dbus_transfer(selectedCall);
             time(&selectedCall->_time_stop);
             calltree_remove_call(current_calls_tab, selectedCall->_callID);
-<<<<<<< HEAD
-=======
             update_actions();
->>>>>>> e3e040c6
             calllist_remove_call(current_calls_tab, selectedCall->_callID);
             break;
         case CALL_STATE_CURRENT:
@@ -754,15 +752,9 @@
         ERROR("Callable object is NULL while making new call");
         return -1;
     }
-<<<<<<< HEAD
 
     DEBUG("Placing call from %s to %s using account %s", c->_display_name, c->_peer_number, c->_accountID);
 
-=======
-
-    DEBUG("Placing call from %s to %s using account %s", c->_display_name, c->_peer_number, c->_accountID);
-
->>>>>>> e3e040c6
     if (c->_state != CALL_STATE_DIALING) {
         ERROR("Call not in state dialing, cannot place call");
         return -1;
@@ -963,6 +955,7 @@
         else
             ERROR ("SFLphone: Couldn't find codec %d %p", payload, orig);
     }
+
     g_array_unref(order);
 
     g_queue_clear(account->acodecs);
