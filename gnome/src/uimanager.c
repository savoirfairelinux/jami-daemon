/*
 *  Copyright (C) 2004, 2005, 2006, 2008, 2009, 2010, 2011 Savoir-Faire Linux Inc.
 *  Author: Pierre-Luc Bacon <pierre-luc.bacon@savoirfairelinux.com
 *
 *  This program is free software; you can redistribute it and/or modify
 *  it under the terms of the GNU General Public License as published by
 *  the Free Software Foundation; either version 3 of the License, or
 *  (at your option) any later version.
 *
 *  This program is distributed in the hope that it will be useful,
 *  but WITHOUT ANY WARRANTY; without even the implied warranty of
 *  MERCHANTABILITY or FITNESS FOR A PARTICULAR PURPOSE.  See the
 *  GNU General Public License for more details.
 *
 *  You should have received a copy of the GNU General Public License
 *  along with this program; if not, write to the Free Software
 *   Foundation, Inc., 675 Mass Ave, Cambridge, MA 02139, USA.
 *
 *  Additional permission under GNU GPL version 3 section 7:
 *
 *  If you modify this program, or any covered work, by linking or
 *  combining it with the OpenSSL project's OpenSSL library (or a
 *  modified version of that library), containing parts covered by the
 *  terms of the OpenSSL or SSLeay licenses, Savoir-Faire Linux Inc.
 *  grants you additional permission to convey the resulting work.
 *  Corresponding Source for a non-source form of such a combination
 *  shall include the source code for the parts of OpenSSL used as well
 *  as that of the covered work.
 */

#include "config.h"
#include "preferencesdialog.h"
#include "logger.h"
#include "dbus/dbus.h"
#include "mainwindow.h"
#include "assistant.h"
#include <gtk/gtk.h>
#include <string.h>
#include <glib/gprintf.h>

<<<<<<< HEAD
#include <uimanager.h>
#include <statusicon.h>
#include <widget/imwidget.h>
=======
#include "uimanager.h"
#include "statusicon.h"
#include "widget/imwidget.h"
#include "eel-gconf-extensions.h"
>>>>>>> 1083b59a

#include "config/audioconf.h"
#include "unused.h"
#include "uimanager.h"
#include "statusicon.h"

#include "contacts/addrbookfactory.h"
#include "contacts/calltab.h"
#include "config/addressbook-config.h"

#include "eel-gconf-extensions.h"

#include "accountlist.h"
#include "config/accountlistconfigdialog.h"

#include <sys/stat.h>

void show_edit_number(callable_obj_t *call);

static GtkWidget *toolbar_;

static guint transferButtonConnId_; //The button toggled signal connection ID
static guint recordButtonConnId_; //The button toggled signal connection ID

static GtkAction * pickUpAction_;
static GtkWidget * pickUpWidget_;
static GtkAction * newCallAction_;
static GtkWidget * newCallWidget_;
static GtkAction * hangUpAction_;
static GtkWidget * hangUpWidget_;
static GtkWidget * holdMenu_;
static GtkWidget * holdToolbar_;
static GtkWidget * offHoldToolbar_;
static GtkWidget * transferToolbar_;
static GtkAction * copyAction_;
static GtkAction * pasteAction_;
static GtkAction * recordAction_;
static GtkWidget * recordWidget_;
static GtkAction * voicemailAction_;
static GtkWidget * voicemailToolbar_;
static GtkWidget * imToolbar_;
static GtkAction * imAction_;
static GtkWidget * playRecordWidget_;
static GtkWidget * stopRecordWidget_;

static GtkWidget * editable_num_;
static GtkWidget * edit_dialog_;

enum {
    CALLTREE_CALLS, CALLTREE_HISTORY, CALLTREE_CONTACTS
};

static void
remove_from_toolbar(GtkWidget *widget)
{
    /* We must ensure that a widget is a child of a container
     * before removing it. */
    if (gtk_widget_get_parent(widget) == toolbar_)
        gtk_container_remove(GTK_CONTAINER(toolbar_), widget);
}

void
update_actions()
{
    DEBUG("UIManager: Update action");

    gtk_action_set_sensitive(newCallAction_, TRUE);
    gtk_action_set_sensitive(pickUpAction_, FALSE);
    gtk_action_set_sensitive(hangUpAction_, FALSE);
    gtk_action_set_sensitive(imAction_, FALSE);

    g_object_ref(hangUpWidget_);
    g_object_ref(recordWidget_);
    g_object_ref(holdToolbar_);
    g_object_ref(offHoldToolbar_);

    if (addrbook)
        g_object_ref(contactButton_);

    g_object_ref(historyButton_);
    g_object_ref(transferToolbar_);
    g_object_ref(voicemailToolbar_);
    g_object_ref(imToolbar_);

    remove_from_toolbar(hangUpWidget_);
    remove_from_toolbar(recordWidget_);
    remove_from_toolbar(transferToolbar_);
    remove_from_toolbar(historyButton_);

    if (addrbook)
        remove_from_toolbar(contactButton_);

    remove_from_toolbar(voicemailToolbar_);
    remove_from_toolbar(imToolbar_);

    gtk_widget_set_sensitive(holdMenu_, FALSE);
    gtk_widget_set_sensitive(holdToolbar_, FALSE);
    gtk_widget_set_sensitive(offHoldToolbar_, FALSE);
    gtk_action_set_sensitive(recordAction_, FALSE);
    gtk_widget_set_sensitive(recordWidget_, FALSE);
    gtk_action_set_sensitive(copyAction_, FALSE);

    if (addrbook)
        gtk_widget_set_sensitive(contactButton_, FALSE);

    gtk_widget_set_sensitive(historyButton_, FALSE);

    if (addrbook)
        gtk_widget_set_tooltip_text(contactButton_, _("No address book selected"));

    remove_from_toolbar(holdToolbar_);
    remove_from_toolbar(offHoldToolbar_);
    remove_from_toolbar(newCallWidget_);
    remove_from_toolbar(pickUpWidget_);

    gtk_toolbar_insert(GTK_TOOLBAR(toolbar_), GTK_TOOL_ITEM(newCallWidget_), 0);

    remove_from_toolbar(playRecordWidget_);
    remove_from_toolbar(stopRecordWidget_);

    if (eel_gconf_get_integer(HISTORY_ENABLED)) {
        gtk_toolbar_insert(GTK_TOOLBAR(toolbar_), GTK_TOOL_ITEM(historyButton_), -1);
        gtk_widget_set_sensitive(historyButton_, TRUE);
    }

    // If addressbook support has been enabled and all addressbooks are loaded, display the icon
    if (addrbook && addrbook->is_ready() && addressbook_config_load_parameters()->enable) {
        gtk_toolbar_insert(GTK_TOOLBAR(toolbar_), GTK_TOOL_ITEM(contactButton_), -1);

        // Make the icon clickable only if at least one address book is active
        if (addrbook->is_active()) {
            gtk_widget_set_sensitive(contactButton_, TRUE);
            gtk_widget_set_tooltip_text(contactButton_, _("Address book"));
        }
    }

    callable_obj_t * selectedCall = calltab_get_selected_call(active_calltree_tab);
    conference_obj_t * selectedConf = calltab_get_selected_conf(active_calltree_tab);

    gboolean instant_messaging_enabled = TRUE;

    if (eel_gconf_key_exists(INSTANT_MESSAGING_ENABLED))
        instant_messaging_enabled = eel_gconf_get_integer(INSTANT_MESSAGING_ENABLED);

    if (selectedCall) {
        DEBUG("UIManager: Update actions for call %s", selectedCall->_callID);

        // update icon in systray
        show_status_hangup_icon();

        gtk_action_set_sensitive(copyAction_, TRUE);

        switch (selectedCall->_state) {
            case CALL_STATE_INCOMING:
                DEBUG("UIManager: Call State Incoming");
                // Make the button toolbar clickable
                gtk_action_set_sensitive(pickUpAction_, TRUE);
                gtk_action_set_sensitive(hangUpAction_, TRUE);
                // Replace the dial button with the hangup button
                g_object_ref(newCallWidget_);
                gtk_container_remove(GTK_CONTAINER(toolbar_), newCallWidget_);
                gtk_toolbar_insert(GTK_TOOLBAR(toolbar_), GTK_TOOL_ITEM(pickUpWidget_),
                                   0);
                gtk_toolbar_insert(GTK_TOOLBAR(toolbar_), GTK_TOOL_ITEM(hangUpWidget_),
                                   1);
                break;
            case CALL_STATE_HOLD:
                DEBUG("UIManager: Call State Hold");
                gtk_action_set_sensitive(hangUpAction_, TRUE);
                gtk_widget_set_sensitive(holdMenu_, TRUE);
                gtk_widget_set_sensitive(offHoldToolbar_, TRUE);
                gtk_widget_set_sensitive(newCallWidget_, TRUE);

                // Replace the hold button with the off-hold button
                gtk_toolbar_insert(GTK_TOOLBAR(toolbar_), GTK_TOOL_ITEM(hangUpWidget_), 1);
                gtk_toolbar_insert(GTK_TOOLBAR(toolbar_), GTK_TOOL_ITEM(offHoldToolbar_), 2);

                if (instant_messaging_enabled) {
                    gtk_action_set_sensitive(imAction_, TRUE);
                    gtk_toolbar_insert(GTK_TOOLBAR(toolbar_), GTK_TOOL_ITEM(imToolbar_), 3);
                }

                break;
            case CALL_STATE_RINGING:
                DEBUG("UIManager: Call State Ringing");
                gtk_action_set_sensitive(pickUpAction_, TRUE);
                gtk_action_set_sensitive(hangUpAction_, TRUE);
                gtk_toolbar_insert(GTK_TOOLBAR(toolbar_), GTK_TOOL_ITEM(hangUpWidget_), 1);
                break;
            case CALL_STATE_DIALING:
                DEBUG("UIManager: Call State Dialing");
                gtk_action_set_sensitive(pickUpAction_, TRUE);

                if (active_calltree_tab == current_calls_tab)
                    gtk_action_set_sensitive(hangUpAction_, TRUE);

                g_object_ref(newCallWidget_);
                gtk_container_remove(GTK_CONTAINER(toolbar_), newCallWidget_);
                gtk_toolbar_insert(GTK_TOOLBAR(toolbar_), GTK_TOOL_ITEM(pickUpWidget_), 0);

                if (active_calltree_tab == current_calls_tab)
                    gtk_toolbar_insert(GTK_TOOLBAR(toolbar_), GTK_TOOL_ITEM(hangUpWidget_), 1);
                else if (active_calltree_tab == history_tab) {
                    if (selectedCall->_recordfile && strlen(selectedCall->_recordfile) > 0) {
                        if (selectedCall->_record_is_playing)
                            gtk_toolbar_insert(GTK_TOOLBAR(toolbar_), GTK_TOOL_ITEM(stopRecordWidget_), 3);
                        else
                            gtk_toolbar_insert(GTK_TOOLBAR(toolbar_), GTK_TOOL_ITEM(playRecordWidget_), 3);
                    }
                }

                break;
            case CALL_STATE_CURRENT: {
                DEBUG("UIManager: Call State Current");
                gtk_action_set_sensitive(hangUpAction_, TRUE);
                int pos = 1;
                gtk_toolbar_insert(GTK_TOOLBAR(toolbar_), GTK_TOOL_ITEM(hangUpWidget_), pos++);
                gtk_widget_set_sensitive(holdMenu_, TRUE);
                gtk_widget_set_sensitive(holdToolbar_, TRUE);
                gtk_widget_set_sensitive(transferToolbar_, TRUE);
                gtk_action_set_sensitive(recordAction_, TRUE);
                gtk_toolbar_insert(GTK_TOOLBAR(toolbar_), GTK_TOOL_ITEM(holdToolbar_), pos++);
                gtk_toolbar_insert(GTK_TOOLBAR(toolbar_), GTK_TOOL_ITEM(transferToolbar_), pos++);
                gtk_toolbar_insert(GTK_TOOLBAR(toolbar_), GTK_TOOL_ITEM(recordWidget_), pos++);
                g_signal_handler_block(transferToolbar_, transferButtonConnId_);
                gtk_toggle_tool_button_set_active(GTK_TOGGLE_TOOL_BUTTON(transferToolbar_), FALSE);
                g_signal_handler_unblock(transferToolbar_, transferButtonConnId_);
                g_signal_handler_block(recordWidget_, recordButtonConnId_);
                gtk_toggle_tool_button_set_active(GTK_TOGGLE_TOOL_BUTTON(recordWidget_), FALSE);
                g_signal_handler_unblock(recordWidget_, recordButtonConnId_);

                if (instant_messaging_enabled) {
                    gtk_action_set_sensitive(imAction_, TRUE);
                    gtk_toolbar_insert(GTK_TOOLBAR(toolbar_), GTK_TOOL_ITEM(imToolbar_), pos);
                }

                break;
            }

            case CALL_STATE_RECORD: {
                DEBUG("UIManager: Call State Record");
                int pos = 1;
                gtk_action_set_sensitive(hangUpAction_, TRUE);
                gtk_toolbar_insert(GTK_TOOLBAR(toolbar_), GTK_TOOL_ITEM(hangUpWidget_), pos++);
                gtk_widget_set_sensitive(holdMenu_, TRUE);
                gtk_widget_set_sensitive(holdToolbar_, TRUE);
                gtk_widget_set_sensitive(transferToolbar_, TRUE);
                gtk_action_set_sensitive(recordAction_, TRUE);
                gtk_toolbar_insert(GTK_TOOLBAR(toolbar_), GTK_TOOL_ITEM(holdToolbar_), pos++);
                gtk_toolbar_insert(GTK_TOOLBAR(toolbar_), GTK_TOOL_ITEM(transferToolbar_), pos++);
                gtk_toolbar_insert(GTK_TOOLBAR(toolbar_), GTK_TOOL_ITEM(recordWidget_), pos++);
                g_signal_handler_block(transferToolbar_, transferButtonConnId_);
                gtk_toggle_tool_button_set_active(GTK_TOGGLE_TOOL_BUTTON(transferToolbar_), FALSE);
                g_signal_handler_unblock(transferToolbar_, transferButtonConnId_);
                g_signal_handler_block(recordWidget_, recordButtonConnId_);
                gtk_toggle_tool_button_set_active(GTK_TOGGLE_TOOL_BUTTON(recordWidget_), TRUE);
                g_signal_handler_unblock(recordWidget_, recordButtonConnId_);

                if (instant_messaging_enabled) {
                    gtk_action_set_sensitive(imAction_, TRUE);
                    gtk_toolbar_insert(GTK_TOOLBAR(toolbar_), GTK_TOOL_ITEM(imToolbar_), pos);
                }

                break;
            }
            case CALL_STATE_BUSY:
            case CALL_STATE_FAILURE:
                DEBUG("UIManager: Call State Busy/Failure");
                gtk_action_set_sensitive(hangUpAction_, TRUE);
                gtk_toolbar_insert(GTK_TOOLBAR(toolbar_), GTK_TOOL_ITEM(hangUpWidget_), 1);
                break;
            case CALL_STATE_TRANSFER:
                gtk_toolbar_insert(GTK_TOOLBAR(toolbar_), GTK_TOOL_ITEM(hangUpWidget_), 1);
                gtk_toolbar_insert(GTK_TOOLBAR(toolbar_), GTK_TOOL_ITEM(transferToolbar_), 2);
                g_signal_handler_block(transferToolbar_, transferButtonConnId_);
                gtk_toggle_tool_button_set_active(GTK_TOGGLE_TOOL_BUTTON(transferToolbar_), TRUE);
                g_signal_handler_unblock(transferToolbar_, transferButtonConnId_);
                gtk_action_set_sensitive(hangUpAction_, TRUE);
                gtk_widget_set_sensitive(holdMenu_, TRUE);
                gtk_widget_set_sensitive(holdToolbar_, TRUE);
                gtk_widget_set_sensitive(transferToolbar_, TRUE);
                break;
            default:
                ERROR("UIMAnager: Error: Unknown state in action update!");
                break;
        }
    } else if (selectedConf) {

        DEBUG("UIManager: Update actions for conference");

        // update icon in systray
        show_status_hangup_icon();

        switch (selectedConf->_state) {

            case CONFERENCE_STATE_ACTIVE_ATTACHED:
            case CONFERENCE_STATE_ACTIVE_DETACHED:
                DEBUG("UIManager: Conference State Active");

                if (active_calltree_tab == current_calls_tab) {
                    int pos = 1;
                    gtk_action_set_sensitive(hangUpAction_, TRUE);
                    gtk_widget_set_sensitive(holdToolbar_, TRUE);
                    gtk_action_set_sensitive(recordAction_, TRUE);
                    gtk_toolbar_insert(GTK_TOOLBAR(toolbar_), GTK_TOOL_ITEM(hangUpWidget_), pos++);
                    gtk_toolbar_insert(GTK_TOOLBAR(toolbar_), GTK_TOOL_ITEM(holdToolbar_), pos++);
                    gtk_toolbar_insert(GTK_TOOLBAR(toolbar_), GTK_TOOL_ITEM(recordWidget_), pos++);

                    if (instant_messaging_enabled) {
                        gtk_action_set_sensitive(imAction_, TRUE);
                        gtk_toolbar_insert(GTK_TOOLBAR(toolbar_), GTK_TOOL_ITEM(imToolbar_), pos);
                    }
                } else if (active_calltree_tab == history_tab) {
                    if (selectedConf->_recordfile && strlen(selectedConf->_recordfile) > 0) {
                        if (selectedConf->_record_is_playing)
                            gtk_toolbar_insert(GTK_TOOLBAR(toolbar_), GTK_TOOL_ITEM(stopRecordWidget_), 3);
                        else
                            gtk_toolbar_insert(GTK_TOOLBAR(toolbar_), GTK_TOOL_ITEM(playRecordWidget_), 3);
                    }
                }

                break;
            case CONFERENCE_STATE_ACTIVE_ATTACHED_RECORD:
            case CONFERENCE_STATE_ACTIVE_DETACHED_RECORD: {
                int pos = 1;
                DEBUG("UIManager: Conference State Record");
                gtk_action_set_sensitive(hangUpAction_, TRUE);
                gtk_widget_set_sensitive(holdToolbar_, TRUE);
                gtk_action_set_sensitive(recordAction_, TRUE);
                gtk_toolbar_insert(GTK_TOOLBAR(toolbar_), GTK_TOOL_ITEM(hangUpWidget_), pos++);
                gtk_toolbar_insert(GTK_TOOLBAR(toolbar_), GTK_TOOL_ITEM(holdToolbar_), pos++);
                gtk_toolbar_insert(GTK_TOOLBAR(toolbar_), GTK_TOOL_ITEM(recordWidget_), pos++);

                if (instant_messaging_enabled) {
                    gtk_action_set_sensitive(imAction_, TRUE);
                    gtk_toolbar_insert(GTK_TOOLBAR(toolbar_), GTK_TOOL_ITEM(imToolbar_), pos);
                }

                break;
            }
            case CONFERENCE_STATE_HOLD:
            case CONFERENCE_STATE_HOLD_RECORD: {
                DEBUG("UIManager: Conference State Hold");
                int pos = 1;
                gtk_action_set_sensitive(hangUpAction_, TRUE);
                gtk_widget_set_sensitive(offHoldToolbar_, TRUE);
                gtk_action_set_sensitive(recordAction_, TRUE);
                gtk_toolbar_insert(GTK_TOOLBAR(toolbar_), GTK_TOOL_ITEM(hangUpWidget_), pos++);
                gtk_toolbar_insert(GTK_TOOLBAR(toolbar_), GTK_TOOL_ITEM(offHoldToolbar_), pos++);
                gtk_toolbar_insert(GTK_TOOLBAR(toolbar_), GTK_TOOL_ITEM(recordWidget_), pos++);

                if (instant_messaging_enabled) {
                    gtk_action_set_sensitive(imAction_, TRUE);
                    gtk_toolbar_insert(GTK_TOOLBAR(toolbar_), GTK_TOOL_ITEM(imToolbar_), pos);
                }

                break;
            }
            default:
                WARN("UIManager: Error: Should not happen in action update!");
                break;
        }
    } else {
        // update icon in systray
        hide_status_hangup_icon();

        if (account_list_get_size() > 0 && current_account_has_mailbox()) {
            gtk_toolbar_insert(GTK_TOOLBAR(toolbar_),
                               GTK_TOOL_ITEM(voicemailToolbar_), -2);
            update_voicemail_status();
        }
    }
}

void
update_voicemail_status()
{
    gchar *messages = g_markup_printf_escaped(_("Voicemail(%i)"),
                      current_account_get_message_number());

    if (current_account_has_new_message())
        gtk_tool_button_set_icon_name(GTK_TOOL_BUTTON(voicemailToolbar_),
                                      "mail-message-new");
    else
        gtk_tool_button_set_icon_name(GTK_TOOL_BUTTON(voicemailToolbar_),
                                      "mail-read");

    gtk_tool_button_set_label(GTK_TOOL_BUTTON(voicemailToolbar_), messages);
    g_free(messages);
}

static void
volume_bar_cb(GtkToggleAction *togglemenuitem, gpointer user_data UNUSED)
{
    gboolean toggled = gtk_toggle_action_get_active(togglemenuitem);

    if (toggled == SHOW_VOLUME)
        return;

    main_window_volume_controls(toggled);

    if (toggled || SHOW_VOLUME)
        eel_gconf_set_integer(SHOW_VOLUME_CONTROLS, toggled);
}

static void
dialpad_bar_cb(GtkToggleAction *togglemenuitem, gpointer user_data UNUSED)
{
    gboolean toggled = gtk_toggle_action_get_active(togglemenuitem);
    gboolean conf_dialpad = eel_gconf_get_boolean(CONF_SHOW_DIALPAD);

    if (toggled == conf_dialpad)
        return;

    main_window_dialpad(toggled);

    if (toggled || conf_dialpad)
        eel_gconf_set_boolean(CONF_SHOW_DIALPAD, toggled);
}

static void
help_contents_cb(GtkAction *action UNUSED)
{
    GError *error = NULL;
    gtk_show_uri(NULL, "ghelp:sflphone", GDK_CURRENT_TIME, &error);
    if (error != NULL) {
        g_warning("%s", error->message);
        g_error_free(error);
    }
}

static void
help_about(void * foo UNUSED)
{
    static const gchar *authors[] = {
        "Pierre-Luc Bacon <pierre-luc.bacon@savoirfairelinux.com>",
        "Jean-Philippe Barrette-LaPierre",
        "Pierre-Luc Beaudoin <pierre-luc.beaudoin@savoirfairelinux.com>",
        "Julien Bonjean <julien.bonjean@savoirfairelinux.com>",
        "Alexandre Bourget <alexandre.bourget@savoirfairelinux.com>",
        "Laurielle Lea",
        "Yun Liu <yun.liu@savoirfairelinux.com>",
        "Emmanuel Milou <emmanuel.milou@savoirfairelinux.com>",
        "Yan Morin <yan.morin@savoirfairelinux.com>",
        "Jérôme Oufella <jerome.oufella@savoirfairelinux.com>",
        "Julien Plissonneau Duquene <julien.plissonneau.duquene@savoirfairelinux.com>",
        "Alexandre Savard <alexandre.savard@savoirfairelinux.com>", NULL
    };
    static const gchar *artists[] = {
        "Pierre-Luc Beaudoin <pierre-luc.beaudoin@savoirfairelinux.com>",
        "Emmanuel Milou <emmanuel.milou@savoirfairelinux.com>", NULL
    };

<<<<<<< HEAD
    gtk_show_about_dialog(GTK_WINDOW(get_main_window()),
            "artists", artists,
            "authors", authors,
            "comments", _("SFLphone is a VoIP client compatible with SIP and IAX2 protocols."),
            "copyright", "Copyright © 2004-2011 Savoir-faire Linux Inc.",
            "name", PACKAGE,
            "title", _("About SFLphone"),
            "version", VERSION,
            "website", "http://www.sflphone.org",
            NULL);
=======
    gtk_show_about_dialog(GTK_WINDOW(get_main_window()), "artists", artists,
                          "authors", authors, "comments",
                          _("SFLphone is a VoIP client compatible with SIP and IAX2 protocols."),
                          "copyright", "Copyright © 2004-2011 Savoir-faire Linux Inc.", "name",
                          PACKAGE, "title", _("About SFLphone"), "version", VERSION, "website",
                          "http://www.sflphone.org", NULL);
>>>>>>> 1083b59a

}

/* ----------------------------------------------------------------- */

static void
call_new_call(void * foo UNUSED)
{
    DEBUG("UIManager: New call button pressed");
    sflphone_new_call();
}

static void
call_quit(void * foo UNUSED)
{
    sflphone_quit();
}

static void
call_minimize(void * foo UNUSED)
{
    if (eel_gconf_get_integer(SHOW_STATUSICON)) {
        gtk_widget_hide(get_main_window());
        set_minimized(TRUE);
    } else
        sflphone_quit();
}

static void
switch_account(GtkWidget* item, gpointer data UNUSED)
{
    account_t* acc = g_object_get_data(G_OBJECT(item), "account");
    DEBUG("%s" , acc->accountID);
    account_list_set_current(acc);
    status_bar_display_account();
}

static void
call_hold(void* foo UNUSED)
{
    callable_obj_t * selectedCall = calltab_get_selected_call(current_calls_tab);
    conference_obj_t * selectedConf = calltab_get_selected_conf(current_calls_tab);

    DEBUG("UIManager: Hold button pressed");

    if (selectedCall) {
        if (selectedCall->_state == CALL_STATE_HOLD)
            sflphone_off_hold();
        else
            sflphone_on_hold();
    } else if (selectedConf) {
        switch (selectedConf->_state) {
            case CONFERENCE_STATE_HOLD:
                selectedConf->_state = CONFERENCE_STATE_ACTIVE_ATTACHED;
                dbus_unhold_conference(selectedConf);
                break;
            case CONFERENCE_STATE_HOLD_RECORD:
                selectedConf->_state = CONFERENCE_STATE_ACTIVE_ATTACHED_RECORD;
                dbus_unhold_conference(selectedConf);
                break;

            case CONFERENCE_STATE_ACTIVE_ATTACHED:
            case CONFERENCE_STATE_ACTIVE_DETACHED:
                selectedConf->_state = CONFERENCE_STATE_HOLD;
                dbus_hold_conference(selectedConf);
                break;
            case CONFERENCE_STATE_ACTIVE_ATTACHED_RECORD:
            case CONFERENCE_STATE_ACTIVE_DETACHED_RECORD:
                selectedConf->_state = CONFERENCE_STATE_HOLD_RECORD;
                dbus_hold_conference(selectedConf);
                break;
            default:
                break;
        }
    }
}

static void
call_im(void* foo UNUSED)
{
    callable_obj_t *selectedCall = calltab_get_selected_call(current_calls_tab);
    conference_obj_t *selectedConf = calltab_get_selected_conf(current_calls_tab);

    if (calltab_get_selected_type(current_calls_tab) == A_CALL) {
        if (selectedCall) {
            if (!selectedCall->_im_widget)
                selectedCall->_im_widget = im_widget_display(selectedCall->_callID);
        } else
            WARN("Sorry. Instant messaging is not allowed outside a call\n");
    } else {
        if (selectedConf) {
            if (!selectedConf->_im_widget)
                selectedConf->_im_widget = im_widget_display(selectedConf->_confID);
        } else
            WARN("Sorry. Instant messaging is not allowed outside a call\n");
    }
}

static void
conference_hold(void* foo UNUSED)
{
    conference_obj_t * selectedConf = calltab_get_selected_conf(current_calls_tab);

    DEBUG("UIManager: Hold button pressed for conference");

    if (selectedConf == NULL) {
        ERROR("UIManager: No conference selected");
        return;
    }

    switch (selectedConf->_state) {
        case CONFERENCE_STATE_HOLD:
            selectedConf->_state = CONFERENCE_STATE_ACTIVE_ATTACHED;
            dbus_unhold_conference(selectedConf);
            break;
        case CONFERENCE_STATE_HOLD_RECORD:
            selectedConf->_state = CONFERENCE_STATE_ACTIVE_ATTACHED_RECORD;
            dbus_unhold_conference(selectedConf);
            break;
        case CONFERENCE_STATE_ACTIVE_ATTACHED:
        case CONFERENCE_STATE_ACTIVE_DETACHED:
            selectedConf->_state = CONFERENCE_STATE_HOLD;
            dbus_hold_conference(selectedConf);
            break;
        case CONFERENCE_STATE_ACTIVE_ATTACHED_RECORD:
        case CONFERENCE_STATE_ACTIVE_DETACHED_RECORD:
            selectedConf->_state = CONFERENCE_STATE_HOLD_RECORD;
            dbus_hold_conference(selectedConf);
        default:
            break;
    }
}

static void
call_pick_up(void * foo UNUSED)
{
    DEBUG("UIManager: Pick up");

    if (calllist_get_size(current_calls_tab) > 0) {
        sflphone_pick_up();
    } else if (calllist_get_size(active_calltree_tab) > 0) {
        callable_obj_t *selectedCall = calltab_get_selected_call(active_calltree_tab);

        if (selectedCall) {
            callable_obj_t *new_call = create_new_call(CALL, CALL_STATE_DIALING, "", "", "",
                                       selectedCall->_peer_number);
            calllist_add_call(current_calls_tab, new_call);
            calltree_add_call(current_calls_tab, new_call, NULL);
            sflphone_place_call(new_call);
            calltree_display(current_calls_tab);
        } else {
            sflphone_new_call();
            calltree_display(current_calls_tab);
        }
    } else {
        sflphone_new_call();
        calltree_display(current_calls_tab);
    }
}

static void
call_hang_up(void)
{
    DEBUG("UIManager: Hang up button pressed(call)");
    /*
     * [#3020]	Restore the record toggle button
     *			We set it to FALSE, as when we hang up a call, the recording is stopped.
     */

    sflphone_hang_up();
}

static void
conference_hang_up(void)
{
    DEBUG("UIManager: Hang up button pressed(conference)");
    conference_obj_t * selectedConf = calltab_get_selected_conf(current_calls_tab);

    if (selectedConf)
        dbus_hang_up_conference(selectedConf);
}

static void
call_record(void)
{
    DEBUG("UIManager: Record button pressed");
    sflphone_rec_call();
}

static void
start_playback_record_cb(void)
{
    DEBUG("UIManager: Start playback button pressed");

    callable_obj_t *selectedCall = calltab_get_selected_call(history_tab);

    if (selectedCall == NULL) {
        ERROR("UIManager: Error: No selected object in playback record callback");
        return;
    }

    DEBUG("UIManager: Start selected call file playback %s", selectedCall->_recordfile);
    selectedCall->_record_is_playing = dbus_start_recorded_file_playback(selectedCall->_recordfile);

    update_actions();
}

static void
stop_playback_record_cb(void)
{
    DEBUG("UIManager: Stop playback button pressed");

    callable_obj_t *selectedCall = calltab_get_selected_call(history_tab);

    if (selectedCall == NULL) {
        ERROR("UIManager: Error: No selected object in history treeview");
        return;
    }

    if (selectedCall) {
        if (selectedCall->_recordfile == NULL) {
            ERROR("UIManager: Error: Record file is NULL");
            return;
        }

        dbus_stop_recorded_file_playback(selectedCall->_recordfile);
        DEBUG("UIManager: Stop selected call file playback %s", selectedCall->_recordfile);
        selectedCall->_record_is_playing = FALSE;
    }

    update_actions();
}

static void
call_configuration_assistant(void * foo UNUSED)
{
    build_wizard();
}

static void
remove_from_history(void * foo UNUSED)
{
    callable_obj_t* call = calltab_get_selected_call(history_tab);

    DEBUG("UIManager: Remove the call from the history");

    if (call == NULL) {
        ERROR("UIManager: Error: Call is NULL");
        return;
    }

    calllist_remove_from_history(call);
}

static void
call_back(void * foo UNUSED)
{
    callable_obj_t *selected_call = calltab_get_selected_call(active_calltree_tab);

    DEBUG("UIManager: Call back");

    if (selected_call == NULL) {
        ERROR("UIManager: Error: No selected call");
        return;
    }

    callable_obj_t *new_call = create_new_call(CALL, CALL_STATE_DIALING, "",
                               "", selected_call->_peer_name,
                               selected_call->_peer_number);

    calllist_add_call(current_calls_tab, new_call);
    calltree_add_call(current_calls_tab, new_call, NULL);
    sflphone_place_call(new_call);
    calltree_display(current_calls_tab);
}

static void
edit_preferences(void * foo UNUSED)
{
    show_preferences_dialog();
}

static void
edit_accounts(void * foo UNUSED)
{
    show_account_list_config_dialog();
}

// The menu Edit/Copy should copy the current selected call's number
static void
edit_copy(void * foo UNUSED)
{
    GtkClipboard* clip = gtk_clipboard_get(GDK_SELECTION_CLIPBOARD);
    callable_obj_t * selectedCall = calltab_get_selected_call(current_calls_tab);

    DEBUG("UIManager: Edit/Copy");

    if (selectedCall == NULL) {
        ERROR("UIManager: Error: No selected call", selectedCall);
        return;
    }

    DEBUG("UIManager: Clipboard number: %s\n", selectedCall->_peer_number);
    gtk_clipboard_set_text(clip, selectedCall->_peer_number,
                           strlen(selectedCall->_peer_number));
}

// The menu Edit/Paste should paste the clipboard into the current selected call
static void
edit_paste(void * foo UNUSED)
{
    GtkClipboard* clip = gtk_clipboard_get(GDK_SELECTION_CLIPBOARD);
    callable_obj_t * selectedCall = calltab_get_selected_call(current_calls_tab);
    gchar * no = gtk_clipboard_wait_for_text(clip);

    if (no && selectedCall) {
        switch (selectedCall->_state) {
            case CALL_STATE_TRANSFER:
            case CALL_STATE_DIALING: {
                /* Add the text to the number */
                gchar *old = selectedCall->_peer_number;
                DEBUG("TO: %s\n", old);
                selectedCall->_peer_number = g_strconcat(old, no, NULL);
                g_free(old);

                if (selectedCall->_state == CALL_STATE_DIALING)
                    selectedCall->_peer_info = g_strconcat("\"\" <",
                                                           selectedCall->_peer_number, ">", NULL);

                calltree_update_call(current_calls_tab, selectedCall);
            }
            break;
            case CALL_STATE_RINGING:
            case CALL_STATE_INCOMING:
            case CALL_STATE_BUSY:
            case CALL_STATE_FAILURE:
            case CALL_STATE_HOLD: { // Create a new call to hold the new text
                selectedCall = sflphone_new_call();

                gchar *old = selectedCall->_peer_number;
                selectedCall->_peer_number = g_strconcat(old, no, NULL);
                g_free(old);
                DEBUG("TO: %s", selectedCall->_peer_number);

                g_free(selectedCall->_peer_info);
                selectedCall->_peer_info = g_strconcat("\"\" <",
                                                       selectedCall->_peer_number, ">", NULL);

                calltree_update_call(current_calls_tab, selectedCall);
            }
            break;
            case CALL_STATE_CURRENT:
            case CALL_STATE_RECORD:
            default: {
                for (unsigned i = 0; i < strlen(no); i++) {
                    gchar * oneNo = g_strndup(&no[i], 1);
                    DEBUG("<%s>", oneNo);
                    dbus_play_dtmf(oneNo);

                    gchar * temp = g_strconcat(selectedCall->_peer_number,
                                               oneNo, NULL);
                    g_free(selectedCall->_peer_info);
                    selectedCall->_peer_info = get_peer_info(temp, selectedCall->_peer_name);
                    g_free(temp);
                    g_free(oneNo);
                    calltree_update_call(current_calls_tab, selectedCall);
                }
            }
            break;
        }
    } else { // There is no current call, create one
        selectedCall = sflphone_new_call();

        gchar * old = selectedCall->_peer_number;
        selectedCall->_peer_number = g_strconcat(old, no, NULL);
        g_free(old);
        DEBUG("UIManager: TO: %s", selectedCall->_peer_number);

        g_free(selectedCall->_peer_info);
        selectedCall->_peer_info = g_strconcat("\"\" <",
                                               selectedCall->_peer_number, ">", NULL);
        calltree_update_call(current_calls_tab, selectedCall);
    }

    g_free(no);
}

static void
clear_history(void)
{
    calllist_clean_history();
}

/**
 * Transfer the line
 */
static void
call_transfer_cb()
{
    if (gtk_toggle_tool_button_get_active(GTK_TOGGLE_TOOL_BUTTON(transferToolbar_)))
        sflphone_set_transfer();
    else
        sflphone_unset_transfer();
}

static void
call_mailbox_cb(void)
{
    account_t *current = account_list_get_current();

    if (current == NULL) // Should not happens
        return;

    const gchar * const to = g_hash_table_lookup(current->properties, ACCOUNT_MAILBOX);
    const gchar * const account_id = g_strdup(current->accountID);

    callable_obj_t *mailbox_call = create_new_call(CALL, CALL_STATE_DIALING,
                                   "", account_id,
                                   _("Voicemail"), to);
    DEBUG("TO : %s" , mailbox_call->_peer_number);
    calllist_add_call(current_calls_tab, mailbox_call);
    calltree_add_call(current_calls_tab, mailbox_call, NULL);
    update_actions();
    sflphone_place_call(mailbox_call);
    calltree_display(current_calls_tab);
}

static void
toggle_history_cb(GtkToggleAction *action, gpointer user_data UNUSED)
{
    if (gtk_toggle_action_get_active(action))
        calltree_display(history_tab);
    else
        calltree_display(current_calls_tab);
}

static void
toggle_addressbook_cb(GtkToggleAction *action, gpointer user_data UNUSED)
{
    if (gtk_toggle_action_get_active(action))
        calltree_display(contacts_tab);
    else
        calltree_display(current_calls_tab);
}

static const GtkActionEntry menu_entries[] = {
    // Call Menu
    { "Call", NULL, N_("Call"), NULL, NULL, NULL},
    {
        "NewCall", GTK_STOCK_DIAL, N_("_New call"), "<control>N",
        N_("Place a new call"), G_CALLBACK(call_new_call)
    },
    {
        "PickUp", GTK_STOCK_PICKUP, N_("_Pick up"), NULL,
        N_("Answer the call"), G_CALLBACK(call_pick_up)
    },
    {
        "HangUp", GTK_STOCK_HANGUP, N_("_Hang up"), "<control>S",
        N_("Finish the call"), G_CALLBACK(call_hang_up)
    },
    {
        "OnHold", GTK_STOCK_ONHOLD, N_("O_n hold"), "<control>P",
        N_("Place the call on hold"), G_CALLBACK(call_hold)
    },
    {
        "OffHold", GTK_STOCK_OFFHOLD, N_("O_ff hold"), "<control>P",
        N_("Place the call off hold"), G_CALLBACK(call_hold)
    },
    {
        "InstantMessaging", GTK_STOCK_IM, N_("Send _message"), "<control>M",
        N_("Send message"), G_CALLBACK(call_im)
    },
    {
        "AccountAssistant", NULL, N_("Configuration _Assistant"), NULL,
        N_("Run the configuration assistant"), G_CALLBACK(call_configuration_assistant)
    },
    {
        "Voicemail", "mail-read", N_("Voicemail"), NULL,
        N_("Call your voicemail"), G_CALLBACK(call_mailbox_cb)
    },
    {
        "Close", GTK_STOCK_CLOSE, N_("_Close"), "<control>W",
        N_("Minimize to system tray"), G_CALLBACK(call_minimize)
    },
    {
        "Quit", GTK_STOCK_CLOSE, N_("_Quit"), "<control>Q",
        N_("Quit the program"), G_CALLBACK(call_quit)
    },
    {
        "StartPlaybackRecord", GTK_STOCK_MEDIA_PLAY,  N_("_Playback record"), NULL,
        N_("Playback recorded file"), G_CALLBACK(start_playback_record_cb)
    },
    {
        "StopPlaybackRecord", GTK_STOCK_MEDIA_PAUSE, N_("_Stop playback"), NULL,
        N_("Stop recorded file playback"), G_CALLBACK(stop_playback_record_cb)
    },

    // Edit Menu
    { "Edit", NULL, N_("_Edit"), NULL, NULL, NULL },
    {
        "Copy", GTK_STOCK_COPY, N_("_Copy"), "<control>C",
        N_("Copy the selection"), G_CALLBACK(edit_copy)
    },
    {
        "Paste", GTK_STOCK_PASTE, N_("_Paste"), "<control>V",
        N_("Paste the clipboard"), G_CALLBACK(edit_paste)
    },
    {
        "ClearHistory", GTK_STOCK_CLEAR, N_("Clear _history"), NULL,
        N_("Clear the call history"), G_CALLBACK(clear_history)
    },
    {
        "Accounts", NULL, N_("_Accounts"), NULL,
        N_("Edit your accounts"), G_CALLBACK(edit_accounts)
    },
    {
        "Preferences", GTK_STOCK_PREFERENCES, N_("_Preferences"), NULL,
        N_("Change your preferences"), G_CALLBACK(edit_preferences)
    },

    // View Menu
    { "View", NULL, N_("_View"), NULL, NULL, NULL},

    // Help menu
    { "Help", NULL, N_("_Help"), NULL, NULL, NULL },
<<<<<<< HEAD
    { "HelpContents", GTK_STOCK_HELP, N_("Contents"), "F1",
      N_("Open the manual"), G_CALLBACK(help_contents_cb) },
    { "About", GTK_STOCK_ABOUT, NULL, NULL,
      N_("About this application"), G_CALLBACK(help_about) }
=======
    {
        "HelpContents", GTK_STOCK_HELP, N_("Contents"), "F1",
        N_("Open the manual"), G_CALLBACK(help_contents_cb)
    },
    {
        "About", GTK_STOCK_ABOUT, NULL, NULL,
        N_("About this application"), G_CALLBACK(help_about)
    }

>>>>>>> 1083b59a
};

static const GtkToggleActionEntry toggle_menu_entries[] = {
    { "Transfer", GTK_STOCK_TRANSFER, N_("_Transfer"), "<control>T", N_("Transfer the call"), NULL, TRUE },
    { "Record", GTK_STOCK_MEDIA_RECORD, N_("_Record"), "<control>R", N_("Record the current conversation"), NULL, TRUE },
    { "Toolbar", NULL, N_("_Show toolbar"), "<control>T", N_("Show the toolbar"), NULL, TRUE },
    { "Dialpad", NULL, N_("_Dialpad"), "<control>D", N_("Show the dialpad"), G_CALLBACK(dialpad_bar_cb), TRUE },
    { "VolumeControls", NULL, N_("_Volume controls"), "<control>V", N_("Show the volume controls"), G_CALLBACK(volume_bar_cb), TRUE },
    { "History", "appointment-soon", N_("_History"), NULL, N_("Calls history"), G_CALLBACK(toggle_history_cb), FALSE },
    { "Addressbook", GTK_STOCK_ADDRESSBOOK, N_("_Address book"), NULL, N_("Address book"), G_CALLBACK(toggle_addressbook_cb), FALSE }
};

GtkUIManager *uimanager_new(void)
{
    gint nb_entries = addrbook ? 7 : 6;

    GtkWidget *window = get_main_window();
    GtkUIManager *ui_manager = gtk_ui_manager_new();

    /* Create an accel group for window's shortcuts */
    gchar *path = g_build_filename(SFLPHONE_UIDIR_UNINSTALLED, "./ui.xml", NULL);
    guint manager_id;
    GError *error = NULL;

    if (g_file_test(path, G_FILE_TEST_EXISTS)) {
        manager_id = gtk_ui_manager_add_ui_from_file(ui_manager, path, &error);
    } else {
        g_free(path);
        path = g_build_filename(SFLPHONE_UIDIR, "./ui.xml", NULL);

        if (!g_file_test(path, G_FILE_TEST_EXISTS))
            goto fail;

        manager_id = gtk_ui_manager_add_ui_from_file(ui_manager, path, &error);
    }

    if (error)
        goto fail;

    g_free(path);

    if (addrbook) {
        // These actions must be loaded dynamically and is not specified in the xml description
        gtk_ui_manager_add_ui(ui_manager, manager_id, "/ViewMenu",
                              "Addressbook",
                              "Addressbook",
                              GTK_UI_MANAGER_MENUITEM, FALSE);
        gtk_ui_manager_add_ui(ui_manager, manager_id,  "/ToolbarActions",
                              "AddressbookToolbar",
                              "Addressbook",
                              GTK_UI_MANAGER_TOOLITEM, FALSE);
    }

    GtkActionGroup *action_group = gtk_action_group_new("SFLphoneWindowActions");
    // To translate label and tooltip entries
    gtk_action_group_set_translation_domain(action_group, "sflphone-client-gnome");
    gtk_action_group_add_actions(action_group, menu_entries, G_N_ELEMENTS(menu_entries), window);
    gtk_action_group_add_toggle_actions(action_group, toggle_menu_entries, nb_entries, window);
    //gtk_action_group_add_radio_actions(action_group, radio_menu_entries, G_N_ELEMENTS(radio_menu_entries), CALLTREE_CALLS, G_CALLBACK(calltree_switch_cb), window);
    gtk_ui_manager_insert_action_group(ui_manager, action_group, 0);

    return ui_manager;

fail:

    if (error)
        g_error_free(error);

    g_free(path);
    g_free(ui_manager);
    return NULL;
}

static void
edit_number_cb(GtkWidget *widget UNUSED, gpointer user_data)
{
    show_edit_number((callable_obj_t*) user_data);
}

void
add_registered_accounts_to_menu(GtkWidget *menu)
{
    GtkWidget *separator = gtk_separator_menu_item_new();
    gtk_menu_shell_append(GTK_MENU_SHELL(menu), separator);
    gtk_widget_show(separator);

    for (unsigned i = 0; i != account_list_get_size(); i++) {
        account_t *acc = account_list_get_nth(i);

        // Display only the registered accounts
        if (g_strcasecmp(account_state_name(acc->state), account_state_name(
                             ACCOUNT_STATE_REGISTERED)) == 0) {
            gchar *alias = g_strconcat(g_hash_table_lookup(acc->properties, ACCOUNT_ALIAS),
                                       " - ",
                                       g_hash_table_lookup(acc->properties, ACCOUNT_TYPE),
                                       NULL);
            GtkWidget *menu_items = gtk_check_menu_item_new_with_mnemonic(alias);
            gtk_menu_shell_append(GTK_MENU_SHELL(menu), menu_items);
            g_object_set_data(G_OBJECT(menu_items), "account", acc);
            g_free(alias);
            account_t *current = account_list_get_current();

            if (current) {
                gtk_check_menu_item_set_active(GTK_CHECK_MENU_ITEM(menu_items),
                                               g_strcasecmp(acc->accountID, current->accountID) == 0);
            }

            g_signal_connect(G_OBJECT(menu_items), "activate",
                             G_CALLBACK(switch_account),
                             NULL);
            gtk_widget_show(menu_items);
        }
    }
}

static void menu_popup_wrapper(GtkWidget *menu, GtkWidget *my_widget, GdkEventButton *event)
{
    gtk_menu_attach_to_widget(GTK_MENU(menu), my_widget, NULL);

    if (event)
        gtk_menu_popup(GTK_MENU(menu), NULL, NULL, NULL, NULL, event->button,
                       event->time);
    else
        gtk_menu_popup(GTK_MENU(menu), NULL, NULL, NULL, NULL, 0,
                       gtk_get_current_event_time());
}

void
show_popup_menu(GtkWidget *my_widget, GdkEventButton *event)
{
    // TODO update the selection to make sure the call under the mouse is the call selected
    gboolean pickup = FALSE, hangup = FALSE, hold = FALSE, copy = FALSE, record = FALSE, im = FALSE;
    gboolean accounts = FALSE;

    // conference type boolean
    gboolean hangup_or_hold_conf = FALSE;

    callable_obj_t * selectedCall = NULL;
    conference_obj_t * selectedConf;

    if (calltab_get_selected_type(current_calls_tab) == A_CALL) {
        DEBUG("UIManager: Menus: Selected a call");
        selectedCall = calltab_get_selected_call(current_calls_tab);

        if (selectedCall) {
            copy = TRUE;

            switch (selectedCall->_state) {
                case CALL_STATE_INCOMING:
                    pickup = TRUE;
                    hangup = TRUE;
                    break;
                case CALL_STATE_HOLD:
                    hangup = TRUE;
                    hold = TRUE;
                    break;
                case CALL_STATE_RINGING:
                    hangup = TRUE;
                    break;
                case CALL_STATE_DIALING:
                    pickup = TRUE;
                    hangup = TRUE;
                    accounts = TRUE;
                    break;
                case CALL_STATE_RECORD:
                case CALL_STATE_CURRENT:
                    hangup = TRUE;
                    hold = TRUE;
                    record = TRUE;
                    im = TRUE;
                    break;
                case CALL_STATE_BUSY:
                case CALL_STATE_FAILURE:
                    hangup = TRUE;
                    break;
                default:
                    WARN("UIManager: Should not happen in show_popup_menu for calls!")
                    ;
                    break;
            }
        }
    } else {
        DEBUG("UIManager: Menus: selected a conf");
        selectedConf = calltab_get_selected_conf(active_calltree_tab);

        if (selectedConf) {
            switch (selectedConf->_state) {
                case CONFERENCE_STATE_ACTIVE_ATTACHED:
                case CONFERENCE_STATE_ACTIVE_ATTACHED_RECORD:
                    hangup_or_hold_conf = TRUE;
                    break;
                case CONFERENCE_STATE_ACTIVE_DETACHED:
                case CONFERENCE_STATE_ACTIVE_DETACHED_RECORD:
                    break;
                case CONFERENCE_STATE_HOLD:
                case CONFERENCE_STATE_HOLD_RECORD:
                    hangup_or_hold_conf = TRUE;
                    break;
                default:
                    WARN("UIManager: Should not happen in show_popup_menu for conferences!")
                    ;
                    break;
            }
        }

    }

    GtkWidget *menu = gtk_menu_new();

    if (calltab_get_selected_type(current_calls_tab) == A_CALL) {
        DEBUG("UIManager: Build call menu");

        if (copy) {
            GtkWidget *menu_items = gtk_image_menu_item_new_from_stock(GTK_STOCK_COPY,
                                    get_accel_group());
            gtk_menu_shell_append(GTK_MENU_SHELL(menu), menu_items);
            g_signal_connect(G_OBJECT(menu_items), "activate",
                             G_CALLBACK(edit_copy),
                             NULL);
            gtk_widget_show(menu_items);
        }

        GtkWidget *paste = gtk_image_menu_item_new_from_stock(GTK_STOCK_PASTE,
                           get_accel_group());
        gtk_menu_shell_append(GTK_MENU_SHELL(menu), paste);
        g_signal_connect(G_OBJECT(paste), "activate", G_CALLBACK(edit_paste),
                         NULL);
        gtk_widget_show(paste);

        if (pickup || hangup || hold) {
            GtkWidget *menu_items = gtk_separator_menu_item_new();
            gtk_menu_shell_append(GTK_MENU_SHELL(menu), menu_items);
            gtk_widget_show(menu_items);
        }

        if (pickup) {
            GtkWidget *menu_items = gtk_image_menu_item_new_with_mnemonic(_("_Pick up"));
            GtkWidget *image = gtk_image_new_from_file(ICONS_DIR "/icon_accept.svg");
            gtk_image_menu_item_set_image(GTK_IMAGE_MENU_ITEM(menu_items), image);
            gtk_menu_shell_append(GTK_MENU_SHELL(menu), menu_items);
            g_signal_connect(G_OBJECT(menu_items), "activate",
                             G_CALLBACK(call_pick_up),
                             NULL);
            gtk_widget_show(menu_items);
        }

        if (hangup) {
            GtkWidget *menu_items = gtk_image_menu_item_new_with_mnemonic(_("_Hang up"));
            GtkWidget *image = gtk_image_new_from_file(ICONS_DIR "/icon_hangup.svg");
            gtk_image_menu_item_set_image(GTK_IMAGE_MENU_ITEM(menu_items), image);
            gtk_menu_shell_append(GTK_MENU_SHELL(menu), menu_items);
            g_signal_connect(G_OBJECT(menu_items), "activate",
                             G_CALLBACK(call_hang_up),
                             NULL);
            gtk_widget_show(menu_items);
        }

        if (hold) {
            GtkWidget *menu_items = gtk_check_menu_item_new_with_mnemonic(_("On _Hold"));
            gtk_menu_shell_append(GTK_MENU_SHELL(menu), menu_items);
            gtk_check_menu_item_set_active(GTK_CHECK_MENU_ITEM(menu_items),
                                           (selectedCall->_state == CALL_STATE_HOLD));
            g_signal_connect(G_OBJECT(menu_items), "activate",
                             G_CALLBACK(call_hold),
                             NULL);
            gtk_widget_show(menu_items);
        }

        if (record) {
            GtkWidget *menu_items = gtk_image_menu_item_new_with_mnemonic(_("_Record"));
            GtkWidget *image = gtk_image_new_from_stock(GTK_STOCK_MEDIA_RECORD,
                               GTK_ICON_SIZE_MENU);
            gtk_image_menu_item_set_image(GTK_IMAGE_MENU_ITEM(menu_items), image);
            gtk_menu_shell_append(GTK_MENU_SHELL(menu), menu_items);
            g_signal_connect(G_OBJECT(menu_items), "activate",
                             G_CALLBACK(call_record),
                             NULL);
            gtk_widget_show(menu_items);
        }

        if (im) {
            // do not display message if instant messaging is disabled
            gboolean instant_messaging_enabled = TRUE;

            if (eel_gconf_key_exists(INSTANT_MESSAGING_ENABLED))
                instant_messaging_enabled = eel_gconf_get_integer(INSTANT_MESSAGING_ENABLED);

            if (instant_messaging_enabled) {
                GtkWidget *menu_items = gtk_separator_menu_item_new();
                gtk_menu_shell_append(GTK_MENU_SHELL(menu), menu_items);
                gtk_widget_show(menu_items);

                menu_items = gtk_image_menu_item_new_with_mnemonic(_("Send _message"));
                GtkWidget *image = gtk_image_new_from_stock(GTK_STOCK_IM, GTK_ICON_SIZE_MENU);
                gtk_image_menu_item_set_image(GTK_IMAGE_MENU_ITEM(menu_items), image);
                gtk_menu_shell_append(GTK_MENU_SHELL(menu), menu_items);
                g_signal_connect(G_OBJECT(menu_items), "activate",
                                 G_CALLBACK(call_im),
                                 NULL);
                gtk_widget_show(menu_items);
            }
        }

    } else {
        DEBUG("UIManager: Build conf menus");

        if (hangup_or_hold_conf) {
            GtkWidget *menu_items = gtk_image_menu_item_new_with_mnemonic(_("_Hang up"));
            GtkWidget *image = gtk_image_new_from_file(ICONS_DIR "/icon_hangup.svg");
            gtk_image_menu_item_set_image(GTK_IMAGE_MENU_ITEM(menu_items), image);
            gtk_menu_shell_append(GTK_MENU_SHELL(menu), menu_items);
            g_signal_connect(G_OBJECT(menu_items), "activate",
                             G_CALLBACK(conference_hang_up),
                             NULL);
            gtk_widget_show(menu_items);

            menu_items = gtk_check_menu_item_new_with_mnemonic(_("On _Hold"));
            gtk_menu_shell_append(GTK_MENU_SHELL(menu), menu_items);
            gtk_check_menu_item_set_active(GTK_CHECK_MENU_ITEM(menu_items),
                                           (selectedConf->_state == CONFERENCE_STATE_HOLD ? TRUE : FALSE));
            g_signal_connect(G_OBJECT(menu_items), "activate",
                             G_CALLBACK(conference_hold),
                             NULL);
            gtk_widget_show(menu_items);
        }
    }

    if (accounts)
        add_registered_accounts_to_menu(menu);

    menu_popup_wrapper(menu, my_widget, event);
}

void
show_popup_menu_history(GtkWidget *my_widget, GdkEventButton *event)
{
    gboolean pickup = FALSE;
    gboolean add_remove_button = FALSE;
    gboolean edit = FALSE;
    gboolean accounts = FALSE;

    callable_obj_t * selectedCall = calltab_get_selected_call(history_tab);

    if (selectedCall) {
        add_remove_button = TRUE;
        pickup = TRUE;
        edit = TRUE;
        accounts = TRUE;
    }

    GtkWidget *menu = gtk_menu_new();

    if (pickup) {
        GtkWidget *menu_items = gtk_image_menu_item_new_with_mnemonic(_("_Call back"));
        GtkWidget *image = gtk_image_new_from_file(ICONS_DIR "/icon_accept.svg");
        gtk_image_menu_item_set_image(GTK_IMAGE_MENU_ITEM(menu_items), image);
        gtk_menu_shell_append(GTK_MENU_SHELL(menu), menu_items);
        g_signal_connect(G_OBJECT(menu_items), "activate", G_CALLBACK(call_back), NULL);
        gtk_widget_show(menu_items);
    }

    GtkWidget *separator = gtk_separator_menu_item_new();
    gtk_menu_shell_append(GTK_MENU_SHELL(menu), separator);
    gtk_widget_show(separator);

    if (edit) {
        GtkWidget *menu_items = gtk_image_menu_item_new_from_stock(GTK_STOCK_EDIT,
                                get_accel_group());
        gtk_menu_shell_append(GTK_MENU_SHELL(menu), menu_items);
        g_signal_connect(G_OBJECT(menu_items), "activate", G_CALLBACK(edit_number_cb), selectedCall);
        gtk_widget_show(menu_items);
    }

    if (add_remove_button) {
        GtkWidget *menu_items = gtk_image_menu_item_new_from_stock(GTK_STOCK_DELETE,
                                get_accel_group());
        gtk_menu_shell_append(GTK_MENU_SHELL(menu), menu_items);
        g_signal_connect(G_OBJECT(menu_items), "activate", G_CALLBACK(remove_from_history), NULL);
        gtk_widget_show(menu_items);
    }

    if (accounts)
        add_registered_accounts_to_menu(menu);

    menu_popup_wrapper(menu, my_widget, event);
}


void
show_popup_menu_contacts(GtkWidget *my_widget, GdkEventButton *event)
{
    callable_obj_t * selectedCall = calltab_get_selected_call(contacts_tab);

    GtkWidget *menu = gtk_menu_new();

    if (selectedCall) {
        GtkWidget *new_call = gtk_image_menu_item_new_with_mnemonic(_("_New call"));
        GtkWidget *image = gtk_image_new_from_file(ICONS_DIR "/icon_accept.svg");
        gtk_image_menu_item_set_image(GTK_IMAGE_MENU_ITEM(new_call), image);
        gtk_menu_shell_append(GTK_MENU_SHELL(menu), new_call);
        g_signal_connect(new_call, "activate", G_CALLBACK(call_back), NULL);
        gtk_widget_show(new_call);

        GtkWidget *edit = gtk_image_menu_item_new_from_stock(GTK_STOCK_EDIT,
                          get_accel_group());
        gtk_menu_shell_append(GTK_MENU_SHELL(menu), edit);
        g_signal_connect(edit, "activate", G_CALLBACK(edit_number_cb), selectedCall);
        gtk_widget_show(edit);

        add_registered_accounts_to_menu(menu);
    }

    menu_popup_wrapper(menu, my_widget, event);
}

static void
ok_cb(GtkWidget *widget UNUSED, gpointer userdata)
{
    // Change the number of the selected call before calling
    const gchar * const new_number = gtk_entry_get_text(GTK_ENTRY(editable_num_));
    callable_obj_t *original =(callable_obj_t*) userdata;

    // Create the new call
    callable_obj_t *modified_call = create_new_call(CALL, CALL_STATE_DIALING, "", original->_accountID,
                                    original->_peer_name, new_number);

    // Update the internal data structure and the GUI
    calllist_add_call(current_calls_tab, modified_call);
    calltree_add_call(current_calls_tab, modified_call, NULL);
    sflphone_place_call(modified_call);
    calltree_display(current_calls_tab);

    // Close the contextual menu
    gtk_widget_destroy(edit_dialog_);
}

static void
on_delete(GtkWidget * widget)
{
    gtk_widget_destroy(widget);
}

void
show_edit_number(callable_obj_t *call)
{
    edit_dialog_ = gtk_dialog_new();

    // Set window properties
    gtk_window_set_default_size(GTK_WINDOW(edit_dialog_), 300, 20);
    gtk_window_set_title(GTK_WINDOW(edit_dialog_), _("Edit phone number"));
    gtk_window_set_resizable(GTK_WINDOW(edit_dialog_), FALSE);

    g_signal_connect(G_OBJECT(edit_dialog_), "delete-event", G_CALLBACK(on_delete), NULL);

    GtkWidget *hbox = gtk_hbox_new(FALSE, 0);
    gtk_box_pack_start(GTK_BOX(gtk_dialog_get_content_area(GTK_DIALOG(edit_dialog_))), hbox, TRUE, TRUE, 0);

    // Set the number to be edited
    editable_num_ = gtk_entry_new();
    gtk_widget_set_tooltip_text(editable_num_,
                                _("Edit the phone number before making a call"));

    if (call)
        gtk_entry_set_text(GTK_ENTRY(editable_num_), call->_peer_number);
    else
        ERROR("This a bug, the call should be defined. menus.c line 1051");

    gtk_box_pack_start(GTK_BOX(hbox), editable_num_, TRUE, TRUE, 0);

    // Set a custom image for the button
    GdkPixbuf *pixbuf = gdk_pixbuf_new_from_file_at_scale(ICONS_DIR "/outgoing.svg", 32, 32,
                        TRUE, NULL);
    GtkWidget *image = gtk_image_new_from_pixbuf(pixbuf);
    GtkWidget *ok = gtk_button_new();
    gtk_button_set_image(GTK_BUTTON(ok), image);
    gtk_box_pack_start(GTK_BOX(hbox), ok, TRUE, TRUE, 0);
    g_signal_connect(ok, "clicked", G_CALLBACK(ok_cb), call);

    gtk_widget_show_all(gtk_dialog_get_content_area(GTK_DIALOG(edit_dialog_)));

    gtk_dialog_run(GTK_DIALOG(edit_dialog_));
}

static GtkWidget*
create_waiting_icon()
{
    GtkWidget * waiting_icon = gtk_image_menu_item_new_with_label("");
    struct stat st;

    if (!stat(ICONS_DIR "/wait-on.gif", &st))
        gtk_image_menu_item_set_image(GTK_IMAGE_MENU_ITEM(waiting_icon),
                                      gtk_image_new_from_animation(gdk_pixbuf_animation_new_from_file(
                                              ICONS_DIR "/wait-on.gif", NULL)));

    gtk_menu_item_set_right_justified(GTK_MENU_ITEM(waiting_icon), TRUE);

    return waiting_icon;
}

GtkWidget *
create_menus(GtkUIManager *ui_manager)
{
    GtkWidget *menu_bar = gtk_ui_manager_get_widget(ui_manager, "/MenuBar");
    pickUpAction_ = gtk_ui_manager_get_action(ui_manager, "/MenuBar/CallMenu/PickUp");
    newCallAction_ = gtk_ui_manager_get_action(ui_manager, "/MenuBar/CallMenu/NewCall");
    hangUpAction_ = gtk_ui_manager_get_action(ui_manager, "/MenuBar/CallMenu/HangUp");
    holdMenu_ = gtk_ui_manager_get_widget(ui_manager, "/MenuBar/CallMenu/OnHoldMenu");
    recordAction_ = gtk_ui_manager_get_action(ui_manager, "/MenuBar/CallMenu/Record");
    imAction_ = gtk_ui_manager_get_action(ui_manager, "/MenuBar/CallMenu/InstantMessaging");
    copyAction_ = gtk_ui_manager_get_action(ui_manager, "/MenuBar/EditMenu/Copy");
    pasteAction_ = gtk_ui_manager_get_action(ui_manager, "/MenuBar/EditMenu/Paste");
    volumeToggle_ = gtk_ui_manager_get_action(ui_manager, "/MenuBar/ViewMenu/VolumeControls");

    // Set the toggle buttons
    gtk_toggle_action_set_active(GTK_TOGGLE_ACTION(gtk_ui_manager_get_action(ui_manager, "/MenuBar/ViewMenu/Dialpad")), eel_gconf_get_boolean(CONF_SHOW_DIALPAD));
    gtk_toggle_action_set_active(GTK_TOGGLE_ACTION(volumeToggle_),(gboolean) SHOW_VOLUME);
    gtk_action_set_sensitive(volumeToggle_, must_show_alsa_conf());
    gtk_action_set_sensitive(gtk_ui_manager_get_action(ui_manager, "/MenuBar/ViewMenu/Toolbar"), FALSE);

    /* Add the loading icon at the right of the toolbar. It is used for addressbook searches. */
    waitingLayer = create_waiting_icon();
    gtk_menu_shell_append(GTK_MENU_SHELL(menu_bar), waitingLayer);

    return menu_bar;
}

GtkWidget *
create_toolbar_actions(GtkUIManager *ui_manager)
{
    toolbar_ = gtk_ui_manager_get_widget(ui_manager, "/ToolbarActions");

    holdToolbar_ = gtk_ui_manager_get_widget(ui_manager,
                   "/ToolbarActions/OnHoldToolbar");
    offHoldToolbar_ = gtk_ui_manager_get_widget(ui_manager,
                      "/ToolbarActions/OffHoldToolbar");
    transferToolbar_ = gtk_ui_manager_get_widget(ui_manager,
                       "/ToolbarActions/TransferToolbar");
    voicemailAction_ = gtk_ui_manager_get_action(ui_manager,
                       "/ToolbarActions/Voicemail");
    voicemailToolbar_ = gtk_ui_manager_get_widget(ui_manager,
                        "/ToolbarActions/VoicemailToolbar");
    newCallWidget_ = gtk_ui_manager_get_widget(ui_manager,
                     "/ToolbarActions/NewCallToolbar");
    pickUpWidget_ = gtk_ui_manager_get_widget(ui_manager,
                    "/ToolbarActions/PickUpToolbar");
    hangUpWidget_ = gtk_ui_manager_get_widget(ui_manager,
                    "/ToolbarActions/HangUpToolbar");
    recordWidget_ = gtk_ui_manager_get_widget(ui_manager,
                    "/ToolbarActions/RecordToolbar");
    imToolbar_ = gtk_ui_manager_get_widget(ui_manager,
                                           "/ToolbarActions/InstantMessagingToolbar");
    historyButton_ = gtk_ui_manager_get_widget(ui_manager,
                     "/ToolbarActions/HistoryToolbar");
    playRecordWidget_ = gtk_ui_manager_get_widget(ui_manager,
                        "/ToolbarActions/StartPlaybackRecordToolbar");
    stopRecordWidget_ = gtk_ui_manager_get_widget(ui_manager,
                        "/ToolbarActions/StopPlaybackRecordToolbar");

    if (addrbook)
        contactButton_ = gtk_ui_manager_get_widget(ui_manager, "/ToolbarActions/AddressbookToolbar");

    // Set the handler ID for the transfer
    transferButtonConnId_ = g_signal_connect(G_OBJECT(transferToolbar_), "toggled", G_CALLBACK(call_transfer_cb), NULL);
    recordButtonConnId_ = g_signal_connect(G_OBJECT(recordWidget_), "toggled", G_CALLBACK(call_record), NULL);
    active_calltree_tab = current_calls_tab;

    return toolbar_;
}<|MERGE_RESOLUTION|>--- conflicted
+++ resolved
@@ -38,16 +38,10 @@
 #include <string.h>
 #include <glib/gprintf.h>
 
-<<<<<<< HEAD
-#include <uimanager.h>
-#include <statusicon.h>
-#include <widget/imwidget.h>
-=======
 #include "uimanager.h"
 #include "statusicon.h"
 #include "widget/imwidget.h"
 #include "eel-gconf-extensions.h"
->>>>>>> 1083b59a
 
 #include "config/audioconf.h"
 #include "unused.h"
@@ -501,7 +495,6 @@
         "Emmanuel Milou <emmanuel.milou@savoirfairelinux.com>", NULL
     };
 
-<<<<<<< HEAD
     gtk_show_about_dialog(GTK_WINDOW(get_main_window()),
             "artists", artists,
             "authors", authors,
@@ -512,15 +505,6 @@
             "version", VERSION,
             "website", "http://www.sflphone.org",
             NULL);
-=======
-    gtk_show_about_dialog(GTK_WINDOW(get_main_window()), "artists", artists,
-                          "authors", authors, "comments",
-                          _("SFLphone is a VoIP client compatible with SIP and IAX2 protocols."),
-                          "copyright", "Copyright © 2004-2011 Savoir-faire Linux Inc.", "name",
-                          PACKAGE, "title", _("About SFLphone"), "version", VERSION, "website",
-                          "http://www.sflphone.org", NULL);
->>>>>>> 1083b59a
-
 }
 
 /* ----------------------------------------------------------------- */
@@ -1045,22 +1029,10 @@
 
     // Help menu
     { "Help", NULL, N_("_Help"), NULL, NULL, NULL },
-<<<<<<< HEAD
     { "HelpContents", GTK_STOCK_HELP, N_("Contents"), "F1",
       N_("Open the manual"), G_CALLBACK(help_contents_cb) },
     { "About", GTK_STOCK_ABOUT, NULL, NULL,
       N_("About this application"), G_CALLBACK(help_about) }
-=======
-    {
-        "HelpContents", GTK_STOCK_HELP, N_("Contents"), "F1",
-        N_("Open the manual"), G_CALLBACK(help_contents_cb)
-    },
-    {
-        "About", GTK_STOCK_ABOUT, NULL, NULL,
-        N_("About this application"), G_CALLBACK(help_about)
-    }
-
->>>>>>> 1083b59a
 };
 
 static const GtkToggleActionEntry toggle_menu_entries[] = {
