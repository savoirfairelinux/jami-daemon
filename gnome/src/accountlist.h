--- conflicted
+++ resolved
@@ -172,11 +172,7 @@
  * Return the ID of the current default account
  * @return gchar* The id
  */
-<<<<<<< HEAD
-gchar* account_list_get_current_id(void);
-=======
 const gchar* account_list_get_current_id (void);
->>>>>>> 0db8a567
 
 gchar * account_list_get_ordered_list(void);
 
