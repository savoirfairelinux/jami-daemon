/*
 *  Copyright (C) 2004, 2005, 2006, 2008, 2009, 2010, 2011 Savoir-Faire Linux Inc.
 *  Author: Pierre-Luc Beaudoin <pierre-luc.beaudoin@savoirfairelinux.com>
 *  Author: Emmanuel Milou <emmanuel.milou@savoirfairelinux.com>
 *  Author: Alexandre Savard <alexandre.savard@savoirfairelinux.com>
 *
 *  This program is free software; you can redistribute it and/or modify
 *  it under the terms of the GNU General Public License as published by
 *  the Free Software Foundation; either version 3 of the License, or
 *  (at your option) any later version.
 *
 *  This program is distributed in the hope that it will be useful,
 *  but WITHOUT ANY WARRANTY; without even the implied warranty of
 *  MERCHANTABILITY or FITNESS FOR A PARTICULAR PURPOSE.  See the
 *  GNU General Public License for more details.
 *
 *  You should have received a copy of the GNU General Public License
 *  along with this program; if not, write to the Free Software
 *   Foundation, Inc., 675 Mass Ave, Cambridge, MA 02139, USA.
 *
 *  Additional permission under GNU GPL version 3 section 7:
 *
 *  If you modify this program, or any covered work, by linking or
 *  combining it with the OpenSSL project's OpenSSL library (or a
 *  modified version of that library), containing parts covered by the
 *  terms of the OpenSSL or SSLeay licenses, Savoir-Faire Linux Inc.
 *  grants you additional permission to convey the resulting work.
 *  Corresponding Source for a non-source form of such a combination
 *  shall include the source code for the parts of OpenSSL used as well
 *  as that of the covered work.
 */

#include "calllist.h"
#include "calltree.h"
#include "str_utils.h"
#include <string.h>
#include <stdlib.h>
#include <gtk/gtk.h>

#include "gtk2_wrappers.h"
#include "eel-gconf-extensions.h"
#include "unused.h"
#include "dbus.h"
#include "calltab.h"
#include "logger.h"
#include "conferencelist.h"
#include "mainwindow.h"
#include "history.h"
#include "calltree.h"
#include "uimanager.h"
#include "actions.h"
#include "imwindow.h"
#include "searchbar.h"

#if !GLIB_CHECK_VERSION(2, 30, 0)
#define G_VALUE_INIT  { 0, { { 0 } } }
#endif

typedef struct {
    gchar *source_ID;
    gchar *dest_ID;
} PopupData;

static PopupData *popup_data = NULL;

// Messages used in menu item
static const gchar * const SFL_CREATE_CONFERENCE = "Create conference";
static const gchar * const SFL_TRANSFER_CALL = "Transfer call to";

static GtkWidget *calltree_popupmenu = NULL;
static GtkWidget *calltree_menu_items = NULL;

static void drag_data_received_cb(GtkWidget *, GdkDragContext *, gint, gint, GtkSelectionData *, guint, guint, gpointer);
static void menuitem_response(gchar * string);

static GtkTargetEntry target_list[] = {
    { "MY_TREE_MODEL_ROW", GTK_TARGET_SAME_WIDGET, 0 }
};

static const guint n_targets = G_N_ELEMENTS(target_list);

/**
 * Show popup menu
 */
static gboolean
popup_menu(GtkWidget *widget,
           gpointer   user_data UNUSED)
{
    show_popup_menu(widget, NULL);
    return TRUE;
}

/* Returns TRUE if row contains a conference object pointer */
gboolean
is_conference(GtkTreeModel *model, GtkTreeIter *iter)
{
    gboolean result = FALSE;
    gtk_tree_model_get(model, iter, COLUMN_IS_CONFERENCE, &result, -1);
    return result;
}

/* Call back when the user click on a call in the list */
static void
call_selected_cb(GtkTreeSelection *sel, void* data UNUSED)
{
    GtkTreeModel *model = gtk_tree_view_get_model(gtk_tree_selection_get_tree_view(sel));

    GtkTreeIter iter;
    if (!gtk_tree_selection_get_selected(sel, &model, &iter))
        return;

    if (active_calltree_tab == history_tab)
        DEBUG("Current call tree is history");
    else if (active_calltree_tab == current_calls_tab)
        DEBUG("Current call tree is current calls");
<<<<<<< HEAD

    /* Get ID of selected object, may be a call or a conference */
    gchar *id;
    gtk_tree_model_get(model, &iter, COLUMN_ID, &id, -1);

    if (is_conference(model, &iter)) {
        DEBUG("Selected a conference");

        conference_obj_t *calltree_selected_conf = conferencelist_get(active_calltree_tab, id);
        g_free(id);

=======

    /* Get ID of selected object, may be a call or a conference */
    gchar *id;
    gtk_tree_model_get(model, &iter, COLUMN_ID, &id, -1);

    if (is_conference(model, &iter)) {
        DEBUG("Selected a conference");

        conference_obj_t *calltree_selected_conf = conferencelist_get(active_calltree_tab, id);
        g_free(id);

>>>>>>> e3e040c6
        if (calltree_selected_conf)
            calltab_select_conf(active_calltree_tab, calltree_selected_conf);
    } else {
        DEBUG("Selected a call");
<<<<<<< HEAD

        callable_obj_t *selected_call = calllist_get_call(active_calltree_tab, id);
        g_free(id);

=======

        callable_obj_t *selected_call = calllist_get_call(active_calltree_tab, id);
        g_free(id);

>>>>>>> e3e040c6
        if (selected_call)
            calltab_select_call(active_calltree_tab, selected_call);
    }

    update_actions();
}

/* A row is activated when it is double clicked */
static void
row_activated_cb(GtkTreeView *tree_view UNUSED,
                 GtkTreePath *path UNUSED,
                 GtkTreeViewColumn *column UNUSED,
                 void * data UNUSED)
{
    if (calltab_get_selected_type(active_calltree_tab) == A_CALL) {
        DEBUG("Selected a call");
        callable_obj_t *selectedCall = calltab_get_selected_call(active_calltree_tab);

        if (selectedCall) {
            // Get the right event from the right calltree
            if (active_calltree_tab == current_calls_tab) {
                switch (selectedCall->_state) {
                    case CALL_STATE_INCOMING:
                        dbus_accept(selectedCall);
                        break;
                    case CALL_STATE_HOLD:
                        dbus_unhold(selectedCall);
                        break;
                    case CALL_STATE_RINGING:
                    case CALL_STATE_CURRENT:
                    case CALL_STATE_BUSY:
                    case CALL_STATE_FAILURE:
                        break;
                    case CALL_STATE_DIALING:
                        sflphone_place_call(selectedCall);
                        break;
                    default:
                        WARN("Row activated - Should not happen!");
                        break;
                }
            } else {
                // If history or contact: double click action places a new call
                callable_obj_t* new_call = create_new_call(CALL, CALL_STATE_DIALING, "", selectedCall->_accountID, selectedCall->_display_name, selectedCall->_peer_number);

                calllist_add_call(current_calls_tab, new_call);
                calltree_add_call(current_calls_tab, new_call, NULL);
                // Function sflphone_place_call (new_call) is processed in process_dialing
                sflphone_place_call(new_call);
                calltree_display(current_calls_tab);
            }
        }
    } else if (calltab_get_selected_type(active_calltree_tab) == A_CONFERENCE) {
        DEBUG("Selected a conference");

        if (active_calltree_tab == current_calls_tab) {
            conference_obj_t * selectedConf = calltab_get_selected_conf(current_calls_tab);

            if (selectedConf) {

                switch (selectedConf->_state) {
                    case CONFERENCE_STATE_ACTIVE_DETACHED:
                    case CONFERENCE_STATE_ACTIVE_DETACHED_RECORD:
                        sflphone_add_main_participant(selectedConf);
                        break;
                    case CONFERENCE_STATE_HOLD:
                    case CONFERENCE_STATE_HOLD_RECORD:
                        dbus_unhold_conference(selectedConf);
                        break;
                    case CONFERENCE_STATE_ACTIVE_ATTACHED:
                    case CONFERENCE_STATE_ACTIVE_ATTACHED_RECORD:
                    default:
                        break;
                }
            }
        } else
            WARN("Selected a conference in history, should not be possible");
    }
}

/* Catch cursor-activated signal. That is, when the entry is single clicked */
static void
row_single_click(GtkTreeView *tree_view UNUSED, void * data UNUSED)
{
    gchar * displaySasOnce = NULL;

    callable_obj_t *selectedCall = calltab_get_selected_call(active_calltree_tab);
    conference_obj_t *selectedConf = calltab_get_selected_conf(active_calltree_tab);

    if (active_calltree_tab == current_calls_tab)
        DEBUG("Active calltree is current_calls");
    else if (active_calltree_tab == history_tab)
        DEBUG("Active calltree is history");

    if (calltab_get_selected_type(active_calltree_tab) == A_CALL) {

        if (selectedCall) {
            account_t *account_details = account_list_get_by_id(selectedCall->_accountID);
            DEBUG("AccountID %s", selectedCall->_accountID);

            if (account_details != NULL) {
                displaySasOnce = g_hash_table_lookup(account_details->properties, ACCOUNT_DISPLAY_SAS_ONCE);
                DEBUG("Display SAS once %s", displaySasOnce);
            } else {
                GHashTable *properties = sflphone_get_ip2ip_properties();

                if (properties != NULL) {
                    displaySasOnce = g_hash_table_lookup(properties, ACCOUNT_DISPLAY_SAS_ONCE);
                    DEBUG("IP2IP displaysasonce %s", displaySasOnce);
                }
            }

            /*  Make sure that we are not in the history tab since
             *  nothing is defined for it yet
             */
            if (active_calltree_tab == current_calls_tab) {
                switch (selectedCall->_srtp_state) {
                    case SRTP_STATE_ZRTP_SAS_UNCONFIRMED:
                        selectedCall->_srtp_state = SRTP_STATE_ZRTP_SAS_CONFIRMED;

                        if (utf8_case_equal(displaySasOnce, "true"))
                            selectedCall->_zrtp_confirmed = TRUE;

                        dbus_confirm_sas(selectedCall);
                        calltree_update_call(current_calls_tab, selectedCall);
                        break;
                    case SRTP_STATE_ZRTP_SAS_CONFIRMED:
                        selectedCall->_srtp_state = SRTP_STATE_ZRTP_SAS_UNCONFIRMED;
                        dbus_reset_sas(selectedCall);
                        calltree_update_call(current_calls_tab, selectedCall);
                        break;
                    default:
                        DEBUG("Single click but no action");
                        break;
                }
            }
        }
    } else if (calltab_get_selected_type(active_calltree_tab) == A_CONFERENCE) {
        if (selectedConf)
            DEBUG("There is actually a selected conf");
    } else
        WARN("Unknown selection type");
}

static gboolean
button_pressed(GtkWidget* widget, GdkEventButton *event, gpointer user_data UNUSED)
{
    if (event->button != 3 || event->type != GDK_BUTTON_PRESS)
        return FALSE;

    if (active_calltree_tab == current_calls_tab)
        show_popup_menu(widget, event);
    else if (active_calltree_tab == history_tab)
        show_popup_menu_history(widget, event);
    else
        show_popup_menu_contacts(widget, event);

    return TRUE;
}

static gchar *clean_display_number(gchar *name)
{
    const gchar SIP_PREFIX[] = "<sip:";
    const gchar SIPS_PREFIX[] = "<sips:";
    if (g_str_has_prefix(name, SIP_PREFIX))
        name += (sizeof(SIP_PREFIX) - 1);
    else if (g_str_has_prefix(name, SIPS_PREFIX))
        name += (sizeof(SIPS_PREFIX) - 1);

    gchar * pos = g_strrstr(name, ">");
    if (pos)
        *pos = '\0';
    return name;
}

static gchar *
<<<<<<< HEAD
calltree_display_call_info(callable_obj_t * call, CallDisplayType display_type,
                           const gchar *const audio_codec,
                           const gchar *const video_codec)
=======
calltree_display_call_info(callable_obj_t * call, CallDisplayType display_type, const gchar *const audio_codec)
>>>>>>> e3e040c6
{
    gchar display_number[strlen(call->_peer_number) + 1];
    strcpy(display_number, call->_peer_number);

    if (call->_type != CALL || !call_was_outgoing(call)) {
        // Get the hostname for this call (NULL if not existent)
        gchar * hostname = g_strrstr(call->_peer_number, "@");

        // Test if we are dialing a new number
        if (*call->_peer_number && hostname)
            display_number[hostname - call->_peer_number] = '\0';
    }

    // Different display depending on type
    gchar *name = NULL;
    gchar *details = NULL;

    if (*call->_display_name) {
        name = call->_display_name;
        details = display_number;
    } else {
        name = display_number;
        name = clean_display_number(name);
        details = "";
    }

    gchar *desc = g_markup_printf_escaped("<b>%s</b>   <i>%s</i>   ", name, details);
    gchar *suffix = NULL;
    gchar *codec = NULL;

    switch (display_type) {
        case DISPLAY_TYPE_CALL:
            if (call->_state_code)
                suffix = g_markup_printf_escaped("\n<i>%s (%d)</i>", call->_state_code_description, call->_state_code);
            break;
        case DISPLAY_TYPE_STATE_CODE :
            if (video_codec && *video_codec)
                codec = g_strconcat(audio_codec, "/", video_codec, NULL);
            else
                codec = g_strdup(audio_codec);

            if (call->_state_code)
                suffix = g_markup_printf_escaped("\n<i>%s (%d)</i>  <i>%s</i>",
                                                 call->_state_code_description, call->_state_code,
<<<<<<< HEAD
                                                 codec);
=======
                                                 audio_codec);
>>>>>>> e3e040c6
            else
                suffix = g_markup_printf_escaped("\n<i>%s</i>", codec);

            g_free(codec);
            break;
        case DISPLAY_TYPE_CALL_TRANSFER:
            suffix = g_markup_printf_escaped("\n<i>Transfer to:%s</i> ", call->_trsft_to);
            break;
        case DISPLAY_TYPE_SAS:
            suffix = g_markup_printf_escaped("\n<i>Confirm SAS <b>%s</b> ?</i>", call->_sas);
            break;
        case DISPLAY_TYPE_HISTORY :
        default:
            break;
    }

    gchar *msg = g_strconcat(desc, suffix, NULL);
    g_free(desc);
    g_free(suffix);
    return msg;
}

void
calltree_create(calltab_t* tab, int searchbar_type)
{
    tab->tree = gtk_box_new(GTK_ORIENTATION_VERTICAL, 10);

    // Fix bug #708 (resize)
    gtk_widget_set_size_request(tab->tree,100,80);

    gtk_container_set_border_width(GTK_CONTAINER(tab->tree), 0);

    GtkWidget *calltree_sw = gtk_scrolled_window_new(NULL, NULL);

    gtk_scrolled_window_set_policy(GTK_SCROLLED_WINDOW(calltree_sw), GTK_POLICY_NEVER, GTK_POLICY_AUTOMATIC);
    gtk_scrolled_window_set_shadow_type(GTK_SCROLLED_WINDOW(calltree_sw), GTK_SHADOW_IN);

    tab->store = gtk_tree_store_new(COLUMNS_IN_TREE_STORE,
                                    GDK_TYPE_PIXBUF, /* Icon */
                                    G_TYPE_STRING,   /* Description */
                                    GDK_TYPE_PIXBUF, /* Security Icon */
                                    G_TYPE_STRING,   /* ID of the object */
                                    G_TYPE_BOOLEAN   /* True if this is conference */
                                   );

    tab->view = gtk_tree_view_new_with_model(GTK_TREE_MODEL(tab->store));
    gtk_tree_view_set_enable_search(GTK_TREE_VIEW(tab->view), FALSE);
    gtk_tree_view_set_headers_visible(GTK_TREE_VIEW(tab->view), FALSE);
    g_signal_connect(G_OBJECT(tab->view), "row-activated",
                     G_CALLBACK(row_activated_cb),
                     NULL);

    gtk_widget_set_can_focus(calltree_sw, TRUE);
    gtk_widget_grab_focus(calltree_sw);

    g_signal_connect(G_OBJECT(tab->view), "cursor-changed",
                     G_CALLBACK(row_single_click),
                     NULL);

    // Connect the popup menu
    g_signal_connect(G_OBJECT(tab->view), "popup-menu",
                     G_CALLBACK(popup_menu),
                     NULL);
    g_signal_connect(G_OBJECT(tab->view), "button-press-event",
                     G_CALLBACK(button_pressed),
                     NULL);

    if (g_strcmp0(tab->_name, CURRENT_CALLS) == 0) {

        gtk_tree_view_enable_model_drag_source(GTK_TREE_VIEW(tab->view), GDK_BUTTON1_MASK, target_list, n_targets, GDK_ACTION_DEFAULT | GDK_ACTION_MOVE);
        gtk_tree_view_enable_model_drag_dest(GTK_TREE_VIEW(tab->view), target_list, n_targets, GDK_ACTION_DEFAULT);
        // destination widget drag n drop signals
        g_signal_connect(G_OBJECT(tab->view), "drag_data_received", G_CALLBACK(drag_data_received_cb), NULL);

        calltree_popupmenu = gtk_menu_new();

        calltree_menu_items = gtk_menu_item_new_with_label(SFL_TRANSFER_CALL);
        g_signal_connect_swapped(calltree_menu_items, "activate",
                                 G_CALLBACK(menuitem_response), g_strdup(SFL_TRANSFER_CALL));
        gtk_menu_shell_append(GTK_MENU_SHELL(calltree_popupmenu), calltree_menu_items);
        gtk_widget_show(calltree_menu_items);

        calltree_menu_items = gtk_menu_item_new_with_label(SFL_CREATE_CONFERENCE);
        g_signal_connect_swapped(calltree_menu_items, "activate",
                                 G_CALLBACK(menuitem_response), g_strdup(SFL_CREATE_CONFERENCE));
        gtk_menu_shell_append(GTK_MENU_SHELL(calltree_popupmenu), calltree_menu_items);
        gtk_widget_show(calltree_menu_items);
    }

    gtk_widget_grab_focus(GTK_WIDGET(tab->view));

    GtkCellRenderer *calltree_rend = gtk_cell_renderer_pixbuf_new();
    GtkTreeViewColumn *calltree_col = gtk_tree_view_column_new_with_attributes("Icon", calltree_rend, "pixbuf", COLUMN_ACCOUNT_PIXBUF, NULL);
    gtk_tree_view_append_column(GTK_TREE_VIEW(tab->view), calltree_col);
    calltree_rend = gtk_cell_renderer_text_new();
    calltree_col = gtk_tree_view_column_new_with_attributes("Description", calltree_rend,
                   "markup", COLUMN_ACCOUNT_DESC,
                   NULL);
    g_object_set(calltree_rend, "wrap-mode", (PangoWrapMode) PANGO_WRAP_WORD_CHAR, NULL);

    static const gint SFLPHONE_HIG_MARGIN = 10;
    static const gint CALLTREE_CALL_ICON_WIDTH = 24;
    static const gint CALLTREE_SECURITY_ICON_WIDTH = 24;
    gint CALLTREE_TEXT_WIDTH = (MAIN_WINDOW_WIDTH -
                                CALLTREE_SECURITY_ICON_WIDTH -
                                CALLTREE_CALL_ICON_WIDTH - (2 * SFLPHONE_HIG_MARGIN));
    g_object_set(calltree_rend, "wrap-width", CALLTREE_TEXT_WIDTH, NULL);
    gtk_tree_view_append_column(GTK_TREE_VIEW(tab->view), calltree_col);

    /* Security icon */
    calltree_rend = gtk_cell_renderer_pixbuf_new();
    calltree_col = gtk_tree_view_column_new_with_attributes("Icon",
                   calltree_rend,
                   "pixbuf", COLUMN_ACCOUNT_SECURITY_PIXBUF,
                   NULL);
    g_object_set(calltree_rend, "xalign", (gfloat) 1.0, NULL);
    g_object_set(calltree_rend, "yalign", (gfloat) 0.0, NULL);
    gtk_tree_view_append_column(GTK_TREE_VIEW(tab->view), calltree_col);

    g_object_unref(G_OBJECT(tab->store));
    gtk_container_add(GTK_CONTAINER(calltree_sw), tab->view);

    GtkTreeSelection *calltree_sel = gtk_tree_view_get_selection(GTK_TREE_VIEW(tab->view));
    g_signal_connect(G_OBJECT(calltree_sel), "changed",
                     G_CALLBACK(call_selected_cb),
                     NULL);

    gtk_box_pack_start(GTK_BOX(tab->tree), calltree_sw, TRUE, TRUE, 0);

    // search bar if tab is either "history" or "addressbook"
    if (searchbar_type) {
        calltab_create_searchbar(tab);

        if (tab->searchbar != NULL)
            gtk_box_pack_start(GTK_BOX(tab->tree), tab->searchbar, FALSE, TRUE, 0);
    }

    gtk_widget_show(tab->tree);
}

static gboolean
remove_element_if_match(GtkTreeModel *model, GtkTreePath *path UNUSED, GtkTreeIter *iter, gpointer data)
{
    const gchar *target_id = (const gchar *) data;
    gchar *id;
    gtk_tree_model_get(model, iter, COLUMN_ID, &id, -1);
    gboolean result = FALSE;
    if (g_strcmp0(id, target_id) == 0) {
        gtk_tree_store_remove(GTK_TREE_STORE(model), iter);
        result = TRUE;  // stop iterating, we found it
    }
    g_free(id);
<<<<<<< HEAD

    return result;
}

=======

    return result;
}

>>>>>>> e3e040c6
void
calltree_remove_call(calltab_t* tab, const gchar *target_id)
{
    GtkTreeStore *store = tab->store;
    GtkTreeModel *model = GTK_TREE_MODEL(store);
    gtk_tree_model_foreach(model, remove_element_if_match, (gpointer) target_id);

    /* invalidate selected call if it was our target */
    callable_obj_t *sel = calltab_get_selected_call(tab);
    if (sel && g_strcmp0(sel->_callID, target_id) == 0)
        calltab_select_call(tab, NULL);

    statusbar_update_clock("");
}

GdkPixbuf *history_state_to_pixbuf(const gchar *history_state)
{
    gchar *svg_filename = g_strconcat(ICONS_DIR, "/", history_state, ".svg", NULL);
    GdkPixbuf *pixbuf = gdk_pixbuf_new_from_file(svg_filename, NULL);
    g_free(svg_filename);
    return pixbuf;
}

typedef struct {
    calltab_t *tab;
    callable_obj_t *call;
} CallUpdateCtx;

typedef struct {
    calltab_t *tab;
    const conference_obj_t *conf;
} ConferenceRemoveCtx;

static gboolean
update_call(GtkTreeModel *model, GtkTreePath *path UNUSED, GtkTreeIter *iter, gpointer data)
{
    GdkPixbuf *pixbuf = NULL;
    GdkPixbuf *pixbuf_security = NULL;
    CallUpdateCtx *ctx = (CallUpdateCtx*) data;
    calltab_t *tab = ctx->tab;
    callable_obj_t *call = ctx->call;
    GtkTreeStore* store = tab->store;

    gchar* srtp_enabled = NULL;
    gboolean display_sas = TRUE;
    account_t* account = NULL;

    account = account_list_get_by_id(call->_accountID);

    if (account != NULL) {
        srtp_enabled = account_lookup(account, ACCOUNT_SRTP_ENABLED);
        display_sas = utf8_case_equal(account_lookup(account, ACCOUNT_ZRTP_DISPLAY_SAS), "true");
    } else {
        GHashTable * properties = sflphone_get_ip2ip_properties();
        if (properties != NULL) {
            srtp_enabled = g_hash_table_lookup(properties, ACCOUNT_SRTP_ENABLED);
            display_sas = utf8_case_equal(g_hash_table_lookup(properties, ACCOUNT_ZRTP_DISPLAY_SAS), "true");
        }
    }

    gchar *id;
    gtk_tree_model_get(model, iter, COLUMN_ID, &id, -1);

    callable_obj_t * iterCall = calllist_get_call(tab, id);
    g_free(id);
<<<<<<< HEAD

    if (iterCall != call)
        return FALSE;

    /* Update text */
    gchar * description = NULL;
    gchar * audio_codec = call_get_audio_codec(call);
    gchar * video_codec = call_get_video_codec(call);

    if (call->_state == CALL_STATE_TRANSFER)
        description = calltree_display_call_info(call, DISPLAY_TYPE_CALL_TRANSFER, "", "");
    else
        if (call->_sas && display_sas && call->_srtp_state == SRTP_STATE_ZRTP_SAS_UNCONFIRMED && !call->_zrtp_confirmed)
            description = calltree_display_call_info(call, DISPLAY_TYPE_SAS, "", "");
        else
            description = calltree_display_call_info(call, DISPLAY_TYPE_STATE_CODE, audio_codec, video_codec);

    g_free(video_codec);
=======

    if (iterCall != call)
        return FALSE;

    /* Update text */
    gchar * description = NULL;
    gchar * audio_codec = call_get_audio_codec(call);

    if (call->_state == CALL_STATE_TRANSFER)
        description = calltree_display_call_info(call, DISPLAY_TYPE_CALL_TRANSFER, "");
    else
        if (call->_sas && display_sas && call->_srtp_state == SRTP_STATE_ZRTP_SAS_UNCONFIRMED && !call->_zrtp_confirmed)
            description = calltree_display_call_info(call, DISPLAY_TYPE_SAS, "");
        else
            description = calltree_display_call_info(call, DISPLAY_TYPE_STATE_CODE, audio_codec);

>>>>>>> e3e040c6
    g_free(audio_codec);

    /* Update icons */
    if (tab == current_calls_tab) {
        DEBUG("Receiving in state %d", call->_state);

        switch (call->_state) {
            case CALL_STATE_HOLD:
                pixbuf = gdk_pixbuf_new_from_file(ICONS_DIR "/hold.svg", NULL);
                break;
            case CALL_STATE_INCOMING:
            case CALL_STATE_RINGING:
                pixbuf = gdk_pixbuf_new_from_file(ICONS_DIR "/ring.svg", NULL);
                break;
            case CALL_STATE_CURRENT:
                pixbuf = gdk_pixbuf_new_from_file(ICONS_DIR "/current.svg", NULL);
                break;
            case CALL_STATE_DIALING:
                pixbuf = gdk_pixbuf_new_from_file(ICONS_DIR "/dial.svg", NULL);
                break;
            case CALL_STATE_FAILURE:
                pixbuf = gdk_pixbuf_new_from_file(ICONS_DIR "/fail.svg", NULL);
                break;
            case CALL_STATE_BUSY:
                pixbuf = gdk_pixbuf_new_from_file(ICONS_DIR "/busy.svg", NULL);
                break;
            case CALL_STATE_TRANSFER:
                pixbuf = gdk_pixbuf_new_from_file(ICONS_DIR "/transfer.svg", NULL);
                break;
            case CALL_STATE_RECORD:
                pixbuf = gdk_pixbuf_new_from_file(ICONS_DIR "/icon_rec.svg", NULL);
                break;
            default:
                WARN("Update calltree - Should not happen!");
        }

        switch (call->_srtp_state) {
            case SRTP_STATE_SDES_SUCCESS:
                pixbuf_security = gdk_pixbuf_new_from_file(ICONS_DIR "/lock_confirmed.svg", NULL);
                break;
            case SRTP_STATE_ZRTP_SAS_UNCONFIRMED:
                pixbuf_security = gdk_pixbuf_new_from_file(ICONS_DIR "/lock_unconfirmed.svg", NULL);
                if (call->_sas != NULL)
                    DEBUG("SAS is ready with value %s", call->_sas);
                break;
            case SRTP_STATE_ZRTP_SAS_CONFIRMED:
                pixbuf_security = gdk_pixbuf_new_from_file(ICONS_DIR "/lock_confirmed.svg", NULL);
                break;
            case SRTP_STATE_ZRTP_SAS_SIGNED:
                pixbuf_security = gdk_pixbuf_new_from_file(ICONS_DIR "/lock_certified.svg", NULL);
                break;
            case SRTP_STATE_UNLOCKED:
                if (utf8_case_equal(srtp_enabled, "true"))
                    pixbuf_security = gdk_pixbuf_new_from_file(ICONS_DIR "/lock_off.svg", NULL);
                break;
            default:
                WARN("Update calltree srtp state #%d- Should not happen!", call->_srtp_state);
                if (utf8_case_equal(srtp_enabled, "true"))
                    pixbuf_security = gdk_pixbuf_new_from_file(ICONS_DIR "/lock_off.svg", NULL);
        }

    } else if (tab == history_tab) {
        pixbuf = history_state_to_pixbuf(call->_history_state);

        g_free(description);
<<<<<<< HEAD
        description = calltree_display_call_info(call, DISPLAY_TYPE_HISTORY, "", "");
=======
        description = calltree_display_call_info(call, DISPLAY_TYPE_HISTORY, "");
>>>>>>> e3e040c6
        gchar *date = get_formatted_start_timestamp(call->_time_start);
        gchar *duration = get_call_duration(call);
        gchar *full_duration = g_strconcat(date , duration , NULL);
        g_free(date);
        g_free(duration);

        gchar *old_description = description;
        description = g_strconcat(old_description, full_duration, NULL);
        g_free(full_duration);
        g_free(old_description);
    }

    gtk_tree_store_set(store, iter,
            COLUMN_ACCOUNT_PIXBUF, pixbuf,
            COLUMN_ACCOUNT_DESC, description,
            COLUMN_ACCOUNT_SECURITY_PIXBUF, pixbuf_security,
            COLUMN_ID, call->_callID,
            COLUMN_IS_CONFERENCE, FALSE,
            -1);

    g_free(description);

    if (pixbuf != NULL)
        g_object_unref(G_OBJECT(pixbuf));
    if (pixbuf_security != NULL)
        g_object_unref(G_OBJECT(pixbuf_security));
    return TRUE;
}

void calltree_update_call(calltab_t* tab, callable_obj_t * call)
{
    if (!call) {
        ERROR("Call is NULL, ignoring");
        return;
    }
    CallUpdateCtx ctx = {tab, call};
    GtkTreeStore *store = tab->store;
    GtkTreeModel *model = GTK_TREE_MODEL(store);
    gtk_tree_model_foreach(model, update_call, (gpointer) &ctx);
    update_actions();
}

void calltree_add_call(calltab_t* tab, callable_obj_t * call, GtkTreeIter *parent)
{
    g_assert(tab != history_tab);

    account_t* account_details = NULL;

    GdkPixbuf *pixbuf = NULL;
    GdkPixbuf *pixbuf_security = NULL;
    GtkTreeIter iter;
    gchar* key_exchange = NULL;
    gchar* srtp_enabled = NULL;

    // New call in the list

<<<<<<< HEAD
    gchar *description = calltree_display_call_info(call, DISPLAY_TYPE_CALL, "", "");
=======
    gchar *description = calltree_display_call_info(call, DISPLAY_TYPE_CALL, "");
>>>>>>> e3e040c6

    gtk_tree_store_prepend(tab->store, &iter, parent);

    if (call) {
        account_details = account_list_get_by_id(call->_accountID);

        if (account_details) {
            srtp_enabled = g_hash_table_lookup(account_details->properties, ACCOUNT_SRTP_ENABLED);
            key_exchange = g_hash_table_lookup(account_details->properties, ACCOUNT_KEY_EXCHANGE);
        }
    }

    DEBUG("Added call key exchange is %s", key_exchange);

    if (tab == current_calls_tab) {
        switch (call->_state) {
            case CALL_STATE_INCOMING:
                pixbuf = gdk_pixbuf_new_from_file(ICONS_DIR "/ring.svg", NULL);
                break;
            case CALL_STATE_DIALING:
                pixbuf = gdk_pixbuf_new_from_file(ICONS_DIR "/dial.svg", NULL);
                break;
            case CALL_STATE_RINGING:
                pixbuf = gdk_pixbuf_new_from_file(ICONS_DIR "/ring.svg", NULL);
                break;
            case CALL_STATE_CURRENT:
                // If the call has been initiated by a another client and, when we start, it is already current
                pixbuf = gdk_pixbuf_new_from_file(ICONS_DIR "/current.svg", NULL);
                break;
            case CALL_STATE_HOLD:
                // If the call has been initiated by a another client and, when we start, it is already current
                pixbuf = gdk_pixbuf_new_from_file(ICONS_DIR "/hold.svg", NULL);
                break;
            case CALL_STATE_RECORD:
                pixbuf = gdk_pixbuf_new_from_file(ICONS_DIR "/icon_rec.svg", NULL);
                break;
            case CALL_STATE_FAILURE:
                // If the call has been initiated by a another client and, when we start, it is already current
                pixbuf = gdk_pixbuf_new_from_file(ICONS_DIR "/fail.svg", NULL);
                break;
            default:
                WARN("Update calltree add - Should not happen!");
        }

        if (srtp_enabled && utf8_case_equal(srtp_enabled, "true"))
            pixbuf_security = gdk_pixbuf_new_from_file(ICONS_DIR "/secure_off.svg", NULL);

    } else if (tab == contacts_tab)
        pixbuf = call->_contact_thumbnail;
    else
        WARN("This widget doesn't exist - This is a bug in the application.");

    //Resize it
    if (pixbuf && (gdk_pixbuf_get_width(pixbuf) > 32 || gdk_pixbuf_get_height(pixbuf) > 32)) {
        GdkPixbuf *new = gdk_pixbuf_scale_simple(pixbuf, 32, 32, GDK_INTERP_BILINEAR);
        g_object_unref(pixbuf);
        pixbuf = new;
    }

    if (pixbuf_security && (gdk_pixbuf_get_width(pixbuf_security) > 32 || gdk_pixbuf_get_height(pixbuf_security) > 32)) {
        GdkPixbuf *new = gdk_pixbuf_scale_simple(pixbuf_security, 32, 32, GDK_INTERP_BILINEAR);
        g_object_unref(pixbuf_security);
        pixbuf_security = new;
    }

    gtk_tree_store_set(tab->store, &iter,
                       COLUMN_ACCOUNT_PIXBUF, pixbuf,
                       COLUMN_ACCOUNT_DESC, description,
                       COLUMN_ACCOUNT_SECURITY_PIXBUF, pixbuf_security,
                       COLUMN_ID, call->_callID,
                       COLUMN_IS_CONFERENCE, FALSE,
                       -1);

    g_free(description);

    if (pixbuf != NULL)
        g_object_unref(G_OBJECT(pixbuf));

    if (pixbuf_security != NULL)
        g_object_unref(G_OBJECT(pixbuf));

    gtk_tree_view_set_model(GTK_TREE_VIEW(history_tab->view), GTK_TREE_MODEL(history_tab->store));

    gtk_tree_selection_select_iter(gtk_tree_view_get_selection(GTK_TREE_VIEW(tab->view)), &iter);
}

void calltree_add_history_entry(callable_obj_t *call)
{
    if (!eel_gconf_get_integer(HISTORY_ENABLED))
        return;

    // New call in the list
<<<<<<< HEAD
    gchar * description = calltree_display_call_info(call, DISPLAY_TYPE_HISTORY, "", "");
=======
    gchar * description = calltree_display_call_info(call, DISPLAY_TYPE_HISTORY, "");
>>>>>>> e3e040c6

    GtkTreeIter iter;
    gtk_tree_store_prepend(history_tab->store, &iter, NULL);

    GdkPixbuf *pixbuf = history_state_to_pixbuf(call->_history_state);

    gchar *date = get_formatted_start_timestamp(call->_time_start);
    gchar *duration = get_call_duration(call);
    gchar * full_duration = g_strconcat(date, duration, NULL);
    g_free(date);
    g_free(duration);
    gchar * full_description = g_strconcat(description, full_duration, NULL);
    g_free(description);
    g_free(full_duration);

    //Resize it
    if (pixbuf && (gdk_pixbuf_get_width(pixbuf) > 32 || gdk_pixbuf_get_height(pixbuf) > 32)) {
        GdkPixbuf *new = gdk_pixbuf_scale_simple(pixbuf, 32, 32, GDK_INTERP_BILINEAR);
        g_object_unref(pixbuf);
        pixbuf = new;
    }

    gtk_tree_store_set(history_tab->store, &iter,
                       COLUMN_ACCOUNT_PIXBUF, pixbuf,
                       COLUMN_ACCOUNT_DESC, full_description,
                       COLUMN_ACCOUNT_SECURITY_PIXBUF, NULL,
                       COLUMN_ID, call->_callID,
                       COLUMN_IS_CONFERENCE, FALSE,
                       -1);

    g_free(full_description);

    if (pixbuf != NULL)
        g_object_unref(G_OBJECT(pixbuf));

    gtk_tree_view_set_model(GTK_TREE_VIEW(history_tab->view), GTK_TREE_MODEL(history_tab->store));

    history_search();
}


void calltree_add_conference_to_current_calls(conference_obj_t* conf)
{
    account_t *account_details = NULL;

    if (!conf) {
        ERROR("Conference is null");
        return;
    } else if (!conf->_confID) {
        ERROR("Conference ID is null");
        return;
    }

    DEBUG("Add conference %s", conf->_confID);

    GtkTreeIter iter;
    gtk_tree_store_append(current_calls_tab->store, &iter, NULL);

    GdkPixbuf *pixbuf = NULL;

    switch (conf->_state) {
        case CONFERENCE_STATE_ACTIVE_ATTACHED:
            pixbuf = gdk_pixbuf_new_from_file(ICONS_DIR "/usersAttached.svg", NULL);
            break;
        case CONFERENCE_STATE_ACTIVE_DETACHED:
        case CONFERENCE_STATE_HOLD:
        case CONFERENCE_STATE_HOLD_RECORD:
            pixbuf = gdk_pixbuf_new_from_file(ICONS_DIR "/usersDetached.svg", NULL);
            break;
        case CONFERENCE_STATE_ACTIVE_ATTACHED_RECORD:
            pixbuf = gdk_pixbuf_new_from_file(ICONS_DIR "/usersAttachedRec.svg", NULL);
            break;
        case CONFERENCE_STATE_ACTIVE_DETACHED_RECORD:
            pixbuf = gdk_pixbuf_new_from_file(ICONS_DIR "/usersDetachedRec.svg", NULL);
            break;
        default:
            WARN("Update conference add - Should not happen!");
    }

    //Resize it
    if (pixbuf) {
        if (gdk_pixbuf_get_width(pixbuf) > 32 || gdk_pixbuf_get_height(pixbuf) > 32) {
            GdkPixbuf *new = gdk_pixbuf_scale_simple(pixbuf, 32, 32, GDK_INTERP_BILINEAR);
            g_object_unref(pixbuf);
            pixbuf = new;
        }
    } else
        DEBUG("Error no pixbuff for conference from %s", ICONS_DIR);

    GdkPixbuf *pixbuf_security = NULL;

    // Used to determine if at least one participant use a security feature
    // If true (at least on call use a security feature) we need to display security icons
    conf->_conf_srtp_enabled = FALSE;

    // Used to determine if the conference is secured
    // Every participant to a conference must be secured, the conference is not secured elsewhere
    conf->_conference_secured = TRUE;

    if (conf->participant_list) {
        DEBUG("Determine if at least one participant uses SRTP");

        for (GSList *part = conf->participant_list; part; part = g_slist_next(part)) {
            const gchar * const call_id = (const gchar *) part->data;
            callable_obj_t *call = calllist_get_call(current_calls_tab, call_id);

            if (call == NULL)
                ERROR("Could not find call %s in call list", call_id);
            else {
                account_details = account_list_get_by_id(call->_accountID);
                gchar *srtp_enabled = "";

                if (!account_details)
                    ERROR("Could not find account %s in account list", call->_accountID);
                else
                    srtp_enabled = g_hash_table_lookup(account_details->properties, ACCOUNT_SRTP_ENABLED);

                if (utf8_case_equal(srtp_enabled, "true")) {
                    DEBUG("SRTP enabled for participant %s", call_id);
                    conf->_conf_srtp_enabled = TRUE;
                    break;
                } else
                    DEBUG("SRTP is not enabled for participant %s", call_id);
            }
        }

        DEBUG("Determine if all conference participants are secured");

        if (conf->_conf_srtp_enabled) {
            for (GSList *part = conf->participant_list; part; part = g_slist_next(part)) {
                const gchar * const call_id = (gchar *) part->data;
                callable_obj_t *call = calllist_get_call(current_calls_tab, call_id);

                if (call) {
                    if (call->_srtp_state == SRTP_STATE_UNLOCKED) {
                        DEBUG("Participant %s is not secured", call_id);
                        conf->_conference_secured = FALSE;
                        break;
                    } else
                        DEBUG("Participant %s is secured", call_id);
                }
            }
        }
    }

    if (conf->_conf_srtp_enabled) {
        if (conf->_conference_secured) {
            DEBUG("Conference is secured");
            pixbuf_security = gdk_pixbuf_new_from_file(ICONS_DIR "/lock_confirmed.svg", NULL);
        } else {
            DEBUG("Conference is not secured");
            pixbuf_security = gdk_pixbuf_new_from_file(ICONS_DIR "/lock_off.svg", NULL);
        }
    }

    gchar *description = g_markup_printf_escaped("<b>%s</b>", "");
    gtk_tree_store_set(current_calls_tab->store, &iter,
                       COLUMN_ACCOUNT_PIXBUF, pixbuf,
                       COLUMN_ACCOUNT_DESC, description,
                       COLUMN_ACCOUNT_SECURITY_PIXBUF, pixbuf_security,
                       COLUMN_ID, conf->_confID,
                       COLUMN_IS_CONFERENCE, TRUE,
                       -1);
    g_free(description);

    if (pixbuf)
        g_object_unref(pixbuf);

    if (pixbuf_security)
        g_object_unref(pixbuf_security);

    for (GSList *part = conf->participant_list; part; part = g_slist_next(part)) {
        const gchar * const call_id = (gchar *) part->data;
        callable_obj_t *call = calllist_get_call(current_calls_tab, call_id);

        calltree_remove_call(current_calls_tab, call->_callID);
        calltree_add_call(current_calls_tab, call, &iter);
    }

    gtk_tree_view_set_model(GTK_TREE_VIEW(current_calls_tab->view),
                            GTK_TREE_MODEL(current_calls_tab->store));

    GtkTreePath *path = gtk_tree_model_get_path(GTK_TREE_MODEL(current_calls_tab->store), &iter);

    gtk_tree_view_expand_row(GTK_TREE_VIEW(current_calls_tab->view), path, FALSE);

    update_actions();
}

static
gboolean
remove_conference(GtkTreeModel *model, GtkTreePath *path UNUSED, GtkTreeIter *iter, gpointer data)
{
    if (!is_conference(model, iter))
        return FALSE;
<<<<<<< HEAD

    gchar *conf_id;
    gtk_tree_model_get(model, iter, COLUMN_ID, &conf_id, -1);

    ConferenceRemoveCtx * ctx = (ConferenceRemoveCtx *) data;
    calltab_t *tab = ctx->tab;
    conference_obj_t *tempconf = conferencelist_get(tab, conf_id);
    g_free(conf_id);

    const conference_obj_t *conf = ctx->conf;
    /* if this is not the conference we want to remove */
    if (tempconf != conf)
        return FALSE;

    int nbParticipants = gtk_tree_model_iter_n_children(model, iter);
    DEBUG("nbParticipants: %d", nbParticipants);

    for (int j = 0; j < nbParticipants; j++) {
        GtkTreeIter iter_child;

        if (gtk_tree_model_iter_nth_child(model, &iter_child, iter, j)) {
            gchar *call_id;
            gtk_tree_model_get(model, &iter_child, COLUMN_ID, &call_id, -1);

            callable_obj_t *call = calllist_get_call(tab, call_id);
            g_free(call_id);

=======

    gchar *conf_id;
    gtk_tree_model_get(model, iter, COLUMN_ID, &conf_id, -1);

    ConferenceRemoveCtx * ctx = (ConferenceRemoveCtx *) data;
    calltab_t *tab = ctx->tab;
    conference_obj_t *tempconf = conferencelist_get(tab, conf_id);
    g_free(conf_id);

    const conference_obj_t *conf = ctx->conf;
    /* if this is not the conference we want to remove */
    if (tempconf != conf)
        return FALSE;

    int nbParticipants = gtk_tree_model_iter_n_children(model, iter);
    DEBUG("nbParticipants: %d", nbParticipants);

    for (int j = 0; j < nbParticipants; j++) {
        GtkTreeIter iter_child;

        if (gtk_tree_model_iter_nth_child(model, &iter_child, iter, j)) {
            gchar *call_id;
            gtk_tree_model_get(model, &iter_child, COLUMN_ID, &call_id, -1);

            callable_obj_t *call = calllist_get_call(tab, call_id);
            g_free(call_id);

>>>>>>> e3e040c6
            // do not add back call in history calltree when cleaning it
            if (call && tab != history_tab)
                calltree_add_call(tab, call, NULL);
        }
    }

    gtk_tree_store_remove(GTK_TREE_STORE(model), iter);

    if (calltab_get_selected_conf(tab) == conf)
        calltab_select_conf(tab, NULL);
    return TRUE;
}

void calltree_remove_conference(calltab_t* tab, const conference_obj_t* conf)
{
    if(conf == NULL) {
        ERROR("Could not remove conference, conference pointer is NULL");
        return;
    }

    ConferenceRemoveCtx context = {tab, conf};
    GtkTreeStore *store = tab->store;
    GtkTreeModel *model = GTK_TREE_MODEL(store);
    gtk_tree_model_foreach(model, remove_conference, (gpointer) &context);

    update_actions();
    DEBUG("Finished removing conference %s", conf->_confID);
}

void calltree_display(calltab_t *tab)
{
    /* If we already are displaying the specified calltree */
    if (active_calltree_tab == tab)
        return;

    if (tab == current_calls_tab) {
        if (active_calltree_tab == contacts_tab)
            gtk_toggle_tool_button_set_active(GTK_TOGGLE_TOOL_BUTTON(contactButton_), FALSE);
        else
            gtk_toggle_tool_button_set_active(GTK_TOGGLE_TOOL_BUTTON(historyButton_), FALSE);
    } else if (tab == history_tab) {
        if (active_calltree_tab == contacts_tab)
            gtk_toggle_tool_button_set_active(GTK_TOGGLE_TOOL_BUTTON(contactButton_), FALSE);

        gtk_toggle_tool_button_set_active(GTK_TOGGLE_TOOL_BUTTON(historyButton_), TRUE);
    } else if (tab == contacts_tab) {
        if (active_calltree_tab == history_tab)
            gtk_toggle_tool_button_set_active(GTK_TOGGLE_TOOL_BUTTON(historyButton_), FALSE);

        gtk_toggle_tool_button_set_active(GTK_TOGGLE_TOOL_BUTTON(contactButton_), TRUE);
        set_focus_on_addressbook_searchbar();
    } else
        ERROR("Not a valid call tab  (%d, %s)", __LINE__, __FILE__);

    gtk_widget_hide(active_calltree_tab->tree);
    active_calltree_tab = tab;
    gtk_widget_show(active_calltree_tab->tree);

    GtkTreeSelection *sel = gtk_tree_view_get_selection(GTK_TREE_VIEW(active_calltree_tab->view));
    g_signal_emit_by_name(sel, "changed");
    update_actions();
}


gboolean calltree_update_clock(gpointer data UNUSED)
{
    char timestr[20];
    const gchar *msg = "";
    long duration;
    callable_obj_t *call = calltab_get_selected_call(current_calls_tab);

    if (call)
        switch (call->_state) {
            case CALL_STATE_INVALID:
            case CALL_STATE_INCOMING:
            case CALL_STATE_RINGING:
            case CALL_STATE_FAILURE:
            case CALL_STATE_DIALING:
            case CALL_STATE_BUSY:
                break;
            default:
                duration = difftime(time(NULL), call->_time_start);

                if (duration < 0)
                    duration = 0;

                g_snprintf(timestr, sizeof(timestr), "%.2ld:%.2ld", duration / 60, duration % 60);
                msg = timestr;
                break;
        }

    statusbar_update_clock(msg);
    return TRUE;
}

static void cleanup_popup_data(PopupData **data)
{
    if (data && *data) {
        g_free((*data)->source_ID);
        g_free((*data)->dest_ID);
        g_free(*data);
        *data = 0;
    }
}

static gboolean
has_parent(GtkTreeModel *model, GtkTreeIter *child)
{
    GtkTreeIter parent;
    return gtk_tree_model_iter_parent(model, &parent, child);
}

static gboolean try_detach(GtkTreeModel *model, GtkTreeIter *source_iter, GtkTreeIter *dest_iter)
{
    gboolean result = FALSE;
    if (has_parent(model, source_iter) && !has_parent(model, dest_iter)) {
        GValue source_val = G_VALUE_INIT;
        gtk_tree_model_get_value(model, source_iter, COLUMN_ID, &source_val);
        const gchar *source_ID = g_value_get_string(&source_val);
        sflphone_detach_participant(source_ID);
        result = TRUE;
        g_value_unset(&source_val);
    }
    return result;
}

static gboolean
handle_drop_into(GtkTreeModel *model, GtkTreeIter *source_iter, GtkTreeIter *dest_iter)
{
    GValue source_val = G_VALUE_INIT;
    gtk_tree_model_get_value(model, source_iter, COLUMN_ID, &source_val);
    const gchar *source_ID = g_value_get_string(&source_val);

    GValue dest_val = G_VALUE_INIT;
    gtk_tree_model_get_value(model, dest_iter, COLUMN_ID, &dest_val);
    const gchar *dest_ID = g_value_get_string(&dest_val);

    gboolean result = FALSE;

    if (has_parent(model, source_iter)) {
        DEBUG("Source is participant, should only be detached");
        result = FALSE;
    } else if (!has_parent(model, dest_iter)) {
        if (is_conference(model, dest_iter)) {
            if (is_conference(model, source_iter)) {
                DEBUG("dropped conference on conference, merging conferences");
                dbus_join_conference(source_ID, dest_ID);
                result = TRUE;
            } else {
                DEBUG("dropped call on conference, adding a call to a conference");
                sflphone_add_participant(source_ID, dest_ID);
                result = TRUE;
            }
        } else if (is_conference(model, source_iter)) {
            DEBUG("dropped conference on call, merging call into conference");
            sflphone_add_participant(dest_ID, source_ID);
            result = TRUE;
        } else {
            DEBUG("dropped call on call, creating new conference or transferring");
            calltree_remove_call(current_calls_tab, source_ID);
            callable_obj_t *source_call = calllist_get_call(current_calls_tab, source_ID);
            calltree_add_call(current_calls_tab, source_call, NULL);
            cleanup_popup_data(&popup_data);
            popup_data = g_new0(PopupData, 1);
            popup_data->source_ID = g_strdup(source_ID);
            popup_data->dest_ID = g_strdup(dest_ID);
            gtk_menu_popup(GTK_MENU(calltree_popupmenu), NULL, NULL, NULL, NULL, 0, 0);
            result = TRUE;
        }
    } else {
        // Happens when we drag a call on anther call which participate to a conference
        callable_obj_t *dest_call = calllist_get_call(current_calls_tab, dest_ID);
        if (dest_call) {
            gchar *conf_ID = dbus_get_conference_id(dest_call->_callID);
            if (g_strcmp0(conf_ID, "") != 0) {
                sflphone_add_participant(source_ID, conf_ID);
                result = TRUE;
            }
        }
    }
    g_value_unset(&source_val);
    g_value_unset(&dest_val);
    return result;
}

static gboolean valid_drop(GtkTreeModel *model, GtkTreeIter *source_iter, GtkTreePath *dest_path)
{
    gboolean result = TRUE;
    GtkTreePath *source_path = gtk_tree_model_get_path(model, source_iter);
    if (!gtk_tree_path_compare(source_path, dest_path)) {
        ERROR("invalid drop: source and destination are the same");
        result = FALSE;
    } else if (gtk_tree_path_is_ancestor(source_path, dest_path)) {
        ERROR("invalid drop: source is ancestor of destination");
        result = FALSE;
    } else if (gtk_tree_path_is_descendant(source_path, dest_path)) {
        ERROR("invalid drop: source is descendant of destination");
        result = FALSE;
    }
    gtk_tree_path_free(source_path);
    return result;
}

static gboolean
render_drop(GtkTreeModel *model, GtkTreePath *dest_path, GtkTreeViewDropPosition dest_pos,
            GtkTreeIter *source_iter)
{
    GtkTreeIter dest_iter;
    if (!gtk_tree_model_get_iter(model, &dest_iter, dest_path)) {
        ERROR("Could not get destination iterator");
        return FALSE;
    }

    gboolean result = FALSE;
    switch (dest_pos) {
        case GTK_TREE_VIEW_DROP_BEFORE:
        case GTK_TREE_VIEW_DROP_AFTER:
            DEBUG("dropped at position %d, detaching if appropriate", dest_pos);
            result = try_detach(model, source_iter, &dest_iter);
            break;

        case GTK_TREE_VIEW_DROP_INTO_OR_BEFORE:
        case GTK_TREE_VIEW_DROP_INTO_OR_AFTER:
            DEBUG("DROP_INTO");
            if (valid_drop(model, source_iter, dest_path))
                result = handle_drop_into(model, source_iter, &dest_iter);
            break;
    }
    return result;
}

void drag_data_received_cb(GtkWidget *widget, GdkDragContext *context, gint x UNUSED,
                           gint y UNUSED, GtkSelectionData *selection_data UNUSED, guint target_type UNUSED, guint etime, gpointer data UNUSED)
{
    GtkTreeView *tree_view = GTK_TREE_VIEW(widget);
    GtkTreeModel *model = GTK_TREE_MODEL(gtk_tree_view_get_model(tree_view));
    GtkTreeSelection *tree_selection = gtk_tree_view_get_selection(tree_view);
    GtkTreeIter source_iter;
    if (!gtk_tree_selection_get_selected(tree_selection, NULL, &source_iter)) {
        ERROR("No tree element selected");
        return;
    }
    GtkTreePath *dest_path;
    GtkTreeViewDropPosition dest_pos;
    if (!gtk_tree_view_get_dest_row_at_pos(tree_view, x, y, &dest_path, &dest_pos)) {
        ERROR("No row at given position");
        return;
    }

    gboolean success = render_drop(model, dest_path, dest_pos, &source_iter);
    if (gdk_drag_context_get_selected_action(context) == GDK_ACTION_MOVE)
        gtk_drag_finish(context, success, TRUE, etime);
}

/* Print a string when a menu item is selected */

static void
menuitem_response(gchar * string)
{
    if (g_strcmp0(string, SFL_CREATE_CONFERENCE) == 0) {
        dbus_join_participant(popup_data->source_ID,
                              popup_data->dest_ID);
        calltree_remove_call(current_calls_tab, popup_data->source_ID);
        calltree_remove_call(current_calls_tab, popup_data->dest_ID);
        update_actions();
    } else if (g_strcmp0(string, SFL_TRANSFER_CALL) == 0) {
        callable_obj_t * source_call = calllist_get_call(current_calls_tab, popup_data->source_ID);
        callable_obj_t * dest_call = calllist_get_call(current_calls_tab, popup_data->dest_ID);
        DEBUG("Transferring call %s, to %s",
              source_call->_peer_number,
              dest_call->_peer_number);
        dbus_attended_transfer(source_call, dest_call);
        calltree_remove_call(current_calls_tab, popup_data->source_ID);
    } else
        ERROR("Unknown option in menu %s", string);

    // Make sure the create conference option will appear next time the menu pops
    // The create conference option will hide if tow call from the same conference are draged on each other
    gtk_widget_show(calltree_menu_items);

    cleanup_popup_data(&popup_data);

    DEBUG("%s", string);
}
<|MERGE_RESOLUTION|>--- conflicted
+++ resolved
@@ -113,7 +113,6 @@
         DEBUG("Current call tree is history");
     else if (active_calltree_tab == current_calls_tab)
         DEBUG("Current call tree is current calls");
-<<<<<<< HEAD
 
     /* Get ID of selected object, may be a call or a conference */
     gchar *id;
@@ -125,34 +124,14 @@
         conference_obj_t *calltree_selected_conf = conferencelist_get(active_calltree_tab, id);
         g_free(id);
 
-=======
-
-    /* Get ID of selected object, may be a call or a conference */
-    gchar *id;
-    gtk_tree_model_get(model, &iter, COLUMN_ID, &id, -1);
-
-    if (is_conference(model, &iter)) {
-        DEBUG("Selected a conference");
-
-        conference_obj_t *calltree_selected_conf = conferencelist_get(active_calltree_tab, id);
-        g_free(id);
-
->>>>>>> e3e040c6
         if (calltree_selected_conf)
             calltab_select_conf(active_calltree_tab, calltree_selected_conf);
     } else {
         DEBUG("Selected a call");
-<<<<<<< HEAD
 
         callable_obj_t *selected_call = calllist_get_call(active_calltree_tab, id);
         g_free(id);
 
-=======
-
-        callable_obj_t *selected_call = calllist_get_call(active_calltree_tab, id);
-        g_free(id);
-
->>>>>>> e3e040c6
         if (selected_call)
             calltab_select_call(active_calltree_tab, selected_call);
     }
@@ -328,13 +307,9 @@
 }
 
 static gchar *
-<<<<<<< HEAD
 calltree_display_call_info(callable_obj_t * call, CallDisplayType display_type,
                            const gchar *const audio_codec,
                            const gchar *const video_codec)
-=======
-calltree_display_call_info(callable_obj_t * call, CallDisplayType display_type, const gchar *const audio_codec)
->>>>>>> e3e040c6
 {
     gchar display_number[strlen(call->_peer_number) + 1];
     strcpy(display_number, call->_peer_number);
@@ -379,11 +354,7 @@
             if (call->_state_code)
                 suffix = g_markup_printf_escaped("\n<i>%s (%d)</i>  <i>%s</i>",
                                                  call->_state_code_description, call->_state_code,
-<<<<<<< HEAD
                                                  codec);
-=======
-                                                 audio_codec);
->>>>>>> e3e040c6
             else
                 suffix = g_markup_printf_escaped("\n<i>%s</i>", codec);
 
@@ -478,6 +449,7 @@
     GtkCellRenderer *calltree_rend = gtk_cell_renderer_pixbuf_new();
     GtkTreeViewColumn *calltree_col = gtk_tree_view_column_new_with_attributes("Icon", calltree_rend, "pixbuf", COLUMN_ACCOUNT_PIXBUF, NULL);
     gtk_tree_view_append_column(GTK_TREE_VIEW(tab->view), calltree_col);
+
     calltree_rend = gtk_cell_renderer_text_new();
     calltree_col = gtk_tree_view_column_new_with_attributes("Description", calltree_rend,
                    "markup", COLUMN_ACCOUNT_DESC,
@@ -536,17 +508,10 @@
         result = TRUE;  // stop iterating, we found it
     }
     g_free(id);
-<<<<<<< HEAD
 
     return result;
 }
 
-=======
-
-    return result;
-}
-
->>>>>>> e3e040c6
 void
 calltree_remove_call(calltab_t* tab, const gchar *target_id)
 {
@@ -612,7 +577,6 @@
 
     callable_obj_t * iterCall = calllist_get_call(tab, id);
     g_free(id);
-<<<<<<< HEAD
 
     if (iterCall != call)
         return FALSE;
@@ -631,24 +595,6 @@
             description = calltree_display_call_info(call, DISPLAY_TYPE_STATE_CODE, audio_codec, video_codec);
 
     g_free(video_codec);
-=======
-
-    if (iterCall != call)
-        return FALSE;
-
-    /* Update text */
-    gchar * description = NULL;
-    gchar * audio_codec = call_get_audio_codec(call);
-
-    if (call->_state == CALL_STATE_TRANSFER)
-        description = calltree_display_call_info(call, DISPLAY_TYPE_CALL_TRANSFER, "");
-    else
-        if (call->_sas && display_sas && call->_srtp_state == SRTP_STATE_ZRTP_SAS_UNCONFIRMED && !call->_zrtp_confirmed)
-            description = calltree_display_call_info(call, DISPLAY_TYPE_SAS, "");
-        else
-            description = calltree_display_call_info(call, DISPLAY_TYPE_STATE_CODE, audio_codec);
-
->>>>>>> e3e040c6
     g_free(audio_codec);
 
     /* Update icons */
@@ -714,11 +660,7 @@
         pixbuf = history_state_to_pixbuf(call->_history_state);
 
         g_free(description);
-<<<<<<< HEAD
         description = calltree_display_call_info(call, DISPLAY_TYPE_HISTORY, "", "");
-=======
-        description = calltree_display_call_info(call, DISPLAY_TYPE_HISTORY, "");
->>>>>>> e3e040c6
         gchar *date = get_formatted_start_timestamp(call->_time_start);
         gchar *duration = get_call_duration(call);
         gchar *full_duration = g_strconcat(date , duration , NULL);
@@ -775,11 +717,7 @@
 
     // New call in the list
 
-<<<<<<< HEAD
     gchar *description = calltree_display_call_info(call, DISPLAY_TYPE_CALL, "", "");
-=======
-    gchar *description = calltree_display_call_info(call, DISPLAY_TYPE_CALL, "");
->>>>>>> e3e040c6
 
     gtk_tree_store_prepend(tab->store, &iter, parent);
 
@@ -872,11 +810,7 @@
         return;
 
     // New call in the list
-<<<<<<< HEAD
     gchar * description = calltree_display_call_info(call, DISPLAY_TYPE_HISTORY, "", "");
-=======
-    gchar * description = calltree_display_call_info(call, DISPLAY_TYPE_HISTORY, "");
->>>>>>> e3e040c6
 
     GtkTreeIter iter;
     gtk_tree_store_prepend(history_tab->store, &iter, NULL);
@@ -1072,7 +1006,6 @@
 {
     if (!is_conference(model, iter))
         return FALSE;
-<<<<<<< HEAD
 
     gchar *conf_id;
     gtk_tree_model_get(model, iter, COLUMN_ID, &conf_id, -1);
@@ -1100,35 +1033,6 @@
             callable_obj_t *call = calllist_get_call(tab, call_id);
             g_free(call_id);
 
-=======
-
-    gchar *conf_id;
-    gtk_tree_model_get(model, iter, COLUMN_ID, &conf_id, -1);
-
-    ConferenceRemoveCtx * ctx = (ConferenceRemoveCtx *) data;
-    calltab_t *tab = ctx->tab;
-    conference_obj_t *tempconf = conferencelist_get(tab, conf_id);
-    g_free(conf_id);
-
-    const conference_obj_t *conf = ctx->conf;
-    /* if this is not the conference we want to remove */
-    if (tempconf != conf)
-        return FALSE;
-
-    int nbParticipants = gtk_tree_model_iter_n_children(model, iter);
-    DEBUG("nbParticipants: %d", nbParticipants);
-
-    for (int j = 0; j < nbParticipants; j++) {
-        GtkTreeIter iter_child;
-
-        if (gtk_tree_model_iter_nth_child(model, &iter_child, iter, j)) {
-            gchar *call_id;
-            gtk_tree_model_get(model, &iter_child, COLUMN_ID, &call_id, -1);
-
-            callable_obj_t *call = calllist_get_call(tab, call_id);
-            g_free(call_id);
-
->>>>>>> e3e040c6
             // do not add back call in history calltree when cleaning it
             if (call && tab != history_tab)
                 calltree_add_call(tab, call, NULL);
