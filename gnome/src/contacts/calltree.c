--- conflicted
+++ resolved
@@ -329,13 +329,7 @@
                 displaySasOnce = g_hash_table_lookup (account_details->properties, ACCOUNT_DISPLAY_SAS_ONCE);
                 DEBUG ("Display SAS once %s", displaySasOnce);
             } else {
-<<<<<<< HEAD
-                GHashTable * properties = NULL;
-                properties = sflphone_get_ip2ip_properties ();
-
-=======
                 GHashTable *properties = sflphone_get_ip2ip_properties();
->>>>>>> 449c8e38
                 if (properties != NULL) {
                     displaySasOnce = g_hash_table_lookup (properties, ACCOUNT_DISPLAY_SAS_ONCE);
                     DEBUG ("IP2IP displaysasonce %s", displaySasOnce);
@@ -396,12 +390,8 @@
 
 
 static gchar *
-<<<<<<< HEAD
 calltree_display_call_info (callable_obj_t * c, CallDisplayType display_type,
         const gchar * const audio_codec, const gchar * const video_codec)
-=======
-calltree_display_call_info (callable_obj_t * c, CallDisplayType display_type, const gchar *const audio_codec)
->>>>>>> 449c8e38
 {
     gchar display_number[strlen(c->_peer_number) + 1];
     strcpy(display_number, c->_peer_number);
@@ -679,13 +669,7 @@
             if (g_strcasecmp (g_hash_table_lookup (account_details->properties, ACCOUNT_ZRTP_DISPLAY_SAS),"false") == 0)
                 display_sas = FALSE;
         } else {
-<<<<<<< HEAD
-            GHashTable * properties = NULL;
-            properties = sflphone_get_ip2ip_properties ();
-=======
             GHashTable * properties = sflphone_get_ip2ip_properties();
->>>>>>> 449c8e38
-
             if (properties != NULL) {
                 srtp_enabled = g_hash_table_lookup (properties, ACCOUNT_SRTP_ENABLED);
 
@@ -1381,6 +1365,7 @@
         }
 
     statusbar_update_clock (msg);
+    return TRUE;
 }
 
 
