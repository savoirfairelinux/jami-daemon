--- conflicted
+++ resolved
@@ -700,15 +700,9 @@
             gchar * audio_codec = call_get_audio_codec (c);
             gchar * video_codec = call_get_video_codec (c);
 
-<<<<<<< HEAD
-            if (c->_state == CALL_STATE_TRANSFERT) {
+            if (c->_state == CALL_STATE_TRANSFER)
                 description = calltree_display_call_info (c, DISPLAY_TYPE_CALL_TRANSFER, "", "");
-            } else {
-=======
-            if (c->_state == CALL_STATE_TRANSFER)
-                description = calltree_display_call_info (c, DISPLAY_TYPE_CALL_TRANSFER, "");
             else {
->>>>>>> 166dac9e
                 if (c->_sas && display_sas && c->_srtp_state == SRTP_STATE_ZRTP_SAS_UNCONFIRMED && !c->_zrtp_confirmed)
                     description = calltree_display_call_info (c, DISPLAY_TYPE_SAS, "", "");
                 else
