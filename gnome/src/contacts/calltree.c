--- conflicted
+++ resolved
@@ -34,12 +34,6 @@
 #include "calltree.h"
 #include <stdlib.h>
 #include <glib/gprintf.h>
-<<<<<<< HEAD
-#include "eel-gconf-extensions.h"
-
-=======
->>>>>>> 1083b59a
-
 #include "eel-gconf-extensions.h"
 #include "unused.h"
 #include "dbus.h"
@@ -339,12 +333,8 @@
 
 
 static gchar *
-<<<<<<< HEAD
 calltree_display_call_info (callable_obj_t * c, CallDisplayType display_type,
         const gchar * const audio_codec, const gchar * const video_codec)
-=======
-calltree_display_call_info(callable_obj_t * c, CallDisplayType display_type, const gchar *const audio_codec)
->>>>>>> 1083b59a
 {
     gchar display_number[strlen(c->_peer_number) + 1];
     strcpy(display_number, c->_peer_number);
@@ -374,59 +364,33 @@
     gchar *suffix = NULL;
 
     switch (display_type) {
-<<<<<<< HEAD
-    case DISPLAY_TYPE_CALL:
-        if (c->_state_code)
-            suffix = g_markup_printf_escaped ("\n<i>%s (%d)</i>", c->_state_code_description, c->_state_code);
-        break;
-    case DISPLAY_TYPE_STATE_CODE :
-        if (video_codec && *video_codec)
-            codec = g_strconcat(audio_codec, "/", video_codec, NULL);
-        else
-            codec = g_strdup(audio_codec);
-
-        if (c->_state_code)
-            suffix = g_markup_printf_escaped ("\n<i>%s (%d)</i>  <i>%s</i>",
-                    c->_state_code_description, c->_state_code,
-                    codec);
-        else
-            suffix = g_markup_printf_escaped ("\n<i>%s</i>", codec);
-        free(codec);
-        break;
-    case DISPLAY_TYPE_CALL_TRANSFER:
-        suffix = g_markup_printf_escaped ("\n<i>Transfer to:%s</i> ", c->_trsft_to);
-        break;
-    case DISPLAY_TYPE_SAS:
-        suffix = g_markup_printf_escaped ("\n<i>Confirm SAS <b>%s</b> ?</i>", c->_sas);
-        break;
-    case DISPLAY_TYPE_HISTORY :
-    default:
-        break;
-=======
         case DISPLAY_TYPE_CALL:
             if (c->_state_code)
-                suffix = g_markup_printf_escaped("\n<i>%s (%d)</i>", c->_state_code_description, c->_state_code);
+                suffix = g_markup_printf_escaped ("\n<i>%s (%d)</i>", c->_state_code_description, c->_state_code);
             break;
         case DISPLAY_TYPE_STATE_CODE :
+            if (video_codec && *video_codec)
+                codec = g_strconcat(audio_codec, "/", video_codec, NULL);
+            else
+                codec = g_strdup(audio_codec);
 
             if (c->_state_code)
-                suffix = g_markup_printf_escaped("\n<i>%s (%d)</i>  <i>%s</i>",
-                                                 c->_state_code_description, c->_state_code,
-                                                 audio_codec);
+                suffix = g_markup_printf_escaped ("\n<i>%s (%d)</i>  <i>%s</i>",
+                        c->_state_code_description, c->_state_code,
+                        codec);
             else
-                suffix = g_markup_printf_escaped("\n<i>%s</i>", audio_codec);
-
+                suffix = g_markup_printf_escaped ("\n<i>%s</i>", codec);
+            free(codec);
             break;
         case DISPLAY_TYPE_CALL_TRANSFER:
-            suffix = g_markup_printf_escaped("\n<i>Transfer to:%s</i> ", c->_trsft_to);
+            suffix = g_markup_printf_escaped ("\n<i>Transfer to:%s</i> ", c->_trsft_to);
             break;
         case DISPLAY_TYPE_SAS:
-            suffix = g_markup_printf_escaped("\n<i>Confirm SAS <b>%s</b> ?</i>", c->_sas);
+            suffix = g_markup_printf_escaped ("\n<i>Confirm SAS <b>%s</b> ?</i>", c->_sas);
             break;
         case DISPLAY_TYPE_HISTORY :
         default:
             break;
->>>>>>> 1083b59a
     }
 
     gchar *msg = g_strconcat(desc, suffix, NULL);
@@ -657,33 +621,19 @@
 
             /* Update text */
             gchar * description = NULL;
-<<<<<<< HEAD
-            gchar * audio_codec = call_get_audio_codec (c);
-            gchar * video_codec = call_get_video_codec (c);
+            gchar * audio_codec = call_get_audio_codec(c);
+            gchar * video_codec = call_get_video_codec(c);
 
             if (c->_state == CALL_STATE_TRANSFER)
-                description = calltree_display_call_info (c, DISPLAY_TYPE_CALL_TRANSFER, "", "");
+                description = calltree_display_call_info(c, DISPLAY_TYPE_CALL_TRANSFER, "", "");
             else {
                 if (c->_sas && display_sas && c->_srtp_state == SRTP_STATE_ZRTP_SAS_UNCONFIRMED && !c->_zrtp_confirmed)
-                    description = calltree_display_call_info (c, DISPLAY_TYPE_SAS, "", "");
+                    description = calltree_display_call_info(c, DISPLAY_TYPE_SAS, "", "");
                 else
-                    description = calltree_display_call_info (c, DISPLAY_TYPE_STATE_CODE, audio_codec, video_codec);
+                    description = calltree_display_call_info(c, DISPLAY_TYPE_STATE_CODE, audio_codec, video_codec);
             }
             g_free(audio_codec);
             g_free(video_codec);
-=======
-            gchar * audio_codec = call_get_audio_codec(c);
-
-            if (c->_state == CALL_STATE_TRANSFER)
-                description = calltree_display_call_info(c, DISPLAY_TYPE_CALL_TRANSFER, "");
-            else
-                if (c->_sas && display_sas && c->_srtp_state == SRTP_STATE_ZRTP_SAS_UNCONFIRMED && !c->_zrtp_confirmed)
-                    description = calltree_display_call_info(c, DISPLAY_TYPE_SAS, "");
-                else
-                    description = calltree_display_call_info(c, DISPLAY_TYPE_STATE_CODE, audio_codec);
-
-            g_free(audio_codec);
->>>>>>> 1083b59a
 
             /* Update icons */
             if (tab == current_calls_tab) {
@@ -764,7 +714,7 @@
                     pixbuf = gdk_pixbuf_new_from_file(ICONS_DIR "/current.svg", NULL);
 
                 g_free(description);
-                description = calltree_display_call_info(c, DISPLAY_TYPE_HISTORY, "");
+                description = calltree_display_call_info(c, DISPLAY_TYPE_HISTORY, "", "");
                 gchar * date = get_formatted_start_timestamp(c->_time_start);
                 gchar *duration = get_call_duration(c);
                 gchar *full_duration = g_strconcat(date , duration , NULL);
@@ -772,25 +722,9 @@
                 g_free(duration);
 
                 gchar *old_description = description;
-<<<<<<< HEAD
-                g_free (old_description);
-
-                description = calltree_display_call_info (c, DISPLAY_TYPE_HISTORY, "", "");
-                gchar * date = get_formatted_start_timestamp (c->_time_start);
-                gchar *duration = get_call_duration (c);
-                gchar *full_duration = g_strconcat (date , duration , NULL);
-                g_free (date);
-                g_free (duration);
-
-                old_description = description;
-                description = g_strconcat (old_description , full_duration, NULL);
-                g_free (full_duration);
-                g_free (old_description);
-=======
-                description = g_strconcat(old_description , full_duration, NULL);
+                description = g_strconcat(old_description, full_duration, NULL);
                 g_free(full_duration);
                 g_free(old_description);
->>>>>>> 1083b59a
             }
 
             gtk_tree_store_set(store, &iter,
@@ -831,11 +765,7 @@
 
     // New call in the list
 
-<<<<<<< HEAD
-    gchar *description = calltree_display_call_info (c, DISPLAY_TYPE_CALL, "", "");
-=======
-    gchar *description = calltree_display_call_info(c, DISPLAY_TYPE_CALL, "");
->>>>>>> 1083b59a
+    gchar *description = calltree_display_call_info(c, DISPLAY_TYPE_CALL, "", "");
 
     gtk_tree_store_prepend(tab->store, &iter, parent);
 
@@ -927,14 +857,10 @@
         return;
 
     // New call in the list
-    gchar * description = calltree_display_call_info(c, DISPLAY_TYPE_HISTORY, "");
-
-<<<<<<< HEAD
-    gchar * description = calltree_display_call_info (c, DISPLAY_TYPE_HISTORY, "", "");
-=======
+    gchar * description = calltree_display_call_info(c, DISPLAY_TYPE_HISTORY, "", "");
+
     GtkTreeIter iter;
     gtk_tree_store_prepend(history_tab->store, &iter, parent);
->>>>>>> 1083b59a
 
     GdkPixbuf *pixbuf = NULL;
 
