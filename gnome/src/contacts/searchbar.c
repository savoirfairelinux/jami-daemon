--- conflicted
+++ resolved
@@ -31,13 +31,6 @@
  *  as that of the covered work.
  */
 
-<<<<<<< HEAD
-#include <searchbar.h>
-#include <calltree.h>
-#include <config/addressbook-config.h>
-#include <contacts/addressbook.h>
-#include <contacts/addrbookfactory.h>
-=======
 #include "searchbar.h"
 #include "calltree.h"
 #include "calltab.h"
@@ -47,7 +40,6 @@
 #include "config/addressbook-config.h"
 #include "contacts/addressbook.h"
 #include "contacts/addrbookfactory.h"
->>>>>>> 1083b59a
 
 static GtkWidget * searchbox;
 static GtkWidget * addressbookentry;
@@ -79,20 +71,12 @@
         history_search();
 }
 
-<<<<<<< HEAD
-static void cbox_changed_cb (GtkComboBox *widget, gpointer user_data UNUSED)
-=======
 static void cbox_changed_cb(GtkWidget *widget, gpointer user_data UNUSED)
->>>>>>> 1083b59a
 {
     if (!addrbook)
         return;
 
-<<<<<<< HEAD
-    addrbook->set_current_book (gtk_combo_box_text_get_active_text (GTK_COMBO_BOX_TEXT(widget)));
-=======
-    addrbook->set_current_book(gtk_combo_box_get_active_text(GTK_COMBO_BOX(widget)));
->>>>>>> 1083b59a
+    addrbook->set_current_book(gtk_combo_box_text_get_active_text(GTK_COMBO_BOX_TEXT(widget)));
     AddressBook_Config *addressbook_config = addressbook_config_load_parameters();
     addrbook->search(addrbook->search_cb, GTK_ENTRY(addressbookentry), addressbook_config);
 }
@@ -105,7 +89,6 @@
 void update_searchbar_addressbook_list()
 {
     GtkTreeIter iter, activeIter;
-    gchar *activeText;
     GSList *book_list_iterator;
     book_data_t *book_data;
     GSList *books_data = NULL;
@@ -120,25 +103,14 @@
 
     DEBUG("Searchbar: Update addressbook list");
 
-    // we must disconnect signal from teh cbox while updating its content
-<<<<<<< HEAD
-    g_signal_handler_disconnect (cbox, cboxSignalId);
+    // we must disconnect signal from the cbox while updating its content
+    g_signal_handler_disconnect(cbox, cboxSignalId);
 
     // store the current active text
-    activeText = g_strdup(gtk_combo_box_text_get_active_text (GTK_COMBO_BOX_TEXT (cbox)));
-    if(activeText == NULL)
-        activeText = g_strdup ("");
-=======
-    gtk_signal_disconnect(cbox, cboxSignalId);
-
-    // store the current active text
-    activeText = g_strdup(gtk_combo_box_get_active_text(GTK_COMBO_BOX(cbox)));
-
-    if (activeText == NULL) {
-
+    gchar *activeText = g_strdup(gtk_combo_box_text_get_active_text(GTK_COMBO_BOX_TEXT(cbox)));
+
+    if (activeText == NULL)
         activeText = g_strdup("");
-    }
->>>>>>> 1083b59a
 
     gtk_list_store_clear(liststore);
 
@@ -166,50 +138,19 @@
         if (activeIsSet) {
             gtk_combo_box_set_active_iter(GTK_COMBO_BOX(cbox), &activeIter);
             addrbook->set_current_book(activeText);
-<<<<<<< HEAD
-        }
-        else {
-            gtk_combo_box_set_active (GTK_COMBO_BOX (cbox), 0);
-            gtk_combo_box_text_get_active_text(GTK_COMBO_BOX_TEXT(cbox));
+        } else {
+            gtk_combo_box_set_active(GTK_COMBO_BOX(cbox), 0);
             addrbook->set_current_book(gtk_combo_box_text_get_active_text(GTK_COMBO_BOX_TEXT(cbox)));
         }
     }
 
-    g_free (activeText);
-    cboxSignalId = g_signal_connect (GTK_COMBO_BOX(cbox), "changed", G_CALLBACK (cbox_changed_cb), NULL);
-=======
-        } else {
-            gtk_combo_box_set_active(GTK_COMBO_BOX(cbox), 0);
-            gtk_combo_box_get_active_text(GTK_COMBO_BOX(cbox));
-            addrbook->set_current_book(gtk_combo_box_get_active_text(GTK_COMBO_BOX(cbox)));
-        }
-    }
-
     g_free(activeText);
-    cboxSignalId = gtk_signal_connect(GTK_OBJECT(cbox), "changed", G_CALLBACK(cbox_changed_cb), NULL);
->>>>>>> 1083b59a
+    cboxSignalId = g_signal_connect(G_OBJECT(cbox), "changed", G_CALLBACK(cbox_changed_cb), NULL);
 }
 
 
 static void select_search_type(GtkWidget *item, GtkEntry  *entry UNUSED)
 {
-<<<<<<< HEAD
-    if(!addrbook)
-        return;
-
-    gtk_entry_set_icon_tooltip_text (GTK_ENTRY (addressbookentry), GTK_ENTRY_ICON_PRIMARY,
-                                 gtk_menu_item_get_label (GTK_MENU_ITEM (item)));
-
-    if (g_strcmp0 ("Search is", gtk_menu_item_get_label (GTK_MENU_ITEM (item))) == 0) {
-        addrbook->set_search_type(ABOOK_QUERY_IS);
-    }
-    else if (g_strcmp0 ("Search begins with", gtk_menu_item_get_label (GTK_MENU_ITEM (item))) == 0) {
-        addrbook->set_search_type(ABOOK_QUERY_BEGINS_WITH);
-    }
-    else if (g_strcmp0 ("Search contains", gtk_menu_item_get_label (GTK_MENU_ITEM (item))) == 0) {
-        addrbook->set_search_type(ABOOK_QUERY_CONTAINS);
-=======
-
     if (addrbook) {
         DEBUG("Searchbar: %s", gtk_menu_item_get_label(GTK_MENU_ITEM(item)));
 
@@ -227,7 +168,6 @@
 
         AddressBook_Config *addressbook_config = addressbook_config_load_parameters();
         addrbook->search(addrbook->search_cb, GTK_ENTRY(addressbookentry), addressbook_config);
->>>>>>> 1083b59a
     }
 
     AddressBook_Config *addressbook_config = addressbook_config_load_parameters();
@@ -301,29 +241,16 @@
 
 static void text_changed_cb(GtkEntry *entry, GParamSpec *pspec UNUSED)
 {
-<<<<<<< HEAD
-    gtk_entry_set_icon_sensitive (entry, GTK_ENTRY_ICON_SECONDARY, gtk_entry_get_text_length (entry) > 0);
-=======
     gboolean has_text;
 
     has_text = gtk_entry_get_text_length(entry) > 0;
     gtk_entry_set_icon_sensitive(entry, GTK_ENTRY_ICON_SECONDARY, has_text);
->>>>>>> 1083b59a
 }
 
 
 
 GtkWidget *addressbook_menu_new(void)
 {
-<<<<<<< HEAD
-    GtkWidget *menu = gtk_menu_new ();
-    gtk_menu_attach_to_widget (GTK_MENU (menu), contacts->searchbar, NULL);
-
-    // Populate menu
-    GtkWidget *item = gtk_menu_item_new_with_label ("Search is");
-    g_signal_connect (item, "activate", G_CALLBACK (select_search_type), searchbox);
-    gtk_menu_shell_append (GTK_MENU_SHELL (menu), item);
-=======
     // Create the menu
     GtkWidget *menu_widget = gtk_menu_new();
     gtk_menu_attach_to_widget(GTK_MENU(menu_widget), contacts_tab->searchbar, NULL);
@@ -332,7 +259,6 @@
     GtkWidget *item = gtk_menu_item_new_with_label("Search is");
     g_signal_connect(item, "activate", G_CALLBACK(select_search_type), searchbox);
     gtk_menu_shell_append(GTK_MENU_SHELL(menu_widget), item);
->>>>>>> 1083b59a
 
     item = gtk_menu_item_new_with_label("Search begins with");
     g_signal_connect(item, "activate", G_CALLBACK(select_search_type), searchbox);
@@ -478,19 +404,11 @@
     gtk_alignment_set_padding(GTK_ALIGNMENT(align), 0, 2, 6, 6);
     gtk_container_add(GTK_CONTAINER(align), cbox);
 
-<<<<<<< HEAD
-    int cbox_height, cbox_width;
-    gtk_widget_get_size_request (GTK_WIDGET (cbox), &cbox_width, &cbox_height);
-    gtk_widget_set_size_request (GTK_WIDGET (cbox), cbox_width, 26);
-
-    cboxSignalId = g_signal_connect (GTK_COMBO_BOX(cbox), "changed", G_CALLBACK (cbox_changed_cb), NULL);
-=======
+    gint cbox_width, cbox_height;
     gtk_widget_get_size_request(GTK_WIDGET(cbox), &cbox_width, &cbox_height);
     gtk_widget_set_size_request(GTK_WIDGET(cbox), cbox_width, 26);
 
-    cboxSignalId = gtk_signal_connect(GTK_OBJECT(cbox), "changed", G_CALLBACK(cbox_changed_cb), NULL);
->>>>>>> 1083b59a
-    // cbox_changed_cb (GTK_WIDGET (cbox), NULL);
+    cboxSignalId = g_signal_connect(G_OBJECT(cbox), "changed", G_CALLBACK(cbox_changed_cb), NULL);
 
     cell = gtk_cell_renderer_text_new();
     gtk_cell_layout_pack_start(GTK_CELL_LAYOUT(cbox), cell, TRUE);
@@ -508,7 +426,6 @@
     gtk_entry_set_icon_tooltip_text(GTK_ENTRY(addressbookentry), GTK_ENTRY_ICON_PRIMARY,
                                     tooltip_text);
 
-
     // Set the clean insensitive
     text_changed_cb(GTK_ENTRY(addressbookentry), NULL);
 
@@ -535,21 +452,7 @@
     return ret;
 }
 
-<<<<<<< HEAD
 SearchType get_current_history_search_type (void)
-=======
-void activateWaitingLayer()
-{
-    gtk_widget_show(waitingLayer);
-}
-
-void deactivateWaitingLayer()
-{
-    gtk_widget_hide(waitingLayer);
-}
-
-SearchType get_current_history_search_type(void)
->>>>>>> 1083b59a
 {
     return HistorySearchType;
 }