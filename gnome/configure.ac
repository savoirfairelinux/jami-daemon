AC_INIT([sflphone],[1.0.0],[sflphoneteam@savoirfairelinux.com],[sflphone-client-gnome])
AC_CONFIG_HEADERS([config.h])
AM_INIT_AUTOMAKE

GNOME_DOC_INIT

AC_CONFIG_MACRO_DIR([m4])

dnl Silent build by default. Use make V=1 to increase verbosity
m4_ifdef([AM_SILENT_RULES],[AM_SILENT_RULES([yes])])

AC_PROG_CC_C99
AM_PROG_CC_C_O dnl for per target flags, i.e. test_program_CFLAGS
AC_PROG_INSTALL
AC_HEADER_STDC
LT_INIT

dnl Only need these for moving to gtk3
MIGRATION_CFLAGS="-DGDK_DISABLE_DEPRECATED -DGTK_DISABLE_DEPRECATED -DGTK_DISABLE_SINGLE_INCLUDES"
CFLAGS="$CFLAGS -g -Wall -Wextra -Wshadow $MIGRATION_CFLAGS"

dnl GCONF utilities
AM_GCONF_SOURCE_2

dnl uninstalled gsr ui dir
AC_DEFINE_UNQUOTED(SFLPHONE_UIDIR_UNINSTALLED, "`pwd`/src/",
  [path to uninstalled SFLphone UI dir])

PKG_CHECK_MODULES(DBUSGLIB, dbus-glib-1 >= 0.75, HAVE_DBUS_G_PROXY_SET_DEFAULT_TIMEOUT=true, HAVE_DBUS_G_PROXY_SET_DEFAULT_TIMEOUT=false);
<<<<<<< HEAD
PKG_CHECK_MODULES([LIBNOTIFY], [libnotify >= 0.7.2])
=======
PKG_CHECK_MODULES([LIBNOTIFY], [libnotify >= 0.5.0])
>>>>>>> 1da8ce83
if echo "$LIBNOTIFY_LIBS" | grep -q gtk+-x11-2.0; then
    AC_MSG_ERROR([Your libnotify is linked with GTK+2 ! Install libnotify4-dev])
    exit 1
fi
<<<<<<< HEAD
PKG_CHECK_MODULES(CLUTTER, clutter-1.0)
PKG_CHECK_MODULES(CLUTTERGTK, clutter-gtk-1.0)
=======
>>>>>>> 1da8ce83
PKG_CHECK_MODULES(GTK, gtk+-3.0)
PKG_CHECK_MODULES(GCONF, gconf-2.0)
PKG_CHECK_MODULES(GLIB, glib-2.0 >= 2.24)
PKG_CHECK_MODULES(WEBKIT, webkitgtk-3.0)
<<<<<<< HEAD

=======
>>>>>>> 1da8ce83

PKG_CHECK_MODULES([CHECK], [check >= 0.9.4])

AC_CONFIG_FILES([
Makefile 
src/Makefile
src/config/Makefile
src/dbus/Makefile
src/contacts/Makefile
src/widget/Makefile
src/video/Makefile
src/icons/Makefile
pixmaps/Makefile
webkit/Makefile
sflphone.desktop
tests/Makefile
man/Makefile
po/Makefile
doc/Makefile
])
AC_OUTPUT
<|MERGE_RESOLUTION|>--- conflicted
+++ resolved
@@ -27,28 +27,18 @@
   [path to uninstalled SFLphone UI dir])
 
 PKG_CHECK_MODULES(DBUSGLIB, dbus-glib-1 >= 0.75, HAVE_DBUS_G_PROXY_SET_DEFAULT_TIMEOUT=true, HAVE_DBUS_G_PROXY_SET_DEFAULT_TIMEOUT=false);
-<<<<<<< HEAD
-PKG_CHECK_MODULES([LIBNOTIFY], [libnotify >= 0.7.2])
-=======
 PKG_CHECK_MODULES([LIBNOTIFY], [libnotify >= 0.5.0])
->>>>>>> 1da8ce83
 if echo "$LIBNOTIFY_LIBS" | grep -q gtk+-x11-2.0; then
     AC_MSG_ERROR([Your libnotify is linked with GTK+2 ! Install libnotify4-dev])
     exit 1
 fi
-<<<<<<< HEAD
+
 PKG_CHECK_MODULES(CLUTTER, clutter-1.0)
 PKG_CHECK_MODULES(CLUTTERGTK, clutter-gtk-1.0)
-=======
->>>>>>> 1da8ce83
 PKG_CHECK_MODULES(GTK, gtk+-3.0)
 PKG_CHECK_MODULES(GCONF, gconf-2.0)
 PKG_CHECK_MODULES(GLIB, glib-2.0 >= 2.24)
 PKG_CHECK_MODULES(WEBKIT, webkitgtk-3.0)
-<<<<<<< HEAD
-
-=======
->>>>>>> 1da8ce83
 
 PKG_CHECK_MODULES([CHECK], [check >= 0.9.4])
 
