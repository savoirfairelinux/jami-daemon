COPYRIGHT NOTICE

Copyright (C) 2004, 2005, 2006, 2008, 2009, 2010 Savoir-Faire Linux Inc.

This program is free software: you can redistribute it and/or modify
it under the terms of the GNU General Public License as published by
the Free Software Foundation, either version 3 of the License, or
(at your option) any later version.

This program is distributed in the hope that it will be useful,
but WITHOUT ANY WARRANTY; without even the implied warranty of
MERCHANTABILITY or FITNESS FOR A PARTICULAR PURPOSE.  See the
GNU General Public License for more details.

You should have received a copy of the GNU General Public License
along with this program.  If not, see <http://www.gnu.org/licenses/>.

Additional permission under GNU GPL version 3 section 7:

If you modify this program, or any covered work, by linking or
combining it with the OpenSSL project's OpenSSL library (or a
modified version of that library), containing parts covered by the
terms of the OpenSSL or SSLeay licenses, Savoir-Faire Linux Inc.
grants you additional permission to convey the resulting work.
Corresponding Source for a non-source form of such a combination
shall include the source code for the parts of OpenSSL used as well
as that of the covered work.


Introduction
------------

SFLPhone is a Voice-over-IP software phone. We want it to be:
- user friendly (fast, sleek, easy to learn interface)
- corporate grade (transfers, holds, perfect audio quality)
- fully compatible with Asterisk (SIP and IAX protocols)
- customizable 

As the SIP/audio daemon and the user interface are separate processes,
it is easy to provide different user interfaces. SFLPhone0.8 comes with
a GTK graphical user interface, an interactive command line interface,
and even scripts to control the daemon from the shell.

SFLPhone is actually used by the support team of Savoir-Faire Linux Inc.

More information is available on the project homepage:
  http://www.sflphone.org/

 
Short description of content of source tree
-------------------------------------------

- ringtones/ contains the different ringtones.
- stund/ is an implementation of the protocol STUN used when there is a NAT.
- utilspp/ allows to implement a singleton.
- src/ is the core of SFLphone. It contains the main.cpp, managerimpl.cpp
  files, audio and gui directories, and files about signalisation SIP. Later,
  it should be better, when IAX will be implemented, that a directory groups
  these protocols. 
  The ManagerImpl class is the intermediaire between all the layer in the tree.
- src/audio/ is the audio layer. It contains all about tones, dtmf,
  audiodriver, rtp layer, audio codec ulaw, alaw and gsm.
- src/dbus, the dbus xml interfaces, and c++ bindings


About Savoir-Faire Linux
------------------------

Savoir-Faire Linux is a consulting company based in Montreal, Quebec.
For more information, please check out our website:
http://www.savoirfairelinux.com/

How to compile
--------------

<<<<<<< HEAD
# Install libav-0.7 and some encoder/decoder librairies
sudo apt-get install libtheora-dev libvpx-dev libmp3lame-dev

# x264 doesn't do releases, so grab the last snapshot of it
wget ftp://ftp.videolan.org/pub/x264/snapshots/last_x264.tar.bz2
tar -jxf last_x264.tar.bz2
cd x264-snapshot...
./configure --enable-shared --enable-pic
make && sudo make install

# get the libav-0.7 release
wget http://libav.org/releases/libav-0.7.tar.gz
tar xzf libav-0.7.tar.gz
cd libav-0.7
./configure --enable-libx264 --enable-gpl --enable-swscale --enable-libvpx --enable-libmp3lame --enable-pic --enable-libtheora
make && sudo make install

# Compile the SIP library
cd libs/pjproject-1.0.3
=======
# First compile the SIP library
cd libs/pjproject
>>>>>>> 7a59d9c6
./autogen.sh
./configure --disable-ilbc-codec && make clean && make dep && make
sudo make install

If you already have installed a different version of 
pjsip on your system, you will most likely have some errors
such as :

"ln: creating symbolic link `./libpjsip-sfl.a': File exists"

after executing make install.

Simply remove those files and run "make install" again.

# Then the daemon
cd ../..
./autogen.sh --prefix=/usr --with-debug
make
sudo make install

# And the GNOME client
cd sflphone-client-gnome
./autogen.sh --prefix=/usr --with-debug
make
sudo make install

 Done !

Free SIP/IAx2 accounts
---------------------

You may create a free SIP/IAX2 account through the account creation wizard in the both client (KDE and GNOME).
By doing this, you will be able to call other account registered to the same server.
Registered to this kind of account, you will be able to test your headset by dialing *100

ECHO test
--------
Dial *100, on sip.sflphone.org




Contributing to SFLPhone
------------------------

Of course we love patches. And contributions. And spring rolls.

Development website: http://projects.savoirfairelinux.net/wiki/sflphone

Do not hesitate to join us and post comments, suggestions, questions
and general feedback on the forge.novell mailing-list.

  -- The SFLPhone Team<|MERGE_RESOLUTION|>--- conflicted
+++ resolved
@@ -73,7 +73,6 @@
 How to compile
 --------------
 
-<<<<<<< HEAD
 # Install libav-0.7 and some encoder/decoder librairies
 sudo apt-get install libtheora-dev libvpx-dev libmp3lame-dev
 
@@ -91,12 +90,9 @@
 ./configure --enable-libx264 --enable-gpl --enable-swscale --enable-libvpx --enable-libmp3lame --enable-pic --enable-libtheora
 make && sudo make install
 
-# Compile the SIP library
-cd libs/pjproject-1.0.3
-=======
-# First compile the SIP library
+# Compile the PJSIP library
 cd libs/pjproject
->>>>>>> 7a59d9c6
+
 ./autogen.sh
 ./configure --disable-ilbc-codec && make clean && make dep && make
 sudo make install
