--- conflicted
+++ resolved
@@ -134,8 +134,6 @@
     pj_pool_release(testPool_);
 }
 
-<<<<<<< HEAD
-=======
 void SDPTest::receiveAnswerAfterInitialOffer(const pjmedia_sdp_session* remote)
 {
     assert(pjmedia_sdp_neg_get_state(session_->negotiator_) == PJMEDIA_SDP_NEG_STATE_LOCAL_OFFER);
@@ -143,7 +141,6 @@
     assert(pjmedia_sdp_neg_get_state(session_->negotiator_) == PJMEDIA_SDP_NEG_STATE_WAIT_NEGO);
 }
 
->>>>>>> d3bb0daf
 void SDPTest::testInitialOfferFirstCodec()
 {
     std::cout << "------------ SDPTest::testInitialOfferFirstCodec --------------" << std::endl;
@@ -336,12 +333,7 @@
 
     CPPUNIT_ASSERT(session_->getLocalIP() == LOCALHOST);
     CPPUNIT_ASSERT(session_->getRemoteIP() == "host.example.com");
-<<<<<<< HEAD
-=======
-    CPPUNIT_ASSERT(session_->getSessionMedia()->getMimeSubtype() == "PCMU");
-
-    pjmedia_sdp_parse(testPool_, (char*) sdp_reinvite, strlen(sdp_reinvite), &reinviteOffer);
->>>>>>> d3bb0daf
+    CPPUNIT_ASSERT(session_->getSessionAudioMedia()->getMimeSubtype() == "PCMU");
 
     pjmedia_sdp_session *reinviteOffer;
     pjmedia_sdp_parse(testPool_, (char*) sdp_reinvite, strlen(sdp_reinvite), &reinviteOffer);
