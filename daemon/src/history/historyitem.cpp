--- conflicted
+++ resolved
@@ -140,14 +140,7 @@
         && (*history)->setConfigTreeItem (sectionstr, "name", _name)
 	    && (*history)->setConfigTreeItem (sectionstr, "recordfile", _recording_file)
 	    && (*history)->setConfigTreeItem (sectionstr, "confid", _confID)
-<<<<<<< HEAD
-	    && (*history)->setConfigTreeItem (sectionstr, "timeadded", _timeAdded));
-
-
-    return res;
-=======
 	    && (*history)->setConfigTreeItem (sectionstr, "timeadded", _timeAdded);
->>>>>>> 2d1c2b8f
 }
 
 std::string HistoryItem::serialize (void)
