--- conflicted
+++ resolved
@@ -133,25 +133,6 @@
 static const char *const CONFIG_REGISTRATION_STATE_DESCRIPTION      = "Registration.description";
 
 // General configuration keys for accounts
-<<<<<<< HEAD
-static const char * const aliasKey = "alias";
-static const char * const typeKey = "type";
-static const char * const idKey = "id";
-static const char * const usernameKey = "username";
-static const char * const authenticationUsernameKey = "authenticationUsername";
-static const char * const passwordKey = "password";
-static const char * const hostnameKey = "hostname";
-static const char * const accountEnableKey = "enable";
-static const char * const mailboxKey = "mailbox";
-
-static const char * const codecsKey = "codecs";  // 0/9/110/111/112/
-#ifdef SFL_VIDEO
-static const char * const videocodecsKey = "videocodecs";
-#endif
-static const char * const ringtonePathKey = "ringtonePath";
-static const char * const ringtoneEnabledKey = "ringtoneEnabled";
-static const char * const displayNameKey = "displayName";
-=======
 static const char * const ALIAS_KEY = "alias";
 static const char * const TYPE_KEY = "type";
 static const char * const ID_KEY = "id";
@@ -163,10 +144,12 @@
 static const char * const MAILBOX_KEY = "mailbox";
 
 static const char * const CODECS_KEY = "codecs";  // 0/9/110/111/112/
+#ifdef SFL_VIDEO
+static const char * const VIDEO_CODECS_KEY = "videoCodecs";
+#endif
 static const char * const RINGTONE_PATH_KEY = "ringtonePath";
 static const char * const RINGTONE_ENABLED_KEY = "ringtoneEnabled";
 static const char * const DISPLAY_NAME_KEY = "displayName";
->>>>>>> d3bb0daf
 
 class Account : public Serializable {
 
@@ -252,14 +235,6 @@
             alias_ = alias;
         }
 
-<<<<<<< HEAD
-        std::string getType() const {
-            return type_;
-        }
-        void setType(const std::string &type) {
-            type_ = type;
-        }
-
 #ifdef SFL_VIDEO
         /**
          * Accessor to data structures
@@ -270,10 +245,7 @@
         }
 #endif
 
-=======
->>>>>>> d3bb0daf
-        /**
-         * Accessor to data structures
+         /* Accessor to data structures
          * @return CodecOrder& The list that reflects the user's choice
          */
         std::vector<int> getActiveCodecs() const {
