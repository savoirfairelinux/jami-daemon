/*
 *  Copyright (C) 2004, 2005, 2006, 2008, 2009, 2010, 2011 Savoir-Faire Linux Inc.
 *  Author: Emmanuel Milou <emmanuel.milou@savoirfairelinux.com>
 *  Author: Yan Morin <yan.morin@savoirfairelinux.com>
 *
 *  This program is free software; you can redistribute it and/or modify
 *  it under the terms of the GNU General Public License as published by
 *  the Free Software Foundation; either version 3 of the License, or
 *  (at your option) any later version.
 *
 *  This program is distributed in the hope that it will be useful,
 *  but WITHOUT ANY WARRANTY; without even the implied warranty of
 *  MERCHANTABILITY or FITNESS FOR A PARTICULAR PURPOSE.  See the
 *  GNU General Public License for more details.
 *
 *  You should have received a copy of the GNU General Public License
 *  along with this program; if not, write to the Free Software
 *   Foundation, Inc., 675 Mass Ave, Cambridge, MA 02139, USA.
 *
 *  Additional permission under GNU GPL version 3 section 7:
 *
 *  If you modify this program, or any covered work, by linking or
 *  combining it with the OpenSSL project's OpenSSL library (or a
 *  modified version of that library), containing parts covered by the
 *  terms of the OpenSSL or SSLeay licenses, Savoir-Faire Linux Inc.
 *  grants you additional permission to convey the resulting work.
 *  Corresponding Source for a non-source form of such a combination
 *  shall include the source code for the parts of OpenSSL used as well
 *  as that of the covered work.
 */

#ifndef ACCOUNT_H
#define ACCOUNT_H

#include <string>
#include <vector>

#include "global.h"
#include "config/config.h"
#include "config/serializable.h"

class VoIPLink;

/**
 * @file account.h
 * @brief Interface to protocol account (SIPAccount, IAXAccount)
 * It can be enable on loading or activate after.
 * It contains account, configuration, VoIP Link and Calls (inside the VoIPLink)
 */

/** Contains all the state an Voip can be in */
enum RegistrationState {
    Unregistered,
    Trying,
    Registered,
    Error,
    ErrorAuth ,
    ErrorNetwork ,
    ErrorHost,
    ErrorExistStun,
    ErrorConfStun,
    NumberOfStates
};

// Account identifier
static const char *const ACCOUNT_ID                          = "Account.id";

// Common account parameters
static const char *const CONFIG_ACCOUNT_TYPE                 = "Account.type";
static const char *const CONFIG_ACCOUNT_ALIAS                = "Account.alias";
static const char *const CONFIG_ACCOUNT_MAILBOX	             = "Account.mailbox";
static const char *const CONFIG_ACCOUNT_ENABLE               = "Account.enable";
static const char *const CONFIG_ACCOUNT_REGISTRATION_EXPIRE  = "Account.expire";
static const char *const CONFIG_CREDENTIAL_NUMBER            = "Credential.count";
static const char *const ACCOUNT_DTMF_TYPE                   = "Account.dtmfType";
static const char *const CONFIG_RINGTONE_PATH                = "Account.ringtonePath";
static const char *const CONFIG_RINGTONE_ENABLED             = "Account.ringtoneEnabled";

static const char *const HOSTNAME                            = "hostname";
static const char *const USERNAME                            = "username";
static const char *const ROUTESET                            = "routeset";
static const char *const PASSWORD                            = "password";
static const char *const REALM                               = "realm";
static const char *const DEFAULT_REALM                       = "*";
static const char *const USERAGENT							 = "useragent";

static const char *const LOCAL_INTERFACE                     = "Account.localInterface";
static const char *const PUBLISHED_SAMEAS_LOCAL              = "Account.publishedSameAsLocal";
static const char *const LOCAL_PORT                          = "Account.localPort";
static const char *const PUBLISHED_PORT                      = "Account.publishedPort";
static const char *const PUBLISHED_ADDRESS                   = "Account.publishedAddress";

static const char *const DISPLAY_NAME                        = "Account.displayName";
static const char *const DEFAULT_ADDRESS                     = "0.0.0.0";

// SIP specific parameters
static const char *const SIP_PROXY                           = "SIP.proxy";
static const char *const STUN_SERVER						 = "STUN.server";
static const char *const STUN_ENABLE						 = "STUN.enable";

// SRTP specific parameters
static const char *const SRTP_ENABLE                         = "SRTP.enable";
static const char *const SRTP_KEY_EXCHANGE                   = "SRTP.keyExchange";
static const char *const SRTP_ENCRYPTION_ALGO                = "SRTP.encryptionAlgorithm";  // Provided by ccRTP,0=NULL,1=AESCM,2=AESF8
static const char *const SRTP_RTP_FALLBACK                   = "SRTP.rtpFallback";
static const char *const ZRTP_HELLO_HASH                     = "ZRTP.helloHashEnable";
static const char *const ZRTP_DISPLAY_SAS                    = "ZRTP.displaySAS";
static const char *const ZRTP_NOT_SUPP_WARNING               = "ZRTP.notSuppWarning";
static const char *const ZRTP_DISPLAY_SAS_ONCE               = "ZRTP.displaySasOnce";

static const char *const TLS_LISTENER_PORT                   = "TLS.listenerPort";
static const char *const TLS_ENABLE                          = "TLS.enable";
static const char *const TLS_CA_LIST_FILE                    = "TLS.certificateListFile";
static const char *const TLS_CERTIFICATE_FILE                = "TLS.certificateFile";
static const char *const TLS_PRIVATE_KEY_FILE                = "TLS.privateKeyFile";
static const char *const TLS_PASSWORD                        = "TLS.password";
static const char *const TLS_METHOD                          = "TLS.method";
static const char *const TLS_CIPHERS                         = "TLS.ciphers";
static const char *const TLS_SERVER_NAME                     = "TLS.serverName";
static const char *const TLS_VERIFY_SERVER                   = "TLS.verifyServer";
static const char *const TLS_VERIFY_CLIENT                   = "TLS.verifyClient";
static const char *const TLS_REQUIRE_CLIENT_CERTIFICATE      = "TLS.requireClientCertificate";
static const char *const TLS_NEGOTIATION_TIMEOUT_SEC         = "TLS.negotiationTimeoutSec";
static const char *const TLS_NEGOTIATION_TIMEOUT_MSEC        = "TLS.negotiationTimemoutMsec";

static const char *const REGISTRATION_STATUS                 = "Status";
static const char *const REGISTRATION_STATE_CODE             = "Registration.code";
static const char *const REGISTRATION_STATE_DESCRIPTION      = "Registration.description";

// General configuration keys for accounts
static const char * const aliasKey = "alias";
static const char * const typeKey = "type";
static const char * const idKey = "id";
static const char * const usernameKey = "username";
static const char * const authenticationUsernameKey = "authenticationUsername";
static const char * const passwordKey = "password";
static const char * const hostnameKey = "hostname";
static const char * const accountEnableKey = "enable";
static const char * const mailboxKey = "mailbox";

static const char * const codecsKey = "codecs";  // 0/9/110/111/112/
static const char * const videocodecsKey = "videocodecs";
static const char * const ringtonePathKey = "ringtonePath";
static const char * const ringtoneEnabledKey = "ringtoneEnabled";
static const char * const displayNameKey = "displayName";

class Account : public Serializable {

    public:

        Account(const std::string& accountID, const std::string &type);

        /**
         * Virtual destructor
         */
        virtual ~Account();

        /**
         * Method called by the configuration engine to serialize instance's information
         * into configuration file.
         */
        virtual void serialize(Conf::YamlEmitter *emitter) = 0;

        /**
         * Method called by the configuration engine to restore instance internal state
         * from configuration file.
         */
        virtual void unserialize(Conf::MappingNode *map) = 0;

        virtual void setAccountDetails(std::map<std::string, std::string> details) = 0;

        virtual std::map<std::string, std::string> getAccountDetails() const = 0;

        /**
         * Load the settings for this account.
         */
        virtual void loadConfig() = 0;

        /**
         * Get the account ID
         * @return constant account id
         */
        std::string getAccountID() const {
            return accountID_;
        }

        /**
         * Get the voiplink pointer
         * @return VoIPLink* the pointer or 0
         */
        VoIPLink* getVoIPLink() {
            return link_;
        }

        /**
         * Register the underlying VoIPLink. Launch the event listener.
         * This should update the getRegistrationState() return value.
         */
        virtual void registerVoIPLink() = 0;

        /**
         * Unregister the underlying VoIPLink. Stop the event listener.
         * This should update the getRegistrationState() return value.
         */
        virtual void unregisterVoIPLink() = 0;

        /**
         * Tell if the account is enable or not.
         * @return true if enabled
         *	     false otherwise
         */
        bool isEnabled() const {
            return enabled_;
        }

        void setEnabled(bool enable) {
            enabled_ = enable;
        }

        /**
         * Set the registration state of the specified link
         * @param state	The registration state of underlying VoIPLink
         */
        void setRegistrationState(const RegistrationState &state);

        /* They should be treated like macro definitions by the C++ compiler */
        std::string getUsername() const {
            return username_;
        }

        std::string getHostname() const {
            return hostname_;
        }
        void setHostname(const std::string &hostname) {
            hostname_ = hostname;
        }

        std::string getAlias() const {
            return alias_;
        }
        void setAlias(const std::string &alias) {
            alias_ = alias;
        }

        std::string getType() const {
            return type_;
        }
        void setType(const std::string &type) {
            type_ = type;
        }

        /**
         * Accessor to data structures
         * @return std::vector<std::string>& The list that reflects the user's choice
         */
        const std::vector<std::string>& getActiveVideoCodecs (void) const {
            return videoCodecOrder_;
        }

        /**
         * Accessor to data structures
         * @return CodecOrder& The list that reflects the user's choice
         */
        const CodecOrder& getActiveCodecs() const {
            return codecOrder_;
        }

        /**
         * Update both the codec order structure and the codec string used for
         * SDP offer and configuration respectively
         */
<<<<<<< HEAD
        void setActiveCodecs (const std::vector <std::string>& list);
        void setActiveVideoCodecs (const std::vector <std::string>& list);
=======
        void setActiveCodecs(const std::vector <std::string>& list);
>>>>>>> 1083b59a

        std::string getRingtonePath() const {
            return ringtonePath_;
        }
        void setRingtonePath(const std::string &path) {
            ringtonePath_ = path;
        }

        bool getRingtoneEnabled() const {
            return ringtoneEnabled_;
        }
        void setRingtoneEnabled(bool enable) {
            ringtoneEnabled_ = enable;
        }

        std::string getDisplayName() const {
            return displayName_;
        }
        void setDisplayName(const std::string &name) {
            displayName_ = name;
        }

        std::string getMailBox() const {
            return mailBox_;
        }

        void setMailBox(const std::string &mb) {
            mailBox_ = mb;
        }

    private:
        // copy constructor
        Account(const Account& rh);

        // assignment operator
        Account& operator= (const Account& rh);

        /**
         * Helper function used to load the default codec order from the codec factory
         * setActiveCodecs is called to sync both codecOrder_ and codecStr_
         */
        void loadDefaultCodecs();

    protected:
        static std::string mapStateNumberToString(RegistrationState state);

        /**
         * Account ID are assign in constructor and shall not changed
         */
        const std::string accountID_;

        /**
         * Account login information: username
         */
        std::string username_;

        /**
         * Account login information: hostname
         */
        std::string hostname_;

        /**
         * Account login information: Alias
         */
        std::string alias_;

        /**
         * Voice over IP Link contains a listener thread and calls
         */
        VoIPLink* link_;

        /**
         * Tells if the link is enabled, active.
         * This implies the link will be initialized on startup.
         * Modified by the configuration (key: ENABLED)
         */
        bool enabled_;

        /*
         * The account type
         * IAX2 or SIP
         */
        std::string type_;

        /*
         * The general, protocol neutral registration
         * state of the account
         */
        RegistrationState registrationState_;

        /**
         * Vector containing the order of the codecs
         */
        CodecOrder codecOrder_;
      
        /**
         * Vector containing the order of the video codecs
         */
        std::vector<std::string> videoCodecOrder_;

        /**
         * List of codec obtained when parsing configuration and used
         * to generate codec order list
         */
        std::string codecStr_;

        /**
         * Ringtone .au file used for this account
         */
        std::string ringtonePath_;

        /**
         * Play ringtone when receiving a call
         */
        bool ringtoneEnabled_;

        /**
         * Display name when calling
         */
        std::string displayName_;

        /**
         * Useragent used for registration
         */
        std::string userAgent_;

        /**
             * Account mail box
         */
        std::string mailBox_;

};

#endif<|MERGE_RESOLUTION|>--- conflicted
+++ resolved
@@ -269,12 +269,8 @@
          * Update both the codec order structure and the codec string used for
          * SDP offer and configuration respectively
          */
-<<<<<<< HEAD
-        void setActiveCodecs (const std::vector <std::string>& list);
-        void setActiveVideoCodecs (const std::vector <std::string>& list);
-=======
-        void setActiveCodecs(const std::vector <std::string>& list);
->>>>>>> 1083b59a
+        void setActiveCodecs(const std::vector<std::string>& list);
+        void setActiveVideoCodecs(const std::vector<std::string>& list);
 
         std::string getRingtonePath() const {
             return ringtonePath_;
