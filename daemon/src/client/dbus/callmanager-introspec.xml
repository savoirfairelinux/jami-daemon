<?xml version="1.0" encoding="UTF-8" ?>

<node name="/callmanager-introspec" xmlns:tp="http://telepathy.freedesktop.org/wiki/DbusSpec#extensions-v0">
    <interface name="org.sflphone.SFLphone.CallManager">

        <tp:docstring xmlns="http://www.w3.org/1999/xhtml">
            <p>The CallManager interface is used to manage call and conference related actions.</p>
            <p>Since SFLphone-daemon supports multiple incoming/outgoing calls, any actions involving a specific call must address the method by the means of a unique callID.
            SFLphone-clients is responsible for generating the callID on outgoing calls. Conversely, SFLphone-daemon will generate a unique callID for incoming calls.</p>
        </tp:docstring>
        <method name="placeCall" tp:name-for-bindings="placeCall">
            <tp:docstring>
              <p>This is the main method in order to place a new call. The call is registered with the daemon using this method.</p>
            </tp:docstring>
            <arg type="s" name="accountID" direction="in">
              <tp:docstring>
                The ID of the account with which you want to make a call. If the call is to be placed without any account by means of a SIP URI (i.e. sip:num@server), the "IP2IP_PROFILE" is passed as the accountID. For more details on accounts see the configuration manager interface.
              </tp:docstring>
            </arg>
            <arg type="s" name="callID" direction="in">
              <tp:docstring>
                The callID is a unique identifier that must be randomly generated on the client's side. Any subsequent actions refering to this call must use this callID.
              </tp:docstring>
            </arg>
            <arg type="s" name="to" direction="in">
              <tp:docstring>
                If bound to a VoIP account, then the argument is the phone number. In case of calls involving "IP2IP_PROFILE", a complete SIP URI must be specified.
              </tp:docstring>
            </arg>
            <arg type="b" name="callSucceeded" direction="out"/>
        </method>

        <method name="refuse" tp:name-for-bindings="refuse">
            <tp:docstring>
              Refuse an incoming call.
            </tp:docstring>
            <arg type="s" name="callID" direction="in">
              <tp:docstring>
                The callID.
              </tp:docstring>
            </arg>
            <arg type="b" name="refuseSucceeded" direction="out"/>

        </method>

        <method name="accept" tp:name-for-bindings="accept">
            <tp:docstring>
              Answer an incoming call. Automatically puts the current call on HOLD.
            </tp:docstring>
            <arg type="s" name="callID" direction="in">
              <tp:docstring>
                The callID.
              </tp:docstring>
            </arg>
            <arg type="b" name="acceptSucceeded" direction="out"/>
        </method>

        <method name="hangUp" tp:name-for-bindings="hangUp">
            <tp:docstring>
              Hangup a call in state "CURRENT" or "HOLD".
            </tp:docstring>
            <arg type="s" name="callID" direction="in">
              <tp:docstring>
                The callID.
              </tp:docstring>
            </arg>
            <arg type="b" name="hangupSucceeded" direction="out"/>
        </method>

        <method name="hangUpConference" tp:name-for-bindings="hangUpConference">
            <tp:added version="0.9.7"/>
            <tp:docstring>
              Hangup a conference, and every call participating to the conference.
            </tp:docstring>
            <arg type="s" name="confID" direction="in">
              <tp:docstring>
                The unique conference ID.
              </tp:docstring>
            </arg>
            <arg type="b" name="hangupSucceeded" direction="out"/>
        </method>

        <method name="hold" tp:name-for-bindings="hold">
            <tp:docstring>
              Place a call on hold.
            </tp:docstring>
            <arg type="s" name="callID" direction="in">
              <tp:docstring>
                The callID.
              </tp:docstring>
            </arg>
            <arg type="b" name="holdSucceeded" direction="out"/>
        </method>

        <method name="unhold" tp:name-for-bindings="unhold">
            <tp:docstring>
              Take a call off hold, and place this call in state CURRENT.
            </tp:docstring>
            <arg type="s" name="callID" direction="in">
              <tp:docstring>
                The callID.
              </tp:docstring>
            </arg>
            <arg type="b" name="unHoldSucceeded" direction="out"/>
        </method>

        <method name="transfer" tp:name-for-bindings="transfer">
            <tp:docstring>
              Transfer a call to the given phone number.
            </tp:docstring>
            <arg type="s" name="callID" direction="in">
              <tp:docstring>
                The callID.
              </tp:docstring>
            </arg>
            <arg type="s" name="to" direction="in">
              <tp:docstring>
                The phone number to which the call will be transferred.
              </tp:docstring>
            </arg>
            <arg type="b" name="transferSucceeded" direction="out"/>
        </method>

        <method name="attendedTransfer" tp:name-for-bindings="attendedTransfer">
            <tp:docstring>
              Perform an attended transfer on two calls.
            </tp:docstring>
            <arg type="s" name="transferID" direction="in">
              <tp:docstring>
                The callID of the call to be transfered.
              </tp:docstring>
            </arg>
            <arg type="s" name="targetID" direction="in">
              <tp:docstring>
                The callID of the target call.
              </tp:docstring>
            </arg>
            <arg type="b" name="transferSucceeded" direction="out"/>
        </method>

        <method name="playDTMF" tp:name-for-bindings="playDTMF">
            <tp:docstring>
              Dual-Tone multi-frequency. Tell the core to play dialtones. A SIP INFO message is sent to notify the server.
            </tp:docstring>
            <arg type="s" name="key" direction="in">
              <tp:docstring>
                Unicode character for pressed key.
              </tp:docstring>
            </arg>
        </method>

        <method name="startTone" tp:name-for-bindings="startTone">
            <tp:docstring>
              Start audio stream and play tone.
            </tp:docstring>
            <arg type="i" name="start" direction="in"/>
            <arg type="i" name="type" direction="in"/>
        </method>

        <method name="setVolume" tp:name-for-bindings="setVolume">
            <tp:docstring>
              <p>Sets the volume using a linear scale [0,100].</p>
              <tp:rationale>Pulseaudio has its own mechanism to modify application volume. This method is enabled only if the ALSA API is used.</tp:rationale>
            </tp:docstring>
            <arg type="s" name="device" direction="in">
              <tp:docstring>
                The device: mic or speaker
              </tp:docstring>
            </arg>
            <arg type="d" name="value" direction="in">
              <tp:docstring>
                The volume value (between 0 and 100)
              </tp:docstring>
            </arg>
        </method>

        <method name="getVolume" tp:name-for-bindings="getVolume">
            <tp:docstring>
              <p>Return the volume value of the given device on a linear scale [0,100].</p>
              <tp:rationale>Only enabled if the ALSA API is used, Pulseaudio has its own mechanism to modify application volume.</tp:rationale>
            </tp:docstring>
            <arg type="s" name="device" direction="in">
              <tp:docstring>
                The device: mic or speaker
              </tp:docstring>
            </arg>
            <arg type="d" name="value" direction="out">
              <tp:docstring>
                The volume value (between 0 and 100)
              </tp:docstring>
            </arg>
        </method>

        <method name="joinParticipant" tp:name-for-bindings="joinParticipant">
            <tp:added version="0.9.7"/>
            <tp:docstring>
              <p>Join two participants together to create a 3-way conference including the current client.</p>
              <tp:rationale>The signal <tp:member-ref>conferenceCreated</tp:member-ref> is emitted on success.</tp:rationale>
            </tp:docstring>
            <arg type="s" name="sel_callID" direction="in"/>
            <arg type="s" name="drag_callID" direction="in"/>
            <arg type="b" name="joinSucceeded" direction="out"/>
        </method>

        <method name="createConfFromParticipantList" tp:name-for-bindings="createConfFromParticipantList">
            <tp:added version="0.9.14"/>
            <tp:docstring>
                <p>Create a conference from a list of participants</p>
            <tp:rationale>The signal <tp:member-ref>conferenceCreated</tp:member-ref> is emitted on success.</tp:rationale>
            </tp:docstring>
            <arg type="as" name="participants" direction="in"/>
        </method>

        <method name="isConferenceParticipant" tp:name-for-bindings="isConferenceParticipant">
            <arg type="s" name="callID" direction="in"/>
            <arg type="b" name="isParticipant" direction="out"/>
        </method>

        <method name="addParticipant" tp:name-for-bindings="addParticipant">
            <tp:added version="0.9.7"/>
            <tp:docstring>
              <p>Join a new particiant to an existing conference.</p>
              <tp:rationale>The signal <tp:member-ref>conferenceChanged</tp:member-ref> is emitted on success.</tp:rationale>
            </tp:docstring>
            <arg type="s" name="callID" direction="in">
              <tp:docstring>
                The ID of the call to add to the conference
              </tp:docstring>
            </arg>
            <arg type="s" name="confID" direction="in">
              <tp:docstring>
                An existing conference ID
              </tp:docstring>
            </arg>
            <arg type="b" name="addSucceeded" direction="out"/>
        </method>

        <method name="addMainParticipant" tp:name-for-bindings="addMainParticipant">
            <tp:added version="0.9.7"/>
            <tp:docstring>
              <p>As the core can handle multiple calls and conferences, it may happen that the client's user leaves a conference to answer an incoming call or to start new calls. This method is used to reintroduce SFLphone-client's user into the conference.</p>
              <p>Its put the current call on HOLD or detaches SFLphone-client's user from the another conference.</p>
            </tp:docstring>
            <arg type="s" name="confID" direction="in">
              <tp:docstring>
                An existing conference ID
              </tp:docstring>
            </arg>
            <arg type="b" name="addSucceeded" direction="out"/>
        </method>

        <method name="detachParticipant" tp:name-for-bindings="detachParticipant">
            <tp:added version="0.9.7"/>
            <tp:docstring>
              Detach the given call from the conference. If only one participant is left, the conference is deleted and the signal <tp:member-ref>conferenceRemoved</tp:member-ref> is emited.
            </tp:docstring>
            <arg type="s" name="callID" direction="in">
              <tp:docstring>
                The call ID
              </tp:docstring>
            </arg>
            <arg type="b" name="detachSucceeded" direction="out"/>
        </method>

        <method name="joinConference" tp:name-for-bindings="joinConference">
            <tp:added version="0.9.7"/>
            <tp:docstring>
                Join two conferences together.
            </tp:docstring>
            <arg type="s" name="sel_confID" direction="in"/>
            <arg type="s" name="drag_confID" direction="in"/>
            <arg type="b" name="joinSucceeded" direction="out"/>
        </method>

        <method name="getConferenceDetails" tp:name-for-bindings="getConferenceDetails">
            <tp:added version="0.9.7"/>
            <tp:docstring>
              Returns a hashtable containing conference details.
            </tp:docstring>
            <arg type="s" name="callID" direction="in">
              <tp:docstring>
                The conference ID
              </tp:docstring>
            </arg>
            <annotation name="com.trolltech.QtDBus.QtTypeName.Out0" value="MapStringString"/>
            <arg type="a{ss}" name="infos" direction="out">
              <tp:docstring>
                A map containing the ID of the conferences
                and their states:
                <ul>
                  <li>ACTIVE_ATTACHED</li>
                  <li>ACTIVE_DETACHED</li>
                  <li>HOLD</li>
                </ul>
              </tp:docstring>
            </arg>
        </method>

        <method name="getConferenceList" tp:name-for-bindings="getConferenceList">
            <tp:added version="0.9.7"/>
            <tp:docstring>
              Returns a list containing all active
              conferences.
              <tp:rationale>To update client status, one should
              use <tp:member-ref>getParticipantList</tp:member-ref>
              with provided conference IDs.</tp:rationale>
            </tp:docstring>
            <arg type="as" name="list" direction="out">
              <tp:docstring>
                The list of conferences.
              </tp:docstring>
            </arg>
        </method>

        <method name="getConferenceId" tp:name-for-bindings="getConferenceId">
            <tp:added version="1.1.0"/>
            <tp:docstring>
                If thsi call participate to a conference, return the conference id.
                Return an empty string elsewhere.
            </tp:docstring>
            <arg type="s" name="callID" direction="in">
              <tp:docstring>
                The call id.
              </tp:docstring>
            </arg>
            <arg type="s" name="confID" direction="out">
              <tp:docstring>
                A string containing the conference ID, or an empty string.
              </tp:docstring>
            </arg>
        </method>

        <method name="toggleRecording" tp:name-for-bindings="toggleRecording">
            <tp:docstring>
              Toggle recording for a call.
            </tp:docstring>
            <arg type="s" name="callID" direction="in">
              <tp:docstring>
                The ID of the call to start/stop recording.
              </tp:docstring>
            </arg>
            <arg type="b" name="isRecording" direction="out">
              <tp:docstring>
                Returns true is the call is being recorded. False otherwise.
              </tp:docstring>
            </arg>
        </method>

        <method name="setRecording" tp:name-for-bindings="setRecording">
        <annotation name="org.freedesktop.DBus.Deprecated" value="true"/>
            <tp:docstring>
              Start recording a call.
            </tp:docstring>
            <arg type="s" name="callID" direction="in">
              <tp:docstring>
                The ID of the call to record.
              </tp:docstring>
            </arg>
        </method>

        <method name="getIsRecording" tp:name-for-bindings="getIsRecording">
            <tp:docstring>
              Tells whether or not a call is being recorded.
            </tp:docstring>
            <arg type="s" name="callID" direction="in">
              <tp:docstring>
                The call ID.
              </tp:docstring>
            </arg>
            <arg type="b" name="isRecording" direction="out">
              <tp:docstring>
                Returns true is the call is being recorded. False otherwise.
              </tp:docstring>
            </arg>
        </method>

        <method name="recordPlaybackSeek" tp:name-for-bindings="recordPlaybackSeek">
            <tp:docstring>
              <p>Sets the playback position using a linear scale [0,100].</p>
            </tp:docstring>
            <arg type="d" name="value" direction="in"/>
        </method>

        <signal name="recordPlaybackFilepath" tp:name-for-bindings="recordPlaybackFilepath">
            <tp:docstring>
              Once after starting recording for the first time, this signal is emited to
              provide the recorded file path to client application.
            </tp:docstring>
            <arg type="s" name="callID" />
            <arg type="s" name="filepath"/>
        </signal>

        <signal name="recordPlaybackStopped" tp:name-for-bindings="recordPlaybackStopped">
            <tp:docstring/>
            <arg type="s" name="filepath" />
        </signal>

        <signal name="updatePlaybackScale" tp:name-for-bindings="updatePlaybackScale">
            <tp:docstring/>
            <arg type="s" name="filepath" />
            <arg type="i" name="position" />
            <arg type="i" name="size" />
        </signal>

        <method name="getCallDetails" tp:name-for-bindings="getCallDetails">
            <tp:docstring>
              Get all the details about a specific call.
            </tp:docstring>
            <arg type="s" name="callID" direction="in">
              <tp:docstring>
                The call ID.
              </tp:docstring>
            </arg>
            <annotation name="com.trolltech.QtDBus.QtTypeName.Out0" value="MapStringString"/>
            <arg type="a{ss}" name="infos" direction="out" tp:type="String_String_Map">
              <tp:docstring xmlns="http://www.w3.org/1999/xhtml">
                <p>A map containing the call details: </p>
                <ul>
                  <li>ACCOUNTID</li>
                  <li>PEER_NUMBER</li>
                  <li>PEER_NAME</li>
                  <li>DISPLAY_NAME</li>
                  <li>CALL_STATE</li>
                  <li>CALL_TYPE</li>
                  <li>CONF_ID</li>
                </ul>
              </tp:docstring>
            </arg>
        </method>

        <method name="getCallList" tp:name-for-bindings="getCallList">
            <tp:docstring>
              Get the list of active calls.
              <tp:rationale>To get the call details, iterate on the return value and call <tp:member-ref>getCallDetails</tp:member-ref> method.</tp:rationale>
            </tp:docstring>
            <arg type="as" name="list" direction="out">
              <tp:docstring>
                A list of call IDs.
              </tp:docstring>
            </arg>
        </method>

        <method name="getCurrentAudioCodecName" tp:name-for-bindings="getCurrentAudioCodecName">
            <arg type="s" name="callID" direction="in"/>
            <arg type="s" name="codecName" direction="out"/>
        </method>

        <method name="sendTextMessage" tp:name-for-bindings="sendTextMessage">
            <tp:docstring>
                Send a text message to the specified call
            </tp:docstring>
            <arg type="s" name="callID" direction="in"/>
            <arg type="s" name="message" direction="in"/>
        </method>

        <signal name="newCallCreated" tp:name-for-bindings="newCallCreated">
            <tp:docstring>
              <p>Notify that a call has been created.</p>
              <p>The callID generated by the daemon must be stored by the clients in order to address other actions for
                this call. This signal is emitted when call haves been created by the daemon itself.</p>
              <tp:rationale>The client must subscribe to this signal to handle calls created by other clients</tp:rationale>
            </tp:docstring>
            <arg type="s" name="accountID">
              <tp:docstring>
                The account ID of the call. Clients must notify the right account when receiving this signal.
              </tp:docstring>
            </arg>
            <arg type="s" name="callID">
              <tp:docstring>
                A new call ID.
              </tp:docstring>
            </arg>
            <arg type="s" name="to">
              <tp:docstring>
               The SIP URI this call is trying to reach.
              </tp:docstring>
            </arg>
        </signal>

        <signal name="incomingCall" tp:name-for-bindings="incomingCall">
            <tp:docstring>
              <p>Notify an incoming call.</p>
              <p>The callID generated by the daemon must be stored by the clients in order to address other action for
                this call. This signal is emitted when we receive a call from a remote peer</p>
              <tp:rationale>The client must subscribe to this signal to handle incoming calls.</tp:rationale>
            </tp:docstring>
            <arg type="s" name="accountID">
              <tp:docstring>
                The account ID of the callee. Clients must notify the right account when receiving this signal.
              </tp:docstring>
            </arg>
            <arg type="s" name="callID">
              <tp:docstring>
                A new call ID.
              </tp:docstring>
            </arg>
            <arg type="s" name="from">
              <tp:docstring>
                The caller phone number.
              </tp:docstring>
            </arg>
        </signal>

        <signal name="incomingMessage" tp:name-for-bindings="incomingMessage">
            <tp:docstring>
                Notify clients that a new text message has been received.
            </tp:docstring>
            <arg type="s" name="callID" />
            <arg type="s" name="from" />
            <arg type="s" name="message" />
        </signal>

        <signal name="callStateChanged" tp:name-for-bindings="callStateChanged">
            <tp:docstring>
              <p>Notify of a change in a call state.</p>
              <p>The client must subscribe to this signal.</p>
            </tp:docstring>
            <arg type="s" name="callID">
              <tp:docstring>
                The call ID.
              </tp:docstring>
            </arg>
            <arg type="s" name="state" >
              <tp:docstring>
                The acceptable states are:
                <ul>
                  <li>INCOMING: Initial state of incoming calls</li>
                  <li>RINGING: Initial state of received outgoing call</li>
                  <li>CURRENT: The normal active state of an answered call</li>
                  <li>HUNGUP: Notify that the call has been hungup by peer</li>
                  <li>BUSY</li>
                  <li>FAILURE: Error when processing a call</li>
                  <li>HOLD</li>
                  <li>UNHOLD</li>
                </ul>
              </tp:docstring>
            </arg>
        </signal>

        <signal name="conferenceChanged" tp:name-for-bindings="conferenceChanged">
            <tp:added version="0.9.7"/>
            <tp:docstring>
              Notify of a change in the conferences state
            </tp:docstring>
            <arg type="s" name="confID">
              <tp:docstring>
                The conference ID.
              </tp:docstring>
            </arg>
            <arg type="s" name="state">
              <tp:docstring>
                The acceptable states are:
                <ul>
                  <li>ACTIVE_ATTACHED: SFLphone user is
                  participating to this conference</li>
                  <li>ACTIVE_DETACHED: This situation can
                  occur if a call is received while
                  SFLphone user is participating to a
                  conference. In this case, one can leave
                  the conference by answering the
                  call. Other participants may continue
                  conferencing normally.</li>
                  <li>HOLD: Each call in this conference
                  is on state HOLD</li>
                </ul>
              </tp:docstring>
            </arg>
        </signal>

        <method name="getParticipantList" tp:name-for-bindings="getParticipantList">
            <tp:added version="0.9.7"/>
            <tp:docstring>
              Get the call IDs of every participant to a given conference. The client should keep and update the list of participants.
            </tp:docstring>
            <arg type="s" name="confID" direction="in">
              <tp:docstring>
                The conference ID.
              </tp:docstring>
            </arg>
            <arg type="as" name="list" direction="out">
              <tp:docstring>
                The list of the call IDs.
              </tp:docstring>
            </arg>
        </method>

        <signal name="conferenceCreated" tp:name-for-bindings="conferenceCreated">
            <tp:added version="0.9.7"/>
            <tp:docstring>
              Emited when a new conference is created. SFLphone-client is reponsible for storing the confID and call <tp:member-ref>getParticipantList</tp:member-ref> to update the display.
            </tp:docstring>
            <arg type="s" name="confID">
              <tp:docstring>
                A new conference ID.
              </tp:docstring>
            </arg>
        </signal>

        <signal name="conferenceRemoved" tp:name-for-bindings="conferenceRemoved">
            <tp:added version="0.9.7"/>
            <tp:docstring>
              Emited when a new conference is remove. SFLphone-client should have kept a list of current participant in order to display modification.
            </tp:docstring>
            <arg type="s" name="confID">
              <tp:docstring>
                The conference ID.
              </tp:docstring>
            </arg>
        </signal>

        <method name="holdConference" tp:name-for-bindings="holdConference">
            <tp:added version="0.9.7"/>
            <tp:docstring>
              Hold every call which is participating in this conference.
            </tp:docstring>
            <arg type="s" name="confID" direction="in">
              <tp:docstring>
                The conference ID.
              </tp:docstring>
            </arg>
            <arg type="b" name="holdSucceeded" direction="out"/>
        </method>

        <method name="unholdConference" tp:name-for-bindings="unholdConference">
            <tp:added version="0.9.7"/>
            <tp:docstring>
              Hold off every call participating in this conference.
            </tp:docstring>
            <arg type="s" name="confID" direction="in">
              <tp:docstring>
                The conference ID.
              </tp:docstring>
            </arg>
            <arg type="b" name="unholdSucceeded" direction="out"/>
        </method>

        <method name="startRecordedFilePlayback" tp:name-for-bindings="startRecordedFilePlayback">
            <tp:added version="0.9.14"/>
            <arg type="s" name="filepath" direction="in"/>
            <arg type="b" name="result" direction="out"/>
        </method>

        <method name="stopRecordedFilePlayback" tp:name-for-bindings="stopRecordedFilePlayback">
            <tp:added version="0.9.14"/>
            <tp:docstring/>
            <arg type="s" name="filepath" direction="in"/>
        </method>

        <signal name="sipCallStateChanged" tp:name-for-bindings="sipCallStateChanged">
            <tp:docstring>
              <p>Call state changed, SFLphone received a notification
                from registrar concerning this call.</p>
            </tp:docstring>
            <arg type="s" name="callID"  />
              <tp:docstring>
                The call ID
              </tp:docstring>
            <arg type="s" name="state"  />
              <tp:docstring>
                Description string
              </tp:docstring>
            <arg type="i" name="code"  />
              <tp:docstring>
                The SIP or IAX2 message code
              </tp:docstring>
        </signal>

        <signal name="registrationStateChanged" tp:name-for-bindings="registrationStateChanged">
            <tp:docstring>
                <p>Account state changed, SFLphone received a notification
                from registrar.</p>
            </tp:docstring>
            <arg type="s" name="accountID" >
              <tp:docstring>
                The account ID
              </tp:docstring>
            </arg>
            <arg type="s" name="state">
              <tp:docstring>
                Description string
              </tp:docstring>
            </arg>
            <arg type="i" name="code">
              <tp:docstring>
                The SIP or IAX2 message code
              </tp:docstring>
            </arg>
        </signal>

        <signal name="voiceMailNotify" tp:name-for-bindings="voiceMailNotify">
            <tp:docstring>
              Notify the clients of the voicemail number for a specific account, if applicable.
            </tp:docstring>
            <arg type="s" name="accountID">
              <tp:docstring>
                The account ID.
              </tp:docstring>
            </arg>
            <arg type="i" name="count">
              <tp:docstring>
                The number of waiting messages.
              </tp:docstring>
            </arg>
        </signal>

        <signal name="volumeChanged" tp:name-for-bindings="volumeChanged">
                <tp:docstring>
              <p>Notify clients of a volume level change.</p>
              <p>This signal occurs only if ALSA is enabled since Pulseaudio streams are managed externally. </p>
            </tp:docstring>
            <arg type="s" name="device">
              <tp:docstring>
                The device: mic or speaker
              </tp:docstring>
            </arg>
            <arg type="d" name="value">
              <tp:docstring>
                The new volume value
              </tp:docstring>
            </arg>
        </signal>

        <signal name="transferSucceeded" tp:name-for-bindings="transferSucceeded">
            <tp:docstring>
              <p>Transfer has been successfully
              processed. Client should remove transfered
              call from call list as it is no longer
              accessible in SFLphone-daemon.</p>
            </tp:docstring>
        </signal>

        <signal name="transferFailed" tp:name-for-bindings="transferFailed">
            <tp:docstring>
              <p>Transfer operation failed. Corresponding
              call is no longer accessible in
              SFLphone-daemon.</p>
            </tp:docstring>
        </signal>

        <signal name="secureSdesOn" tp:name-for-bindings="secureSdesOn">
            <tp:added version="0.9.7"/>
            <tp:docstring>
              <p>Signal sent on SDES session success. Media transmission is encripted
              for this call only. It does not apply for a conference.</p>
              <p>A conference can be considered to be secured if and only if each
              participant is secured.</p>
            </tp:docstring>
            <arg type="s" name="callID"/>
        </signal>

        <signal name="secureSdesOff" tp:name-for-bindings="secureSdesOff">
            <tp:added version="0.9.7"/>
            <tp:docstring>
              <p>Sinal sent to notify that SDES session failed.</p>
              <p>Media transmission is not encrypted.</p>
            </tp:docstring>
            <arg type="s" name="callID" />
        </signal>

        <!-- ZRTP Methods and Signals -->
        <signal name="secureZrtpOn" tp:name-for-bindings="secureZrtpOn">
            <tp:added version="0.9.7"/>
            <arg type="s" name="callID"  />
            <arg type="s" name="cipher"  />
        </signal>

        <signal name="secureZrtpOff" tp:name-for-bindings="secureZrtpOff">
            <tp:added version="0.9.7"/>
            <arg type="s" name="callID" />
        </signal>

        <signal name="confirmGoClear" tp:name-for-bindings="confirmGoClear">
            <tp:added version="0.9.7"/>
            <arg type="s" name="callID" />
        </signal>

        <signal name="zrtpNegotiationFailed" tp:name-for-bindings="zrtpNegotiationFailed">
            <tp:added version="0.9.7"/>
            <arg type="s" name="callID" />
            <arg type="s" name="reason"  />
            <arg type="s" name="severity" />
        </signal>

        <signal name="zrtpNotSuppOther" tp:name-for-bindings="zrtpNotSuppOther">
            <tp:added version="0.9.7"/>
            <arg type="s" name="callID" />
        </signal>

        <signal name="showSAS" tp:name-for-bindings="showSAS">
            <tp:added version="0.9.7"/>
            <tp:added version="0.9.7"/>
            <arg type="s" name="callID" />
            <arg type="s" name="sas"  />
            <arg type="b" name="verified"/>
        </signal>

        <method name="setSASVerified" tp:name-for-bindings="setSASVerified">
            <tp:added version="0.9.7"/>
            <arg type="s" name="callID" direction="in"/>
        </method>

        <method name="resetSASVerified" tp:name-for-bindings="resetSASVerified">
            <tp:added version="0.9.7"/>
            <arg type="s" name="callID" direction="in"/>
        </method>

        <method name="setConfirmGoClear" tp:name-for-bindings="setConfirmGoClear">
            <tp:added version="0.9.7"/>
            <arg type="s" name="callID" direction="in"/>
        </method>

        <method name="requestGoClear" tp:name-for-bindings="requestGoClear">
            <tp:added version="0.9.7"/>
            <arg type="s" name="callID" direction="in"/>
        </method>

        <method name="acceptEnrollment" tp:name-for-bindings="acceptEnrollment">
            <tp:added version="0.9.7"/>
            <arg type="s" name="callID" direction="in"/>
            <arg type="b" name="accepted" direction="in"/>
        </method>
<<<<<<< HEAD

        <method name="subscribePresSubClient" tp:name-for-bindings="subscribePresSubClient">
          <tp:added version="0.9.7"/>
          <arg type="s" name="accountID" direction="in"/>
          <arg type="s" name="uri" direction="in"/>
          <arg type="b" name="flag" direction="in"/>
        </method>

        <method name="enablePresence" tp:name-for-bindings="enablePresence">
          <tp:added version="0.9.7"/>
          <arg type="s" name="accountID" direction="in"/>
          <arg type="b" name="flag" direction="in"/>
        </method>

        <method name="sendPresence" tp:name-for-bindings="sendPresence">
          <tp:added version="0.9.7"/>
          <arg type="s" name="accountID" direction="in"/>
          <arg type="b" name="status" direction="in"/>
          <arg type="s" name="note" direction="in"/>
        </method>

        <method name="approvePresSubServer" tp:name-for-bindings="approvePresSubServer">
          <tp:added version="0.9.7"/>
          <arg type="s" name="uri" direction="in"/>
          <arg type="b" name="flag" direction="in"/>
        </method>

        <signal name="newPresSubClientNotification" tp:name-for-bindings="newPresSubClientNotification">
          <tp:added version="0.9.7"/>
          <arg type="s" name="buddyUri"/>
          <arg type="s" name="status"/>
          <arg type="s" name="note"/>
        </signal>

        <signal name="newPresSubServerRequest" tp:name-for-bindings="newPresSubServerRequest">
          <arg type="s" name="buddyUri"/>
        </signal>

=======
>>>>>>> f238ce9c
    </interface>
</node><|MERGE_RESOLUTION|>--- conflicted
+++ resolved
@@ -819,46 +819,5 @@
             <arg type="s" name="callID" direction="in"/>
             <arg type="b" name="accepted" direction="in"/>
         </method>
-<<<<<<< HEAD
-
-        <method name="subscribePresSubClient" tp:name-for-bindings="subscribePresSubClient">
-          <tp:added version="0.9.7"/>
-          <arg type="s" name="accountID" direction="in"/>
-          <arg type="s" name="uri" direction="in"/>
-          <arg type="b" name="flag" direction="in"/>
-        </method>
-
-        <method name="enablePresence" tp:name-for-bindings="enablePresence">
-          <tp:added version="0.9.7"/>
-          <arg type="s" name="accountID" direction="in"/>
-          <arg type="b" name="flag" direction="in"/>
-        </method>
-
-        <method name="sendPresence" tp:name-for-bindings="sendPresence">
-          <tp:added version="0.9.7"/>
-          <arg type="s" name="accountID" direction="in"/>
-          <arg type="b" name="status" direction="in"/>
-          <arg type="s" name="note" direction="in"/>
-        </method>
-
-        <method name="approvePresSubServer" tp:name-for-bindings="approvePresSubServer">
-          <tp:added version="0.9.7"/>
-          <arg type="s" name="uri" direction="in"/>
-          <arg type="b" name="flag" direction="in"/>
-        </method>
-
-        <signal name="newPresSubClientNotification" tp:name-for-bindings="newPresSubClientNotification">
-          <tp:added version="0.9.7"/>
-          <arg type="s" name="buddyUri"/>
-          <arg type="s" name="status"/>
-          <arg type="s" name="note"/>
-        </signal>
-
-        <signal name="newPresSubServerRequest" tp:name-for-bindings="newPresSubServerRequest">
-          <arg type="s" name="buddyUri"/>
-        </signal>
-
-=======
->>>>>>> f238ce9c
     </interface>
 </node>