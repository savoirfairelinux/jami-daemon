/*
 *  Copyright (C) 2004, 2005, 2006, 2008, 2009, 2010 Savoir-Faire Linux Inc.
 *  Author: Pierre-Luc Bacon <pierre-luc.bacon@savoirfairelinux.com>
 *
 *  This program is free software; you can redistribute it and/or modify
 *  it under the terms of the GNU General Public License as published by
 *  the Free Software Foundation; either version 3 of the License, or
 *  (at your option) any later version.
 *  This program is distributed in the hope that it will be useful,
 *  but WITHOUT ANY WARRANTY; without even the implied warranty of
 *  MERCHANTABILITY or FITNESS FOR A PARTICULAR PURPOSE.  See the
 *  GNU General Public License for more details.
 *
 *  You should have received a copy of the GNU General Public License
 *  along with this program; if not, write to the Free Software
 *   Foundation, Inc., 675 Mass Ave, Cambridge, MA 02139, USA.
 *
 *  Additional permission under GNU GPL version 3 section 7:
 *
 *  If you modify this program, or any covered work, by linking or
 *  combining it with the OpenSSL project's OpenSSL library (or a
 *  modified version of that library), containing parts covered by the
 *  terms of the OpenSSL or SSLeay licenses, Savoir-Faire Linux Inc.
 *  grants you additional permission to convey the resulting work.
 *  Corresponding Source for a non-source form of such a combination
 *  shall include the source code for the parts of OpenSSL used as well
 *  as that of the covered work.
 */

#ifndef __SFL_CODEC_H__
#define __SFL_CODEC_H__

<<<<<<< HEAD
#include <cc++/missing.h>
=======
#include <cc++/config.h> // for types
>>>>>>> 154ceab2

/**
 * Interface for both audio codecs as well as video codecs.
 */
namespace sfl {
class Codec
{
    public:
        Codec() {};
        virtual ~Codec() {}
        /**
         * @return The mimesubtype for this codec. Eg. : "video"
         */
        virtual std::string getMimeType() const = 0;

        /**
         * @return The mimesubtype for this codec. Eg. : "theora"
         */
        virtual std::string getMimeSubtype() const = 0;

        /**
         * @return payload type numeric identifier.
         */
        virtual uint8 getPayloadType() const = 0;

        /**
         * @return RTP clock rate in Hz.
         */
        virtual uint32 getClockRate() const = 0;

        /**
         * @return The bitrate for which this codec is configured // TODO deal with VBR case.
         */
        virtual double getBitRate() const = 0;
};
}

typedef sfl::Codec* create_t();

typedef void destroy_t (sfl::Codec*);

#endif<|MERGE_RESOLUTION|>--- conflicted
+++ resolved
@@ -30,11 +30,7 @@
 #ifndef __SFL_CODEC_H__
 #define __SFL_CODEC_H__
 
-<<<<<<< HEAD
-#include <cc++/missing.h>
-=======
 #include <cc++/config.h> // for types
->>>>>>> 154ceab2
 
 /**
  * Interface for both audio codecs as well as video codecs.
