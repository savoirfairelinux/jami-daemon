/*
 *  Copyright (C) 2004, 2005, 2006, 2008, 2009, 2010, 2011 Savoir-Faire Linux Inc.
 *  Author: Alexandre Savard <alexandre.savard@savoirfairelinux.com>
 *
 *  This program is free software; you can redistribute it and/or modify
 *  it under the terms of the GNU General Public License as published by
 *  the Free Software Foundation; either version 3 of the License, or
 *  (at your option) any later version.
 *
 *  This program is distributed in the hope that it will be useful,
 *  but WITHOUT ANY WARRANTY; without even the implied warranty of
 *  MERCHANTABILITY or FITNESS FOR A PARTICULAR PURPOSE.  See the
 *  GNU General Public License for more details.
 *
 *  You should have received a copy of the GNU General Public License
 *  along with this program; if not, write to the Free Software
 *   Foundation, Inc., 675 Mass Ave, Cambridge, MA 02139, USA.
 *
 *  Additional permission under GNU GPL version 3 section 7:
 *
 *  If you modify this program, or any covered work, by linking or
 *  combining it with the OpenSSL project's OpenSSL library (or a
 *  modified version of that library), containing parts covered by the
 *  terms of the OpenSSL or SSLeay licenses, Savoir-Faire Linux Inc.
 *  grants you additional permission to convey the resulting work.
 *  Corresponding Source for a non-source form of such a combination
 *  shall include the source code for the parts of OpenSSL used as well
 *  as that of the covered work.
 */

#include "yamlparser.h"

#include "../global.h"
#include "config.h"
#include "yamlnode.h"
#include <cstdio>

namespace Conf {

YamlParser::YamlParser(const char *file) : filename_(file)
    , fd_(0)
    , parser_()
    , events_()
    , eventNumber_(0)
    , doc_(NULL)
    , eventIndex_(0)
    , accountSequence_(NULL)
    , preferenceNode_(NULL)
    , addressbookNode_(NULL)
    , audioNode_(NULL)
#ifdef SFL_VIDEO
	, videoNode_(NULL)
#endif
    , hooksNode_(NULL)
    , voiplinkNode_(NULL)
    , shortcutNode_(NULL)
{
    fd_ = fopen(filename_.c_str(), "rb");
    if (!fd_)
        throw YamlParserException("Could not open file descriptor");

    if (!yaml_parser_initialize(&parser_))
        throw YamlParserException("Could not initialize");

    yaml_parser_set_input_file(&parser_, fd_);
}

YamlParser::~YamlParser()
{
    if (fd_) {
        fclose(fd_);
        yaml_parser_delete(&parser_);
    }

    for (int i = 0; i < eventNumber_; ++i)
        yaml_event_delete(&events_[i]);

    if (doc_) {
        doc_->deleteChildNodes();
        delete doc_;
    }
}

void YamlParser::serializeEvents()
{
    bool done = false;
    yaml_event_t event, copiedEvent;

    while (not done) {
        if (!yaml_parser_parse(&parser_, &event))
            throw YamlParserException("Error while parsing");

        done = (event.type == YAML_STREAM_END_EVENT);

        copyEvent(&copiedEvent, &event);

        events_.push_back(copiedEvent);

        ++eventNumber_;

        yaml_event_delete(&event);
    }
}


void YamlParser::copyEvent(yaml_event_t *event_to, yaml_event_t *event_from)
{
    switch (event_from->type) {
        case YAML_STREAM_START_EVENT: {
            if (yaml_stream_start_event_initialize(event_to,
                                                   event_from->data.stream_start.encoding) == 0)
                throw YamlParserException("Error stream start event");

            break;
        }

        case YAML_STREAM_END_EVENT: {
            if (yaml_stream_end_event_initialize(event_to) == 0)
                throw YamlParserException("Error stream end event");

            break;
        }

        case YAML_DOCUMENT_START_EVENT: {
            if (yaml_document_start_event_initialize(event_to,
                    event_from->data.document_start.version_directive,
                    event_from->data.document_start.tag_directives.start,
                    event_from->data.document_start.tag_directives.end,
                    event_from->data.document_start.implicit) == 0)
                throw YamlParserException("Error document start event");

            break;
        }

        case YAML_DOCUMENT_END_EVENT: {
            if (yaml_document_end_event_initialize(event_to,
                                                   event_from->data.document_end.implicit) == 0)
                throw YamlParserException("Error document end event");

            break;
        }
        case YAML_ALIAS_EVENT: {
            if (yaml_alias_event_initialize(event_to,
                                            event_from->data.alias.anchor) == 0)
                throw YamlParserException("Error alias event initialize");

            break;
        }
        case YAML_SCALAR_EVENT: {
            if (yaml_scalar_event_initialize(event_to,
                                             event_from->data.scalar.anchor,
                                             event_from->data.scalar.tag,
                                             event_from->data.scalar.value,
                                             event_from->data.scalar.length,
                                             event_from->data.scalar.plain_implicit,
                                             event_from->data.scalar.quoted_implicit,
                                             event_from->data.scalar.style) == 0)
                throw YamlParserException("Error scalar event initialize");

            break;
        }
        case YAML_SEQUENCE_START_EVENT: {
            if (yaml_sequence_start_event_initialize(event_to,
                    event_from->data.sequence_start.anchor,
                    event_from->data.sequence_start.tag,
                    event_from->data.sequence_start.implicit,
                    event_from->data.sequence_start.style) == 0)
                throw YamlParserException("Error sequence start event");

            break;
        }
        case YAML_SEQUENCE_END_EVENT: {
            if (yaml_sequence_end_event_initialize(event_to) == 0)
                throw YamlParserException("Error sequence end event");

            break;
        }
        case YAML_MAPPING_START_EVENT: {
            if (yaml_mapping_start_event_initialize(event_to,
                                                    event_from->data.mapping_start.anchor,
                                                    event_from->data.mapping_start.tag,
                                                    event_from->data.mapping_start.implicit,
                                                    event_from->data.mapping_start.style) == 0)
                throw YamlParserException("Error mapping start event");
            break;
        }
        case YAML_MAPPING_END_EVENT: {
            if (yaml_mapping_end_event_initialize(event_to) == 0)
                throw YamlParserException("Error mapping end event");

            break;
        }
        default:
            break;
    }
}


YamlDocument *YamlParser::composeEvents()
{
    if (eventNumber_ == 0)
        throw YamlParserException("No event available");

    if (events_[0].type != YAML_STREAM_START_EVENT)
        throw YamlParserException("Parsing does not start with stream start");

    eventIndex_ = 0;

    processStream();

    return doc_;
}

void YamlParser::processStream()
{
    for (; (eventIndex_ < eventNumber_) and (events_[eventIndex_].type != YAML_STREAM_END_EVENT); ++eventIndex_)
        if (events_[eventIndex_].type == YAML_DOCUMENT_START_EVENT)
            processDocument();

    if (events_[eventIndex_].type != YAML_STREAM_END_EVENT)
        throw YamlParserException("Did not found end of stream");
}

void YamlParser::processDocument()
{
    doc_ = new YamlDocument();

    if (!doc_)
        throw YamlParserException("Not able to create new document");

    for (; (eventIndex_ < eventNumber_) and (events_[eventIndex_].type != YAML_DOCUMENT_END_EVENT); ++eventIndex_) {
        switch (events_[eventIndex_].type) {
            case YAML_SCALAR_EVENT:
                processScalar(doc_);
                break;
            case YAML_SEQUENCE_START_EVENT:
                processSequence(doc_);
                break;
            case YAML_MAPPING_START_EVENT:
                processMapping(doc_);
                break;
            default:
                break;
        }
    }

    if (events_[eventIndex_].type != YAML_DOCUMENT_END_EVENT)
        throw YamlParserException("Did not found end of document");
}


void YamlParser::processScalar(YamlNode *topNode)
{
    if (!topNode)
        throw YamlParserException("No container for scalar");

    ScalarNode *sclr = new ScalarNode(std::string((const char*) events_[eventIndex_].data.scalar.value), topNode);

    switch (topNode->getType()) {
        case DOCUMENT:
            ((YamlDocument *)(topNode))->addNode(sclr);
            break;
        case SEQUENCE:
            ((SequenceNode *)(topNode))->addNode(sclr);
            break;
        case MAPPING:
            ((MappingNode *)(topNode))->addNode(sclr);
        case SCALAR:
        default:
            break;
    }
}


void YamlParser::processSequence(YamlNode *topNode)
{
    if (!topNode)
        throw YamlParserException("No container for sequence");

    SequenceNode *seq = new SequenceNode(topNode);

    switch (topNode->getType()) {
        case DOCUMENT:
            ((YamlDocument *)(topNode))->addNode(seq);
            break;
        case SEQUENCE:
            ((SequenceNode *)(topNode))->addNode(seq);
            break;
        case MAPPING:
            ((MappingNode *)(topNode))->addNode(seq);
        case SCALAR:
        default:
            break;
    }

    ++eventIndex_;

    for (; (eventIndex_ < eventNumber_) and (events_[eventIndex_].type != YAML_SEQUENCE_END_EVENT); ++eventIndex_) {
        switch (events_[eventIndex_].type) {
            case YAML_SCALAR_EVENT:
                processScalar(seq);
                break;
            case YAML_SEQUENCE_START_EVENT:
                processSequence(seq);
                break;
            case YAML_MAPPING_START_EVENT:
                processMapping(seq);
                break;
            default:
                break;
        }
    }

    if (events_[eventIndex_].type != YAML_SEQUENCE_END_EVENT)
        throw YamlParserException("Did not found end of sequence");

}

void YamlParser::processMapping(YamlNode *topNode)
{
    if (!topNode)
        throw YamlParserException("No container for mapping");

    MappingNode *map = new MappingNode(topNode);

    switch (topNode->getType()) {
        case DOCUMENT:
            ((YamlDocument *)(topNode))->addNode(map);
            break;
        case SEQUENCE:
            ((SequenceNode *)(topNode))->addNode(map);
            break;
        case MAPPING:
            ((MappingNode *)(topNode))->addNode(map);
        case SCALAR:
        default:
            break;
    }

    ++eventIndex_;

    while ((eventIndex_ < eventNumber_) && (events_[eventIndex_].type != YAML_MAPPING_END_EVENT)) {

        if (events_[eventIndex_].type != YAML_SCALAR_EVENT)
            throw YamlParserException("Mapping not followed by a key");

        map->setTmpKey(std::string((const char *)events_[eventIndex_].data.scalar.value));
        ++eventIndex_;

        switch (events_[eventIndex_].type) {
            case YAML_SCALAR_EVENT:
                processScalar(map);
                break;
            case YAML_SEQUENCE_START_EVENT:
                processSequence(map);
                break;
            case YAML_MAPPING_START_EVENT:
                processMapping(map);
                break;
            default:
                break;
        }

        ++eventIndex_;
    }

    if (events_[eventIndex_].type != YAML_MAPPING_END_EVENT)
        throw YamlParserException("Did not found end of mapping");
}

void YamlParser::constructNativeData()
{
    Sequence *seq = doc_->getSequence();

    for (Sequence::iterator iter = seq->begin(); iter != seq->end(); ++iter) {
        switch ((*iter)->getType()) {
            case SCALAR:
                throw YamlParserException("No scalar allowed at document level, expect a mapping");
                break;
            case SEQUENCE:
                throw YamlParserException("No sequence allowed at document level, expect a mapping");
                break;
            case MAPPING: {
                MappingNode *map = (MappingNode *)(*iter);
                mainNativeDataMapping(map);
                break;
            }
            default:
                throw YamlParserException("Unknown type in configuration file, expect a mapping");
                break;
        }
    }
}

void YamlParser::mainNativeDataMapping(MappingNode *map)
{
<<<<<<< HEAD
	Mapping *mapping = map->getMapping();
=======
    std::map<std::string, YamlNode*> *mapping = map->getMapping();
>>>>>>> d3bb0daf

	accountSequence_    = (SequenceNode*)(*mapping)["accounts"];
    addressbookNode_    = (MappingNode*)(*mapping)["addressbook"];
	audioNode_          = (MappingNode*)(*mapping)["audio"];
#ifdef SFL_VIDEO
	videoNode_          = (MappingNode*)(*mapping)["video"];
#endif
	hooksNode_          = (MappingNode*)(*mapping)["hooks"];
	preferenceNode_     = (MappingNode*)(*mapping)["preferences"];
	voiplinkNode_       = (MappingNode*)(*mapping)["voipPreferences"];
	shortcutNode_       = (MappingNode*)(*mapping)["shortcuts"];
}
}
<|MERGE_RESOLUTION|>--- conflicted
+++ resolved
@@ -394,11 +394,7 @@
 
 void YamlParser::mainNativeDataMapping(MappingNode *map)
 {
-<<<<<<< HEAD
-	Mapping *mapping = map->getMapping();
-=======
     std::map<std::string, YamlNode*> *mapping = map->getMapping();
->>>>>>> d3bb0daf
 
 	accountSequence_    = (SequenceNode*)(*mapping)["accounts"];
     addressbookNode_    = (MappingNode*)(*mapping)["addressbook"];
