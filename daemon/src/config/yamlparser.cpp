--- conflicted
+++ resolved
@@ -37,26 +37,8 @@
 
 namespace Conf {
 
-<<<<<<< HEAD
-YamlParser::YamlParser(const char *file) : filename(file)
-    , events()
-    , eventNumber(0)
-    , doc(NULL)
-    , eventIndex(0)
-    , accountSequence(NULL)
-    , preferenceNode(NULL)
-    , addressbookNode(NULL)
-    , audioNode(NULL)
-	, videoNode (NULL)
-    , hooksNode(NULL)
-    , voiplinkNode(NULL)
-    , shortcutNode(NULL)
-{
-    fd = fopen(filename.c_str(), "rb");
-    if (!fd)
-=======
 YamlParser::YamlParser(const char *file) : filename_(file)
-    , fd_(fopen(filename_.c_str(), "rb"))
+    , fd_(0)
     , parser_()
     , events_()
     , eventNumber_(0)
@@ -66,12 +48,13 @@
     , preferenceNode_(NULL)
     , addressbookNode_(NULL)
     , audioNode_(NULL)
+	, videoNode_(NULL)
     , hooksNode_(NULL)
     , voiplinkNode_(NULL)
     , shortcutNode_(NULL)
 {
+    fd_ = fopen(filename_.c_str(), "rb");
     if (!fd_)
->>>>>>> 7a59d9c6
         throw YamlParserException("Could not open file descriptor");
 
     if (!yaml_parser_initialize(&parser_))
@@ -409,27 +392,15 @@
 
 void YamlParser::mainNativeDataMapping(MappingNode *map)
 {
-<<<<<<< HEAD
 	Mapping *mapping = map->getMapping();
 
-	accountSequence	= (SequenceNode*)(*mapping)["accounts"];
-	addressbookNode = (MappingNode*)(*mapping)["addressbook"];
-	audioNode       = (MappingNode*)(*mapping)["audio"];
-	videoNode       = (MappingNode*)(*mapping)["video"];
-	hooksNode       = (MappingNode*)(*mapping)["hooks"];
-	preferenceNode  = (MappingNode*)(*mapping)["preferences"];
-	voiplinkNode    = (MappingNode*)(*mapping)["voipPreferences"];
-	shortcutNode    = (MappingNode*)(*mapping)["shortcuts"];
-=======
-    Mapping *mapping = map->getMapping();
-
-    accountSequence_    = (SequenceNode*)(*mapping)["accounts"];
+	accountSequence_    = (SequenceNode*)(*mapping)["accounts"];
     addressbookNode_    = (MappingNode*)(*mapping)["addressbook"];
-    audioNode_          = (MappingNode*)(*mapping)["audio"];
-    hooksNode_          = (MappingNode*)(*mapping)["hooks"];
-    preferenceNode_     = (MappingNode*)(*mapping)["preferences"];
-    voiplinkNode_       = (MappingNode*)(*mapping)["voipPreferences"];
-    shortcutNode_       = (MappingNode*)(*mapping)["shortcuts"];
-}
->>>>>>> 7a59d9c6
-}
+	audioNode_          = (MappingNode*)(*mapping)["audio"];
+	videoNode_          = (MappingNode*)(*mapping)["video"];
+	hooksNode_          = (MappingNode*)(*mapping)["hooks"];
+	preferenceNode_     = (MappingNode*)(*mapping)["preferences"];
+	voiplinkNode_       = (MappingNode*)(*mapping)["voipPreferences"];
+	shortcutNode_       = (MappingNode*)(*mapping)["shortcuts"];
+}
+}
