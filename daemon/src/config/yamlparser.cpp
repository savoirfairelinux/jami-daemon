/*
 *  Copyright (C) 2004, 2005, 2006, 2008, 2009, 2010, 2011 Savoir-Faire Linux Inc.
 *  Author: Alexandre Savard <alexandre.savard@savoirfairelinux.com>
 *
 *  This program is free software; you can redistribute it and/or modify
 *  it under the terms of the GNU General Public License as published by
 *  the Free Software Foundation; either version 3 of the License, or
 *  (at your option) any later version.
 *
 *  This program is distributed in the hope that it will be useful,
 *  but WITHOUT ANY WARRANTY; without even the implied warranty of
 *  MERCHANTABILITY or FITNESS FOR A PARTICULAR PURPOSE.  See the
 *  GNU General Public License for more details.
 *
 *  You should have received a copy of the GNU General Public License
 *  along with this program; if not, write to the Free Software
 *   Foundation, Inc., 675 Mass Ave, Cambridge, MA 02139, USA.
 *
 *  Additional permission under GNU GPL version 3 section 7:
 *
 *  If you modify this program, or any covered work, by linking or
 *  combining it with the OpenSSL project's OpenSSL library (or a
 *  modified version of that library), containing parts covered by the
 *  terms of the OpenSSL or SSLeay licenses, Savoir-Faire Linux Inc.
 *  grants you additional permission to convey the resulting work.
 *  Corresponding Source for a non-source form of such a combination
 *  shall include the source code for the parts of OpenSSL used as well
 *  as that of the covered work.
 */

#include "yamlparser.h"

#include "../global.h"
#include "config.h"
#include "yamlnode.h"
#include <stdio.h>

namespace Conf {

YamlParser::YamlParser(const char *file) : filename(file)
    , events()
    , eventNumber(0)
    , doc(NULL)
    , eventIndex(0)
    , accountSequence(NULL)
    , preferenceNode(NULL)
    , addressbookNode(NULL)
    , audioNode(NULL)
    , hooksNode(NULL)
    , voiplinkNode(NULL)
    , shortcutNode(NULL)
{
    fd = fopen(filename.c_str(), "rb");

<<<<<<< HEAD
YamlParser::YamlParser (const char *file) : filename (file)
	, events()
    , eventNumber (0)
    , doc (NULL)
    , eventIndex (0)
    , accountSequence (NULL)
    , preferenceNode (NULL)
    , addressbookNode (NULL)
    , audioNode (NULL)
	, videoNode (NULL)
    , hooksNode (NULL)
    , voiplinkNode (NULL)
    , shortcutNode (NULL)
{
    fd = fopen (filename.c_str(), "rb");
=======
>>>>>>> 1083b59a
    if (!fd)
        throw YamlParserException("Could not open file descriptor");

    if (!yaml_parser_initialize(&parser))
        throw YamlParserException("Could not initialize");

    yaml_parser_set_input_file(&parser, fd);
}

YamlParser::~YamlParser()
{
    if (fd) {
        fclose(fd);
        yaml_parser_delete(&parser);
    }

    for (int i = 0; i < eventNumber; i++)
        yaml_event_delete(&events[i]);

    if (doc) {
        doc->deleteChildNodes();
        delete doc;
    }
}

void YamlParser::serializeEvents()
{
    bool done = false;
    yaml_event_t event, copiedEvent;

    try {
        while (not done) {

            if (!yaml_parser_parse(&parser, &event))
                throw YamlParserException("Error while parsing");

            done = (event.type == YAML_STREAM_END_EVENT);

            copyEvent(&copiedEvent, &event);

            events.push_back(copiedEvent);

            eventNumber++;

            yaml_event_delete(&event);
        }
    } catch (const YamlParserException &e) {
        throw;
    }

}


void YamlParser::copyEvent(yaml_event_t *event_to, yaml_event_t *event_from)
{
    switch (event_from->type) {
        case YAML_STREAM_START_EVENT: {
            if (yaml_stream_start_event_initialize(event_to,
                                                   event_from->data.stream_start.encoding) == 0)
                throw YamlParserException("Error stream start event");

            break;
        }

        case YAML_STREAM_END_EVENT: {
            if (yaml_stream_end_event_initialize(event_to) == 0)
                throw YamlParserException("Error stream end event");

            break;
        }

        case YAML_DOCUMENT_START_EVENT: {
            if (yaml_document_start_event_initialize(event_to,
                    event_from->data.document_start.version_directive,
                    event_from->data.document_start.tag_directives.start,
                    event_from->data.document_start.tag_directives.end,
                    event_from->data.document_start.implicit) == 0)
                throw YamlParserException("Error document start event");

            break;
        }

        case YAML_DOCUMENT_END_EVENT: {
            if (yaml_document_end_event_initialize(event_to,
                                                   event_from->data.document_end.implicit) == 0)
                throw YamlParserException("Error document end event");

            break;
        }
        case YAML_ALIAS_EVENT: {
            if (yaml_alias_event_initialize(event_to,
                                            event_from->data.alias.anchor) == 0)
                throw YamlParserException("Error alias event initialize");

            break;
        }
        case YAML_SCALAR_EVENT: {
            if (yaml_scalar_event_initialize(event_to,
                                             event_from->data.scalar.anchor,
                                             event_from->data.scalar.tag,
                                             event_from->data.scalar.value,
                                             event_from->data.scalar.length,
                                             event_from->data.scalar.plain_implicit,
                                             event_from->data.scalar.quoted_implicit,
                                             event_from->data.scalar.style) == 0)
                throw YamlParserException("Error scalar event initialize");

            break;
        }
        case YAML_SEQUENCE_START_EVENT: {
            if (yaml_sequence_start_event_initialize(event_to,
                    event_from->data.sequence_start.anchor,
                    event_from->data.sequence_start.tag,
                    event_from->data.sequence_start.implicit,
                    event_from->data.sequence_start.style) == 0)
                throw YamlParserException("Error sequence start event");

            break;
        }
        case YAML_SEQUENCE_END_EVENT: {
            if (yaml_sequence_end_event_initialize(event_to) == 0)
                throw YamlParserException("Error sequence end event");

            break;
        }
        case YAML_MAPPING_START_EVENT: {
            if (yaml_mapping_start_event_initialize(event_to,
                                                    event_from->data.mapping_start.anchor,
                                                    event_from->data.mapping_start.tag,
                                                    event_from->data.mapping_start.implicit,
                                                    event_from->data.mapping_start.style) == 0)
                throw YamlParserException("Error mapping start event");
            break;
        }
        case YAML_MAPPING_END_EVENT: {
            if (yaml_mapping_end_event_initialize(event_to) == 0)
                throw YamlParserException("Error mapping end event");

            break;
        }
        default:
            break;
    }
}


YamlDocument *YamlParser::composeEvents()
{
    try {
        if (eventNumber == 0)
            throw YamlParserException("No event available");

        if (events[0].type != YAML_STREAM_START_EVENT)
            throw YamlParserException("Parsing does not start with stream start");

        eventIndex = 0;

        processStream();
    } catch (const YamlParserException &e) {
        throw;
    }


    return doc;
}

void YamlParser::processStream()
{
    try {
        while ((eventIndex < eventNumber) && (events[eventIndex].type != YAML_STREAM_END_EVENT)) {

            if (events[eventIndex].type == YAML_DOCUMENT_START_EVENT)
                processDocument();

            eventIndex++;
        }

        if (events[eventIndex].type != YAML_STREAM_END_EVENT)
            throw YamlParserException("Did not found end of stream");
    } catch (const YamlParserException &e) {
        throw;
    }
}

void YamlParser::processDocument()
{
    try {

        doc = new YamlDocument();

        if (!doc)
            throw YamlParserException("Not able to create new document");

        while ((eventIndex < eventNumber) && (events[eventIndex].type != YAML_DOCUMENT_END_EVENT)) {

            switch (events[eventIndex].type) {
                case YAML_SCALAR_EVENT:
                    processScalar((YamlNode *) doc);
                    break;
                case YAML_SEQUENCE_START_EVENT:
                    processSequence((YamlNode *) doc);
                    break;
                case YAML_MAPPING_START_EVENT:
                    processMapping((YamlNode *) doc);
                    break;
                default:
                    break;
            }

            eventIndex++;
        }

        if (events[eventIndex].type != YAML_DOCUMENT_END_EVENT)
            throw YamlParserException("Did not found end of document");

    } catch (const YamlParserException &e) {
        throw;
    }
}


void YamlParser::processScalar(YamlNode *topNode)
{
    try {

        if (!topNode)
            throw YamlParserException("No container for scalar");

        ScalarNode *sclr = new ScalarNode(std::string((const char*)events[eventIndex].data.scalar.value), topNode);

        switch (topNode->getType()) {
            case DOCUMENT:
                ((YamlDocument *)(topNode))->addNode(sclr);
                break;
            case SEQUENCE:
                ((SequenceNode *)(topNode))->addNode(sclr);
                break;
            case MAPPING:
                ((MappingNode *)(topNode))->addNode(sclr);
            case SCALAR:
            default:
                break;
        }
    } catch (const YamlParserException &e) {
        throw;
    }
}


void YamlParser::processSequence(YamlNode *topNode)
{
    try {
        if (!topNode)
            throw YamlParserException("No container for sequence");

        SequenceNode *seq = new SequenceNode(topNode);

        switch (topNode->getType()) {
            case DOCUMENT:
                ((YamlDocument *)(topNode))->addNode(seq);
                break;
            case SEQUENCE:
                ((SequenceNode *)(topNode))->addNode(seq);
                break;
            case MAPPING:
                ((MappingNode *)(topNode))->addNode(seq);
            case SCALAR:
            default:
                break;
        }

        eventIndex++;

        while ((eventIndex < eventNumber) && (events[eventIndex].type != YAML_SEQUENCE_END_EVENT)) {

            switch (events[eventIndex].type) {
                case YAML_SCALAR_EVENT:
                    processScalar(seq);
                    break;
                case YAML_SEQUENCE_START_EVENT:
                    processSequence(seq);
                    break;
                case YAML_MAPPING_START_EVENT:
                    processMapping(seq);
                    break;
                default:
                    break;
            }

            eventIndex++;
        }

        if (events[eventIndex].type != YAML_SEQUENCE_END_EVENT)
            throw YamlParserException("Did not found end of sequence");

    } catch (const YamlParserException &e) {
        throw;
    }

}

void YamlParser::processMapping(YamlNode *topNode)
{
    try {

        if (!topNode)
            throw YamlParserException("No container for mapping");

        MappingNode *map = new MappingNode(topNode);

        switch (topNode->getType()) {
            case DOCUMENT:
                ((YamlDocument *)(topNode))->addNode(map);
                break;
            case SEQUENCE:
                ((SequenceNode *)(topNode))->addNode(map);
                break;
            case MAPPING:
                ((MappingNode *)(topNode))->addNode(map);
            case SCALAR:
            default:
                break;
        }

        eventIndex++;

        while ((eventIndex < eventNumber) && (events[eventIndex].type != YAML_MAPPING_END_EVENT)) {

            if (events[eventIndex].type != YAML_SCALAR_EVENT)
                throw YamlParserException("Mapping not followed by a key");

            map->setTmpKey(std::string((const char *)events[eventIndex].data.scalar.value));

            eventIndex++;

            switch (events[eventIndex].type) {
                case YAML_SCALAR_EVENT:
                    processScalar(map);
                    break;
                case YAML_SEQUENCE_START_EVENT:
                    processSequence(map);
                    break;
                case YAML_MAPPING_START_EVENT:
                    processMapping(map);
                    break;
                default:
                    break;
            }

            eventIndex++;
        }

        if (events[eventIndex].type != YAML_MAPPING_END_EVENT)
            throw YamlParserException("Did not found end of mapping");

    } catch (const YamlParserException &e) {
        throw;
    }
}

void YamlParser::constructNativeData()
{
    try {
        Sequence *seq;

        seq = doc->getSequence();

        Sequence::iterator iter = seq->begin();

        while (iter != seq->end()) {

            switch ((*iter)->getType()) {
                case SCALAR:
                    throw YamlParserException("No scalar allowed at document level, expect a mapping");
                    break;
                case SEQUENCE:
                    throw YamlParserException("No sequence allowed at document level, expect a mapping");
                    break;
                case MAPPING: {
                    MappingNode *map = (MappingNode *)(*iter);
                    mainNativeDataMapping(map);
                    break;
                }
                default:
                    throw YamlParserException("Unknown type in configuration file, expect a mapping");
                    break;
            }

            iter++;

        }
    } catch (const YamlParserException &e) {
        throw;
    }

}


void YamlParser::mainNativeDataMapping(MappingNode *map)
{
<<<<<<< HEAD
	Mapping *mapping = map->getMapping();

	accountSequence	= (SequenceNode*)(*mapping)["accounts"];
	addressbookNode = (MappingNode*)(*mapping)["addressbook"];
	audioNode       = (MappingNode*)(*mapping)["audio"];
	videoNode       = (MappingNode*)(*mapping)["video"];
	hooksNode       = (MappingNode*)(*mapping)["hooks"];
	preferenceNode  = (MappingNode*)(*mapping)["preferences"];
	voiplinkNode    = (MappingNode*)(*mapping)["voipPreferences"];
	shortcutNode    = (MappingNode*)(*mapping)["shortcuts"];
=======
    Mapping *mapping = map->getMapping();

    accountSequence	= (SequenceNode*)(*mapping)["accounts"];
    addressbookNode = (MappingNode*)(*mapping)["addressbook"];
    audioNode       = (MappingNode*)(*mapping)["audio"];
    hooksNode       = (MappingNode*)(*mapping)["hooks"];
    preferenceNode  = (MappingNode*)(*mapping)["preferences"];
    voiplinkNode    = (MappingNode*)(*mapping)["voipPreferences"];
    shortcutNode    = (MappingNode*)(*mapping)["shortcuts"];
>>>>>>> 1083b59a
}

}<|MERGE_RESOLUTION|>--- conflicted
+++ resolved
@@ -46,30 +46,12 @@
     , preferenceNode(NULL)
     , addressbookNode(NULL)
     , audioNode(NULL)
+	, videoNode (NULL)
     , hooksNode(NULL)
     , voiplinkNode(NULL)
     , shortcutNode(NULL)
 {
     fd = fopen(filename.c_str(), "rb");
-
-<<<<<<< HEAD
-YamlParser::YamlParser (const char *file) : filename (file)
-	, events()
-    , eventNumber (0)
-    , doc (NULL)
-    , eventIndex (0)
-    , accountSequence (NULL)
-    , preferenceNode (NULL)
-    , addressbookNode (NULL)
-    , audioNode (NULL)
-	, videoNode (NULL)
-    , hooksNode (NULL)
-    , voiplinkNode (NULL)
-    , shortcutNode (NULL)
-{
-    fd = fopen (filename.c_str(), "rb");
-=======
->>>>>>> 1083b59a
     if (!fd)
         throw YamlParserException("Could not open file descriptor");
 
@@ -470,7 +452,6 @@
 
 void YamlParser::mainNativeDataMapping(MappingNode *map)
 {
-<<<<<<< HEAD
 	Mapping *mapping = map->getMapping();
 
 	accountSequence	= (SequenceNode*)(*mapping)["accounts"];
@@ -481,17 +462,6 @@
 	preferenceNode  = (MappingNode*)(*mapping)["preferences"];
 	voiplinkNode    = (MappingNode*)(*mapping)["voipPreferences"];
 	shortcutNode    = (MappingNode*)(*mapping)["shortcuts"];
-=======
-    Mapping *mapping = map->getMapping();
-
-    accountSequence	= (SequenceNode*)(*mapping)["accounts"];
-    addressbookNode = (MappingNode*)(*mapping)["addressbook"];
-    audioNode       = (MappingNode*)(*mapping)["audio"];
-    hooksNode       = (MappingNode*)(*mapping)["hooks"];
-    preferenceNode  = (MappingNode*)(*mapping)["preferences"];
-    voiplinkNode    = (MappingNode*)(*mapping)["voipPreferences"];
-    shortcutNode    = (MappingNode*)(*mapping)["shortcuts"];
->>>>>>> 1083b59a
 }
 
 }