--- conflicted
+++ resolved
@@ -149,60 +149,7 @@
         addMappingItem(mappingID, i->first, i->second);
 }
 
-<<<<<<< HEAD
-#ifdef SFL_VIDEO
-void YamlEmitter::serializeVideoPreference(MappingNode *map)
-{
-    if (map->getType() != MAPPING)
-        throw YamlEmitterException("Node type is not a mapping while writing preferences");
-
-
-    static const char * const PREFERENCE_STR = "video";
-    int preferenceid;
-    if ((preferenceid = yaml_document_add_scalar(&document_, NULL, (yaml_char_t *) PREFERENCE_STR, -1, YAML_PLAIN_SCALAR_STYLE)) == 0)
-        throw YamlEmitterException("Could not add scalar to document");
-
-    int preferencemapping;
-    if ((preferencemapping = yaml_document_add_mapping (&document_, NULL, YAML_BLOCK_MAPPING_STYLE)) == 0)
-        throw YamlEmitterException("Could not add mapping to document");
-
-    if (yaml_document_append_mapping_pair (&document_, topLevelMapping_, preferenceid, preferencemapping) == 0)
-        throw YamlEmitterException("Could not add mapping pair to top leve mapping");
-
-    Mapping *internalmap = map->getMapping();
-    for (Mapping::iterator iter = internalmap->begin(); iter != internalmap->end(); ++iter)
-        addMappingItem(preferencemapping, iter->first, iter->second);
-}
-#endif
-
-
-void YamlEmitter::serializeShortcutPreference(MappingNode *map)
-{
-    if (map->getType() != MAPPING)
-        throw YamlEmitterException("Node type is not a mapping while writing preferences");
-
-    static const char *const PREFERENCE_STR = "shortcuts";
-    int preferenceid;
-    if ((preferenceid = yaml_document_add_scalar(&document_, NULL, (yaml_char_t *) PREFERENCE_STR, -1, YAML_PLAIN_SCALAR_STYLE)) == 0)
-        throw YamlEmitterException("Could not add scalar to document");
-
-    int preferencemapping;
-    if ((preferencemapping = yaml_document_add_mapping(&document_, NULL, YAML_BLOCK_MAPPING_STYLE)) == 0)
-        throw YamlEmitterException("Could not add mapping to document");
-
-    if (yaml_document_append_mapping_pair(&document_, topLevelMapping_, preferenceid, preferencemapping) == 0)
-        throw YamlEmitterException("Could not add mapping pair to top leve mapping");
-
-    Mapping *internalmap = map->getMapping();
-    for (Mapping::iterator iter = internalmap->begin(); iter != internalmap->end(); ++iter)
-        addMappingItem(preferencemapping, iter->first, iter->second);
-}
-
-
-void YamlEmitter::addMappingItem(int mappingid, std::string key, YamlNode *node)
-=======
 void YamlEmitter::addMappingItem(int mappingid, const std::string &key, YamlNode *node)
->>>>>>> d3bb0daf
 {
     if (node->getType() == SCALAR) {
         ScalarNode *sclr = static_cast<ScalarNode *>(node);
