--- conflicted
+++ resolved
@@ -296,24 +296,24 @@
 }
 
 
-<<<<<<< HEAD
 void YamlEmitter::serializeVideoPreference (MappingNode *map) throw(YamlEmitterException)
 {
-    std::string preferencestr ("video");
-
-    int preferenceid, preferencemapping;
-
-    if (map->getType() != MAPPING)
-        throw YamlEmitterException ("Node type is not a mapping while writing preferences");
-
-    if ( (preferenceid = yaml_document_add_scalar (&document, NULL, (yaml_char_t *) preferencestr.c_str(), -1, YAML_PLAIN_SCALAR_STYLE)) == 0)
-        throw YamlEmitterException ("Could not add scalar to document");
-
-    if ( (preferencemapping = yaml_document_add_mapping (&document, NULL, YAML_BLOCK_MAPPING_STYLE)) == 0)
-        throw YamlEmitterException ("Could not add mapping to document");
+    std::string preferencestr("video");
+
+    if (map->getType() != MAPPING)
+        throw YamlEmitterException("Node type is not a mapping while writing preferences");
+
+    int preferenceid;
+
+    if ((preferenceid = yaml_document_add_scalar(&document, NULL, (yaml_char_t *) preferencestr.c_str(), -1, YAML_PLAIN_SCALAR_STYLE)) == 0)
+        throw YamlEmitterException("Could not add scalar to document");
+
+    int preferencemapping;
+    if ((preferencemapping = yaml_document_add_mapping (&document, NULL, YAML_BLOCK_MAPPING_STYLE)) == 0)
+        throw YamlEmitterException("Could not add mapping to document");
 
     if (yaml_document_append_mapping_pair (&document, topLevelMapping, preferenceid, preferencemapping) == 0)
-        throw YamlEmitterException ("Could not add mapping pair to top leve mapping");
+        throw YamlEmitterException("Could not add mapping pair to top leve mapping");
 
     Mapping *internalmap = map->getMapping();
     Mapping::iterator iter = internalmap->begin();
@@ -324,17 +324,13 @@
     		iter++;
     	}
     }
-    catch(YamlEmitterException &e) {
+    catch (const YamlEmitterException &e) {
     	throw;
     }
-
-}
-
-
-void YamlEmitter::serializeShortcutPreference (MappingNode *map) throw(YamlEmitterException)
-=======
+}
+
+
 void YamlEmitter::serializeShortcutPreference(MappingNode *map) throw(YamlEmitterException)
->>>>>>> 1083b59a
 {
     std::string preferencestr("shortcuts");
 
