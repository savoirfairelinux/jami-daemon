/*
 *  Copyright (C) 2004, 2005, 2006, 2008, 2009, 2010, 2011 Savoir-Faire Linux Inc.
 *  Author: Alexandre Savard <alexandre.savard@savoirfairelinux.com>
 *
 *  This program is free software; you can redistribute it and/or modify
 *  it under the terms of the GNU General Public License as published by
 *  the Free Software Foundation; either version 3 of the License, or
 *  (at your option) any later version.
 *
 *  This program is distributed in the hope that it will be useful,
 *  but WITHOUT ANY WARRANTY; without even the implied warranty of
 *  MERCHANTABILITY or FITNESS FOR A PARTICULAR PURPOSE.  See the
 *  GNU General Public License for more details.
 *
 *  You should have received a copy of the GNU General Public License
 *  along with this program; if not, write to the Free Software
 *   Foundation, Inc., 675 Mass Ave, Cambridge, MA 02139, USA.
 *
 *  Additional permission under GNU GPL version 3 section 7:
 *
 *  If you modify this program, or any covered work, by linking or
 *  combining it with the OpenSSL project's OpenSSL library (or a
 *  modified version of that library), containing parts covered by the
 *  terms of the OpenSSL or SSLeay licenses, Savoir-Faire Linux Inc.
 *  grants you additional permission to convey the resulting work.
 *  Corresponding Source for a non-source form of such a combination
 *  shall include the source code for the parts of OpenSSL used as well
 *  as that of the covered work.
 */

<<<<<<< HEAD
#ifndef YAMLEMITTER_H_
#define YAMLEMITTER_H_

#ifdef HAVE_CONFIG_H
#include "config.h"
#endif
=======
#ifndef YAMLEMITTER_H__
#define YAMLEMITTER_H__
>>>>>>> d3bb0daf

#include <yaml.h>
#include <stdexcept>
#include <string>
#include <map>
#include "noncopyable.h"

namespace Conf {

#define EMITTER_BUFFERSIZE 65536
#define EMITTER_MAXEVENT 1024

class MappingNode;
class YamlNode;

class YamlEmitterException : public std::runtime_error {
    public:
        YamlEmitterException(const char *err) : std::runtime_error(err) {}
};

class YamlEmitter {

    public:

        YamlEmitter(const char *file);
        ~YamlEmitter();

        void open();

        void close();

        void serializeAccount(MappingNode *map);

<<<<<<< HEAD
        void serializePreference(MappingNode *map);

        void serializeVoipPreference(MappingNode *map);

        void serializeAddressbookPreference(MappingNode *map);

        void serializeHooksPreference(MappingNode *map);

        void serializeAudioPreference(MappingNode *map);

#ifdef SFL_VIDEO
        void serializeVideoPreference(MappingNode *map);
#endif
        void serializeShortcutPreference(MappingNode *map);
=======
        void serializePreference(MappingNode *map, const char *preference_str);
>>>>>>> d3bb0daf

        void writeAudio();

        void writeHooks();

        void writeVoiplink();

        void serializeData();

    private:

        NON_COPYABLE(YamlEmitter);
        void addMappingItems(int mappingid, std::map<std::string, YamlNode*> *mapping);
        void addMappingItem(int mappingid, const std::string &key, YamlNode *node);

        std::string filename_;

        FILE *fd_;

        /**
         * The parser structure.
         */
        yaml_emitter_t emitter_;

        /**
         * The event structure array.
         */
        yaml_event_t events_[EMITTER_MAXEVENT];

        unsigned char buffer_[EMITTER_BUFFERSIZE];

        /**
         * Main document for this serialization
         */
        yaml_document_t document_;

        /**
         * Reference id to the top levell mapping when creating
         */
        int topLevelMapping_;

        /**
         * We need to add the account sequence if this is the first account to be
         */
        bool isFirstAccount_;

        /**
         * Reference to the account sequence
         */
        int accountSequence_;

        friend class ConfigurationTest;
};
}

<<<<<<< HEAD
#endif // YAMLEMITTER_H_
=======
#endif  // YAMLEMITTER_H__
>>>>>>> d3bb0daf
<|MERGE_RESOLUTION|>--- conflicted
+++ resolved
@@ -28,17 +28,12 @@
  *  as that of the covered work.
  */
 
-<<<<<<< HEAD
 #ifndef YAMLEMITTER_H_
 #define YAMLEMITTER_H_
 
 #ifdef HAVE_CONFIG_H
 #include "config.h"
 #endif
-=======
-#ifndef YAMLEMITTER_H__
-#define YAMLEMITTER_H__
->>>>>>> d3bb0daf
 
 #include <yaml.h>
 #include <stdexcept>
@@ -72,24 +67,7 @@
 
         void serializeAccount(MappingNode *map);
 
-<<<<<<< HEAD
-        void serializePreference(MappingNode *map);
-
-        void serializeVoipPreference(MappingNode *map);
-
-        void serializeAddressbookPreference(MappingNode *map);
-
-        void serializeHooksPreference(MappingNode *map);
-
-        void serializeAudioPreference(MappingNode *map);
-
-#ifdef SFL_VIDEO
-        void serializeVideoPreference(MappingNode *map);
-#endif
-        void serializeShortcutPreference(MappingNode *map);
-=======
         void serializePreference(MappingNode *map, const char *preference_str);
->>>>>>> d3bb0daf
 
         void writeAudio();
 
@@ -145,8 +123,4 @@
 };
 }
 
-<<<<<<< HEAD
-#endif // YAMLEMITTER_H_
-=======
-#endif  // YAMLEMITTER_H__
->>>>>>> d3bb0daf
+#endif  // YAMLEMITTER_H__