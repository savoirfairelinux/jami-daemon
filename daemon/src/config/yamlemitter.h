--- conflicted
+++ resolved
@@ -71,13 +71,9 @@
 
         void serializeAudioPreference(MappingNode *map) throw(YamlEmitterException);
 
-<<<<<<< HEAD
-        void serializeVideoPreference (MappingNode *map) throw(YamlEmitterException);
+        void serializeVideoPreference(MappingNode *map) throw(YamlEmitterException);
 
-        void serializeShortcutPreference (MappingNode *map) throw(YamlEmitterException);
-=======
         void serializeShortcutPreference(MappingNode *map) throw(YamlEmitterException);
->>>>>>> 1083b59a
 
         void writeAudio();
 
