/*
 *  Copyright (C) 2004, 2005, 2006, 2008, 2009, 2010, 2011 Savoir-Faire Linux Inc.
 *  Author: Alexandre Savard <alexandre.savard@savoirfairelinux.com>
 *
 *  This program is free software; you can redistribute it and/or modify
 *  it under the terms of the GNU General Public License as published by
 *  the Free Software Foundation; either version 3 of the License, or
 *  (at your option) any later version.
 *
 *  This program is distributed in the hope that it will be useful,
 *  but WITHOUT ANY WARRANTY; without even the implied warranty of
 *  MERCHANTABILITY or FITNESS FOR A PARTICULAR PURPOSE.  See the
 *  GNU General Public License for more details.
 *
 *  You should have received a copy of the GNU General Public License
 *  along with this program; if not, write to the Free Software
 *   Foundation, Inc., 675 Mass Ave, Cambridge, MA 02139, USA.
 *
 *  Additional permission under GNU GPL version 3 section 7:
 *
 *  If you modify this program, or any covered work, by linking or
 *  combining it with the OpenSSL project's OpenSSL library (or a
 *  modified version of that library), containing parts covered by the
 *  terms of the OpenSSL or SSLeay licenses, Savoir-Faire Linux Inc.
 *  grants you additional permission to convey the resulting work.
 *  Corresponding Source for a non-source form of such a combination
 *  shall include the source code for the parts of OpenSSL used as well
 *  as that of the covered work.
 */

#ifndef __YAMLPARSER_H__
#define __YAMLPARSER_H__

#include "yamlnode.h"
#include <yaml.h>
#include <stdio.h>
#include <stdexcept>
#include <string>
#include <vector>

namespace Conf {

#define PARSER_BUFFERSIZE 65536

typedef std::vector<yaml_event_t> YamlEventVector;

class YamlParserException : public std::runtime_error {
    public:
        YamlParserException(const std::string& str="") :
            std::runtime_error("YamlParserException occured: " + str) {}
};


class YamlParser {

    public:

        YamlParser(const char *file);

        ~YamlParser();

        void serializeEvents();

        YamlDocument *composeEvents();

        void constructNativeData();

        SequenceNode *getAccountSequence() {
            return accountSequence;
        };

        MappingNode *getPreferenceNode() {
            return preferenceNode;
        }

        MappingNode *getAddressbookNode() {
            return addressbookNode;
        }

        MappingNode *getAudioNode() {
            return audioNode;
        }

<<<<<<< HEAD
        MappingNode *getVideoNode (void) {
            return videoNode;
        }

        MappingNode *getHookNode (void) {
=======
        MappingNode *getHookNode() {
>>>>>>> 1083b59a
            return hooksNode;
        }

        MappingNode *getVoipPreferenceNode() {
            return voiplinkNode;
        }

        MappingNode *getShortcutNode() {
            return shortcutNode;
        }

    private:

        /**
         * Copy yaml parser event in event_to according to their type.
         */
        void copyEvent(yaml_event_t *event_to, yaml_event_t *event_from);

        void processStream();

        void processDocument();

        void processScalar(YamlNode *topNode);

        void processSequence(YamlNode *topNode);

        void processMapping(YamlNode *topNode);

        void mainNativeDataMapping(MappingNode *map);

        /**
         * Configuration file name
         */
        std::string filename;

        /**
         * Configuration file descriptor
         */
        FILE *fd;

        /**
         * The parser structure.
         */
        yaml_parser_t parser;

        /**
         * The event structure array.
         */
        YamlEventVector events;

        /**
         * Number of event actually parsed
         */
        int eventNumber;

        YamlDocument *doc;

        int eventIndex;

        SequenceNode *accountSequence;

        MappingNode *preferenceNode;

        MappingNode *addressbookNode;

        MappingNode *audioNode;

        MappingNode *videoNode;

        MappingNode *hooksNode;

        MappingNode *voiplinkNode;

        MappingNode *shortcutNode;
};

}

#endif<|MERGE_RESOLUTION|>--- conflicted
+++ resolved
@@ -81,15 +81,11 @@
             return audioNode;
         }
 
-<<<<<<< HEAD
-        MappingNode *getVideoNode (void) {
+        MappingNode *getVideoNode() {
             return videoNode;
         }
 
-        MappingNode *getHookNode (void) {
-=======
         MappingNode *getHookNode() {
->>>>>>> 1083b59a
             return hooksNode;
         }
 
