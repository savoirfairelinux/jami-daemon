/*
 *  Copyright (C) 2004-2013 Savoir-Faire Linux Inc.
 *
 *  Author: Patrick Keroulas  <patrick.keroulas@savoirfairelinux.com>
 *
 *  This program is free software; you can redistribute it and/or modify
 *  it under the terms of the GNU General Public License as published by
 *  the Free Software Foundation; either version 3 of the License, or
 *  (at your option) any later version.
 *
 *  This program is distributed in the hope that it will be useful,
 *  but WITHOUT ANY WARRANTY; without even the implied warranty of
 *  MERCHANTABILITY or FITNESS FOR A PARTICULAR PURPOSE.  See the
 *  GNU General Public License for more details.
 *
 *  You should have received a copy of the GNU General Public License
 *  along with this program; if not, write to the Free Software
 *  Foundation, Inc., 51 Franklin Street, Fifth Floor, Boston, MA  02110-1301 USA.
 *
 *  Additional permission under GNU GPL version 3 section 7:
 *
 *  If you modify this program, or any covered work, by linking or
 *  combining it with the OpenSSL project's OpenSSL library (or a
 *  modified version of that library), containing parts covered by the
 *  terms of the OpenSSL or SSLeay licenses, Savoir-Faire Linux Inc.
 *  grants you additional permission to convey the resulting work.
 *  Corresponding Source for a non-source form of such a combination
 *  shall include the source code for the parts of OpenSSL used as well
 *  as that of the covered work.
 */


#include "sippresence.h"

#include <sstream>
#include "logger.h"
#include "manager.h"
#include "client/client.h"
#include "client/presencemanager.h"
#include "client/configurationmanager.h"
#include "sipaccount.h"
#include "sip_utils.h"
#include "pres_sub_server.h"
#include "pres_sub_client.h"
#include "sipvoiplink.h"

#define MAX_N_SUB_SERVER 20
#define MAX_N_SUB_CLIENT 20

SIPPresence::SIPPresence(SIPAccount *acc)
    : publish_sess_()
    , status_data_()
<<<<<<< HEAD
    , enabled_(true)
    , publish_supported_(true)
    , subscribe_supported_(true)
=======
    , publish_enabled_(true)
    , subscribe_enabled_(true)
>>>>>>> 085d128e
    , acc_(acc)
    , sub_server_list_()  //IP2IP context
    , sub_client_list_()
    , mutex_()
    , mutex_nesting_level_()
    , mutex_owner_()
    , cp_()
    , pool_()
{
    /* init pool */
    pj_caching_pool_init(&cp_, &pj_pool_factory_default_policy, 0);
    pool_ = pj_pool_create(&cp_.factory, "pres", 1000, 1000, NULL);
    if (!pool_)
        throw std::runtime_error("Could not allocate pool for presence");

    /* Create mutex */
    if (pj_mutex_create_recursive(pool_, "pres", &mutex_) != PJ_SUCCESS) {
        pj_pool_release(pool_);
        pj_caching_pool_destroy(&cp_);
        throw std::runtime_error("Unable to create mutex");
    }

    /* init default status */
    updateStatus(true, "Available");
}


SIPPresence::~SIPPresence()
{
    /* Flush the lists */
    for (const auto & c : sub_client_list_)
        removePresSubClient(c) ;

    for (const auto & s : sub_server_list_)
        removePresSubServer(s);

    if (mutex_ and pj_mutex_destroy(mutex_) != PJ_SUCCESS)
        ERROR("Error destroying mutex");

    pj_pool_release(pool_);
    pj_caching_pool_destroy(&cp_);
}

SIPAccount * SIPPresence::getAccount() const
{
    return acc_;
}

pjsip_pres_status * SIPPresence::getStatus()
{
    return &status_data_;
}

int SIPPresence::getModId() const
{
    return ((SIPVoIPLink*)(acc_->getVoIPLink()))->getModId();
}

pj_pool_t*  SIPPresence::getPool() const
{
    return pool_;
}

<<<<<<< HEAD
void SIPPresence::enable(bool enabled)
{
    enabled_ = enabled;
}

void SIPPresence::support(int function, bool supported)
{
    if(function == PRESENCE_FUNCTION_PUBLISH)
        publish_supported_ = supported;
    else if(function == PRESENCE_FUNCTION_SUBSCRIBE)
        subscribe_supported_ = supported;
}

bool SIPPresence::isSupported(int function)
{
    if(function == PRESENCE_FUNCTION_PUBLISH)
        return publish_supported_;
    else if(function == PRESENCE_FUNCTION_SUBSCRIBE)
        return subscribe_supported_;
=======
void SIPPresence::enable(int function, bool enabled)
{
    if(function == PRESENCE_FUNCTION_PUBLISH)
        publish_enabled_ = enabled;
    else if(function == PRESENCE_FUNCTION_SUBSCRIBE)
        subscribe_enabled_ = enabled;
>>>>>>> 085d128e
}

void SIPPresence::updateStatus(bool status, const std::string &note)
{
    //char* pj_note  = (char*) pj_pool_alloc(pool_, "50");

    pjrpid_element rpid = {
        PJRPID_ELEMENT_TYPE_PERSON,
        CONST_PJ_STR("20"),
        PJRPID_ACTIVITY_UNKNOWN,
        pj_str((char *) note.c_str())
    };

    /* fill activity if user not available. */
    if (note == "away")
        rpid.activity = PJRPID_ACTIVITY_AWAY;
    else if (note == "busy")
        rpid.activity = PJRPID_ACTIVITY_BUSY;
    else // TODO: is there any other possibilities
        DEBUG("Presence : no activity");

    pj_bzero(&status_data_, sizeof(status_data_));
    status_data_.info_cnt = 1;
    status_data_.info[0].basic_open = status;

    // at most we will have 3 digits + NULL termination
    char buf[4];
    pj_utoa(rand() % 1000, buf);
    status_data_.info[0].id = pj_strdup3(pool_, buf);

    pj_memcpy(&status_data_.info[0].rpid, &rpid, sizeof(pjrpid_element));
    /* "contact" field is optionnal */
}

void SIPPresence::sendPresence(bool status, const std::string &note)
{
    updateStatus(status, note);

<<<<<<< HEAD
    if ((not publish_supported_) or (not enabled_))
=======
    if (not publish_enabled_)
>>>>>>> 085d128e
        return;

    if (acc_->isIP2IP())
        notifyPresSubServer(); // to each subscribers
    else
        publish(this); // to the PBX server
}


void SIPPresence::reportPresSubClientNotification(const std::string& uri, pjsip_pres_status * status)
{
    /* Update our info. See pjsua_buddy_get_info() for additionnal ideas*/
    const std::string acc_ID = acc_->getAccountID();
    const std::string basic(status->info[0].basic_open ? "open" : "closed");
    const std::string note(status->info[0].rpid.note.ptr, status->info[0].rpid.note.slen);
    DEBUG(" Received status of PresSubClient  %s(acc:%s): status=%s note=%s", uri.c_str(), acc_ID.c_str(),(status->info[0].basic_open ? "open" : "closed"), note.c_str());
    /* report status to client signal */
    Manager::instance().getClient()->getPresenceManager()->newBuddyNotification(acc_ID, uri, status->info[0].basic_open, note);
}

void SIPPresence::subscribeClient(const std::string& uri, bool flag)
{
    if ((not subscribe_supported_) or (not enabled_))
        return;

    /* Check if the buddy was already subscribed */
    for (const auto & c : sub_client_list_) {
        if (c->getURI() == uri) {
            DEBUG("-PresSubClient:%s exists in the list. Replace it.", uri.c_str());
            delete c;
            removePresSubClient(c);
            break;
        }
    }

    if (sub_client_list_.size() >= MAX_N_SUB_CLIENT) {
        WARN("Can't add PresSubClient, max number reached.");
        return;
    }

    if (flag) {
        PresSubClient *c = new PresSubClient(uri, this);

        if (!(c->subscribe())) {
            WARN("Failed send subscribe.");
            delete c;
        }

        // the buddy has to be accepted before being added in the list
    }
}

void SIPPresence::addPresSubClient(PresSubClient *c)
{
    if (sub_client_list_.size() < MAX_N_SUB_CLIENT) {
        sub_client_list_.push_back(c);
        DEBUG("New Presence_subscription_client added (list[%i]).", sub_client_list_.size());
    } else {
        WARN("Max Presence_subscription_client is reach.");
        // let the client alive //delete c;
    }
}

void SIPPresence::removePresSubClient(PresSubClient *c)
{
    DEBUG("Presence_subscription_client removed from the buddy list.");
    sub_client_list_.remove(c);
}

void SIPPresence::approvePresSubServer(const std::string& uri, bool flag)
{
    for (const auto & s : sub_server_list_) {
        if (s->matches((char *) uri.c_str())) {
            s->approve(flag);
            // return; // 'return' would prevent multiple-time subscribers from spam
        }
    }
}


void SIPPresence::addPresSubServer(PresSubServer *s)
{
    if (sub_server_list_.size() < MAX_N_SUB_SERVER) {
        sub_server_list_.push_back(s);
    } else {
        WARN("Max Presence_subscription_server is reach.");
        // let de server alive // delete s;
    }
}

void SIPPresence::removePresSubServer(PresSubServer *s)
{
    sub_server_list_.remove(s);
    DEBUG("Presence_subscription_server removed");
}

void SIPPresence::notifyPresSubServer()
{
    DEBUG("Iterating through Presence_subscription_server:");

    for (const auto & s : sub_server_list_)
        s->notify();
}

void SIPPresence::lock()
{
    pj_mutex_lock(mutex_);
    mutex_owner_ = pj_thread_this();
    ++mutex_nesting_level_;
}

void SIPPresence::unlock()
{
    if (--mutex_nesting_level_ == 0)
        mutex_owner_ = NULL;

    pj_mutex_unlock(mutex_);
}

void SIPPresence::fillDoc(pjsip_tx_data *tdata, const pres_msg_data *msg_data)
{

    if (tdata->msg->type == PJSIP_REQUEST_MSG) {
        const pj_str_t STR_USER_AGENT = CONST_PJ_STR("User-Agent");
        std::string useragent(acc_->getUserAgentName());
        pj_str_t pJuseragent = pj_str((char*) useragent.c_str());
        pjsip_hdr *h = (pjsip_hdr*) pjsip_generic_string_hdr_create(tdata->pool, &STR_USER_AGENT, &pJuseragent);
        pjsip_msg_add_hdr(tdata->msg, h);
    }

    if (msg_data == NULL)
        return;

    const pjsip_hdr *hdr;
    hdr = msg_data->hdr_list.next;

    while (hdr && hdr != &msg_data->hdr_list) {
        pjsip_hdr *new_hdr;
        new_hdr = (pjsip_hdr*) pjsip_hdr_clone(tdata->pool, hdr);
        DEBUG("adding header", new_hdr->name.ptr);
        pjsip_msg_add_hdr(tdata->msg, new_hdr);
        hdr = hdr->next;
    }

    if (msg_data->content_type.slen && msg_data->msg_body.slen) {
        pjsip_msg_body *body;
        const pj_str_t type = CONST_PJ_STR("application");
        const pj_str_t subtype = CONST_PJ_STR("pidf+xml");
        body = pjsip_msg_body_create(tdata->pool, &type, &subtype, &msg_data->msg_body);
        tdata->msg->body = body;
    }
}

static const pjsip_publishc_opt my_publish_opt = {true}; // this is queue_request

/*
 * Client presence publication callback.
 */
void
SIPPresence::publish_cb(struct pjsip_publishc_cbparam *param)
{
    SIPPresence *pres = (SIPPresence*) param->token;

    if (param->code / 100 != 2 || param->status != PJ_SUCCESS) {

        pjsip_publishc_destroy(param->pubc);
        pres->publish_sess_ = NULL;
        std::ostringstream os;
        os << param->code;
        const std::string error = os.str() + " / "+ std::string(param->reason.ptr, param->reason.slen);

        if (param->status != PJ_SUCCESS) {
            char errmsg[PJ_ERR_MSG_SIZE];
            pj_strerror(param->status, errmsg, sizeof(errmsg));
            ERROR("Client (PUBLISH) failed, status=%d, msg=%s", param->status, errmsg);
            Manager::instance().getClient()->getPresenceManager()->serverError(
                    pres->getAccount()->getAccountID(),
                    error,
                    errmsg);

        } else if (param->code == 412) {
            /* 412 (Conditional Request Failed)
             * The PUBLISH refresh has failed, retry with new one.
             */
            WARN("Publish retry.");
            publish(pres);
        } else if ((param->code == PJSIP_SC_BAD_EVENT) || (param->code == PJSIP_SC_NOT_IMPLEMENTED)){ //489 or 501
            ERROR("Client (PUBLISH) failed (%s)",error.c_str());
            Manager::instance().getClient()->getPresenceManager()->serverError(
                    pres->getAccount()->getAccountID(),
                    error,
                    "Publish not supported.");
<<<<<<< HEAD
            pres->getAccount()->supportPresence(PRESENCE_FUNCTION_PUBLISH, PJ_FALSE);
=======
            pres->getAccount()->enablePresence(PRESENCE_FUNCTION_PUBLISH, PJ_FALSE);
>>>>>>> 085d128e
            Manager::instance().saveConfig();
            Manager::instance().getClient()->getConfigurationManager()->accountsChanged();

        }

    } else {
        if (param->expiration < 1) {
            /* Could happen if server "forgot" to include Expires header
             * in the response. We will not renew, so destroy the pubc.
             */
            pjsip_publishc_destroy(param->pubc);
            pres->publish_sess_ = NULL;
        }
    }
}

/*
 * Send PUBLISH request.
 */
pj_status_t
SIPPresence::send_publish(SIPPresence * pres)
{
    pjsip_tx_data *tdata;
    pj_status_t status;

    DEBUG("Send PUBLISH (%s).", pres->getAccount()->getAccountID().c_str());

    SIPAccount * acc = pres->getAccount();
    std::string contactWithAngles =  acc->getFromUri();
    contactWithAngles.erase(contactWithAngles.find('>'));
    int semicolon = contactWithAngles.find_first_of(":");
    std::string contactWithoutAngles = contactWithAngles.substr(semicolon + 1);
//    pj_str_t contact = pj_str(strdup(contactWithoutAngles.c_str()));
//    pj_memcpy(&status_data.info[0].contact, &contt, sizeof(pj_str_t));;

    /* Create PUBLISH request */
    char *bpos;
    pj_str_t entity;

    status = pjsip_publishc_publish(pres->publish_sess_, PJ_TRUE, &tdata);
    pj_str_t from = pj_str(strdup(acc->getFromUri().c_str()));

    if (status != PJ_SUCCESS) {
        ERROR("Error creating PUBLISH request", status);
        goto on_error;
    }

    if ((bpos = pj_strchr(&from, '<')) != NULL) {
        char *epos = pj_strchr(&from, '>');

        if (epos - bpos < 2) {
            pj_assert(!"Unexpected invalid URI");
            status = PJSIP_EINVALIDURI;
            goto on_error;
        }

        entity.ptr = bpos + 1;
        entity.slen = epos - bpos - 1;
    } else {
        entity = from;
    }

    /* Create and add PIDF message body */
    status = pjsip_pres_create_pidf(tdata->pool, pres->getStatus(),
                                    &entity, &tdata->msg->body);

    pres_msg_data msg_data;

    if (status != PJ_SUCCESS) {
        ERROR("Error creating PIDF for PUBLISH request");
        pjsip_tx_data_dec_ref(tdata);
        goto on_error;
    }

    pj_bzero(&msg_data, sizeof(msg_data));
    pj_list_init(&msg_data.hdr_list);
    pjsip_media_type_init(&msg_data.multipart_ctype, NULL, NULL);
    pj_list_init(&msg_data.multipart_parts);

    pres->fillDoc(tdata, &msg_data);

    /* Send the PUBLISH request */
    status = pjsip_publishc_send(pres->publish_sess_, tdata);

    if (status == PJ_EPENDING) {
        WARN("Previous request is in progress, ");
    } else if (status != PJ_SUCCESS) {
        ERROR("Error sending PUBLISH request");
        goto on_error;
    }

    return PJ_SUCCESS;

on_error:

    if (pres->publish_sess_) {
        pjsip_publishc_destroy(pres->publish_sess_);
        pres->publish_sess_ = NULL;
    }

    return status;
}


/* Create client publish session */
pj_status_t
SIPPresence::publish(SIPPresence *pres)
{
    pj_status_t status;
    const pj_str_t STR_PRESENCE = CONST_PJ_STR("presence");
    SIPAccount * acc = pres->getAccount();
    pjsip_endpoint *endpt = ((SIPVoIPLink*) acc->getVoIPLink())->getEndpoint();

    /* Create and init client publication session */

    /* Create client publication */
    status = pjsip_publishc_create(endpt, &my_publish_opt,
                                   pres, &publish_cb,
                                   &pres->publish_sess_);

    if (status != PJ_SUCCESS) {
        pres->publish_sess_ = NULL;
        ERROR("Failed to create a publish seesion.");
        return status;
    }

    /* Initialize client publication */
    pj_str_t from = pj_str(strdup(acc->getFromUri().c_str()));
    status = pjsip_publishc_init(pres->publish_sess_, &STR_PRESENCE, &from, &from, &from, 0xFFFF);

    if (status != PJ_SUCCESS) {
        ERROR("Failed to init a publish session");
        pres->publish_sess_ = NULL;
        return status;
    }

    /* Add credential for authentication */
    if (acc->hasCredentials() and pjsip_publishc_set_credentials(pres->publish_sess_, acc->getCredentialCount(), acc->getCredInfo()) != PJ_SUCCESS) {
        ERROR("Could not initialize credentials for invite session authentication");
        return status;
    }

    /* Set route-set */
    if (acc->hasServiceRoute())
        pjsip_regc_set_route_set(acc->getRegistrationInfo(), sip_utils::createRouteSet(acc->getServiceRoute(), pres->getPool()));

    /* Send initial PUBLISH request */
    status = send_publish(pres);

    if (status != PJ_SUCCESS)
        return status;

    return PJ_SUCCESS;
}<|MERGE_RESOLUTION|>--- conflicted
+++ resolved
@@ -50,14 +50,9 @@
 SIPPresence::SIPPresence(SIPAccount *acc)
     : publish_sess_()
     , status_data_()
-<<<<<<< HEAD
     , enabled_(true)
     , publish_supported_(true)
     , subscribe_supported_(true)
-=======
-    , publish_enabled_(true)
-    , subscribe_enabled_(true)
->>>>>>> 085d128e
     , acc_(acc)
     , sub_server_list_()  //IP2IP context
     , sub_client_list_()
@@ -121,7 +116,6 @@
     return pool_;
 }
 
-<<<<<<< HEAD
 void SIPPresence::enable(bool enabled)
 {
     enabled_ = enabled;
@@ -141,14 +135,6 @@
         return publish_supported_;
     else if(function == PRESENCE_FUNCTION_SUBSCRIBE)
         return subscribe_supported_;
-=======
-void SIPPresence::enable(int function, bool enabled)
-{
-    if(function == PRESENCE_FUNCTION_PUBLISH)
-        publish_enabled_ = enabled;
-    else if(function == PRESENCE_FUNCTION_SUBSCRIBE)
-        subscribe_enabled_ = enabled;
->>>>>>> 085d128e
 }
 
 void SIPPresence::updateStatus(bool status, const std::string &note)
@@ -187,12 +173,7 @@
 {
     updateStatus(status, note);
 
-<<<<<<< HEAD
-    if ((not publish_supported_) or (not enabled_))
-=======
-    if (not publish_enabled_)
->>>>>>> 085d128e
-        return;
+    if ((not publish_supported_) or (not enabled_))        return;
 
     if (acc_->isIP2IP())
         notifyPresSubServer(); // to each subscribers
@@ -384,11 +365,7 @@
                     pres->getAccount()->getAccountID(),
                     error,
                     "Publish not supported.");
-<<<<<<< HEAD
             pres->getAccount()->supportPresence(PRESENCE_FUNCTION_PUBLISH, PJ_FALSE);
-=======
-            pres->getAccount()->enablePresence(PRESENCE_FUNCTION_PUBLISH, PJ_FALSE);
->>>>>>> 085d128e
             Manager::instance().saveConfig();
             Manager::instance().getClient()->getConfigurationManager()->accountsChanged();
 
