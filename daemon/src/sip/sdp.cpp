/*
 *  Copyright (C) 2004, 2005, 2006, 2008, 2009, 2010, 2011 Savoir-Faire Linux Inc.
 *
 *  Author: Emmanuel Milou <emmanuel.milou@savoirfairelinux.com>
 *  Author: Alexandre Savard <alexandre.savard@savoirfairelinux.com>
 *
 *  This program is free software; you can redistribute it and/or modify
 *  it under the terms of the GNU General Public License as published by
 *  the Free Software Foundation; either version 3 of the License, or
 *  (at your option) any later version.
 *
 *  This program is distributed in the hope that it will be useful,
 *  but WITHOUT ANY WARRANTY; without even the implied warranty of
 *  MERCHANTABILITY or FITNESS FOR A PARTICULAR PURPOSE.  See the
 *  GNU General Public License for more details.
 *
 *  You should have received a copy of the GNU General Public License
 *  along with this program; if not, write to the Free Software
 *  Foundation, Inc., 675 Mass Ave, Cambridge, MA 02139, USA.
 *
 *  Additional permission under GNU GPL version 3 section 7:
 *
 *  If you modify this program, or any covered work, by linking or
 *  combining it with the OpenSSL project's OpenSSL library (or a
 *  modified version of that library), containing parts covered by the
 *  terms of the OpenSSL or SSLeay licenses, Savoir-Faire Linux Inc.
 *  grants you additional permission to convey the resulting work.
 *  Corresponding Source for a non-source form of such a combination
 *  shall include the source code for the parts of OpenSSL used as well
 *  as that of the covered work.
 */

#include "sdp.h"
#include "global.h"
#include "manager.h"
#include "video/video_endpoint.h"
#include <cassert>

Sdp::Sdp(pj_pool_t *pool)
    : memPool_(pool)
    , negotiator_(NULL)
    , localSession_(NULL)
    , remoteSession_(NULL)
    , activeLocalSession_(NULL)
    , activeRemoteSession_(NULL)
    , localIpAddr_("")
	, remoteIpAddr_("")
    , localAudioPort_(1234)
	, localVideoPort_(1235)
	, remoteAudioPort_(1236)
	, remoteVideoPort_(1237)
	, zrtpHelloHash_("")
	, srtpCrypto_()
    , telephoneEventPayload_(101) // same as asterisk
{
}

void Sdp::setActiveLocalSdpSession(const pjmedia_sdp_session *sdp)
{
    activeLocalSession_ = (pjmedia_sdp_session*) sdp;
    if (activeLocalSession_->media_count < 1)
        return;

    pjmedia_sdp_media *current = activeLocalSession_->media[0];
    std::string type(current->desc.media.ptr, current->desc.media.slen);

	for (unsigned j = 0; j < current->desc.fmt_count; j++) {
		static const pj_str_t STR_RTPMAP = { (char*) "rtpmap", 6 };
	    pjmedia_sdp_attr *attribute = pjmedia_sdp_media_find_attr(current, &STR_RTPMAP, NULL);
		if (!attribute)
			continue;

	    pjmedia_sdp_rtpmap *rtpmap;
		pjmedia_sdp_attr_to_rtpmap (memPool_, attribute, &rtpmap);

	    if (type == "audio") {
			sfl::Codec *codec = Manager::instance().audioCodecFactory.getCodec((int) pj_strtoul (&rtpmap->pt));
			if (codec)
				sessionAudioMedia_.push_back(codec);
	    } else if (type == "video") {
	    	sessionVideoMedia_.push_back(std::string(rtpmap->enc_name.ptr, rtpmap->enc_name.slen));
	    }
	}
}



void Sdp::setActiveRemoteSdpSession(const pjmedia_sdp_session *sdp)
{
    activeRemoteSession_ = (pjmedia_sdp_session*) sdp;

    if (!sdp) {
        ERROR("Sdp: Error: Remote sdp is NULL while parsing telephone event attribute");
        return;
    }

    for (unsigned i = 0; i < sdp->media_count; i++)
        if (pj_stricmp2(&sdp->media[i]->desc.media, "audio") == 0) {
            pjmedia_sdp_media *r_media = sdp->media[i];
            static const pj_str_t STR_TELEPHONE_EVENT = { (char*) "telephone-event", 15};
            pjmedia_sdp_attr *attribute = pjmedia_sdp_attr_find(r_media->attr_count, r_media->attr, &STR_TELEPHONE_EVENT, NULL);

            if (attribute != NULL) {
                pjmedia_sdp_rtpmap *rtpmap;
                pjmedia_sdp_attr_to_rtpmap(memPool_, attribute, &rtpmap);
                telephoneEventPayload_ = pj_strtoul(&rtpmap->pt);
            }

            return;
        }

    ERROR("Sdp: Error: Could not found dtmf event from remote sdp");
}

<<<<<<< HEAD
std::string Sdp::getSessionVideoCodec (void) const
=======
std::string Sdp::getCodecName()
>>>>>>> 69061f3d
{
    if (sessionVideoMedia_.size() < 1)
    	return "";
    return sessionVideoMedia_[0];
}

std::string Sdp::getAudioCodecName(void) const
{
	try {
		sfl::AudioCodec *codec = getSessionAudioMedia();
		return codec ? codec->getMimeSubtype() : "";
	} catch(...) {
		return "";
	}
}

<<<<<<< HEAD
sfl::AudioCodec* Sdp::getSessionAudioMedia (void) const
=======
sfl::AudioCodec* Sdp::getSessionMedia()
>>>>>>> 69061f3d
{
    if (sessionAudioMedia_.size() < 1)
        throw SdpException("No codec description for this media");

    return dynamic_cast<sfl::AudioCodec *>(sessionAudioMedia_[0]);
}


pjmedia_sdp_media *Sdp::setMediaDescriptorLine(bool audio)
{
    pjmedia_sdp_media *med = PJ_POOL_ZALLOC_T(memPool_, pjmedia_sdp_media);

    med->desc.media = audio ? pj_str((char*)"audio") : pj_str((char*)"video");
    med->desc.port_count = 1;
    med->desc.port = audio ? localAudioPort_ : localVideoPort_;
    // in case of sdes, media are tagged as "RTP/SAVP", RTP/AVP elsewhere
    med->desc.transport = pj_str(srtpCrypto_.empty() ? (char*)"RTP/AVP" : (char*)"RTP/SAVP");

    int dynamic_payload = 96;

    med->desc.fmt_count = audio ? audio_codec_list_.size() : video_codec_list_.size();
    for (unsigned i=0; i<med->desc.fmt_count; i++) {
    	unsigned clock_rate;
    	std::string enc_name;
    	int payload;

    	if (audio) {
    		sfl::Codec *codec = audio_codec_list_[i];
    		payload = codec->getPayloadType();
    		enc_name = codec->getMimeSubtype();
			clock_rate = codec->getClockRate();
    		// G722 require G722/8000 media description even if it is 16000 codec
    		if (codec->getPayloadType () == 9)
    			clock_rate = 8000;
		} else {
    		enc_name = video_codec_list_[i];
    		clock_rate = 90000;
    		payload = dynamic_payload++;
    	}

    	std::ostringstream s;
    	s << payload;
    	pj_strdup2 (memPool_, &med->desc.fmt[i], s.str().c_str());

        // Add a rtpmap field for each codec
        // We could add one only for dynamic payloads because the codecs with static RTP payloads
        // are entirely defined in the RFC 3351, but if we want to add other attributes like an asymmetric
        // connection, the rtpmap attribute will be useful to specify for which codec it is applicable
        pjmedia_sdp_rtpmap rtpmap;

		rtpmap.pt = med->desc.fmt[i];
        rtpmap.enc_name = pj_str ((char*)enc_name.c_str());
        rtpmap.clock_rate = clock_rate;
        rtpmap.param.ptr = ((char* const)"");
        rtpmap.param.slen = 0;

        pjmedia_sdp_attr *attr;
        pjmedia_sdp_rtpmap_to_attr(memPool_, &rtpmap, &attr);

        med->attr[med->attr_count++] = attr;
    }

    med->attr[ med->attr_count++] = pjmedia_sdp_attr_create(memPool_, "sendrecv", NULL);
    if (!zrtpHelloHash_.empty())
        addZrtpAttribute(med, zrtpHelloHash_);

    if (audio)
        setTelephoneEventRtpmap(med);

    return med;
}

void Sdp::setTelephoneEventRtpmap(pjmedia_sdp_media *med)
{
    pjmedia_sdp_attr *attr_rtpmap = static_cast<pjmedia_sdp_attr *>(pj_pool_zalloc(memPool_, sizeof(pjmedia_sdp_attr)));
    attr_rtpmap->name = pj_str((char *) "rtpmap");
    attr_rtpmap->value = pj_str((char *) "101 telephone-event/8000");

    med->attr[med->attr_count++] = attr_rtpmap;

    pjmedia_sdp_attr *attr_fmtp = static_cast<pjmedia_sdp_attr *>(pj_pool_zalloc(memPool_, sizeof(pjmedia_sdp_attr)));
    attr_fmtp->name = pj_str((char *) "fmtp");
    attr_fmtp->value = pj_str((char *) "101 0-15");

    med->attr[med->attr_count++] = attr_fmtp;
}

void Sdp::setLocalMediaVideoCapabilities(const std::vector<std::string> &videoCodecs)
{
    if (videoCodecs.empty())
        throw SdpException ("No selected video codec while building local SDP offer");

    video_codec_list_.clear();
    const std::vector<std::string> &codecs_list = sfl_video::getVideoCodecList();
    for (unsigned i=0; i<videoCodecs.size(); i++) {
    	const std::string &codec = videoCodecs[i];
        for (unsigned j=0; j<codecs_list.size(); j++) {
			if (codecs_list[j] == codec) {
	        	video_codec_list_.push_back(codec);
	        	break;
			}
        }
    }
}

void Sdp::setLocalMediaCapabilities(const CodecOrder &selectedCodecs)
{
    if (selectedCodecs.size() == 0)
        WARN("No selected codec while building local SDP offer");

    audio_codec_list_.clear();
	for (CodecOrder::const_iterator iter = selectedCodecs.begin(); iter != selectedCodecs.end(); ++iter) {
		sfl::Codec *codec = Manager::instance().audioCodecFactory.getCodec(*iter);
		if (codec)
			audio_codec_list_.push_back(codec);
		else
			WARN("SDP: Couldn't find audio codec");
	}
}

namespace {
    void printSession(const pjmedia_sdp_session *session)
    {
        char buffer[2048];
        size_t size = pjmedia_sdp_print(session, buffer, sizeof(buffer));
        std::string sessionStr(buffer, size);
        DEBUG("%s", sessionStr.c_str());
    }
}

int Sdp::createLocalSession(const CodecOrder &selectedCodecs, const std::vector<std::string> &videoCodecs)
{
    setLocalMediaCapabilities(selectedCodecs);
    setLocalMediaVideoCapabilities(videoCodecs);

    localSession_ = PJ_POOL_ZALLOC_T(memPool_, pjmedia_sdp_session);
    localSession_->conn = PJ_POOL_ZALLOC_T(memPool_, pjmedia_sdp_conn);

    /* Initialize the fields of the struct */
    localSession_->origin.version = 0;
    pj_time_val tv;
    pj_gettimeofday(&tv);

    localSession_->origin.user = pj_str(pj_gethostname()->ptr);
    // Use Network Time Protocol format timestamp to ensure uniqueness.
    localSession_->origin.id = tv.sec + 2208988800UL;
    localSession_->origin.net_type = pj_str((char*)"IN");
    localSession_->origin.addr_type = pj_str((char*)"IP4");
    localSession_->origin.addr = pj_str((char*)localIpAddr_.c_str());

    localSession_->name = pj_str((char*)"sflphone");

    localSession_->conn->net_type = localSession_->origin.net_type;
    localSession_->conn->addr_type = localSession_->origin.addr_type;
    localSession_->conn->addr = localSession_->origin.addr;

    // RFC 3264: An offer/answer model session description protocol
    // As the session is created and destroyed through an external signaling mean (SIP), the line
    // should have a value of "0 0".
    localSession_->time.start = 0;
    localSession_->time.stop = 0;

    // For DTMF RTP events
    localSession_->media_count = 2;
    localSession_->media[0] = setMediaDescriptorLine(true);
	localSession_->media[1] = setMediaDescriptorLine(false);

    if (!srtpCrypto_.empty())
        addSdesAttribute(srtpCrypto_);

    DEBUG("SDP: Local SDP Session:");
    printSession(localSession_);

    return pjmedia_sdp_validate(localSession_);
}

void Sdp::createOffer (const CodecOrder &selectedCodecs, const std::vector<std::string> &videoCodecs)
{
    if (createLocalSession (selectedCodecs, videoCodecs) != PJ_SUCCESS)
        ERROR("SDP: Error: Failed to create initial offer");
    else if (pjmedia_sdp_neg_create_w_local_offer (memPool_, localSession_, &negotiator_) != PJ_SUCCESS)
        ERROR("SDP: Error: Failed to create an initial SDP negotiator");
}

void Sdp::receiveOffer (const pjmedia_sdp_session* remote,
                       const CodecOrder &selectedCodecs,
                       const std::vector<std::string> &videoCodecs)
{
    assert(remote);

    DEBUG("SDP: Remote SDP Session:");
    printSession(remote);

    if(!localSession_ and createLocalSession (selectedCodecs, videoCodecs) != PJ_SUCCESS) {
		ERROR("SDP: Failed to create initial offer");
		return;
	}

    remoteSession_ = pjmedia_sdp_session_clone(memPool_, remote);

    pj_status_t status = pjmedia_sdp_neg_create_w_remote_offer(memPool_, localSession_,
                         remoteSession_, &negotiator_);

    assert(status == PJ_SUCCESS);
}

void Sdp::receivingAnswerAfterInitialOffer(const pjmedia_sdp_session* remote)
{
    assert(pjmedia_sdp_neg_get_state(negotiator_) == PJMEDIA_SDP_NEG_STATE_LOCAL_OFFER);
    assert(pjmedia_sdp_neg_set_remote_answer(memPool_, negotiator_, remote) == PJ_SUCCESS);
    assert(pjmedia_sdp_neg_get_state(negotiator_) == PJMEDIA_SDP_NEG_STATE_WAIT_NEGO);
}

void Sdp::startNegotiation()
{
    const pjmedia_sdp_session *active_local;
    const pjmedia_sdp_session *active_remote;

    assert(negotiator_);

    if (pjmedia_sdp_neg_get_state(negotiator_) != PJMEDIA_SDP_NEG_STATE_WAIT_NEGO)
        WARN("SDP: Warning: negotiator not in right state for negotiation");

    if (pjmedia_sdp_neg_negotiate(memPool_, negotiator_, 0) != PJ_SUCCESS)
        return;

    if (pjmedia_sdp_neg_get_active_local(negotiator_, &active_local) != PJ_SUCCESS)
        ERROR("SDP: Could not retrieve local active session");
    else
        setActiveLocalSdpSession(active_local);

    if (pjmedia_sdp_neg_get_active_remote(negotiator_, &active_remote) != PJ_SUCCESS)
        ERROR("SDP: Could not retrieve remote active session");
    else
        setActiveRemoteSdpSession(active_remote);
}

namespace
{
    using std::string;
    using std::vector;
    using std::stringstream;

    vector<string> split(const string &s, char delim)
    {
        vector<string> elems;
        stringstream ss(s);
        string item;
        while(getline(ss, item, delim))
            elems.push_back(item);
        return elems;
    }
} // end anonymous namespace

Sdp::~Sdp()
{
}

std::string Sdp::getLineFromLocalSDP(const std::string &keyword) const
{
    assert(activeLocalSession_);
    char buffer[2048];
    int size = pjmedia_sdp_print(activeLocalSession_, buffer, sizeof buffer);
    std::string sdp(buffer, size);
    const std::vector<std::string> tokens(split(sdp, '\n'));
    for (std::vector<std::string>::const_iterator iter = tokens.begin(); iter != tokens.end(); ++iter)
        if ((*iter).find(keyword) != string::npos)
            return *iter;
    return "";
}

std::vector<std::string> Sdp::getActiveVideoDescription() const
{
    std::stringstream ss;
    ss << "v=0" << std::endl;
    ss << "o=- 0 0 IN IP4 " << localIpAddr_ << std::endl;
    ss << "s=sflphone" << std::endl;
    ss << "c=IN IP4 " << remoteIpAddr_ << std::endl;
    ss << "t=0 0" << std::endl;
    //ss << "b=AS:1000" << std::endl;

    std::string videoLine(getLineFromLocalSDP("m=video"));
    ss << videoLine << std::endl;

    int payload;
    if (sscanf(videoLine.c_str(), "m=video %*d %*s %d", &payload) != 1)
		payload = 0;

    std::ostringstream s;
    s << "a=rtpmap:";
    s << payload;

    std::string vCodecLine(getLineFromLocalSDP(s.str()));
    ss << vCodecLine << std::endl;

    char codec[32];
    codec[0] = '\0';
    sscanf(vCodecLine.c_str(), "a=rtpmap:%*d %31[^/]", codec);

    std::vector<std::string> v;

    unsigned videoIdx = 0;
    while (pj_stricmp2(&activeLocalSession_->media[videoIdx]->desc.media, "video") != 0)
        ++videoIdx;

    // get direction string
    static const pj_str_t DIRECTIONS[] = {
		{(char*)"sendrecv", 8},
		{(char*)"sendonly", 8},
		{(char*)"recvonly", 8},
		{(char*)"inactive", 8},
		{NULL, 0}
    };
    pjmedia_sdp_attr *direction = NULL;

    const pj_str_t *guess = DIRECTIONS;
    while (!direction and guess->ptr)
        direction = pjmedia_sdp_media_find_attr(activeLocalSession_->media[videoIdx], guess++, NULL);

    if (direction)
        ss << "a=" + std::string(direction->name.ptr, direction->name.slen) << std::endl;

    v.push_back(ss.str());
    v.push_back(codec);

    ss.str("");
    ss << payload;

    v.push_back(ss.str());
    return v;
}

void Sdp::addSdesAttribute(const std::vector<std::string>& crypto)
{
    for (std::vector<std::string>::const_iterator iter = crypto.begin();
            iter != crypto.end(); ++iter) {
        pj_str_t val = { (char*)(*iter).c_str(), (*iter).size() };
        pjmedia_sdp_attr *attr = pjmedia_sdp_attr_create(memPool_, "crypto", &val);

        for (unsigned i = 0; i < localSession_->media_count; i++)
            if (pjmedia_sdp_media_add_attr(localSession_->media[i], attr) != PJ_SUCCESS)
                throw SdpException("Could not add sdes attribute to media");
    }
}


void Sdp::addZrtpAttribute(pjmedia_sdp_media* media, std::string hash)
{
    /* Format: ":version value" */
    std::string val = "1.10 " + hash;
    pj_str_t value = { (char*)val.c_str(), val.size() };
    pjmedia_sdp_attr *attr = pjmedia_sdp_attr_create(memPool_, "zrtp-hash", &value);

    if (pjmedia_sdp_media_add_attr(media, attr) != PJ_SUCCESS)
        throw SdpException("Could not add zrtp attribute to media");
}


void Sdp::addAttributeToLocalAudioMedia(const char *attr)
{
    int i = 0;
    while (pj_stricmp2(&localSession_->media[i]->desc.media, "audio") != 0)
        ++i;
    pjmedia_sdp_attr *attribute = pjmedia_sdp_attr_create (memPool_, attr, NULL);
    pjmedia_sdp_media_add_attr (localSession_->media[i], attribute);
}

void Sdp::removeAttributeFromLocalAudioMedia(const char *attr)
{
    int i = 0;
    while (pj_stricmp2(&localSession_->media[i]->desc.media, "audio") != 0)
        ++i;
    pjmedia_sdp_media_remove_all_attr (localSession_->media[i], attr);
}

void Sdp::removeAttributeFromLocalVideoMedia(const char *attr)
{
    int i = 0;
    while (pj_stricmp2(&localSession_->media[i]->desc.media, "video") != 0)
        ++i;
    pjmedia_sdp_media_remove_all_attr (localSession_->media[i], attr);
}

void Sdp::addAttributeToLocalVideoMedia(const char *attr)
{
    int i = 0;
    while (pj_stricmp2(&localSession_->media[i]->desc.media, "video") != 0)
        ++i;

    pjmedia_sdp_attr *attribute = pjmedia_sdp_attr_create (memPool_, attr, NULL);
    pjmedia_sdp_media_add_attr(localSession_->media[i], attribute);
}

void Sdp::setMediaTransportInfoFromRemoteSdp()
{
    if (!activeRemoteSession_) {
        ERROR("Sdp: Error: Remote sdp is NULL while parsing media");
        return;
    }

    remoteIpAddr_ = std::string (activeRemoteSession_->conn->addr.ptr, activeRemoteSession_->conn->addr.slen);

    for (unsigned i = 0; i < activeRemoteSession_->media_count; ++i)
        if (pj_stricmp2 (&activeRemoteSession_->media[i]->desc.media, "audio") == 0)
            remoteAudioPort_ = activeRemoteSession_->media[i]->desc.port;
        else if (pj_stricmp2 (&activeRemoteSession_->media[i]->desc.media, "video") == 0)
            remoteVideoPort_ = activeRemoteSession_->media[i]->desc.port;
}

void Sdp::getRemoteSdpCryptoFromOffer(const pjmedia_sdp_session* remote_sdp, CryptoOffer& crypto_offer)
{
    CryptoOffer remoteOffer;

    for (unsigned i = 0; i < remote_sdp->media_count; ++i) {
        pjmedia_sdp_media *media = remote_sdp->media[i];

        for (unsigned j = 0; j < media->attr_count; j++) {
            pjmedia_sdp_attr *attribute = media->attr[j];

            // @TODO our parser require the "a=crypto:" to be present
            if (pj_stricmp2(&attribute->name, "crypto") == 0)
                crypto_offer.push_back("a=crypto:" + std::string(attribute->value.ptr, attribute->value.slen));
        }
    }
}<|MERGE_RESOLUTION|>--- conflicted
+++ resolved
@@ -112,18 +112,14 @@
     ERROR("Sdp: Error: Could not found dtmf event from remote sdp");
 }
 
-<<<<<<< HEAD
-std::string Sdp::getSessionVideoCodec (void) const
-=======
-std::string Sdp::getCodecName()
->>>>>>> 69061f3d
+std::string Sdp::getSessionVideoCodec() const
 {
     if (sessionVideoMedia_.size() < 1)
     	return "";
     return sessionVideoMedia_[0];
 }
 
-std::string Sdp::getAudioCodecName(void) const
+std::string Sdp::getAudioCodecName() const
 {
 	try {
 		sfl::AudioCodec *codec = getSessionAudioMedia();
@@ -133,11 +129,7 @@
 	}
 }
 
-<<<<<<< HEAD
-sfl::AudioCodec* Sdp::getSessionAudioMedia (void) const
-=======
-sfl::AudioCodec* Sdp::getSessionMedia()
->>>>>>> 69061f3d
+sfl::AudioCodec* Sdp::getSessionAudioMedia() const
 {
     if (sessionAudioMedia_.size() < 1)
         throw SdpException("No codec description for this media");
