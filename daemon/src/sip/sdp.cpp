/*
 *  Copyright (C) 2004, 2005, 2006, 2008, 2009, 2010, 2011 Savoir-Faire Linux Inc.
 *
 *  Author: Emmanuel Milou <emmanuel.milou@savoirfairelinux.com>
 *  Author: Alexandre Savard <alexandre.savard@savoirfairelinux.com>
 *
 *  This program is free software; you can redistribute it and/or modify
 *  it under the terms of the GNU General Public License as published by
 *  the Free Software Foundation; either version 3 of the License, or
 *  (at your option) any later version.
 *
 *  This program is distributed in the hope that it will be useful,
 *  but WITHOUT ANY WARRANTY; without even the implied warranty of
 *  MERCHANTABILITY or FITNESS FOR A PARTICULAR PURPOSE.  See the
 *  GNU General Public License for more details.
 *
 *  You should have received a copy of the GNU General Public License
 *  along with this program; if not, write to the Free Software
 *  Foundation, Inc., 675 Mass Ave, Cambridge, MA 02139, USA.
 *
 *  Additional permission under GNU GPL version 3 section 7:
 *
 *  If you modify this program, or any covered work, by linking or
 *  combining it with the OpenSSL project's OpenSSL library (or a
 *  modified version of that library), containing parts covered by the
 *  terms of the OpenSSL or SSLeay licenses, Savoir-Faire Linux Inc.
 *  grants you additional permission to convey the resulting work.
 *  Corresponding Source for a non-source form of such a combination
 *  shall include the source code for the parts of OpenSSL used as well
 *  as that of the covered work.
 */

#ifdef HAVE_CONFIG_H
#include "config.h"
#endif

#include "sdp.h"
#include "logger.h"
#include "manager.h"
#include <cassert>

#ifdef SFL_VIDEO
#include "video/video_endpoint.h"
#endif

Sdp::Sdp(pj_pool_t *pool)
    : memPool_(pool)
    , negotiator_(NULL)
    , localSession_(NULL)
    , remoteSession_(NULL)
    , activeLocalSession_(NULL)
    , activeRemoteSession_(NULL)
    , audio_codec_list_()
#ifdef SFL_VIDEO
    , video_codec_list_()
#endif
    , sessionAudioMedia_()
#ifdef SFL_VIDEO
    , sessionVideoMedia_()
#endif
    , localIpAddr_()
    , remoteIpAddr_()
    , localAudioPort_(1234)
#ifdef SFL_VIDEO
    , localVideoPort_(1235)
#endif
    , remoteAudioPort_(1236)
#ifdef SFL_VIDEO
    , remoteVideoPort_(1237)
#endif
    , zrtpHelloHash_()
    , srtpCrypto_()
    , telephoneEventPayload_(101) // same as asterisk
{}

void Sdp::setActiveLocalSdpSession(const pjmedia_sdp_session *sdp)
{
    activeLocalSession_ = (pjmedia_sdp_session*) sdp;

    if (activeLocalSession_->media_count < 1)
        return;

    pjmedia_sdp_media *current = activeLocalSession_->media[0];
    std::string type(current->desc.media.ptr, current->desc.media.slen);

    for (unsigned j = 0; j < current->desc.fmt_count; j++) {
        static const pj_str_t STR_RTPMAP = { (char*) "rtpmap", 6 };
        pjmedia_sdp_attr *attribute = pjmedia_sdp_media_find_attr(current, &STR_RTPMAP, NULL);
        if (!attribute)
            continue;

        pjmedia_sdp_rtpmap *rtpmap;
        pjmedia_sdp_attr_to_rtpmap (memPool_, attribute, &rtpmap);

        if (type == "audio") {
            sfl::Codec *codec = Manager::instance().audioCodecFactory.getCodec((int) pj_strtoul (&rtpmap->pt));
            if (codec)
                sessionAudioMedia_.push_back(codec);
        }
#ifdef SFL_VIDEO
        else if (type == "video") {
            sessionVideoMedia_.push_back(std::string(rtpmap->enc_name.ptr, rtpmap->enc_name.slen));
        }
#endif
    }
}



void Sdp::setActiveRemoteSdpSession(const pjmedia_sdp_session *sdp)
{
    activeRemoteSession_ = (pjmedia_sdp_session*) sdp;

    if (!sdp) {
        ERROR("Remote sdp is NULL while parsing telephone event attribute");
        return;
    }

    for (unsigned i = 0; i < sdp->media_count; i++) {
        if (pj_stricmp2(&sdp->media[i]->desc.media, "audio") == 0) {
            pjmedia_sdp_media *r_media = sdp->media[i];
            static const pj_str_t STR_TELEPHONE_EVENT = { (char*) "telephone-event", 15};
            pjmedia_sdp_attr *attribute = pjmedia_sdp_attr_find(r_media->attr_count, r_media->attr, &STR_TELEPHONE_EVENT, NULL);

            if (attribute != NULL) {
                pjmedia_sdp_rtpmap *rtpmap;
                pjmedia_sdp_attr_to_rtpmap(memPool_, attribute, &rtpmap);
                telephoneEventPayload_ = pj_strtoul(&rtpmap->pt);
            }

            return;
        }
    }

    ERROR("Could not found dtmf event from remote sdp");
}

#ifdef SFL_VIDEO
std::string Sdp::getSessionVideoCodec() const
{
    if (sessionVideoMedia_.empty())
        return "";
    return sessionVideoMedia_[0];
}
#endif

std::string Sdp::getAudioCodecName() const
{
    try {
        sfl::AudioCodec *codec = getSessionAudioMedia();
        return codec ? codec->getMimeSubtype() : "";
    } catch (...) {
        return "";
    }
}

sfl::AudioCodec* Sdp::getSessionAudioMedia() const
{
    if (sessionAudioMedia_.empty())
        throw SdpException("No codec description for this media");

    return dynamic_cast<sfl::AudioCodec *>(sessionAudioMedia_[0]);
}


#ifdef SFL_VIDEO
pjmedia_sdp_media *Sdp::setMediaDescriptorLine(bool audio)
{
    pjmedia_sdp_media *med = PJ_POOL_ZALLOC_T(memPool_, pjmedia_sdp_media);

    med->desc.media = audio ? pj_str((char*) "audio") : pj_str((char*) "video");
    med->desc.port_count = 1;
    med->desc.port = audio ? localAudioPort_ : localVideoPort_;
    // in case of sdes, media are tagged as "RTP/SAVP", RTP/AVP elsewhere
    med->desc.transport = pj_str(srtpCrypto_.empty() ? (char*) "RTP/AVP" : (char*) "RTP/SAVP");

    int dynamic_payload = 96;

    med->desc.fmt_count = audio ? audio_codec_list_.size() : video_codec_list_.size();
    for (unsigned i = 0; i < med->desc.fmt_count; ++i) {
        unsigned clock_rate;
        std::string enc_name;
        int payload;

        if (audio) {
            sfl::Codec *codec = audio_codec_list_[i];
            payload = codec->getPayloadType();
            enc_name = codec->getMimeSubtype();
            clock_rate = codec->getClockRate();
            // G722 require G722/8000 media description even if it is 16000 codec
            if (codec->getPayloadType () == 9)
                clock_rate = 8000;
        } else {
            enc_name = video_codec_list_[i];
            clock_rate = 90000;
            payload = dynamic_payload++;
        }

        std::ostringstream s;
        s << payload;
        pj_strdup2 (memPool_, &med->desc.fmt[i], s.str().c_str());

        // Add a rtpmap field for each codec
        // We could add one only for dynamic payloads because the codecs with static RTP payloads
        // are entirely defined in the RFC 3351, but if we want to add other attributes like an asymmetric
        // connection, the rtpmap attribute will be useful to specify for which codec it is applicable
        pjmedia_sdp_rtpmap rtpmap;

        rtpmap.pt = med->desc.fmt[i];
        rtpmap.enc_name = pj_str((char*) enc_name.c_str());
        rtpmap.clock_rate = clock_rate;
        rtpmap.param.ptr = ((char* const)"");
        rtpmap.param.slen = 0;

        pjmedia_sdp_attr *attr;
        pjmedia_sdp_rtpmap_to_attr(memPool_, &rtpmap, &attr);

        med->attr[med->attr_count++] = attr;
    }

    med->attr[ med->attr_count++] = pjmedia_sdp_attr_create(memPool_, "sendrecv", NULL);
    if (!zrtpHelloHash_.empty())
        addZrtpAttribute(med, zrtpHelloHash_);

    if (audio)
        setTelephoneEventRtpmap(med);

    return med;
}
#else
pjmedia_sdp_media *Sdp::setMediaDescriptorLine(bool /*audio*/)
{
    pjmedia_sdp_media *med = PJ_POOL_ZALLOC_T(memPool_, pjmedia_sdp_media);

    med->desc.media = pj_str((char*) "audio");
    med->desc.port_count = 1;
    med->desc.port = localAudioPort_;
    // in case of sdes, media are tagged as "RTP/SAVP", RTP/AVP elsewhere
    med->desc.transport = pj_str(srtpCrypto_.empty() ? (char*) "RTP/AVP" : (char*) "RTP/SAVP");

    med->desc.fmt_count = audio_codec_list_.size();
    for (unsigned i = 0; i < med->desc.fmt_count; ++i) {
        unsigned clock_rate;
        std::string enc_name;
        int payload;

        sfl::Codec *codec = audio_codec_list_[i];
        payload = codec->getPayloadType();
        enc_name = codec->getMimeSubtype();
        clock_rate = codec->getClockRate();
        // G722 require G722/8000 media description even if it is 16000 codec
        if (codec->getPayloadType () == 9)
            clock_rate = 8000;

        std::ostringstream s;
        s << payload;
        pj_strdup2 (memPool_, &med->desc.fmt[i], s.str().c_str());

        // Add a rtpmap field for each codec
        // We could add one only for dynamic payloads because the codecs with static RTP payloads
        // are entirely defined in the RFC 3351, but if we want to add other attributes like an asymmetric
        // connection, the rtpmap attribute will be useful to specify for which codec it is applicable
        pjmedia_sdp_rtpmap rtpmap;

        rtpmap.pt = med->desc.fmt[i];
        rtpmap.enc_name = pj_str ((char*) enc_name.c_str());
        rtpmap.clock_rate = clock_rate;
        rtpmap.param.ptr = ((char* const) "");
        rtpmap.param.slen = 0;

        pjmedia_sdp_attr *attr;
        pjmedia_sdp_rtpmap_to_attr(memPool_, &rtpmap, &attr);

        med->attr[med->attr_count++] = attr;
    }

    med->attr[ med->attr_count++] = pjmedia_sdp_attr_create(memPool_, "sendrecv", NULL);

    if (!zrtpHelloHash_.empty())
        addZrtpAttribute(med, zrtpHelloHash_);

    setTelephoneEventRtpmap(med);

    return med;
}
#endif

void Sdp::setTelephoneEventRtpmap(pjmedia_sdp_media *med)
{
    pjmedia_sdp_attr *attr_rtpmap = static_cast<pjmedia_sdp_attr *>(pj_pool_zalloc(memPool_, sizeof(pjmedia_sdp_attr)));
    attr_rtpmap->name = pj_str((char *) "rtpmap");
    attr_rtpmap->value = pj_str((char *) "101 telephone-event/8000");

    med->attr[med->attr_count++] = attr_rtpmap;

    pjmedia_sdp_attr *attr_fmtp = static_cast<pjmedia_sdp_attr *>(pj_pool_zalloc(memPool_, sizeof(pjmedia_sdp_attr)));
    attr_fmtp->name = pj_str((char *) "fmtp");
    attr_fmtp->value = pj_str((char *) "101 0-15");

    med->attr[med->attr_count++] = attr_fmtp;
}

#ifdef SFL_VIDEO
void Sdp::setLocalMediaVideoCapabilities(const std::vector<std::string> &videoCodecs)
{
    if (videoCodecs.empty())
        throw SdpException ("No selected video codec while building local SDP offer");

    video_codec_list_.clear();
    const std::vector<std::string> &codecs_list = sfl_video::getCodecList();
    for (unsigned i = 0; i < videoCodecs.size(); ++i) {
        const std::string &codec = videoCodecs[i];
        for (unsigned j = 0; j < codecs_list.size(); ++j) {
            if (codecs_list[j] == codec) {
                video_codec_list_.push_back(codec);
                break;
            }
        }
    }
}
#endif

void Sdp::setLocalMediaCapabilities(const std::vector<int> &selectedCodecs)
{
    if (selectedCodecs.empty())
        WARN("No selected codec while building local SDP offer");

    audio_codec_list_.clear();
    for (std::vector<int>::const_iterator i = selectedCodecs.begin(); i != selectedCodecs.end(); ++i) {
        sfl::Codec *codec = Manager::instance().audioCodecFactory.getCodec(*i);
        if (codec)
            audio_codec_list_.push_back(codec);
        else
            WARN("SDP: Couldn't find audio codec");
    }
}

namespace {
    void printSession(const pjmedia_sdp_session *session)
    {
        char buffer[2048];
        size_t size = pjmedia_sdp_print(session, buffer, sizeof(buffer));
        std::string sessionStr(buffer, std::min(size, sizeof(buffer)));
        DEBUG("%s", sessionStr.c_str());
    }
}

#ifdef SFL_VIDEO
int Sdp::createLocalSession(const std::vector<int> &selectedCodecs, const std::vector<std::string> &videoCodecs)
{
    setLocalMediaCapabilities(selectedCodecs);
    setLocalMediaVideoCapabilities(videoCodecs);

    localSession_ = PJ_POOL_ZALLOC_T(memPool_, pjmedia_sdp_session);
    localSession_->conn = PJ_POOL_ZALLOC_T(memPool_, pjmedia_sdp_conn);

    /* Initialize the fields of the struct */
    localSession_->origin.version = 0;
    pj_time_val tv;
    pj_gettimeofday(&tv);

    localSession_->origin.user = pj_str(pj_gethostname()->ptr);
    // Use Network Time Protocol format timestamp to ensure uniqueness.
    localSession_->origin.id = tv.sec + 2208988800UL;
    localSession_->origin.net_type = pj_str((char*) "IN");
    localSession_->origin.addr_type = pj_str((char*) "IP4");
    localSession_->origin.addr = pj_str((char*) localIpAddr_.c_str());

    localSession_->name = pj_str((char*) PACKAGE);

    localSession_->conn->net_type = localSession_->origin.net_type;
    localSession_->conn->addr_type = localSession_->origin.addr_type;
    localSession_->conn->addr = localSession_->origin.addr;

    // RFC 3264: An offer/answer model session description protocol
    // As the session is created and destroyed through an external signaling mean (SIP), the line
    // should have a value of "0 0".
    localSession_->time.start = 0;
    localSession_->time.stop = 0;

    // For DTMF RTP events
    localSession_->media_count = 2;
    const bool audio = true;
    localSession_->media[0] = setMediaDescriptorLine(audio);
    localSession_->media[1] = setMediaDescriptorLine(!audio);

    if (!srtpCrypto_.empty())
        addSdesAttribute(srtpCrypto_);

    DEBUG("SDP: Local SDP Session:");
    printSession(localSession_);

    return pjmedia_sdp_validate(localSession_);
}
#else
int Sdp::createLocalSession(const std::vector<int> &selectedCodecs)
{
    setLocalMediaCapabilities(selectedCodecs);

    localSession_ = PJ_POOL_ZALLOC_T(memPool_, pjmedia_sdp_session);
    if (!localSession_) {
        ERROR("Sdp: Could not create local SDP session");
        return !PJ_SUCCESS;
    }

    localSession_->conn = PJ_POOL_ZALLOC_T(memPool_, pjmedia_sdp_conn);

    /* Initialize the fields of the struct */
    localSession_->origin.version = 0;
    pj_time_val tv;
    pj_gettimeofday(&tv);

    localSession_->origin.user = pj_str(pj_gethostname()->ptr);
    // Use Network Time Protocol format timestamp to ensure uniqueness.
    localSession_->origin.id = tv.sec + 2208988800UL;
    localSession_->origin.net_type = pj_str((char*) "IN");
    localSession_->origin.addr_type = pj_str((char*) "IP4");
    localSession_->origin.addr = pj_str((char*) localIpAddr_.c_str());

    localSession_->name = pj_str((char*) PACKAGE);

    localSession_->conn->net_type = localSession_->origin.net_type;
    localSession_->conn->addr_type = localSession_->origin.addr_type;
    localSession_->conn->addr = localSession_->origin.addr;

    // RFC 3264: An offer/answer model session description protocol
    // As the session is created and destroyed through an external signaling mean (SIP), the line
    // should have a value of "0 0".
    localSession_->time.start = 0;
    localSession_->time.stop = 0;

    // For DTMF RTP events
    localSession_->media_count = 1;
    const bool audio = true;
    localSession_->media[0] = setMediaDescriptorLine(audio);

    if (!srtpCrypto_.empty())
        addSdesAttribute(srtpCrypto_);

    DEBUG("SDP: Local SDP Session:");
    printSession(localSession_);

    return pjmedia_sdp_validate(localSession_);
}
#endif

#ifdef SFL_VIDEO
void Sdp::createOffer(const std::vector<int> &selectedCodecs, const std::vector<std::string> &videoCodecs)
{
    if (createLocalSession(selectedCodecs, videoCodecs) != PJ_SUCCESS)
        ERROR("SDP: Error: Failed to create initial offer");
    else if (pjmedia_sdp_neg_create_w_local_offer (memPool_, localSession_, &negotiator_) != PJ_SUCCESS)
        ERROR("SDP: Error: Failed to create an initial SDP negotiator");
}
#else
void Sdp::createOffer(const std::vector<int> &selectedCodecs)
{
    if (createLocalSession(selectedCodecs) != PJ_SUCCESS)
        ERROR("SDP: Error: Failed to create initial offer");
    else if (pjmedia_sdp_neg_create_w_local_offer (memPool_, localSession_, &negotiator_) != PJ_SUCCESS)
        ERROR("SDP: Error: Failed to create an initial SDP negotiator");
}
#endif

#ifdef SFL_VIDEO
void Sdp::receiveOffer(const pjmedia_sdp_session* remote,
                       const std::vector<int> &selectedCodecs,
                       const std::vector<std::string> &videoCodecs)
{
    if (!remote) {
        ERROR("SDP: Remote session is NULL");
        return;
    }

    DEBUG("SDP: Remote SDP Session:");
    printSession(remote);

    if (!localSession_ and createLocalSession (selectedCodecs, videoCodecs) != PJ_SUCCESS) {
        ERROR("SDP: Failed to create initial offer");
        return;
    }

    remoteSession_ = pjmedia_sdp_session_clone(memPool_, remote);

    pj_status_t status = pjmedia_sdp_neg_create_w_remote_offer(memPool_, localSession_,
                         remoteSession_, &negotiator_);

    assert(status == PJ_SUCCESS);
}
#else
void Sdp::receiveOffer(const pjmedia_sdp_session* remote,
                       const std::vector<int> &selectedCodecs)
{
    assert(remote);

    DEBUG("SDP: Remote SDP Session:");
    printSession(remote);

    if (!localSession_ and createLocalSession(selectedCodecs) != PJ_SUCCESS) {
        ERROR("SDP: Failed to create initial offer");
        return;
    }

    remoteSession_ = pjmedia_sdp_session_clone(memPool_, remote);

    if (pjmedia_sdp_neg_create_w_remote_offer(memPool_, localSession_,
                remoteSession_, &negotiator_) != PJ_SUCCESS) {
        ERROR("Could not create negotiator with remote offer");
        negotiator_ = NULL;
    }
}
#endif

void Sdp::startNegotiation()
{
    if (negotiator_ == NULL) {
        ERROR("Sdp: Can't start negotiation with invalid negotiator");
        return;
    }

    const pjmedia_sdp_session *active_local;
    const pjmedia_sdp_session *active_remote;

    if (pjmedia_sdp_neg_get_state(negotiator_) != PJMEDIA_SDP_NEG_STATE_WAIT_NEGO)
        WARN("SDP: Warning: negotiator not in right state for negotiation");

    if (pjmedia_sdp_neg_negotiate(memPool_, negotiator_, 0) != PJ_SUCCESS)
        return;

    if (pjmedia_sdp_neg_get_active_local(negotiator_, &active_local) != PJ_SUCCESS)
        ERROR("SDP: Could not retrieve local active session");
    else
        setActiveLocalSdpSession(active_local);

    if (pjmedia_sdp_neg_get_active_remote(negotiator_, &active_remote) != PJ_SUCCESS)
        ERROR("SDP: Could not retrieve remote active session");
    else
        setActiveRemoteSdpSession(active_remote);
}

namespace
{
    using std::string;
    using std::vector;
    using std::stringstream;

    vector<string> split(const string &s, char delim)
    {
        vector<string> elems;
        stringstream ss(s);
        string item;
        while(getline(ss, item, delim))
            elems.push_back(item);
        return elems;
    }
} // end anonymous namespace

std::string Sdp::getLineFromLocalSDP(const std::string &keyword) const
{
    assert(activeLocalSession_);
    char buffer[2048];
    int size = pjmedia_sdp_print(activeLocalSession_, buffer, sizeof buffer);
    std::string sdp(buffer, size);
    const std::vector<std::string> tokens(split(sdp, '\n'));
    for (std::vector<std::string>::const_iterator iter = tokens.begin(); iter != tokens.end(); ++iter)
        if ((*iter).find(keyword) != string::npos)
            return *iter;
    return "";
}

#ifdef SFL_VIDEO
std::vector<std::string> Sdp::getActiveVideoDescription() const
{
    std::stringstream ss;
    ss << "v=0" << std::endl;
    ss << "o=- 0 0 IN IP4 " << localIpAddr_ << std::endl;
    ss << "s=sflphone" << std::endl;
    ss << "c=IN IP4 " << remoteIpAddr_ << std::endl;
    ss << "t=0 0" << std::endl;

    std::string videoLine(getLineFromLocalSDP("m=video"));
    ss << videoLine << std::endl;

    int payload;
    if (sscanf(videoLine.c_str(), "m=video %*d %*s %d", &payload) != 1)
        payload = 0;

    std::ostringstream s;
    s << "a=rtpmap:";
    s << payload;

    std::string vCodecLine(getLineFromLocalSDP(s.str()));
    ss << vCodecLine << std::endl;

    char codec[32];
    codec[0] = '\0';
    sscanf(vCodecLine.c_str(), "a=rtpmap:%*d %31[^/]", codec);

    std::vector<std::string> v;

    unsigned videoIdx = 0;
    while (pj_stricmp2(&activeLocalSession_->media[videoIdx]->desc.media, "video") != 0)
        ++videoIdx;

    // get direction string
    static const pj_str_t DIRECTIONS[] = {
        {(char*) "sendrecv", 8},
        {(char*) "sendonly", 8},
        {(char*) "recvonly", 8},
        {(char*) "inactive", 8},
        {NULL, 0}
    };
    pjmedia_sdp_attr *direction = NULL;

    const pj_str_t *guess = DIRECTIONS;
    while (!direction and guess->ptr)
        direction = pjmedia_sdp_media_find_attr(activeLocalSession_->media[videoIdx], guess++, NULL);

    if (direction)
        ss << "a=" + std::string(direction->name.ptr, direction->name.slen) << std::endl;

    v.push_back(ss.str());
    v.push_back(codec);

    ss.str("");
    ss << payload;

    v.push_back(ss.str());
    return v;
}
#endif

void Sdp::addSdesAttribute(const std::vector<std::string>& crypto)
{
<<<<<<< HEAD
    for (std::vector<std::string>::const_iterator i = crypto.begin();
            i != crypto.end(); ++i) {
        pj_str_t val = { (char*) i->c_str(), i->size() };
=======
    for (std::vector<std::string>::const_iterator iter = crypto.begin();
            iter != crypto.end(); ++iter) {
        pj_str_t val = { (char*)(*iter).c_str(), static_cast<pj_ssize_t>((*iter).size()) };
>>>>>>> fe7453e0
        pjmedia_sdp_attr *attr = pjmedia_sdp_attr_create(memPool_, "crypto", &val);

        for (unsigned j = 0; j < localSession_->media_count; ++j)
            if (pjmedia_sdp_media_add_attr(localSession_->media[j], attr) != PJ_SUCCESS)
                throw SdpException("Could not add sdes attribute to media");
    }
}


void Sdp::addZrtpAttribute(pjmedia_sdp_media* media, std::string hash)
{
    /* Format: ":version value" */
    std::string val = "1.10 " + hash;
    pj_str_t value = { (char*)val.c_str(), static_cast<pj_ssize_t>(val.size()) };
    pjmedia_sdp_attr *attr = pjmedia_sdp_attr_create(memPool_, "zrtp-hash", &value);

    if (pjmedia_sdp_media_add_attr(media, attr) != PJ_SUCCESS)
        throw SdpException("Could not add zrtp attribute to media");
}

void Sdp::addAttributeToLocalAudioMedia(const char *attr)
{
    if (!localSession_) {
        ERROR("Sdp: Local session is NULL");
        return;
    }
    int i = 0;
    while (pj_stricmp2(&localSession_->media[i]->desc.media, "audio") != 0)
        ++i;
    pjmedia_sdp_attr *attribute = pjmedia_sdp_attr_create (memPool_, attr, NULL);
    pjmedia_sdp_media_add_attr (localSession_->media[i], attribute);
}

void Sdp::removeAttributeFromLocalAudioMedia(const char *attr)
{
   if (!localSession_) {
        ERROR("Sdp: Local session is NULL");
        return;
    }
    int i = 0;
    while (pj_stricmp2(&localSession_->media[i]->desc.media, "audio") != 0)
        ++i;
    pjmedia_sdp_media_remove_all_attr(localSession_->media[i], attr);
}

#ifdef SFL_VIDEO
void Sdp::removeAttributeFromLocalVideoMedia(const char *attr)
{
    int i = 0;
    while (pj_stricmp2(&localSession_->media[i]->desc.media, "video") != 0)
        ++i;
    pjmedia_sdp_media_remove_all_attr(localSession_->media[i], attr);
}

void Sdp::addAttributeToLocalVideoMedia(const char *attr)
{
    int i = 0;
    while (pj_stricmp2(&localSession_->media[i]->desc.media, "video") != 0)
        ++i;

    pjmedia_sdp_attr *attribute = pjmedia_sdp_attr_create(memPool_, attr, NULL);
    pjmedia_sdp_media_add_attr(localSession_->media[i], attribute);
}
#endif

void Sdp::setMediaTransportInfoFromRemoteSdp()
{
    if (!activeRemoteSession_) {
        ERROR("Sdp: Error: Remote sdp is NULL while parsing media");
        return;
    }

    remoteIpAddr_ = std::string(activeRemoteSession_->conn->addr.ptr, activeRemoteSession_->conn->addr.slen);

    for (unsigned i = 0; i < activeRemoteSession_->media_count; ++i) {
        if (pj_stricmp2(&activeRemoteSession_->media[i]->desc.media, "audio") == 0)
            remoteAudioPort_ = activeRemoteSession_->media[i]->desc.port;
#ifdef SFL_VIDEO
        else if (pj_stricmp2(&activeRemoteSession_->media[i]->desc.media, "video") == 0)
            remoteVideoPort_ = activeRemoteSession_->media[i]->desc.port;
#endif
    }
}

void Sdp::getRemoteSdpCryptoFromOffer(const pjmedia_sdp_session* remote_sdp, CryptoOffer& crypto_offer)
{
    for (unsigned i = 0; i < remote_sdp->media_count; ++i) {
        pjmedia_sdp_media *media = remote_sdp->media[i];

        for (unsigned j = 0; j < media->attr_count; j++) {
            pjmedia_sdp_attr *attribute = media->attr[j];

            // @TODO our parser require the "a=crypto:" to be present
            if (pj_stricmp2(&attribute->name, "crypto") == 0)
                crypto_offer.push_back("a=crypto:" + std::string(attribute->value.ptr, attribute->value.slen));
        }
    }
}<|MERGE_RESOLUTION|>--- conflicted
+++ resolved
@@ -37,7 +37,6 @@
 #include "sdp.h"
 #include "logger.h"
 #include "manager.h"
-#include <cassert>
 
 #ifdef SFL_VIDEO
 #include "video/video_endpoint.h"
@@ -60,13 +59,13 @@
 #endif
     , localIpAddr_()
     , remoteIpAddr_()
-    , localAudioPort_(1234)
-#ifdef SFL_VIDEO
-    , localVideoPort_(1235)
-#endif
-    , remoteAudioPort_(1236)
-#ifdef SFL_VIDEO
-    , remoteVideoPort_(1237)
+    , localAudioPort_(0)
+#ifdef SFL_VIDEO
+    , localVideoPort_(0)
+#endif
+    , remoteAudioPort_(0)
+#ifdef SFL_VIDEO
+    , remoteVideoPort_(0)
 #endif
     , zrtpHelloHash_()
     , srtpCrypto_()
@@ -81,21 +80,30 @@
         return;
 
     pjmedia_sdp_media *current = activeLocalSession_->media[0];
-    std::string type(current->desc.media.ptr, current->desc.media.slen);
 
     for (unsigned j = 0; j < current->desc.fmt_count; j++) {
         static const pj_str_t STR_RTPMAP = { (char*) "rtpmap", 6 };
         pjmedia_sdp_attr *attribute = pjmedia_sdp_media_find_attr(current, &STR_RTPMAP, NULL);
-        if (!attribute)
-            continue;
+
+        if (!attribute) {
+            sessionAudioMedia_.clear();
+            return;
+        }
 
         pjmedia_sdp_rtpmap *rtpmap;
-        pjmedia_sdp_attr_to_rtpmap (memPool_, attribute, &rtpmap);
-
+        pjmedia_sdp_attr_to_rtpmap(memPool_, attribute, &rtpmap);
+
+        std::string type(current->desc.media.ptr, current->desc.media.slen);
         if (type == "audio") {
-            sfl::Codec *codec = Manager::instance().audioCodecFactory.getCodec((int) pj_strtoul (&rtpmap->pt));
+            const int pt = pj_strtoul(&rtpmap->pt);
+            sfl::Codec *codec = Manager::instance().audioCodecFactory.getCodec(pt);
             if (codec)
                 sessionAudioMedia_.push_back(codec);
+            else {
+                DEBUG("Could not get codec for payload type %lu", pt);
+                sessionAudioMedia_.clear();
+                return;
+            }
         }
 #ifdef SFL_VIDEO
         else if (type == "video") {
@@ -239,33 +247,31 @@
     med->desc.transport = pj_str(srtpCrypto_.empty() ? (char*) "RTP/AVP" : (char*) "RTP/SAVP");
 
     med->desc.fmt_count = audio_codec_list_.size();
+
     for (unsigned i = 0; i < med->desc.fmt_count; ++i) {
-        unsigned clock_rate;
-        std::string enc_name;
-        int payload;
-
         sfl::Codec *codec = audio_codec_list_[i];
-        payload = codec->getPayloadType();
-        enc_name = codec->getMimeSubtype();
-        clock_rate = codec->getClockRate();
-        // G722 require G722/8000 media description even if it is 16000 codec
-        if (codec->getPayloadType () == 9)
-            clock_rate = 8000;
-
-        std::ostringstream s;
-        s << payload;
-        pj_strdup2 (memPool_, &med->desc.fmt[i], s.str().c_str());
+
+        std::ostringstream result;
+        result << static_cast<int>(codec->getPayloadType());
+
+        pj_strdup2(memPool_, &med->desc.fmt[i], result.str().c_str());
 
         // Add a rtpmap field for each codec
         // We could add one only for dynamic payloads because the codecs with static RTP payloads
         // are entirely defined in the RFC 3351, but if we want to add other attributes like an asymmetric
         // connection, the rtpmap attribute will be useful to specify for which codec it is applicable
         pjmedia_sdp_rtpmap rtpmap;
-
         rtpmap.pt = med->desc.fmt[i];
-        rtpmap.enc_name = pj_str ((char*) enc_name.c_str());
-        rtpmap.clock_rate = clock_rate;
-        rtpmap.param.ptr = ((char* const) "");
+        rtpmap.enc_name = pj_str((char*) codec->getMimeSubtype().c_str());
+
+        // G722 require G722/8000 media description even if it is 16000 codec
+        if (codec->getPayloadType() == 9) {
+            rtpmap.clock_rate = 8000;
+        } else {
+            rtpmap.clock_rate = codec->getClockRate();
+        }
+
+        rtpmap.param.ptr = ((char* const)"");
         rtpmap.param.slen = 0;
 
         pjmedia_sdp_attr *attr;
@@ -328,6 +334,7 @@
     audio_codec_list_.clear();
     for (std::vector<int>::const_iterator i = selectedCodecs.begin(); i != selectedCodecs.end(); ++i) {
         sfl::Codec *codec = Manager::instance().audioCodecFactory.getCodec(*i);
+
         if (codec)
             audio_codec_list_.push_back(codec);
         else
@@ -399,7 +406,7 @@
 
     localSession_ = PJ_POOL_ZALLOC_T(memPool_, pjmedia_sdp_session);
     if (!localSession_) {
-        ERROR("Sdp: Could not create local SDP session");
+        ERROR("Could not create local SDP session");
         return !PJ_SUCCESS;
     }
 
@@ -437,7 +444,7 @@
     if (!srtpCrypto_.empty())
         addSdesAttribute(srtpCrypto_);
 
-    DEBUG("SDP: Local SDP Session:");
+    DEBUG("Local SDP Session:");
     printSession(localSession_);
 
     return pjmedia_sdp_validate(localSession_);
@@ -456,9 +463,9 @@
 void Sdp::createOffer(const std::vector<int> &selectedCodecs)
 {
     if (createLocalSession(selectedCodecs) != PJ_SUCCESS)
-        ERROR("SDP: Error: Failed to create initial offer");
-    else if (pjmedia_sdp_neg_create_w_local_offer (memPool_, localSession_, &negotiator_) != PJ_SUCCESS)
-        ERROR("SDP: Error: Failed to create an initial SDP negotiator");
+        ERROR("Failed to create initial offer");
+    else if (pjmedia_sdp_neg_create_w_local_offer(memPool_, localSession_, &negotiator_) != PJ_SUCCESS)
+        ERROR("Failed to create an initial SDP negotiator");
 }
 #endif
 
@@ -475,7 +482,7 @@
     DEBUG("SDP: Remote SDP Session:");
     printSession(remote);
 
-    if (!localSession_ and createLocalSession (selectedCodecs, videoCodecs) != PJ_SUCCESS) {
+    if (!localSession_ and createLocalSession(selectedCodecs, videoCodecs) != PJ_SUCCESS) {
         ERROR("SDP: Failed to create initial offer");
         return;
     }
@@ -484,20 +491,21 @@
 
     pj_status_t status = pjmedia_sdp_neg_create_w_remote_offer(memPool_, localSession_,
                          remoteSession_, &negotiator_);
-
-    assert(status == PJ_SUCCESS);
 }
 #else
 void Sdp::receiveOffer(const pjmedia_sdp_session* remote,
                        const std::vector<int> &selectedCodecs)
 {
-    assert(remote);
-
-    DEBUG("SDP: Remote SDP Session:");
+    if (!remote) {
+        ERROR("Remote session is NULL");
+        return;
+    }
+
+    DEBUG("Remote SDP Session:");
     printSession(remote);
 
-    if (!localSession_ and createLocalSession(selectedCodecs) != PJ_SUCCESS) {
-        ERROR("SDP: Failed to create initial offer");
+    if (localSession_ == NULL and createLocalSession(selectedCodecs) != PJ_SUCCESS) {
+        ERROR("Failed to create initial offer");
         return;
     }
 
@@ -514,7 +522,7 @@
 void Sdp::startNegotiation()
 {
     if (negotiator_ == NULL) {
-        ERROR("Sdp: Can't start negotiation with invalid negotiator");
+        ERROR("Can't start negotiation with invalid negotiator");
         return;
     }
 
@@ -522,18 +530,18 @@
     const pjmedia_sdp_session *active_remote;
 
     if (pjmedia_sdp_neg_get_state(negotiator_) != PJMEDIA_SDP_NEG_STATE_WAIT_NEGO)
-        WARN("SDP: Warning: negotiator not in right state for negotiation");
+        WARN("Negotiator not in right state for negotiation");
 
     if (pjmedia_sdp_neg_negotiate(memPool_, negotiator_, 0) != PJ_SUCCESS)
         return;
 
     if (pjmedia_sdp_neg_get_active_local(negotiator_, &active_local) != PJ_SUCCESS)
-        ERROR("SDP: Could not retrieve local active session");
+        ERROR("Could not retrieve local active session");
     else
         setActiveLocalSdpSession(active_local);
 
     if (pjmedia_sdp_neg_get_active_remote(negotiator_, &active_remote) != PJ_SUCCESS)
-        ERROR("SDP: Could not retrieve remote active session");
+        ERROR("Could not retrieve remote active session");
     else
         setActiveRemoteSdpSession(active_remote);
 }
@@ -557,7 +565,6 @@
 
 std::string Sdp::getLineFromLocalSDP(const std::string &keyword) const
 {
-    assert(activeLocalSession_);
     char buffer[2048];
     int size = pjmedia_sdp_print(activeLocalSession_, buffer, sizeof buffer);
     std::string sdp(buffer, size);
@@ -632,19 +639,13 @@
 
 void Sdp::addSdesAttribute(const std::vector<std::string>& crypto)
 {
-<<<<<<< HEAD
-    for (std::vector<std::string>::const_iterator i = crypto.begin();
-            i != crypto.end(); ++i) {
-        pj_str_t val = { (char*) i->c_str(), i->size() };
-=======
     for (std::vector<std::string>::const_iterator iter = crypto.begin();
             iter != crypto.end(); ++iter) {
         pj_str_t val = { (char*)(*iter).c_str(), static_cast<pj_ssize_t>((*iter).size()) };
->>>>>>> fe7453e0
         pjmedia_sdp_attr *attr = pjmedia_sdp_attr_create(memPool_, "crypto", &val);
 
-        for (unsigned j = 0; j < localSession_->media_count; ++j)
-            if (pjmedia_sdp_media_add_attr(localSession_->media[j], attr) != PJ_SUCCESS)
+        for (unsigned i = 0; i < localSession_->media_count; i++)
+            if (pjmedia_sdp_media_add_attr(localSession_->media[i], attr) != PJ_SUCCESS)
                 throw SdpException("Could not add sdes attribute to media");
     }
 }
@@ -670,8 +671,8 @@
     int i = 0;
     while (pj_stricmp2(&localSession_->media[i]->desc.media, "audio") != 0)
         ++i;
-    pjmedia_sdp_attr *attribute = pjmedia_sdp_attr_create (memPool_, attr, NULL);
-    pjmedia_sdp_media_add_attr (localSession_->media[i], attribute);
+    pjmedia_sdp_attr *attribute = pjmedia_sdp_attr_create(memPool_, attr, NULL);
+    pjmedia_sdp_media_add_attr(localSession_->media[i], attribute);
 }
 
 void Sdp::removeAttributeFromLocalAudioMedia(const char *attr)
@@ -709,18 +710,21 @@
 void Sdp::setMediaTransportInfoFromRemoteSdp()
 {
     if (!activeRemoteSession_) {
-        ERROR("Sdp: Error: Remote sdp is NULL while parsing media");
-        return;
-    }
-
-    remoteIpAddr_ = std::string(activeRemoteSession_->conn->addr.ptr, activeRemoteSession_->conn->addr.slen);
+        ERROR("Remote sdp is NULL while parsing media");
+        return;
+    }
 
     for (unsigned i = 0; i < activeRemoteSession_->media_count; ++i) {
-        if (pj_stricmp2(&activeRemoteSession_->media[i]->desc.media, "audio") == 0)
+        if (pj_stricmp2(&activeRemoteSession_->media[i]->desc.media, "audio") == 0) {
             remoteAudioPort_ = activeRemoteSession_->media[i]->desc.port;
-#ifdef SFL_VIDEO
-        else if (pj_stricmp2(&activeRemoteSession_->media[i]->desc.media, "video") == 0)
+            remoteIpAddr_ = std::string(activeRemoteSession_->conn->addr.ptr, activeRemoteSession_->conn->addr.slen);
+        }
+
+#ifdef SFL_VIDEO
+        else if (pj_stricmp2(&activeRemoteSession_->media[i]->desc.media, "video") == 0) {
             remoteVideoPort_ = activeRemoteSession_->media[i]->desc.port;
+            remoteIpAddr_ = std::string(activeRemoteSession_->conn->addr.ptr, activeRemoteSession_->conn->addr.slen);
+        }
 #endif
     }
 }
