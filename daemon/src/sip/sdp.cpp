--- conflicted
+++ resolved
@@ -399,7 +399,7 @@
 
     localSession_ = PJ_POOL_ZALLOC_T(memPool_, pjmedia_sdp_session);
     if (!localSession_) {
-        ERROR("Could not create local SDP session");
+        ERROR("Sdp: Could not create local SDP session");
         return !PJ_SUCCESS;
     }
 
@@ -437,7 +437,7 @@
     if (!srtpCrypto_.empty())
         addSdesAttribute(srtpCrypto_);
 
-    DEBUG("Local SDP Session:");
+    DEBUG("SDP: Local SDP Session:");
     printSession(localSession_);
 
     return pjmedia_sdp_validate(localSession_);
@@ -456,15 +456,9 @@
 void Sdp::createOffer(const std::vector<int> &selectedCodecs)
 {
     if (createLocalSession(selectedCodecs) != PJ_SUCCESS)
-<<<<<<< HEAD
         ERROR("SDP: Error: Failed to create initial offer");
     else if (pjmedia_sdp_neg_create_w_local_offer (memPool_, localSession_, &negotiator_) != PJ_SUCCESS)
         ERROR("SDP: Error: Failed to create an initial SDP negotiator");
-=======
-        ERROR("Failed to create initial offer");
-    else if (pjmedia_sdp_neg_create_w_local_offer(memPool_, localSession_, &negotiator_) != PJ_SUCCESS)
-        ERROR("Failed to create an initial SDP negotiator");
->>>>>>> e3e040c6
 }
 #endif
 
@@ -474,14 +468,13 @@
                        const std::vector<std::string> &videoCodecs)
 {
     if (!remote) {
-        ERROR("Remote session is NULL");
-        return;
-    }
-
-    DEBUG("Remote SDP Session:");
+        ERROR("SDP: Remote session is NULL");
+        return;
+    }
+
+    DEBUG("SDP: Remote SDP Session:");
     printSession(remote);
 
-<<<<<<< HEAD
     if (!localSession_ and createLocalSession (selectedCodecs, videoCodecs) != PJ_SUCCESS) {
         ERROR("SDP: Failed to create initial offer");
         return;
@@ -505,10 +498,6 @@
 
     if (!localSession_ and createLocalSession(selectedCodecs) != PJ_SUCCESS) {
         ERROR("SDP: Failed to create initial offer");
-=======
-    if (localSession_ == NULL && createLocalSession(selectedCodecs) != PJ_SUCCESS) {
-        ERROR("Failed to create initial offer");
->>>>>>> e3e040c6
         return;
     }
 
@@ -525,7 +514,7 @@
 void Sdp::startNegotiation()
 {
     if (negotiator_ == NULL) {
-        ERROR("Can't start negotiation with invalid negotiator");
+        ERROR("Sdp: Can't start negotiation with invalid negotiator");
         return;
     }
 
@@ -533,18 +522,18 @@
     const pjmedia_sdp_session *active_remote;
 
     if (pjmedia_sdp_neg_get_state(negotiator_) != PJMEDIA_SDP_NEG_STATE_WAIT_NEGO)
-        WARN("Negotiator not in right state for negotiation");
+        WARN("SDP: Warning: negotiator not in right state for negotiation");
 
     if (pjmedia_sdp_neg_negotiate(memPool_, negotiator_, 0) != PJ_SUCCESS)
         return;
 
     if (pjmedia_sdp_neg_get_active_local(negotiator_, &active_local) != PJ_SUCCESS)
-        ERROR("Could not retrieve local active session");
+        ERROR("SDP: Could not retrieve local active session");
     else
         setActiveLocalSdpSession(active_local);
 
     if (pjmedia_sdp_neg_get_active_remote(negotiator_, &active_remote) != PJ_SUCCESS)
-        ERROR("Could not retrieve remote active session");
+        ERROR("SDP: Could not retrieve remote active session");
     else
         setActiveRemoteSdpSession(active_remote);
 }
@@ -714,13 +703,12 @@
 void Sdp::setMediaTransportInfoFromRemoteSdp()
 {
     if (!activeRemoteSession_) {
-        ERROR("Remote sdp is NULL while parsing media");
+        ERROR("Sdp: Error: Remote sdp is NULL while parsing media");
         return;
     }
 
     remoteIpAddr_ = std::string(activeRemoteSession_->conn->addr.ptr, activeRemoteSession_->conn->addr.slen);
 
-<<<<<<< HEAD
     for (unsigned i = 0; i < activeRemoteSession_->media_count; ++i) {
         if (pj_stricmp2(&activeRemoteSession_->media[i]->desc.media, "audio") == 0)
             remoteAudioPort_ = activeRemoteSession_->media[i]->desc.port;
@@ -729,9 +717,6 @@
             remoteVideoPort_ = activeRemoteSession_->media[i]->desc.port;
 #endif
     }
-=======
-    ERROR("No remote sdp media found in the remote offer");
->>>>>>> e3e040c6
 }
 
 void Sdp::getRemoteSdpCryptoFromOffer(const pjmedia_sdp_session* remote_sdp, CryptoOffer& crypto_offer)
