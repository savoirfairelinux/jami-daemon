/*
 *  Copyright (C) 2004, 2005, 2006, 2008, 2009, 2010, 2011 Savoir-Faire Linux Inc.
 *
 *  Author: Emmanuel Milou <emmanuel.milou@savoirfairelinux.com>
 *  Author: Alexandre Savard <alexandre.savard@savoirfairelinux.com>
 *
 *  This program is free software; you can redistribute it and/or modify
 *  it under the terms of the GNU General Public License as published by
 *  the Free Software Foundation; either version 3 of the License, or
 *  (at your option) any later version.
 *
 *  This program is distributed in the hope that it will be useful,
 *  but WITHOUT ANY WARRANTY; without even the implied warranty of
 *  MERCHANTABILITY or FITNESS FOR A PARTICULAR PURPOSE.  See the
 *  GNU General Public License for more details.
 *
 *  You should have received a copy of the GNU General Public License
 *  along with this program; if not, write to the Free Software
 *  Foundation, Inc., 675 Mass Ave, Cambridge, MA 02139, USA.
 *
 *  Additional permission under GNU GPL version 3 section 7:
 *
 *  If you modify this program, or any covered work, by linking or
 *  combining it with the OpenSSL project's OpenSSL library (or a
 *  modified version of that library), containing parts covered by the
 *  terms of the OpenSSL or SSLeay licenses, Savoir-Faire Linux Inc.
 *  grants you additional permission to convey the resulting work.
 *  Corresponding Source for a non-source form of such a combination
 *  shall include the source code for the parts of OpenSSL used as well
 *  as that of the covered work.
 */

#include "sdp.h"
#include "global.h"
#include "manager.h"
#include "video/video_endpoint.h"
#include <cassert>

Sdp::Sdp(pj_pool_t *pool)
    : memPool_(pool)
    , negotiator_(NULL)
    , localSession_(NULL)
    , remoteSession_(NULL)
    , activeLocalSession_(NULL)
    , activeRemoteSession_(NULL)
    , localIpAddr_("")
<<<<<<< HEAD
	, remoteIpAddr_("")
    , localAudioPort_(1234)
	, localVideoPort_(1235)
	, remoteAudioPort_(1236)
	, remoteVideoPort_(1237)
	, zrtpHelloHash_("")
	, srtpCrypto_()
=======
    , remoteIpAddr_("")
    , localAudioPort_(0)
    , remoteAudioPort_(0)
    , zrtpHelloHash_("")
    , srtpCrypto_()
>>>>>>> 1083b59a
    , telephoneEventPayload_(101) // same as asterisk
{
}

void Sdp::setActiveLocalSdpSession(const pjmedia_sdp_session *sdp)
{
    activeLocalSession_ = (pjmedia_sdp_session*) sdp;
    if (activeLocalSession_->media_count < 1)
        return;

    pjmedia_sdp_media *current = activeLocalSession_->media[0];
    std::string type(current->desc.media.ptr, current->desc.media.slen);

<<<<<<< HEAD
	for (unsigned j = 0; j < current->desc.fmt_count; j++) {
		static const pj_str_t STR_RTPMAP = { (char*) "rtpmap", 6 };
	    pjmedia_sdp_attr *attribute = pjmedia_sdp_media_find_attr(current, &STR_RTPMAP, NULL);
		if (!attribute)
			continue;

	    pjmedia_sdp_rtpmap *rtpmap;
		pjmedia_sdp_attr_to_rtpmap (memPool_, attribute, &rtpmap);

	    if (type == "audio") {
			sfl::Codec *codec = Manager::instance().audioCodecFactory.getCodec((int) pj_strtoul (&rtpmap->pt));
			if (codec)
				sessionAudioMedia_.push_back(codec);
	    } else if (type == "video") {
	    	sessionVideoMedia_.push_back(std::string(rtpmap->enc_name.ptr, rtpmap->enc_name.slen));
	    }
	}
=======
    for (unsigned j = 0; j < current->desc.fmt_count; j++) {
        static const pj_str_t STR_RTPMAP = { (char*) "rtpmap", 6 };
        pjmedia_sdp_attr *attribute = pjmedia_sdp_media_find_attr(current, &STR_RTPMAP, NULL);

        if (!attribute) {
            sessionAudioMedia_.clear();
            return;
        }

        pjmedia_sdp_rtpmap *rtpmap;
        pjmedia_sdp_attr_to_rtpmap(memPool_, attribute, &rtpmap);

        sfl::Codec *codec = Manager::instance().audioCodecFactory.getCodec((int) pj_strtoul(&rtpmap->pt));

        if (!codec) {
            sessionAudioMedia_.clear();
            return;
        }

        sessionAudioMedia_.push_back(codec);
    }
>>>>>>> 1083b59a
}



void Sdp::setActiveRemoteSdpSession(const pjmedia_sdp_session *sdp)
{
    activeRemoteSession_ = (pjmedia_sdp_session*) sdp;

    if (!sdp) {
        ERROR("Sdp: Error: Remote sdp is NULL while parsing telephone event attribute");
        return;
    }

    for (unsigned i = 0; i < sdp->media_count; i++)
        if (pj_stricmp2(&sdp->media[i]->desc.media, "audio") == 0) {
            pjmedia_sdp_media *r_media = sdp->media[i];
            static const pj_str_t STR_TELEPHONE_EVENT = { (char*) "telephone-event", 15};
            pjmedia_sdp_attr *attribute = pjmedia_sdp_attr_find(r_media->attr_count, r_media->attr, &STR_TELEPHONE_EVENT, NULL);

            if (attribute != NULL) {
                pjmedia_sdp_rtpmap *rtpmap;
                pjmedia_sdp_attr_to_rtpmap(memPool_, attribute, &rtpmap);
                telephoneEventPayload_ = pj_strtoul(&rtpmap->pt);
            }

            return;
        }

    ERROR("Sdp: Error: Could not found dtmf event from remote sdp");
}

<<<<<<< HEAD
std::string Sdp::getSessionVideoCodec (void) const
{
    if (sessionVideoMedia_.size() < 1)
    	return "";
    return sessionVideoMedia_[0];
}

std::string Sdp::getAudioCodecName(void) const
{
	try {
		sfl::AudioCodec *codec = getSessionAudioMedia();
		return codec ? codec->getMimeSubtype() : "";
	} catch(...) {
		return "";
	}
}

sfl::AudioCodec* Sdp::getSessionAudioMedia (void) const
=======
std::string Sdp::getCodecName() const
{
    try {
        sfl::AudioCodec *codec = getSessionMedia();
        return codec ? codec->getMimeSubtype() : "";
    } catch (...) {
        return "";
    }
}

sfl::AudioCodec* Sdp::getSessionMedia() const
>>>>>>> 1083b59a
{
    if (sessionAudioMedia_.size() < 1)
        throw SdpException("No codec description for this media");

    return static_cast<sfl::AudioCodec *>(sessionAudioMedia_[0]);
}


<<<<<<< HEAD
pjmedia_sdp_media *Sdp::setMediaDescriptorLine(bool audio)
=======
pjmedia_sdp_media *Sdp::setMediaDescriptorLine()
>>>>>>> 1083b59a
{
    pjmedia_sdp_media *med = PJ_POOL_ZALLOC_T(memPool_, pjmedia_sdp_media);

    med->desc.media = audio ? pj_str((char*)"audio") : pj_str((char*)"video");
    med->desc.port_count = 1;
    med->desc.port = audio ? localAudioPort_ : localVideoPort_;
    // in case of sdes, media are tagged as "RTP/SAVP", RTP/AVP elsewhere
    med->desc.transport = pj_str(srtpCrypto_.empty() ? (char*)"RTP/AVP" : (char*)"RTP/SAVP");

<<<<<<< HEAD
    int dynamic_payload = 96;
=======
    med->desc.fmt_count = codec_list_.size();

    for (unsigned i=0; i<med->desc.fmt_count; i++) {
        sfl::Codec *codec = codec_list_[i];

        std::ostringstream result;
        result << (int)codec->getPayloadType();
>>>>>>> 1083b59a

    med->desc.fmt_count = audio ? audio_codec_list_.size() : video_codec_list_.size();
    for (unsigned i=0; i<med->desc.fmt_count; i++) {
    	unsigned clock_rate;
    	std::string enc_name;
    	int payload;

    	if (audio) {
    		sfl::Codec *codec = audio_codec_list_[i];
    		payload = codec->getPayloadType();
    		enc_name = codec->getMimeSubtype();
			clock_rate = codec->getClockRate();
    		// G722 require G722/8000 media description even if it is 16000 codec
    		if (codec->getPayloadType () == 9)
    			clock_rate = 8000;
		} else {
    		enc_name = video_codec_list_[i];
    		clock_rate = 90000;
    		payload = dynamic_payload++;
    	}

    	std::ostringstream s;
    	s << payload;
    	pj_strdup2 (memPool_, &med->desc.fmt[i], s.str().c_str());

        // Add a rtpmap field for each codec
        // We could add one only for dynamic payloads because the codecs with static RTP payloads
        // are entirely defined in the RFC 3351, but if we want to add other attributes like an asymmetric
        // connection, the rtpmap attribute will be useful to specify for which codec it is applicable
        pjmedia_sdp_rtpmap rtpmap;
<<<<<<< HEAD
		rtpmap.pt = med->desc.fmt[i];
        rtpmap.enc_name = pj_str ((char*)enc_name.c_str());
        rtpmap.clock_rate = clock_rate;
=======
        rtpmap.pt = med->desc.fmt[i];
        rtpmap.enc_name = pj_str((char*) codec->getMimeSubtype().c_str());

        // G722 require G722/8000 media description even if it is 16000 codec
        if (codec->getPayloadType() == 9) {
            rtpmap.clock_rate = 8000;
        } else {
            rtpmap.clock_rate = codec->getClockRate();
        }

>>>>>>> 1083b59a
        rtpmap.param.ptr = ((char* const)"");
        rtpmap.param.slen = 0;

        pjmedia_sdp_attr *attr;
        pjmedia_sdp_rtpmap_to_attr(memPool_, &rtpmap, &attr);

        med->attr[med->attr_count++] = attr;
    }

    med->attr[ med->attr_count++] = pjmedia_sdp_attr_create(memPool_, "sendrecv", NULL);
    if (!zrtpHelloHash_.empty())
        addZrtpAttribute(med, zrtpHelloHash_);

    if (audio)
        setTelephoneEventRtpmap(med);

    return med;
}

void Sdp::setTelephoneEventRtpmap(pjmedia_sdp_media *med)
{
    pjmedia_sdp_attr *attr_rtpmap = static_cast<pjmedia_sdp_attr *>(pj_pool_zalloc(memPool_, sizeof(pjmedia_sdp_attr)));
    attr_rtpmap->name = pj_str((char *) "rtpmap");
    attr_rtpmap->value = pj_str((char *) "101 telephone-event/8000");

    med->attr[med->attr_count++] = attr_rtpmap;

    pjmedia_sdp_attr *attr_fmtp = static_cast<pjmedia_sdp_attr *>(pj_pool_zalloc(memPool_, sizeof(pjmedia_sdp_attr)));
    attr_fmtp->name = pj_str((char *) "fmtp");
    attr_fmtp->value = pj_str((char *) "101 0-15");

    med->attr[med->attr_count++] = attr_fmtp;
}

<<<<<<< HEAD
void Sdp::setLocalMediaVideoCapabilities (const std::vector<std::string> &videoCodecs)
{
    if (videoCodecs.empty())
        throw SdpException ("No selected video codec while building local SDP offer");

    video_codec_list_.clear();
    const std::vector<std::string> &codecs_list = sfl_video::getVideoCodecList();
    for (unsigned i=0; i<videoCodecs.size(); i++) {
    	const std::string &codec = videoCodecs[i];
        for (unsigned j=0; j<codecs_list.size(); j++) {
			if (codecs_list[j] == codec) {
	        	video_codec_list_.push_back(codec);
	        	break;
			}
        }
    }
}

void Sdp::setLocalMediaCapabilities (const CodecOrder &selectedCodecs)
=======
void Sdp::setLocalMediaCapabilities(const CodecOrder &selectedCodecs)
>>>>>>> 1083b59a
{

    if (selectedCodecs.size() == 0)
        WARN("No selected codec while building local SDP offer");

<<<<<<< HEAD
    audio_codec_list_.clear();
	for (CodecOrder::const_iterator iter = selectedCodecs.begin(); iter != selectedCodecs.end(); ++iter) {
		sfl::Codec *codec = Manager::instance().audioCodecFactory.getCodec(*iter);
		if (codec)
			audio_codec_list_.push_back(codec);
		else
			_warn ("SDP: Couldn't find audio codec");
	}
}

int Sdp::createLocalSession (const CodecOrder &selectedCodecs, const std::vector<std::string> &videoCodecs)
{
    setLocalMediaCapabilities (selectedCodecs);
    setLocalMediaVideoCapabilities (videoCodecs);
=======
    codec_list_.clear();

    for (CodecOrder::const_iterator iter = selectedCodecs.begin(); iter != selectedCodecs.end(); ++iter) {
        sfl::Codec *codec = Manager::instance().audioCodecFactory.getCodec(*iter);

        if (codec)
            codec_list_.push_back(codec);
        else
            WARN("SDP: Couldn't find audio codec");
    }
}

int Sdp::createLocalSession(const CodecOrder &selectedCodecs)
{
    setLocalMediaCapabilities(selectedCodecs);
>>>>>>> 1083b59a

    localSession_ = PJ_POOL_ZALLOC_T(memPool_, pjmedia_sdp_session);
    localSession_->conn = PJ_POOL_ZALLOC_T(memPool_, pjmedia_sdp_conn);

    /* Initialize the fields of the struct */
    localSession_->origin.version = 0;
    pj_time_val tv;
    pj_gettimeofday(&tv);

    localSession_->origin.user = pj_str(pj_gethostname()->ptr);
    // Use Network Time Protocol format timestamp to ensure uniqueness.
    localSession_->origin.id = tv.sec + 2208988800UL;
    localSession_->origin.net_type = pj_str((char*)"IN");
    localSession_->origin.addr_type = pj_str((char*)"IP4");
    localSession_->origin.addr = pj_str((char*)localIpAddr_.c_str());

    localSession_->name = pj_str((char*)"sflphone");

    localSession_->conn->net_type = localSession_->origin.net_type;
    localSession_->conn->addr_type = localSession_->origin.addr_type;
    localSession_->conn->addr = localSession_->origin.addr;

    // RFC 3264: An offer/answer model session description protocol
    // As the session is created and destroyed through an external signaling mean (SIP), the line
    // should have a value of "0 0".
    localSession_->time.start = 0;
    localSession_->time.stop = 0;

    // For DTMF RTP events
    localSession_->media_count = 2;
    localSession_->media[0] = setMediaDescriptorLine(true);
	localSession_->media[1] = setMediaDescriptorLine(false);

    if (!srtpCrypto_.empty())
        addSdesAttribute(srtpCrypto_);

    char buffer[1000];
<<<<<<< HEAD
    int len = pjmedia_sdp_print(localSession_, buffer, sizeof(buffer));
    if (len > 0) {
    	buffer[len] = 0;
    	_debug("SDP: Local SDP Session:\n%s", buffer);
    }
=======
    pjmedia_sdp_print(localSession_, buffer, sizeof(buffer));
    DEBUG("SDP: Local SDP Session:\n%s", buffer);
>>>>>>> 1083b59a

    return pjmedia_sdp_validate(localSession_);
}

<<<<<<< HEAD
void Sdp::createOffer (const CodecOrder &selectedCodecs, const std::vector<std::string> &videoCodecs)
{
    if (createLocalSession (selectedCodecs, videoCodecs) != PJ_SUCCESS)
        _error ("SDP: Error: Failed to create initial offer");
    else if (pjmedia_sdp_neg_create_w_local_offer (memPool_, localSession_, &negotiator_) != PJ_SUCCESS)
        _error ("SDP: Error: Failed to create an initial SDP negotiator");
}

void Sdp::receiveOffer (const pjmedia_sdp_session* remote,
                       const CodecOrder &selectedCodecs,
                       const std::vector<std::string> &videoCodecs)
=======
void Sdp::createOffer(const CodecOrder &selectedCodecs)
{
    if (createLocalSession(selectedCodecs) != PJ_SUCCESS)
        ERROR("SDP: Error: Failed to create initial offer");
    else if (pjmedia_sdp_neg_create_w_local_offer(memPool_, localSession_, &negotiator_) != PJ_SUCCESS)
        ERROR("SDP: Error: Failed to create an initial SDP negotiator");
}

void Sdp::receiveOffer(const pjmedia_sdp_session* remote,
                       const CodecOrder &selectedCodecs)
>>>>>>> 1083b59a
{
    assert(remote);

    char buffer[1000];
    pjmedia_sdp_print(remote, buffer, sizeof(buffer));

<<<<<<< HEAD
    if(!localSession_ && createLocalSession (selectedCodecs, videoCodecs) != PJ_SUCCESS) {
		_error ("SDP: Failed to create initial offer");
		return;
	}
=======
    if (localSession_ == NULL && createLocalSession(selectedCodecs) != PJ_SUCCESS) {
        ERROR("SDP: Failed to create initial offer");
        return;
    }
>>>>>>> 1083b59a

    remoteSession_ = pjmedia_sdp_session_clone(memPool_, remote);

    pj_status_t status = pjmedia_sdp_neg_create_w_remote_offer(memPool_, localSession_,
                         remoteSession_, &negotiator_);

    assert(status == PJ_SUCCESS);
}

void Sdp::receivingAnswerAfterInitialOffer(const pjmedia_sdp_session* remote)
{
    assert(pjmedia_sdp_neg_get_state(negotiator_) == PJMEDIA_SDP_NEG_STATE_LOCAL_OFFER);
    assert(pjmedia_sdp_neg_set_remote_answer(memPool_, negotiator_, remote) == PJ_SUCCESS);
    assert(pjmedia_sdp_neg_get_state(negotiator_) == PJMEDIA_SDP_NEG_STATE_WAIT_NEGO);
}

void Sdp::startNegotiation()
{
    const pjmedia_sdp_session *active_local;
    const pjmedia_sdp_session *active_remote;

    assert(negotiator_);

    if (pjmedia_sdp_neg_get_state(negotiator_) != PJMEDIA_SDP_NEG_STATE_WAIT_NEGO)
        WARN("SDP: Warning: negotiator not in right state for negotiation");

<<<<<<< HEAD
    pj_status_t s = pjmedia_sdp_neg_negotiate (memPool_, negotiator_, 0);
    if (s != PJ_SUCCESS) {
    	_error("Could not negotiate! %d", s);
=======
    if (pjmedia_sdp_neg_negotiate(memPool_, negotiator_, 0) != PJ_SUCCESS)
>>>>>>> 1083b59a
        return;
    }

    if (pjmedia_sdp_neg_get_active_local(negotiator_, &active_local) != PJ_SUCCESS)
        ERROR("SDP: Could not retrieve local active session");
    else
        setActiveLocalSdpSession(active_local);

    if (pjmedia_sdp_neg_get_active_remote(negotiator_, &active_remote) != PJ_SUCCESS)
        ERROR("SDP: Could not retrieve remote active session");
    else
        setActiveRemoteSdpSession(active_remote);
}

<<<<<<< HEAD
namespace
{
    using std::string;
    using std::vector;
    using std::stringstream;

    vector<string> split(const string &s, char delim)
    {
        vector<string> elems;
        stringstream ss(s);
        string item;
        while(getline(ss, item, delim))
            elems.push_back(item);
        return elems;
    }
} // end anonymous namespace

Sdp::~Sdp()
{
}

std::string Sdp::getLineFromLocalSDP(const std::string &keyword) const
{
    assert(activeLocalSession_);
    char buffer[2048];
    int size = pjmedia_sdp_print(activeLocalSession_, buffer, sizeof buffer);
    std::string sdp(buffer, size);
    const std::vector<std::string> tokens(split(sdp, '\n'));
    for (std::vector<std::string>::const_iterator iter = tokens.begin(); iter != tokens.end(); ++iter)
        if ((*iter).find(keyword) != string::npos)
            return *iter;
    return "";
}

std::vector<std::string> Sdp::getActiveVideoDescription() const
{
    std::stringstream ss;
    ss << "v=0" << std::endl;
    ss << "o=- 0 0 IN IP4 " << localIpAddr_ << std::endl;
    ss << "s=sflphone" << std::endl;
    ss << "c=IN IP4 " << remoteIpAddr_ << std::endl;
    ss << "t=0 0" << std::endl;
    //ss << "b=AS:1000" << std::endl;

    std::string videoLine(getLineFromLocalSDP("m=video"));
    ss << videoLine << std::endl;

    int payload;
    if (sscanf(videoLine.c_str(), "m=video %*d %*s %d", &payload) != 1)
		payload = 0;

    std::ostringstream s;
    s << "a=rtpmap:";
    s << payload;

    std::string vCodecLine(getLineFromLocalSDP(s.str()));
    ss << vCodecLine << std::endl;

    char codec[32];
    codec[0] = '\0';
    sscanf(vCodecLine.c_str(), "a=rtpmap:%*d %31[^/]", codec);

    std::vector<std::string> v;

    unsigned videoIdx = 0;
    while (pj_stricmp2(&activeLocalSession_->media[videoIdx]->desc.media, "video") != 0)
        ++videoIdx;

    // get direction string
    static const pj_str_t DIRECTIONS[] = {
		{(char*)"sendrecv", 8},
		{(char*)"sendonly", 8},
		{(char*)"recvonly", 8},
		{(char*)"inactive", 8},
		{NULL, 0}
    };
    pjmedia_sdp_attr *direction = NULL;

    const pj_str_t *guess = DIRECTIONS;
    while (!direction and guess->ptr)
        direction = pjmedia_sdp_media_find_attr(activeLocalSession_->media[videoIdx], guess++, NULL);

    if (direction)
        ss << "a=" + std::string(direction->name.ptr, direction->name.slen) << std::endl;

    v.push_back(ss.str());
    v.push_back(codec);

    ss.str("");
    ss << payload;

    v.push_back(ss.str());
    return v;
}

void Sdp::addSdesAttribute (const std::vector<std::string>& crypto)
=======
void Sdp::addSdesAttribute(const std::vector<std::string>& crypto)
>>>>>>> 1083b59a
{
    for (std::vector<std::string>::const_iterator iter = crypto.begin();
            iter != crypto.end(); ++iter) {
        pj_str_t val = { (char*)(*iter).c_str(), (*iter).size() };
        pjmedia_sdp_attr *attr = pjmedia_sdp_attr_create(memPool_, "crypto", &val);

        for (unsigned i = 0; i < localSession_->media_count; i++)
            if (pjmedia_sdp_media_add_attr(localSession_->media[i], attr) != PJ_SUCCESS)
                throw SdpException("Could not add sdes attribute to media");
    }
}


void Sdp::addZrtpAttribute(pjmedia_sdp_media* media, std::string hash)
{
    /* Format: ":version value" */
    std::string val = "1.10 " + hash;
    pj_str_t value = { (char*)val.c_str(), val.size() };
    pjmedia_sdp_attr *attr = pjmedia_sdp_attr_create(memPool_, "zrtp-hash", &value);

    if (pjmedia_sdp_media_add_attr(media, attr) != PJ_SUCCESS)
        throw SdpException("Could not add zrtp attribute to media");
}


void Sdp::addAttributeToLocalAudioMedia(const char *attr)
{
<<<<<<< HEAD
    int i = 0;
    while (pj_stricmp2(&localSession_->media[i]->desc.media, "audio") != 0)
        ++i;
    pjmedia_sdp_attr *attribute = pjmedia_sdp_attr_create (memPool_, attr, NULL);
    pjmedia_sdp_media_add_attr (localSession_->media[i], attribute);
=======
    pjmedia_sdp_media_add_attr(localSession_->media[0], pjmedia_sdp_attr_create(memPool_, attr, NULL));
>>>>>>> 1083b59a
}

void Sdp::removeAttributeFromLocalAudioMedia(const char *attr)
{
<<<<<<< HEAD
    int i = 0;
    while (pj_stricmp2(&localSession_->media[i]->desc.media, "audio") != 0)
        ++i;
    pjmedia_sdp_media_remove_all_attr (localSession_->media[i], attr);
}

void Sdp::removeAttributeFromLocalVideoMedia(const char *attr)
{
    int i = 0;
    while (pj_stricmp2(&localSession_->media[i]->desc.media, "video") != 0)
        ++i;
    pjmedia_sdp_media_remove_all_attr (localSession_->media[i], attr);
}

void Sdp::addAttributeToLocalVideoMedia(const char *attr)
{
    int i = 0;
    while (pj_stricmp2(&localSession_->media[i]->desc.media, "video") != 0)
        ++i;

    pjmedia_sdp_attr *attribute = pjmedia_sdp_attr_create (memPool_, attr, NULL);
    pjmedia_sdp_media_add_attr(localSession_->media[i], attribute);
=======
    pjmedia_sdp_media_remove_all_attr(localSession_->media[0], attr);
>>>>>>> 1083b59a
}

void Sdp::setMediaTransportInfoFromRemoteSdp()
{
    if (!activeRemoteSession_) {
        ERROR("Sdp: Error: Remote sdp is NULL while parsing media");
        return;
    }

<<<<<<< HEAD
    remoteIpAddr_ = std::string (activeRemoteSession_->conn->addr.ptr, activeRemoteSession_->conn->addr.slen);

    for (unsigned i = 0; i < activeRemoteSession_->media_count; ++i)
        if (pj_stricmp2 (&activeRemoteSession_->media[i]->desc.media, "audio") == 0)
            remoteAudioPort_ = activeRemoteSession_->media[i]->desc.port;
        else if (pj_stricmp2 (&activeRemoteSession_->media[i]->desc.media, "video") == 0)
            remoteVideoPort_ = activeRemoteSession_->media[i]->desc.port;
=======
    for (unsigned i = 0; i < activeRemoteSession_->media_count; ++i)
        if (pj_stricmp2(&activeRemoteSession_->media[i]->desc.media, "audio") == 0) {
            setRemoteAudioPort(activeRemoteSession_->media[i]->desc.port);
            setRemoteIP(std::string(activeRemoteSession_->conn->addr.ptr, activeRemoteSession_->conn->addr.slen));
            return;
        }

    ERROR("SDP: No remote sdp media found in the remote offer");
>>>>>>> 1083b59a
}

void Sdp::getRemoteSdpCryptoFromOffer(const pjmedia_sdp_session* remote_sdp, CryptoOffer& crypto_offer)
{
    CryptoOffer remoteOffer;

    for (unsigned i = 0; i < remote_sdp->media_count; ++i) {
        pjmedia_sdp_media *media = remote_sdp->media[i];

        for (unsigned j = 0; j < media->attr_count; j++) {
            pjmedia_sdp_attr *attribute = media->attr[j];

            // @TODO our parser require the "a=crypto:" to be present
            if (pj_stricmp2(&attribute->name, "crypto") == 0)
                crypto_offer.push_back("a=crypto:" + std::string(attribute->value.ptr, attribute->value.slen));
        }
    }
}<|MERGE_RESOLUTION|>--- conflicted
+++ resolved
@@ -44,7 +44,6 @@
     , activeLocalSession_(NULL)
     , activeRemoteSession_(NULL)
     , localIpAddr_("")
-<<<<<<< HEAD
 	, remoteIpAddr_("")
     , localAudioPort_(1234)
 	, localVideoPort_(1235)
@@ -52,13 +51,6 @@
 	, remoteVideoPort_(1237)
 	, zrtpHelloHash_("")
 	, srtpCrypto_()
-=======
-    , remoteIpAddr_("")
-    , localAudioPort_(0)
-    , remoteAudioPort_(0)
-    , zrtpHelloHash_("")
-    , srtpCrypto_()
->>>>>>> 1083b59a
     , telephoneEventPayload_(101) // same as asterisk
 {
 }
@@ -72,7 +64,6 @@
     pjmedia_sdp_media *current = activeLocalSession_->media[0];
     std::string type(current->desc.media.ptr, current->desc.media.slen);
 
-<<<<<<< HEAD
 	for (unsigned j = 0; j < current->desc.fmt_count; j++) {
 		static const pj_str_t STR_RTPMAP = { (char*) "rtpmap", 6 };
 	    pjmedia_sdp_attr *attribute = pjmedia_sdp_media_find_attr(current, &STR_RTPMAP, NULL);
@@ -90,29 +81,6 @@
 	    	sessionVideoMedia_.push_back(std::string(rtpmap->enc_name.ptr, rtpmap->enc_name.slen));
 	    }
 	}
-=======
-    for (unsigned j = 0; j < current->desc.fmt_count; j++) {
-        static const pj_str_t STR_RTPMAP = { (char*) "rtpmap", 6 };
-        pjmedia_sdp_attr *attribute = pjmedia_sdp_media_find_attr(current, &STR_RTPMAP, NULL);
-
-        if (!attribute) {
-            sessionAudioMedia_.clear();
-            return;
-        }
-
-        pjmedia_sdp_rtpmap *rtpmap;
-        pjmedia_sdp_attr_to_rtpmap(memPool_, attribute, &rtpmap);
-
-        sfl::Codec *codec = Manager::instance().audioCodecFactory.getCodec((int) pj_strtoul(&rtpmap->pt));
-
-        if (!codec) {
-            sessionAudioMedia_.clear();
-            return;
-        }
-
-        sessionAudioMedia_.push_back(codec);
-    }
->>>>>>> 1083b59a
 }
 
 
@@ -144,7 +112,6 @@
     ERROR("Sdp: Error: Could not found dtmf event from remote sdp");
 }
 
-<<<<<<< HEAD
 std::string Sdp::getSessionVideoCodec (void) const
 {
     if (sessionVideoMedia_.size() < 1)
@@ -163,19 +130,6 @@
 }
 
 sfl::AudioCodec* Sdp::getSessionAudioMedia (void) const
-=======
-std::string Sdp::getCodecName() const
-{
-    try {
-        sfl::AudioCodec *codec = getSessionMedia();
-        return codec ? codec->getMimeSubtype() : "";
-    } catch (...) {
-        return "";
-    }
-}
-
-sfl::AudioCodec* Sdp::getSessionMedia() const
->>>>>>> 1083b59a
 {
     if (sessionAudioMedia_.size() < 1)
         throw SdpException("No codec description for this media");
@@ -184,11 +138,7 @@
 }
 
 
-<<<<<<< HEAD
 pjmedia_sdp_media *Sdp::setMediaDescriptorLine(bool audio)
-=======
-pjmedia_sdp_media *Sdp::setMediaDescriptorLine()
->>>>>>> 1083b59a
 {
     pjmedia_sdp_media *med = PJ_POOL_ZALLOC_T(memPool_, pjmedia_sdp_media);
 
@@ -198,17 +148,7 @@
     // in case of sdes, media are tagged as "RTP/SAVP", RTP/AVP elsewhere
     med->desc.transport = pj_str(srtpCrypto_.empty() ? (char*)"RTP/AVP" : (char*)"RTP/SAVP");
 
-<<<<<<< HEAD
     int dynamic_payload = 96;
-=======
-    med->desc.fmt_count = codec_list_.size();
-
-    for (unsigned i=0; i<med->desc.fmt_count; i++) {
-        sfl::Codec *codec = codec_list_[i];
-
-        std::ostringstream result;
-        result << (int)codec->getPayloadType();
->>>>>>> 1083b59a
 
     med->desc.fmt_count = audio ? audio_codec_list_.size() : video_codec_list_.size();
     for (unsigned i=0; i<med->desc.fmt_count; i++) {
@@ -239,22 +179,10 @@
         // are entirely defined in the RFC 3351, but if we want to add other attributes like an asymmetric
         // connection, the rtpmap attribute will be useful to specify for which codec it is applicable
         pjmedia_sdp_rtpmap rtpmap;
-<<<<<<< HEAD
+
 		rtpmap.pt = med->desc.fmt[i];
         rtpmap.enc_name = pj_str ((char*)enc_name.c_str());
         rtpmap.clock_rate = clock_rate;
-=======
-        rtpmap.pt = med->desc.fmt[i];
-        rtpmap.enc_name = pj_str((char*) codec->getMimeSubtype().c_str());
-
-        // G722 require G722/8000 media description even if it is 16000 codec
-        if (codec->getPayloadType() == 9) {
-            rtpmap.clock_rate = 8000;
-        } else {
-            rtpmap.clock_rate = codec->getClockRate();
-        }
-
->>>>>>> 1083b59a
         rtpmap.param.ptr = ((char* const)"");
         rtpmap.param.slen = 0;
 
@@ -289,8 +217,7 @@
     med->attr[med->attr_count++] = attr_fmtp;
 }
 
-<<<<<<< HEAD
-void Sdp::setLocalMediaVideoCapabilities (const std::vector<std::string> &videoCodecs)
+void Sdp::setLocalMediaVideoCapabilities(const std::vector<std::string> &videoCodecs)
 {
     if (videoCodecs.empty())
         throw SdpException ("No selected video codec while building local SDP offer");
@@ -308,47 +235,25 @@
     }
 }
 
-void Sdp::setLocalMediaCapabilities (const CodecOrder &selectedCodecs)
-=======
 void Sdp::setLocalMediaCapabilities(const CodecOrder &selectedCodecs)
->>>>>>> 1083b59a
-{
-
+{
     if (selectedCodecs.size() == 0)
         WARN("No selected codec while building local SDP offer");
 
-<<<<<<< HEAD
     audio_codec_list_.clear();
 	for (CodecOrder::const_iterator iter = selectedCodecs.begin(); iter != selectedCodecs.end(); ++iter) {
 		sfl::Codec *codec = Manager::instance().audioCodecFactory.getCodec(*iter);
 		if (codec)
 			audio_codec_list_.push_back(codec);
 		else
-			_warn ("SDP: Couldn't find audio codec");
+			WARN("SDP: Couldn't find audio codec");
 	}
 }
 
-int Sdp::createLocalSession (const CodecOrder &selectedCodecs, const std::vector<std::string> &videoCodecs)
-{
-    setLocalMediaCapabilities (selectedCodecs);
-    setLocalMediaVideoCapabilities (videoCodecs);
-=======
-    codec_list_.clear();
-
-    for (CodecOrder::const_iterator iter = selectedCodecs.begin(); iter != selectedCodecs.end(); ++iter) {
-        sfl::Codec *codec = Manager::instance().audioCodecFactory.getCodec(*iter);
-
-        if (codec)
-            codec_list_.push_back(codec);
-        else
-            WARN("SDP: Couldn't find audio codec");
-    }
-}
-
-int Sdp::createLocalSession(const CodecOrder &selectedCodecs)
+int Sdp::createLocalSession(const CodecOrder &selectedCodecs, const std::vector<std::string> &videoCodecs)
 {
     setLocalMediaCapabilities(selectedCodecs);
->>>>>>> 1083b59a
+    setLocalMediaVideoCapabilities(videoCodecs);
 
     localSession_ = PJ_POOL_ZALLOC_T(memPool_, pjmedia_sdp_session);
     localSession_->conn = PJ_POOL_ZALLOC_T(memPool_, pjmedia_sdp_conn);
@@ -386,61 +291,36 @@
         addSdesAttribute(srtpCrypto_);
 
     char buffer[1000];
-<<<<<<< HEAD
     int len = pjmedia_sdp_print(localSession_, buffer, sizeof(buffer));
-    if (len > 0) {
+    if (len < 1000 and len > 0) {
     	buffer[len] = 0;
-    	_debug("SDP: Local SDP Session:\n%s", buffer);
-    }
-=======
-    pjmedia_sdp_print(localSession_, buffer, sizeof(buffer));
-    DEBUG("SDP: Local SDP Session:\n%s", buffer);
->>>>>>> 1083b59a
+    	DEBUG("SDP: Local SDP Session:\n%s", buffer);
+    }
 
     return pjmedia_sdp_validate(localSession_);
 }
 
-<<<<<<< HEAD
 void Sdp::createOffer (const CodecOrder &selectedCodecs, const std::vector<std::string> &videoCodecs)
 {
     if (createLocalSession (selectedCodecs, videoCodecs) != PJ_SUCCESS)
-        _error ("SDP: Error: Failed to create initial offer");
+        ERROR("SDP: Error: Failed to create initial offer");
     else if (pjmedia_sdp_neg_create_w_local_offer (memPool_, localSession_, &negotiator_) != PJ_SUCCESS)
-        _error ("SDP: Error: Failed to create an initial SDP negotiator");
+        ERROR("SDP: Error: Failed to create an initial SDP negotiator");
 }
 
 void Sdp::receiveOffer (const pjmedia_sdp_session* remote,
                        const CodecOrder &selectedCodecs,
                        const std::vector<std::string> &videoCodecs)
-=======
-void Sdp::createOffer(const CodecOrder &selectedCodecs)
-{
-    if (createLocalSession(selectedCodecs) != PJ_SUCCESS)
-        ERROR("SDP: Error: Failed to create initial offer");
-    else if (pjmedia_sdp_neg_create_w_local_offer(memPool_, localSession_, &negotiator_) != PJ_SUCCESS)
-        ERROR("SDP: Error: Failed to create an initial SDP negotiator");
-}
-
-void Sdp::receiveOffer(const pjmedia_sdp_session* remote,
-                       const CodecOrder &selectedCodecs)
->>>>>>> 1083b59a
 {
     assert(remote);
 
     char buffer[1000];
     pjmedia_sdp_print(remote, buffer, sizeof(buffer));
 
-<<<<<<< HEAD
-    if(!localSession_ && createLocalSession (selectedCodecs, videoCodecs) != PJ_SUCCESS) {
-		_error ("SDP: Failed to create initial offer");
+    if(!localSession_ and createLocalSession (selectedCodecs, videoCodecs) != PJ_SUCCESS) {
+		ERROR("SDP: Failed to create initial offer");
 		return;
 	}
-=======
-    if (localSession_ == NULL && createLocalSession(selectedCodecs) != PJ_SUCCESS) {
-        ERROR("SDP: Failed to create initial offer");
-        return;
-    }
->>>>>>> 1083b59a
 
     remoteSession_ = pjmedia_sdp_session_clone(memPool_, remote);
 
@@ -467,15 +347,8 @@
     if (pjmedia_sdp_neg_get_state(negotiator_) != PJMEDIA_SDP_NEG_STATE_WAIT_NEGO)
         WARN("SDP: Warning: negotiator not in right state for negotiation");
 
-<<<<<<< HEAD
-    pj_status_t s = pjmedia_sdp_neg_negotiate (memPool_, negotiator_, 0);
-    if (s != PJ_SUCCESS) {
-    	_error("Could not negotiate! %d", s);
-=======
     if (pjmedia_sdp_neg_negotiate(memPool_, negotiator_, 0) != PJ_SUCCESS)
->>>>>>> 1083b59a
         return;
-    }
 
     if (pjmedia_sdp_neg_get_active_local(negotiator_, &active_local) != PJ_SUCCESS)
         ERROR("SDP: Could not retrieve local active session");
@@ -488,7 +361,6 @@
         setActiveRemoteSdpSession(active_remote);
 }
 
-<<<<<<< HEAD
 namespace
 {
     using std::string;
@@ -584,10 +456,7 @@
     return v;
 }
 
-void Sdp::addSdesAttribute (const std::vector<std::string>& crypto)
-=======
 void Sdp::addSdesAttribute(const std::vector<std::string>& crypto)
->>>>>>> 1083b59a
 {
     for (std::vector<std::string>::const_iterator iter = crypto.begin();
             iter != crypto.end(); ++iter) {
@@ -615,20 +484,15 @@
 
 void Sdp::addAttributeToLocalAudioMedia(const char *attr)
 {
-<<<<<<< HEAD
     int i = 0;
     while (pj_stricmp2(&localSession_->media[i]->desc.media, "audio") != 0)
         ++i;
     pjmedia_sdp_attr *attribute = pjmedia_sdp_attr_create (memPool_, attr, NULL);
     pjmedia_sdp_media_add_attr (localSession_->media[i], attribute);
-=======
-    pjmedia_sdp_media_add_attr(localSession_->media[0], pjmedia_sdp_attr_create(memPool_, attr, NULL));
->>>>>>> 1083b59a
 }
 
 void Sdp::removeAttributeFromLocalAudioMedia(const char *attr)
 {
-<<<<<<< HEAD
     int i = 0;
     while (pj_stricmp2(&localSession_->media[i]->desc.media, "audio") != 0)
         ++i;
@@ -651,9 +515,6 @@
 
     pjmedia_sdp_attr *attribute = pjmedia_sdp_attr_create (memPool_, attr, NULL);
     pjmedia_sdp_media_add_attr(localSession_->media[i], attribute);
-=======
-    pjmedia_sdp_media_remove_all_attr(localSession_->media[0], attr);
->>>>>>> 1083b59a
 }
 
 void Sdp::setMediaTransportInfoFromRemoteSdp()
@@ -663,7 +524,6 @@
         return;
     }
 
-<<<<<<< HEAD
     remoteIpAddr_ = std::string (activeRemoteSession_->conn->addr.ptr, activeRemoteSession_->conn->addr.slen);
 
     for (unsigned i = 0; i < activeRemoteSession_->media_count; ++i)
@@ -671,16 +531,6 @@
             remoteAudioPort_ = activeRemoteSession_->media[i]->desc.port;
         else if (pj_stricmp2 (&activeRemoteSession_->media[i]->desc.media, "video") == 0)
             remoteVideoPort_ = activeRemoteSession_->media[i]->desc.port;
-=======
-    for (unsigned i = 0; i < activeRemoteSession_->media_count; ++i)
-        if (pj_stricmp2(&activeRemoteSession_->media[i]->desc.media, "audio") == 0) {
-            setRemoteAudioPort(activeRemoteSession_->media[i]->desc.port);
-            setRemoteIP(std::string(activeRemoteSession_->conn->addr.ptr, activeRemoteSession_->conn->addr.slen));
-            return;
-        }
-
-    ERROR("SDP: No remote sdp media found in the remote offer");
->>>>>>> 1083b59a
 }
 
 void Sdp::getRemoteSdpCryptoFromOffer(const pjmedia_sdp_session* remote_sdp, CryptoOffer& crypto_offer)
