--- conflicted
+++ resolved
@@ -397,11 +397,6 @@
     if(flag)
         pres_->addPresSubClient(this);
     DEBUG("pres_client %s is %s monitored.",getURI().c_str(), flag? "":"NOT");
-<<<<<<< HEAD
-=======
-
-    Manager::instance().getClient()->getPresenceManager()->subscriptionStateChanged(pres_->getAccount()->getAccountID(),getURI(),flag);
->>>>>>> ced027bd
 }
 
 void PresSubClient::reportPresence()
