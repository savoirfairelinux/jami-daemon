--- conflicted
+++ resolved
@@ -77,10 +77,6 @@
     /* No need to pres->lock() here since the client has a locked dialog*/
 
     if (pres_client) {
-<<<<<<< HEAD
-        pres_client->incLock();
-=======
->>>>>>> 52419f78
         DEBUG("Subscription for pres_client '%s' is '%s'", pres_client->getURI().c_str(),
               pjsip_evsub_get_state_name(sub) ? pjsip_evsub_get_state_name(sub) : "null");
 
