/*
 *  Copyright (C) 2004, 2005, 2006, 2008, 2009, 2010, 2011 Savoir-Faire Linux Inc.
*
*  Author: Emmanuel Milou <emmanuel.milou@savoirfairelinux.com>
*  Author: Pierre-Luc Bacon <pierre-luc.bacon@savoirfairelinux.com>
*
*  This program is free software; you can redistribute it and/or modify
*  it under the terms of the GNU General Public License as published by
*  the Free Software Foundation; either version 3 of the License, or
*  (at your option) any later version.
*
*  This program is distributed in the hope that it will be useful,
*  but WITHOUT ANY WARRANTY; without even the implied warranty of
*  MERCHANTABILITY or FITNESS FOR A PARTICULAR PURPOSE.  See the
*  GNU General Public License for more details.
*
*  You should have received a copy of the GNU General Public License
*  along with this program; if not, write to the Free Software
*   Foundation, Inc., 675 Mass Ave, Cambridge, MA 02139, USA.
 *
 *  Additional permission under GNU GPL version 3 section 7:
 *
 *  If you modify this program, or any covered work, by linking or
 *  combining it with the OpenSSL project's OpenSSL library (or a
 *  modified version of that library), containing parts covered by the
 *  terms of the OpenSSL or SSLeay licenses, Savoir-Faire Linux Inc.
 *  grants you additional permission to convey the resulting work.
 *  Corresponding Source for a non-source form of such a combination
 *  shall include the source code for the parts of OpenSSL used as well
 *  as that of the covered work.
*/

#include "sipaccount.h"
#include "sipvoiplink.h"
#include "manager.h"
#include "config.h"
#include <pwd.h>
#include <sstream>
#include <cassert>

const char * const SIPAccount::OVERRTP_STR = "overrtp";
const char * const SIPAccount::SIPINFO_STR = "sipinfo";

namespace {
    const int MIN_REGISTRATION_TIME = 600;
}

SIPAccount::SIPAccount(const std::string& accountID)
    : Account(accountID, "SIP")
    , transport_(NULL)
    , credentials_()
    , regc_(NULL)
    , bRegister_(false)
    , registrationExpire_(MIN_REGISTRATION_TIME)
    , interface_("default")
    , publishedSameasLocal_(true)
    , publishedIpAddress_()
    , localPort_(DEFAULT_SIP_PORT)
    , publishedPort_(DEFAULT_SIP_PORT)
    , serviceRoute_()
    , tlsListenerPort_(DEFAULT_SIP_TLS_PORT)
    , transportType_(PJSIP_TRANSPORT_UNSPECIFIED)
    , cred_(NULL)
    , tlsSetting_()
    , contactHeader_()
    , stunServerName_()
    , stunPort_(0)
    , dtmfType_(OVERRTP_STR)
    , tlsEnable_("false")
    , tlsPort_(DEFAULT_SIP_TLS_PORT)
    , tlsCaListFile_()
    , tlsCertificateFile_()
    , tlsPrivateKeyFile_()
    , tlsPassword_()
    , tlsMethod_("TLSv1")
    , tlsCiphers_()
    , tlsServerName_(0, 0)
    , tlsVerifyServer_(true)
    , tlsVerifyClient_(true)
    , tlsRequireClientCertificate_(true)
    , tlsNegotiationTimeoutSec_("2")
    , tlsNegotiationTimeoutMsec_("0")
    , stunServer_("stun.sflphone.org")
    , stunEnabled_(false)
    , srtpEnabled_(false)
    , srtpKeyExchange_("sdes")
    , srtpFallback_(false)
    , zrtpDisplaySas_(true)
    , zrtpDisplaySasOnce_(false)
    , zrtpHelloHash_(true)
    , zrtpNotSuppWarning_(true)
    , registrationStateDetailed_()
    , keepAliveTimer_()
    , link_(SIPVoIPLink::instance())
{}

SIPAccount::~SIPAccount()
{
    delete [] cred_;
}

void SIPAccount::serialize(Conf::YamlEmitter *emitter)
{
    using namespace Conf;
    using std::vector;
    using std::string;
    MappingNode accountmap(NULL);
    MappingNode srtpmap(NULL);
    MappingNode zrtpmap(NULL);
    MappingNode tlsmap(NULL);

    ScalarNode id(Account::accountID_);
    ScalarNode username(Account::username_);
    ScalarNode alias(Account::alias_);
    ScalarNode hostname(Account::hostname_);
    ScalarNode enable(enabled_);
    ScalarNode type(Account::type_);
    std::stringstream registrationExpireStr;
    registrationExpireStr << registrationExpire_;
    ScalarNode expire(registrationExpireStr);
    ScalarNode interface(interface_);
    std::stringstream portstr;
    portstr << localPort_;
    ScalarNode port(portstr.str());
    ScalarNode serviceRoute(serviceRoute_);

    ScalarNode mailbox(mailBox_);
    ScalarNode publishAddr(publishedIpAddress_);
    std::stringstream publicportstr;
    publicportstr << publishedPort_;

    ScalarNode publishPort(publicportstr.str());

    ScalarNode sameasLocal(publishedSameasLocal_);
    ScalarNode codecs(codecStr_);
#ifdef SFL_VIDEO
    for (vector<string>::const_iterator i = videoCodecList_.begin();
            i != videoCodecList_.end(); ++i)
        DEBUG("%s", i->c_str());
    DEBUG("%s", Manager::instance().serialize(videoCodecList_).c_str());

    ScalarNode vcodecs(Manager::instance().serialize(videoCodecList_));
#endif

    ScalarNode ringtonePath(ringtonePath_);
    ScalarNode ringtoneEnabled(ringtoneEnabled_);
    ScalarNode stunServer(stunServer_);
    ScalarNode stunEnabled(stunEnabled_);
    ScalarNode displayName(displayName_);
    ScalarNode dtmfType(dtmfType_);

    std::stringstream countstr;
    countstr << 0;
    ScalarNode count(countstr.str());

    ScalarNode srtpenabled(srtpEnabled_);
    ScalarNode keyExchange(srtpKeyExchange_);
    ScalarNode rtpFallback(srtpFallback_);

    ScalarNode displaySas(zrtpDisplaySas_);
    ScalarNode displaySasOnce(zrtpDisplaySasOnce_);
    ScalarNode helloHashEnabled(zrtpHelloHash_);
    ScalarNode notSuppWarning(zrtpNotSuppWarning_);

    portstr.str("");
    portstr << tlsPort_;
    
    ScalarNode tlsport(portstr.str());
    ScalarNode certificate(tlsCertificateFile_);
    ScalarNode calist(tlsCaListFile_);
    ScalarNode ciphers(tlsCiphers_);
    ScalarNode tlsenabled(tlsEnable_);
    ScalarNode tlsmethod(tlsMethod_);
    ScalarNode timeout(tlsNegotiationTimeoutSec_);
    ScalarNode tlspassword(tlsPassword_);
    ScalarNode privatekey(tlsPrivateKeyFile_);
    ScalarNode requirecertif(tlsRequireClientCertificate_);
    ScalarNode server(tlsServerName_);
    ScalarNode verifyclient(tlsVerifyServer_);
    ScalarNode verifyserver(tlsVerifyClient_);

    accountmap.setKeyValue(aliasKey, &alias);
    accountmap.setKeyValue(typeKey, &type);
    accountmap.setKeyValue(idKey, &id);
    accountmap.setKeyValue(usernameKey, &username);
    accountmap.setKeyValue(hostnameKey, &hostname);
    accountmap.setKeyValue(accountEnableKey, &enable);
    accountmap.setKeyValue(mailboxKey, &mailbox);
    accountmap.setKeyValue(registrationExpireKey, &expire);
    accountmap.setKeyValue(interfaceKey, &interface);
    accountmap.setKeyValue(portKey, &port);
    accountmap.setKeyValue(stunServerKey, &stunServer);
    accountmap.setKeyValue(stunEnabledKey, &stunEnabled);
    accountmap.setKeyValue(publishAddrKey, &publishAddr);
    accountmap.setKeyValue(publishPortKey, &publishPort);
    accountmap.setKeyValue(sameasLocalKey, &sameasLocal);
    accountmap.setKeyValue(serviceRouteKey, &serviceRoute);
    accountmap.setKeyValue(dtmfTypeKey, &dtmfType);
    accountmap.setKeyValue(displayNameKey, &displayName);
    accountmap.setKeyValue(codecsKey, &codecs);
#ifdef SFL_VIDEO
    accountmap.setKeyValue(videocodecsKey, &vcodecs);
#endif
    accountmap.setKeyValue(ringtonePathKey, &ringtonePath);
    accountmap.setKeyValue(ringtoneEnabledKey, &ringtoneEnabled);

    accountmap.setKeyValue(srtpKey, &srtpmap);
    srtpmap.setKeyValue(srtpEnableKey, &srtpenabled);
    srtpmap.setKeyValue(keyExchangeKey, &keyExchange);
    srtpmap.setKeyValue(rtpFallbackKey, &rtpFallback);

    accountmap.setKeyValue(zrtpKey, &zrtpmap);
    zrtpmap.setKeyValue(displaySasKey, &displaySas);
    zrtpmap.setKeyValue(displaySasOnceKey, &displaySasOnce);
    zrtpmap.setKeyValue(helloHashEnabledKey, &helloHashEnabled);
    zrtpmap.setKeyValue(notSuppWarningKey, &notSuppWarning);

    SequenceNode credentialseq(NULL);
    accountmap.setKeyValue(credKey, &credentialseq);

    std::vector<std::map<std::string, std::string> >::const_iterator it;

    for (it = credentials_.begin(); it != credentials_.end(); ++it) {
        std::map<std::string, std::string> cred = *it;
        MappingNode *map = new MappingNode(NULL);
        map->setKeyValue(USERNAME, new ScalarNode(cred[USERNAME]));
        map->setKeyValue(PASSWORD, new ScalarNode(cred[PASSWORD]));
        map->setKeyValue(REALM, new ScalarNode(cred[REALM]));
        credentialseq.addNode(map);
    }

    accountmap.setKeyValue(tlsKey, &tlsmap);
    tlsmap.setKeyValue(tlsPortKey, &tlsport);
    tlsmap.setKeyValue(certificateKey, &certificate);
    tlsmap.setKeyValue(calistKey, &calist);
    tlsmap.setKeyValue(ciphersKey, &ciphers);
    tlsmap.setKeyValue(tlsEnableKey, &tlsenabled);
    tlsmap.setKeyValue(methodKey, &tlsmethod);
    tlsmap.setKeyValue(timeoutKey, &timeout);
    tlsmap.setKeyValue(tlsPasswordKey, &tlspassword);
    tlsmap.setKeyValue(privateKeyKey, &privatekey);
    tlsmap.setKeyValue(requireCertifKey, &requirecertif);
    tlsmap.setKeyValue(serverKey, &server);
    tlsmap.setKeyValue(verifyClientKey, &verifyclient);
    tlsmap.setKeyValue(verifyServerKey, &verifyserver);

    try {
        emitter->serializeAccount(&accountmap);
    } catch (const YamlEmitterException &e) {
        ERROR("ConfigTree: %s", e.what());
    }

    Sequence *seq = credentialseq.getSequence();
    Sequence::iterator seqit;

    for (seqit = seq->begin(); seqit != seq->end(); ++seqit) {
        MappingNode *node = (MappingNode*)*seqit;
        delete node->getValue(USERNAME);
        delete node->getValue(PASSWORD);
        delete node->getValue(REALM);
        delete node;
    }
<<<<<<< HEAD
=======


>>>>>>> 1d83aab4
}

void SIPAccount::unserialize(Conf::MappingNode *map)
{
    using namespace Conf;
    MappingNode *srtpMap;
    MappingNode *tlsMap;
    MappingNode *zrtpMap;

    assert(map);

    map->getValue(aliasKey, &alias_);
    map->getValue(typeKey, &type_);
    map->getValue(usernameKey, &username_);
    map->getValue(hostnameKey, &hostname_);
    map->getValue(accountEnableKey, &enabled_);
    map->getValue(mailboxKey, &mailBox_);
    map->getValue(codecsKey, &codecStr_);
#ifdef SFL_VIDEO
    std::string vcodecs;
    map->getValue(videocodecsKey, &vcodecs);
#endif

    // Update codec list which one is used for SDP offer
    setActiveCodecs(ManagerImpl::unserialize(codecStr_));

#ifdef SFL_VIDEO
    setActiveVideoCodecs(Manager::instance().unserialize(vcodecs));
#endif

    map->getValue(ringtonePathKey, &ringtonePath_);
    map->getValue(ringtoneEnabledKey, &ringtoneEnabled_);
    map->getValue(registrationExpireKey, &registrationExpire_);
    map->getValue(interfaceKey, &interface_);
    int port;
    map->getValue(portKey, &port);
    localPort_ = port;
    map->getValue(publishAddrKey, &publishedIpAddress_);
    map->getValue(publishPortKey, &port);
    publishedPort_ = port;
    map->getValue(sameasLocalKey, &publishedSameasLocal_);

    std::string dtmfType;
    map->getValue(dtmfTypeKey, &dtmfType);
    dtmfType_ = dtmfType;

    map->getValue(serviceRouteKey, &serviceRoute_);
    // stun enabled
    map->getValue(stunEnabledKey, &stunEnabled_);
    map->getValue(stunServerKey, &stunServer_);

    // Init stun server name with default server name
    stunServerName_ = pj_str((char*) stunServer_.data());

    map->getValue(displayNameKey, &displayName_);

    std::vector<std::map<std::string, std::string> > creds;

    YamlNode *credNode = map->getValue(credKey);

    /* We check if the credential key is a sequence
     * because it was a mapping in a previous version of
     * the configuration file.
     */
    if (credNode && credNode->getType() == SEQUENCE) {
        SequenceNode *credSeq = (SequenceNode *) credNode;
        Sequence::iterator it;
        Sequence *seq = credSeq->getSequence();

        for (it = seq->begin(); it != seq->end(); ++it) {
            MappingNode *cred = (MappingNode *)(*it);
            std::string user;
            std::string pass;
            std::string realm;
            cred->getValue(USERNAME, &user);
            cred->getValue(PASSWORD, &pass);
            cred->getValue(REALM, &realm);
            std::map<std::string, std::string> credentialMap;
            credentialMap[USERNAME] = user;
            credentialMap[PASSWORD] = pass;
            credentialMap[REALM] = realm;
            creds.push_back(credentialMap);
        }
    }

    if (creds.empty()) {
        // migration from old file format
        std::map<std::string, std::string> credmap;
        std::string password;
        map->getValue(passwordKey, &password);

        credmap[USERNAME] = username_;
        credmap[PASSWORD] = password;
        credmap[REALM] = "*";
        creds.push_back(credmap);
    }

    setCredentials(creds);

    // get srtp submap
    srtpMap = (MappingNode *)(map->getValue(srtpKey));

    if (srtpMap) {
        srtpMap->getValue(srtpEnableKey, &srtpEnabled_);
        srtpMap->getValue(keyExchangeKey, &srtpKeyExchange_);
        srtpMap->getValue(rtpFallbackKey, &srtpFallback_);
    }

    // get zrtp submap
    zrtpMap = (MappingNode *)(map->getValue(zrtpKey));

    if (zrtpMap) {
        zrtpMap->getValue(displaySasKey, &zrtpDisplaySas_);
        zrtpMap->getValue(displaySasOnceKey, &zrtpDisplaySasOnce_);
        zrtpMap->getValue(helloHashEnabledKey, &zrtpHelloHash_);
        zrtpMap->getValue(notSuppWarningKey, &zrtpNotSuppWarning_);
    }

    // get tls submap
    tlsMap = (MappingNode *)(map->getValue(tlsKey));

    if (tlsMap) {
        tlsMap->getValue(tlsEnableKey, &tlsEnable_);
        tlsMap->getValue(tlsPortKey, &tlsPort_);
        tlsMap->getValue(certificateKey, &tlsCertificateFile_);
        tlsMap->getValue(calistKey, &tlsCaListFile_);
        tlsMap->getValue(ciphersKey, &tlsCiphers_);
        tlsMap->getValue(methodKey, &tlsMethod_);
        tlsMap->getValue(tlsPasswordKey, &tlsPassword_);
        tlsMap->getValue(privateKeyKey, &tlsPrivateKeyFile_);
        tlsMap->getValue(requireCertifKey, &tlsRequireClientCertificate_);
        tlsMap->getValue(serverKey, &tlsServerName_);
        tlsMap->getValue(verifyClientKey, &tlsVerifyServer_);
        tlsMap->getValue(verifyServerKey, &tlsVerifyClient_);
        // FIXME
        tlsMap->getValue(timeoutKey, &tlsNegotiationTimeoutSec_);
        tlsMap->getValue(timeoutKey, &tlsNegotiationTimeoutMsec_);
    }
}


void SIPAccount::setAccountDetails(std::map<std::string, std::string> details)
{
    // Account setting common to SIP and IAX
    alias_ = details[CONFIG_ACCOUNT_ALIAS];
    type_ = details[CONFIG_ACCOUNT_TYPE];
    username_ = details[USERNAME];
    hostname_ = details[HOSTNAME];
    enabled_ = details[CONFIG_ACCOUNT_ENABLE] == "true";
    ringtonePath_ = details[CONFIG_RINGTONE_PATH];
    ringtoneEnabled_ = details[CONFIG_RINGTONE_ENABLED] == "true";
    mailBox_ = details[CONFIG_ACCOUNT_MAILBOX];

    // SIP specific account settings

    // general sip settings
    displayName_ = details[DISPLAY_NAME];
    serviceRoute_ = details[ROUTESET];
    interface_ = details[LOCAL_INTERFACE];
    publishedSameasLocal_ = details[PUBLISHED_SAMEAS_LOCAL] == "true";
    publishedIpAddress_ = details[PUBLISHED_ADDRESS];
    localPort_ = atoi(details[LOCAL_PORT].c_str());
    publishedPort_ = atoi(details[PUBLISHED_PORT].c_str());
    stunServer_ = details[STUN_SERVER];
    stunEnabled_ = details[STUN_ENABLE] == "true";
    dtmfType_ = details[ACCOUNT_DTMF_TYPE];
    registrationExpire_ = atoi(details[CONFIG_ACCOUNT_REGISTRATION_EXPIRE].c_str());

    userAgent_ = details[USERAGENT];

    // srtp settings
    srtpEnabled_ = details[SRTP_ENABLE] == "true";
    srtpFallback_ = details[SRTP_RTP_FALLBACK] == "true";
    zrtpDisplaySas_ = details[ZRTP_DISPLAY_SAS] == "true";
    zrtpDisplaySasOnce_ = details[ZRTP_DISPLAY_SAS_ONCE] == "true";
    zrtpNotSuppWarning_ = details[ZRTP_NOT_SUPP_WARNING] == "true";
    zrtpHelloHash_ = details[ZRTP_HELLO_HASH] == "true";
    srtpKeyExchange_ = details[SRTP_KEY_EXCHANGE];

    // TLS settings
    // The TLS listener is unique and globally defined through IP2IP_PROFILE
    if (accountID_ == IP2IP_PROFILE)
        tlsListenerPort_ = atoi(details[TLS_LISTENER_PORT].c_str());

    tlsEnable_ = details[TLS_ENABLE];
    tlsCaListFile_ = details[TLS_CA_LIST_FILE];
    tlsCertificateFile_ = details[TLS_CERTIFICATE_FILE];
    tlsPrivateKeyFile_ = details[TLS_PRIVATE_KEY_FILE];
    tlsPassword_ = details[TLS_PASSWORD];
    tlsMethod_ = details[TLS_METHOD];
    tlsCiphers_ = details[TLS_CIPHERS];
    tlsServerName_ = details[TLS_SERVER_NAME];
    tlsVerifyServer_ = details[TLS_VERIFY_SERVER] == "true";
    tlsVerifyClient_ = details[TLS_VERIFY_CLIENT] == "true";
    tlsRequireClientCertificate_ = details[TLS_REQUIRE_CLIENT_CERTIFICATE] == "true";
    tlsNegotiationTimeoutSec_ = details[TLS_NEGOTIATION_TIMEOUT_SEC];
    tlsNegotiationTimeoutMsec_ = details[TLS_NEGOTIATION_TIMEOUT_MSEC];

    if (credentials_.empty()) { // credentials not set, construct 1 entry
        std::vector<std::map<std::string, std::string> > v;
        std::map<std::string, std::string> map;
        map[USERNAME] = username_;
        map[PASSWORD] = details[PASSWORD];
        map[REALM]    = "*";
        v.push_back(map);
        setCredentials(v);
    }
}

std::map<std::string, std::string> SIPAccount::getAccountDetails() const
{
    std::map<std::string, std::string> a;

    a[ACCOUNT_ID] = accountID_;
    // The IP profile does not allow to set an alias
    a[CONFIG_ACCOUNT_ALIAS] = (accountID_ == IP2IP_PROFILE) ? IP2IP_PROFILE : alias_;

    a[CONFIG_ACCOUNT_ENABLE] = enabled_ ? "true" : "false";
    a[CONFIG_ACCOUNT_TYPE] = type_;
    a[HOSTNAME] = hostname_;
    a[USERNAME] = username_;

    a[CONFIG_RINGTONE_PATH] = ringtonePath_;
    a[CONFIG_RINGTONE_ENABLED] = ringtoneEnabled_ ? "true" : "false";
    a[CONFIG_ACCOUNT_MAILBOX] = mailBox_;

    RegistrationState state = Unregistered;
    std::string registrationStateCode;
    std::string registrationStateDescription;

    if (accountID_ == IP2IP_PROFILE)
        registrationStateDescription = "Direct IP call";
    else {
        state = registrationState_;
        int code = registrationStateDetailed_.first;
        std::stringstream out;
        out << code;
        registrationStateCode = out.str();
        registrationStateDescription = registrationStateDetailed_.second;
    }

    a[REGISTRATION_STATUS] = (accountID_ == IP2IP_PROFILE) ? "READY": mapStateNumberToString(state);
    a[REGISTRATION_STATE_CODE] = registrationStateCode;
    a[REGISTRATION_STATE_DESCRIPTION] = registrationStateDescription;

    // Add sip specific details
    a[ROUTESET] = serviceRoute_;
    a[USERAGENT] = userAgent_;

    std::stringstream registrationExpireStr;
    registrationExpireStr << registrationExpire_;
    a[CONFIG_ACCOUNT_REGISTRATION_EXPIRE] = registrationExpireStr.str();
    a[LOCAL_INTERFACE] = interface_;
    a[PUBLISHED_SAMEAS_LOCAL] = publishedSameasLocal_ ? "true" : "false";
    a[PUBLISHED_ADDRESS] = publishedIpAddress_;

    std::stringstream localport;
    localport << localPort_;
    a[LOCAL_PORT] = localport.str();
    std::stringstream publishedport;
    publishedport << publishedPort_;
    a[PUBLISHED_PORT] = publishedport.str();
    a[STUN_ENABLE] = stunEnabled_ ? "true" : "false";
    a[STUN_SERVER] = stunServer_;
    a[ACCOUNT_DTMF_TYPE] = dtmfType_;

    a[SRTP_KEY_EXCHANGE] = srtpKeyExchange_;
    a[SRTP_ENABLE] = srtpEnabled_ ? "true" : "false";
    a[SRTP_RTP_FALLBACK] = srtpFallback_ ? "true" : "false";

    a[ZRTP_DISPLAY_SAS] = zrtpDisplaySas_ ? "true" : "false";
    a[ZRTP_DISPLAY_SAS_ONCE] = zrtpDisplaySasOnce_ ? "true" : "false";
    a[ZRTP_HELLO_HASH] = zrtpHelloHash_ ? "true" : "false";
    a[ZRTP_NOT_SUPP_WARNING] = zrtpNotSuppWarning_ ? "true" : "false";

    // TLS listener is unique and parameters are modified through IP2IP_PROFILE
    std::stringstream tlslistenerport;
    tlslistenerport << tlsListenerPort_;
    a[TLS_LISTENER_PORT] = tlslistenerport.str();
    a[TLS_ENABLE] = tlsEnable_;
    a[TLS_CA_LIST_FILE] = tlsCaListFile_;
    a[TLS_CERTIFICATE_FILE] = tlsCertificateFile_;
    a[TLS_PRIVATE_KEY_FILE] = tlsPrivateKeyFile_;
    a[TLS_PASSWORD] = tlsPassword_;
    a[TLS_METHOD] = tlsMethod_;
    a[TLS_CIPHERS] = tlsCiphers_;
    a[TLS_SERVER_NAME] = tlsServerName_;
    a[TLS_VERIFY_SERVER] = tlsVerifyServer_ ? "true" : "false";
    a[TLS_VERIFY_CLIENT] = tlsVerifyClient_ ? "true" : "false";
    a[TLS_REQUIRE_CLIENT_CERTIFICATE] = tlsRequireClientCertificate_ ? "true" : "false";
    a[TLS_NEGOTIATION_TIMEOUT_SEC] = tlsNegotiationTimeoutSec_;
    a[TLS_NEGOTIATION_TIMEOUT_MSEC] = tlsNegotiationTimeoutMsec_;

    return a;
}

void SIPAccount::registerVoIPLink()
{
    if (hostname_.length() >= PJ_MAX_HOSTNAME)
        return;

    // Init TLS settings if the user wants to use TLS
    if (tlsEnable_ == "true") {
        DEBUG("SIPAccount: TLS is enabled for account %s", accountID_.c_str());
        transportType_ = PJSIP_TRANSPORT_TLS;
        initTlsConfiguration();
    }

    // Init STUN settings for this account if the user selected it
    if (stunEnabled_) {
        transportType_ = PJSIP_TRANSPORT_START_OTHER;
        initStunConfiguration();
    } else {
        stunServerName_ = pj_str((char*) stunServer_.c_str());
    }

    // In our definition of the ip2ip profile (aka Direct IP Calls),
    // no registration should be performed
    if (accountID_ == IP2IP_PROFILE)
        return;

    try {
        link_->sendRegister(this);
    } catch (const VoipLinkException &e) {
        ERROR("SIPAccount: %s", e.what());
    }
}

void SIPAccount::unregisterVoIPLink()
{
    if (accountID_ == IP2IP_PROFILE)
        return;

    try {
        link_->sendUnregister(this);
    } catch (const VoipLinkException &e) {
        ERROR("SIPAccount: %s", e.what());
    }
}

void SIPAccount::startKeepAliveTimer() {

    if (isTlsEnabled())
        return;

    pj_time_val keepAliveDelay_;
    keepAliveTimer_.cb = &SIPAccount::keepAliveRegistrationCb;
    keepAliveTimer_.user_data = this;

    // expiration may be undetermined during the first registration request
    if (registrationExpire_ == 0)
        keepAliveDelay_.sec = 60;
    else
        keepAliveDelay_.sec = registrationExpire_;

    keepAliveDelay_.msec = 0;
 
    link_->registerKeepAliveTimer(keepAliveTimer_, keepAliveDelay_);
}

void SIPAccount::stopKeepAliveTimer() {
     link_->cancelKeepAliveTimer(keepAliveTimer_);
}

pjsip_ssl_method SIPAccount::sslMethodStringToPjEnum(const std::string& method)
{
    if (method == "Default")
        return PJSIP_SSL_UNSPECIFIED_METHOD;

    if (method == "TLSv1")
        return PJSIP_TLSV1_METHOD;

    if (method == "SSLv3")
        return PJSIP_SSLV3_METHOD;

    if (method == "SSLv23")
        return PJSIP_SSLV23_METHOD;

    return PJSIP_SSL_UNSPECIFIED_METHOD;
}

void SIPAccount::initTlsConfiguration()
{
    // TLS listener is unique and should be only modified through IP2IP_PROFILE
    tlsListenerPort_ = tlsPort_;

    pjsip_tls_setting_default(&tlsSetting_);

    pj_cstr(&tlsSetting_.ca_list_file, tlsCaListFile_.c_str());
    pj_cstr(&tlsSetting_.cert_file, tlsCertificateFile_.c_str());
    pj_cstr(&tlsSetting_.privkey_file, tlsPrivateKeyFile_.c_str());
    pj_cstr(&tlsSetting_.password, tlsPassword_.c_str());
    tlsSetting_.method = sslMethodStringToPjEnum(tlsMethod_);
    pj_cstr(&tlsSetting_.ciphers, tlsCiphers_.c_str());
    pj_cstr(&tlsSetting_.server_name, tlsServerName_.c_str());

    tlsSetting_.verify_server = tlsVerifyServer_ ? PJ_TRUE: PJ_FALSE;
    tlsSetting_.verify_client = tlsVerifyClient_ ? PJ_TRUE: PJ_FALSE;
    tlsSetting_.require_client_cert = tlsRequireClientCertificate_ ? PJ_TRUE: PJ_FALSE;

    tlsSetting_.timeout.sec = atol(tlsNegotiationTimeoutSec_.c_str());
    tlsSetting_.timeout.msec = atol(tlsNegotiationTimeoutMsec_.c_str());
}

void SIPAccount::initStunConfiguration()
{
    size_t pos;
    std::string stunServer, serverName, serverPort;

    stunServer = stunServer_;
    // Init STUN socket
    pos = stunServer.find(':');

    if (pos == std::string::npos) {
        stunServerName_ = pj_str((char*) stunServer.data());
        stunPort_ = PJ_STUN_PORT;
        //stun_status = pj_sockaddr_in_init (&stun_srv.ipv4, &stun_adr, (pj_uint16_t) 3478);
    } else {
        serverName = stunServer.substr(0, pos);
        serverPort = stunServer.substr(pos + 1);
        stunPort_ = atoi(serverPort.data());
        stunServerName_ = pj_str((char*) serverName.data());
        //stun_status = pj_sockaddr_in_init (&stun_srv.ipv4, &stun_adr, (pj_uint16_t) nPort);
    }
}

void SIPAccount::loadConfig()
{
    if (registrationExpire_ == 0)
        registrationExpire_ = MIN_REGISTRATION_TIME; /** Default expire value for registration */

    if (tlsEnable_ == "true") {
        initTlsConfiguration();
        transportType_ = PJSIP_TRANSPORT_TLS;
    } else
        transportType_ = PJSIP_TRANSPORT_UDP;
}

bool SIPAccount::fullMatch(const std::string& username, const std::string& hostname) const
{
    return userMatch(username) and hostnameMatch(hostname);
}

bool SIPAccount::userMatch(const std::string& username) const
{
    return !username.empty() and username == username_;
}

bool SIPAccount::hostnameMatch(const std::string& hostname) const
{
    return hostname == hostname_;
}

std::string SIPAccount::getLoginName()
{
    struct passwd * user_info = getpwuid(getuid());
    return user_info ? user_info->pw_name : "";
}

std::string SIPAccount::getFromUri() const
{
    std::string scheme;
    std::string transport;
    std::string username(username_);
    std::string hostname(hostname_);

    // UDP does not require the transport specification
    if (transportType_ == PJSIP_TRANSPORT_TLS) {
        scheme = "sips:";
        transport = ";transport=" + std::string(pjsip_transport_get_type_name(transportType_));
    } else
        scheme = "sip:";

    // Get login name if username is not specified
    if (username_.empty())
        username = getLoginName();

    // Get machine hostname if not provided
    if (hostname_.empty())
        hostname = std::string(pj_gethostname()->ptr, pj_gethostname()->slen);

    return "<" + scheme + username + "@" + hostname + transport + ">";
}

std::string SIPAccount::getToUri(const std::string& username) const
{
    std::string scheme;
    std::string transport;
    std::string hostname;

    // UDP does not require the transport specification
    if (transportType_ == PJSIP_TRANSPORT_TLS) {
        scheme = "sips:";
        transport = ";transport=" + std::string(pjsip_transport_get_type_name(transportType_));
    } else
        scheme = "sip:";

    // Check if scheme is already specified
    if (username.find("sip") == 0)
        scheme = "";

    // Check if hostname is already specified
    if (username.find("@") == std::string::npos)
        hostname = hostname_;

    return "<" + scheme + username + (hostname.empty() ? "" : "@") + hostname + transport + ">";
}

std::string SIPAccount::getServerUri() const
{
    std::string scheme;
    std::string transport;

    // UDP does not require the transport specification
    if (transportType_ == PJSIP_TRANSPORT_TLS) {
        scheme = "sips:";
        transport = ";transport=" + std::string(pjsip_transport_get_type_name(transportType_));
    } else {
        scheme = "sip:";
        transport = "";
    }

    return "<" + scheme + hostname_ + transport + ">";
}

std::string SIPAccount::getContactHeader() const
{
    std::string scheme;
    std::string transport;

    // Use the CONTACT header provided by the registrar if any
    if(!contactHeader_.empty())
        return contactHeader_;

    // Else we determine this infor based on transport information
    std::string address, port;
    link_->findLocalAddressFromTransport(transport_, transportType_, address, port);

    // UDP does not require the transport specification
    if (transportType_ == PJSIP_TRANSPORT_TLS) {
        scheme = "sips:";
        transport = ";transport=" + std::string(pjsip_transport_get_type_name(transportType_));
    } else
        scheme = "sip:";

    return displayName_ + (displayName_.empty() ? "" : " ") + "<" +
           scheme + username_ + (username_.empty() ? "":"@") +
           address + ":" + port + transport + ">";
}

void SIPAccount::keepAliveRegistrationCb(UNUSED pj_timer_heap_t *th, pj_timer_entry *te) 
{
   SIPAccount *sipAccount = reinterpret_cast<SIPAccount *>(te->user_data);

   if (sipAccount->isTlsEnabled())
       return;

   if(sipAccount->isRegistered()) {

       // send a new register request
       sipAccount->registerVoIPLink();

       // make sure the current timer is deactivated
       sipAccount->stopKeepAliveTimer(); 

       // register a new timer
       sipAccount->startKeepAliveTimer(); 
   }
}

namespace {
std::string computeMd5HashFromCredential(
    const std::string& username, const std::string& password,
    const std::string& realm)
{
#define MD5_APPEND(pms,buf,len) pj_md5_update(pms, (const pj_uint8_t*)buf, len)

    pj_md5_context pms;

    /* Compute md5 hash = MD5(username ":" realm ":" password) */
    pj_md5_init(&pms);
    MD5_APPEND(&pms, username.data(), username.length());
    MD5_APPEND(&pms, ":", 1);
    MD5_APPEND(&pms, realm.data(), realm.length());
    MD5_APPEND(&pms, ":", 1);
    MD5_APPEND(&pms, password.data(), password.length());

    unsigned char digest[16];
    pj_md5_final(&pms, digest);

    char hash[32];

    for (int i = 0; i < 16; ++i)
        pj_val_to_hex_digit(digest[i], &hash[2*i]);

    return std::string(hash, 32);
}


} // anon namespace

void SIPAccount::setCredentials(const std::vector<std::map<std::string, std::string> >& creds)
{
    using std::vector;
    using std::string;
    using std::map;

    bool md5HashingEnabled = Manager::instance().preferences.getMd5Hash();

    assert(creds.size() > 0); // we can not authenticate without credentials

    credentials_ = creds;

    /* md5 hashing */
    for (vector<map<string, string> >::iterator it = credentials_.begin(); it != credentials_.end(); ++it) {
        map<string, string>::const_iterator val = (*it).find(USERNAME);
        const std::string username = val != (*it).end() ? val->second : "";
        val = (*it).find(REALM);
        const std::string realm(val != (*it).end() ? val->second : "");
        val = (*it).find(PASSWORD);
        const std::string password(val != (*it).end() ? val->second : "");

        if (md5HashingEnabled) {
            // TODO: Fix this.
            // This is an extremly weak test in order to check
            // if the password is a hashed value. This is done
            // because deleteCredential() is called before this
            // method. Therefore, we cannot check if the value
            // is different from the one previously stored in
            // the configuration file. This is to avoid to
            // re-hash a hashed password.

            if (password.length() != 32)
                (*it)[PASSWORD] = computeMd5HashFromCredential(username, password, realm);
        }
    }

    // Create the credential array
    delete[] cred_;
    cred_ = new pjsip_cred_info[credentials_.size()];

    size_t i = 0;

    for (vector<map<string, string > >::const_iterator iter = credentials_.begin();
            iter != credentials_.end(); ++iter) {
        map<string, string>::const_iterator val = (*iter).find(PASSWORD);
        const std::string password = val != (*iter).end() ? val->second : "";
        int dataType = (md5HashingEnabled and password.length() == 32)
                       ? PJSIP_CRED_DATA_DIGEST
                       : PJSIP_CRED_DATA_PLAIN_PASSWD;

        val = (*iter).find(USERNAME);

        if (val != (*iter).end())
            cred_[i].username = pj_str((char*) val->second.c_str());

        cred_[i].data = pj_str((char*) password.c_str());

        val = (*iter).find(REALM);

        if (val != (*iter).end())
            cred_[i].realm = pj_str((char*) val->second.c_str());

        cred_[i].data_type = dataType;
        cred_[i].scheme = pj_str((char*) "digest");
        ++i;
    }
}

const std::vector<std::map<std::string, std::string> > &SIPAccount::getCredentials()
{
    return credentials_;
}

std::string SIPAccount::getUserAgentName() const
{
    std::string result(userAgent_);

    if (result == "sflphone" or result.empty())
        result += "/" PACKAGE_VERSION;

    return result;
}

std::map<std::string, std::string> SIPAccount::getIp2IpDetails() const
{
    assert(accountID_ == IP2IP_PROFILE);
    std::map<std::string, std::string> ip2ipAccountDetails;
    ip2ipAccountDetails[ACCOUNT_ID] = IP2IP_PROFILE;
    ip2ipAccountDetails[SRTP_KEY_EXCHANGE] = srtpKeyExchange_;
    ip2ipAccountDetails[SRTP_ENABLE] = srtpEnabled_ ? "true" : "false";
    ip2ipAccountDetails[SRTP_RTP_FALLBACK] = srtpFallback_ ? "true" : "false";
    ip2ipAccountDetails[ZRTP_DISPLAY_SAS] = zrtpDisplaySas_ ? "true" : "false";
    ip2ipAccountDetails[ZRTP_HELLO_HASH] = zrtpHelloHash_ ? "true" : "false";
    ip2ipAccountDetails[ZRTP_NOT_SUPP_WARNING] = zrtpNotSuppWarning_ ? "true" : "false";
    ip2ipAccountDetails[ZRTP_DISPLAY_SAS_ONCE] = zrtpDisplaySasOnce_ ? "true" : "false";
    ip2ipAccountDetails[LOCAL_INTERFACE] = interface_;
    std::stringstream portstr;
    portstr << localPort_;
    ip2ipAccountDetails[LOCAL_PORT] = portstr.str();

    std::map<std::string, std::string> tlsSettings;
    tlsSettings = getTlsSettings();
    std::copy(tlsSettings.begin(), tlsSettings.end(), std::inserter(
                  ip2ipAccountDetails, ip2ipAccountDetails.end()));

    return ip2ipAccountDetails;
}

std::map<std::string, std::string> SIPAccount::getTlsSettings() const
{
    std::map<std::string, std::string> tlsSettings;
    assert(accountID_ == IP2IP_PROFILE);

    std::stringstream portstr;
    portstr << tlsListenerPort_;
    tlsSettings[TLS_LISTENER_PORT] = portstr.str();
    tlsSettings[TLS_ENABLE] = tlsEnable_;
    tlsSettings[TLS_CA_LIST_FILE] = tlsCaListFile_;
    tlsSettings[TLS_CERTIFICATE_FILE] = tlsCertificateFile_;
    tlsSettings[TLS_PRIVATE_KEY_FILE] = tlsPrivateKeyFile_;
    tlsSettings[TLS_PASSWORD] = tlsPassword_;
    tlsSettings[TLS_METHOD] = tlsMethod_;
    tlsSettings[TLS_CIPHERS] = tlsCiphers_;
    tlsSettings[TLS_SERVER_NAME] = tlsServerName_;
    tlsSettings[TLS_VERIFY_SERVER] = tlsVerifyServer_ ? "true" : "false";
    tlsSettings[TLS_VERIFY_CLIENT] = tlsVerifyClient_ ? "true" : "false";
    tlsSettings[TLS_REQUIRE_CLIENT_CERTIFICATE] = tlsRequireClientCertificate_ ? "true" : "false";
    tlsSettings[TLS_NEGOTIATION_TIMEOUT_SEC] = tlsNegotiationTimeoutSec_;
    tlsSettings[TLS_NEGOTIATION_TIMEOUT_MSEC] = tlsNegotiationTimeoutMsec_;

    return tlsSettings;
}

namespace {
void set_opt(const std::map<std::string, std::string> &details, const char *key, std::string &val)
{
    std::map<std::string, std::string>::const_iterator it = details.find(key);

    if (it != details.end())
        val = it->second;
}

void set_opt(const std::map<std::string, std::string> &details, const char *key, bool &val)
{
    std::map<std::string, std::string>::const_iterator it = details.find(key);

    if (it != details.end())
        val = it->second == "true";
}

void set_opt(const std::map<std::string, std::string> &details, const char *key, pj_uint16_t &val)
{
    std::map<std::string, std::string>::const_iterator it = details.find(key);

    if (it != details.end())
        val = atoi(it->second.c_str());
}
} //anon namespace

void SIPAccount::setTlsSettings(const std::map<std::string, std::string>& details)
{
    assert(accountID_ == IP2IP_PROFILE);
    set_opt(details, TLS_LISTENER_PORT, tlsListenerPort_);
    set_opt(details, TLS_ENABLE, tlsEnable_);
    set_opt(details, TLS_CA_LIST_FILE, tlsCaListFile_);
    set_opt(details, TLS_CERTIFICATE_FILE, tlsCertificateFile_);
    set_opt(details, TLS_PRIVATE_KEY_FILE, tlsPrivateKeyFile_);
    set_opt(details, TLS_PASSWORD, tlsPassword_);
    set_opt(details, TLS_METHOD, tlsMethod_);
    set_opt(details, TLS_CIPHERS, tlsCiphers_);
    set_opt(details, TLS_SERVER_NAME, tlsServerName_);
    set_opt(details, TLS_VERIFY_CLIENT, tlsVerifyClient_);
    set_opt(details, TLS_REQUIRE_CLIENT_CERTIFICATE, tlsRequireClientCertificate_);
    set_opt(details, TLS_NEGOTIATION_TIMEOUT_SEC, tlsNegotiationTimeoutSec_);
    set_opt(details, TLS_NEGOTIATION_TIMEOUT_MSEC, tlsNegotiationTimeoutMsec_);
}

VoIPLink* SIPAccount::getVoIPLink()
{
    return link_;
}<|MERGE_RESOLUTION|>--- conflicted
+++ resolved
@@ -260,11 +260,6 @@
         delete node->getValue(REALM);
         delete node;
     }
-<<<<<<< HEAD
-=======
-
-
->>>>>>> 1d83aab4
 }
 
 void SIPAccount::unserialize(Conf::MappingNode *map)
