/*
 *  Copyright (C) 2004, 2005, 2006, 2008, 2009, 2010, 2011 Savoir-Faire Linux Inc.
*
*  Author: Emmanuel Milou <emmanuel.milou@savoirfairelinux.com>
*  Author: Pierre-Luc Bacon <pierre-luc.bacon@savoirfairelinux.com>
*
*  This program is free software; you can redistribute it and/or modify
*  it under the terms of the GNU General Public License as published by
*  the Free Software Foundation; either version 3 of the License, or
*  (at your option) any later version.
*
*  This program is distributed in the hope that it will be useful,
*  but WITHOUT ANY WARRANTY; without even the implied warranty of
*  MERCHANTABILITY or FITNESS FOR A PARTICULAR PURPOSE.  See the
*  GNU General Public License for more details.
*
*  You should have received a copy of the GNU General Public License
*  along with this program; if not, write to the Free Software
*   Foundation, Inc., 675 Mass Ave, Cambridge, MA 02139, USA.
 *
 *  Additional permission under GNU GPL version 3 section 7:
 *
 *  If you modify this program, or any covered work, by linking or
 *  combining it with the OpenSSL project's OpenSSL library (or a
 *  modified version of that library), containing parts covered by the
 *  terms of the OpenSSL or SSLeay licenses, Savoir-Faire Linux Inc.
 *  grants you additional permission to convey the resulting work.
 *  Corresponding Source for a non-source form of such a combination
 *  shall include the source code for the parts of OpenSSL used as well
 *  as that of the covered work.
*/

#include "sipaccount.h"
#include "sipvoiplink.h"
#include "manager.h"
#include "config.h"
#include <pwd.h>
#include <sstream>
#include <cassert>

namespace {
    const char * const DFT_STUN_SERVER = "stun.sflphone.org"; /** Default STUN server address */
    const char *DFT_EXPIRE_VALUE = "600"; /** Default expire value for registration */
} // end anonymous namespace

SIPAccount::SIPAccount (const std::string& accountID)
    : Account (accountID, "SIP")
    , routeSet_ ("")
    , pool_ (NULL)
    , regc_ (NULL)
    , bRegister_ (false)
    , registrationExpire_ ("")
    , interface_ ("default")
    , publishedSameasLocal_ (true)
    , publishedIpAddress_ ("")
    , localPort_ (DEFAULT_SIP_PORT)
    , publishedPort_ (DEFAULT_SIP_PORT)
    , serviceRoute_ ("")
    , tlsListenerPort_ (DEFAULT_SIP_TLS_PORT)
    , transportType_ (PJSIP_TRANSPORT_UNSPECIFIED)
    , transport_ (NULL)
    , resolveOnce_ (false)
    , cred_ (NULL)
    , tlsSetting_ (NULL)
    , dtmfType_ (OVERRTP)
    , tlsEnable_ ("false")
	, tlsPort_ (DEFAULT_SIP_TLS_PORT)
    , tlsCaListFile_ ("")
    , tlsCertificateFile_ ("")
    , tlsPrivateKeyFile_ ("")
    , tlsPassword_ ("")
    , tlsMethod_ ("TLSv1")
    , tlsCiphers_ ("")
    , tlsServerName_ ("")
    , tlsVerifyServer_ (true)
    , tlsVerifyClient_ (true)
    , tlsRequireClientCertificate_ (true)
    , tlsNegotiationTimeoutSec_ ("2")
    , tlsNegotiationTimeoutMsec_ ("0")
    , stunServer_ (DFT_STUN_SERVER)
    , stunEnabled_ (false)
    , srtpEnabled_ (false)
    , srtpKeyExchange_ ("sdes")
    , srtpFallback_ (false)
    , zrtpDisplaySas_ (true)
    , zrtpDisplaySasOnce_ (false)
    , zrtpHelloHash_ (true)
    , zrtpNotSuppWarning_ (true)
{
    stunServerName_.ptr = NULL;
    stunServerName_.slen = 0;
    stunPort_ = 0;
}

SIPAccount::~SIPAccount()
{
    /* One SIP account less connected to the sip voiplink */
    if (accountID_ != "default")
        dynamic_cast<SIPVoIPLink*> (link_)->decrementClients();

    /* Delete accounts-related information */
    regc_ = NULL;
    delete[] cred_;
    delete tlsSetting_;
}

void SIPAccount::serialize (Conf::YamlEmitter *emitter)
{
	if(emitter == NULL) {
		_error("SIPAccount: Error: emitter is NULL in serialize");
		return;
	}

    Conf::MappingNode accountmap (NULL);
    Conf::MappingNode srtpmap (NULL);
    Conf::MappingNode zrtpmap (NULL);
    Conf::MappingNode tlsmap (NULL);

    Conf::ScalarNode id (Account::accountID_);
    Conf::ScalarNode username (Account::username_);
    Conf::ScalarNode alias (Account::alias_);
    Conf::ScalarNode hostname (Account::hostname_);
    Conf::ScalarNode enable (enabled_);
    Conf::ScalarNode type (Account::type_);
    Conf::ScalarNode expire (registrationExpire_);
    Conf::ScalarNode interface (interface_);
    std::stringstream portstr;
    portstr << localPort_;
    Conf::ScalarNode port (portstr.str());
    Conf::ScalarNode serviceRoute (serviceRoute_);

    Conf::ScalarNode mailbox (mailBox_);
    Conf::ScalarNode publishAddr (publishedIpAddress_);
    std::stringstream publicportstr;
    publicportstr << publishedPort_;
    Conf::ScalarNode publishPort (publicportstr.str());
<<<<<<< HEAD
    Conf::ScalarNode sameasLocal (_publishedSameasLocal);
    Conf::ScalarNode resolveOnce (_resolveOnce);

=======
    Conf::ScalarNode sameasLocal (publishedSameasLocal_);
    Conf::ScalarNode resolveOnce (resolveOnce_);
>>>>>>> e2cf40d9
    Conf::ScalarNode codecs (codecStr_);
    for (std::vector<std::string>::const_iterator git = videoCodecOrder_.begin();
            git != videoCodecOrder_.end(); ++git)
        _debug("%s", (*git).c_str());
    _debug("%s", Manager::instance().serialize(videoCodecOrder_).c_str());

    Conf::ScalarNode vcodecs(Manager::instance().serialize(videoCodecOrder_));

    Conf::ScalarNode ringtonePath (ringtonePath_);
    Conf::ScalarNode ringtoneEnabled (ringtoneEnabled_);
    Conf::ScalarNode stunServer (stunServer_);
    Conf::ScalarNode stunEnabled (stunEnabled_);
    Conf::ScalarNode displayName (displayName_);
    Conf::ScalarNode dtmfType (dtmfType_==OVERRTP ? "overrtp" : "sipinfo");

    std::stringstream countstr;
    countstr << 0;
    Conf::ScalarNode count (countstr.str());

    Conf::ScalarNode srtpenabled (srtpEnabled_);
    Conf::ScalarNode keyExchange (srtpKeyExchange_);
    Conf::ScalarNode rtpFallback (srtpFallback_);

    Conf::ScalarNode displaySas (zrtpDisplaySas_);
    Conf::ScalarNode displaySasOnce (zrtpDisplaySasOnce_);
    Conf::ScalarNode helloHashEnabled (zrtpHelloHash_);
    Conf::ScalarNode notSuppWarning (zrtpNotSuppWarning_);

    portstr.str("");
    portstr << tlsPort_;
    Conf::ScalarNode tlsport (portstr.str());
    Conf::ScalarNode certificate (tlsCertificateFile_);
    Conf::ScalarNode calist (tlsCaListFile_);
    Conf::ScalarNode ciphers (tlsCiphers_);
    Conf::ScalarNode tlsenabled (tlsEnable_);
    Conf::ScalarNode tlsmethod (tlsMethod_);
    Conf::ScalarNode timeout (tlsNegotiationTimeoutSec_);
    Conf::ScalarNode tlspassword (tlsPassword_);
    Conf::ScalarNode privatekey (tlsPrivateKeyFile_);
    Conf::ScalarNode requirecertif (tlsRequireClientCertificate_);
    Conf::ScalarNode server (tlsServerName_);
    Conf::ScalarNode verifyclient (tlsVerifyServer_);
    Conf::ScalarNode verifyserver (tlsVerifyClient_);

    accountmap.setKeyValue (aliasKey, &alias);
    accountmap.setKeyValue (typeKey, &type);
    accountmap.setKeyValue (idKey, &id);
    accountmap.setKeyValue (usernameKey, &username);
    accountmap.setKeyValue (hostnameKey, &hostname);
    accountmap.setKeyValue (accountEnableKey, &enable);
    accountmap.setKeyValue (mailboxKey, &mailbox);
    accountmap.setKeyValue (expireKey, &expire);
    accountmap.setKeyValue (interfaceKey, &interface);
    accountmap.setKeyValue (portKey, &port);
    accountmap.setKeyValue (stunServerKey, &stunServer);
    accountmap.setKeyValue (stunEnabledKey, &stunEnabled);
    accountmap.setKeyValue (publishAddrKey, &publishAddr);
    accountmap.setKeyValue (publishPortKey, &publishPort);
    accountmap.setKeyValue (sameasLocalKey, &sameasLocal);
    accountmap.setKeyValue (resolveOnceKey, &resolveOnce);
    accountmap.setKeyValue (serviceRouteKey, &serviceRoute);
    accountmap.setKeyValue (dtmfTypeKey, &dtmfType);
    accountmap.setKeyValue (displayNameKey, &displayName);
    accountmap.setKeyValue (codecsKey, &codecs);
    accountmap.setKeyValue (videocodecsKey, &vcodecs);
    accountmap.setKeyValue (ringtonePathKey, &ringtonePath);
    accountmap.setKeyValue (ringtoneEnabledKey, &ringtoneEnabled);

    accountmap.setKeyValue (srtpKey, &srtpmap);
    srtpmap.setKeyValue (srtpEnableKey, &srtpenabled);
    srtpmap.setKeyValue (keyExchangeKey, &keyExchange);
    srtpmap.setKeyValue (rtpFallbackKey, &rtpFallback);

    accountmap.setKeyValue (zrtpKey, &zrtpmap);
    zrtpmap.setKeyValue (displaySasKey, &displaySas);
    zrtpmap.setKeyValue (displaySasOnceKey, &displaySasOnce);
    zrtpmap.setKeyValue (helloHashEnabledKey, &helloHashEnabled);
    zrtpmap.setKeyValue (notSuppWarningKey, &notSuppWarning);

    Conf::SequenceNode credentialseq (NULL);
    accountmap.setKeyValue (credKey, &credentialseq);

	std::vector<std::map<std::string, std::string> >::const_iterator it;
	for (it = credentials_.begin(); it != credentials_.end(); ++it) {
		std::map<std::string, std::string> cred = *it;
		Conf::MappingNode *map = new Conf::MappingNode(NULL);
		map->setKeyValue(USERNAME, new Conf::ScalarNode(cred[USERNAME]));
		map->setKeyValue(PASSWORD, new Conf::ScalarNode(cred[PASSWORD]));
		map->setKeyValue(REALM, new Conf::ScalarNode(cred[REALM]));
		credentialseq.addNode(map);
	}

	accountmap.setKeyValue (tlsKey, &tlsmap);
    tlsmap.setKeyValue (tlsPortKey, &tlsport);
    tlsmap.setKeyValue (certificateKey, &certificate);
    tlsmap.setKeyValue (calistKey, &calist);
    tlsmap.setKeyValue (ciphersKey, &ciphers);
    tlsmap.setKeyValue (tlsEnableKey, &tlsenabled);
    tlsmap.setKeyValue (methodKey, &tlsmethod);
    tlsmap.setKeyValue (timeoutKey, &timeout);
    tlsmap.setKeyValue (tlsPasswordKey, &tlspassword);
    tlsmap.setKeyValue (privateKeyKey, &privatekey);
    tlsmap.setKeyValue (requireCertifKey, &requirecertif);
    tlsmap.setKeyValue (serverKey, &server);
    tlsmap.setKeyValue (verifyClientKey, &verifyclient);
    tlsmap.setKeyValue (verifyServerKey, &verifyserver);

    try {
        emitter->serializeAccount (&accountmap);
    } catch (const Conf::YamlEmitterException &e) {
        _error ("ConfigTree: %s", e.what());
    }

    Conf::Sequence *seq = credentialseq.getSequence();
    Conf::Sequence::iterator seqit;
    for (seqit = seq->begin(); seqit != seq->end(); ++seqit) {
    	Conf::MappingNode *node = (Conf::MappingNode*)*seqit;
    	delete node->getValue(USERNAME);
		delete node->getValue(PASSWORD);
		delete node->getValue(REALM);
    	delete node;
    }
}



void SIPAccount::unserialize (Conf::MappingNode *map)
{
    Conf::MappingNode *srtpMap;
    Conf::MappingNode *tlsMap;
    Conf::MappingNode *zrtpMap;

    assert(map);

    map->getValue(aliasKey, &alias_);
    map->getValue(typeKey, &type_);
    map->getValue(usernameKey, &username_);
    map->getValue(hostnameKey, &hostname_);
    map->getValue(accountEnableKey, &enabled_);
    map->getValue(mailboxKey, &mailBox_);
    map->getValue(codecsKey, &codecStr_);
    std::string vcodecs;
    map->getValue(videocodecsKey, &vcodecs);

    // Update codec list which one is used for SDP offer
    setActiveCodecs (ManagerImpl::unserialize (codecStr_));

    setActiveVideoCodecs (Manager::instance().unserialize (vcodecs));

    map->getValue(ringtonePathKey, &ringtonePath_);
    map->getValue(ringtoneEnabledKey, &ringtoneEnabled_);
    map->getValue(expireKey, &registrationExpire_);
    map->getValue(interfaceKey, &interface_);
    int port;
    map->getValue(portKey, &port);
    localPort_ = port;
    map->getValue(publishAddrKey, &publishedIpAddress_);
    map->getValue(publishPortKey, &port);
    publishedPort_ = port;
    map->getValue(sameasLocalKey, &publishedSameasLocal_);
    map->getValue(resolveOnceKey, &resolveOnce_);

    std::string dtmfType;
    map->getValue(dtmfTypeKey, &dtmfType);
    dtmfType_ = (dtmfType == "overrtp") ? OVERRTP : SIPINFO;

    map->getValue(serviceRouteKey, &serviceRoute_);
    // stun enabled
    map->getValue(stunEnabledKey, &stunEnabled_);
    map->getValue(stunServerKey, &stunServer_);

    // Init stun server name with default server name
    stunServerName_ = pj_str ( (char*) stunServer_.data());

    map->getValue(displayNameKey, &displayName_);

	std::vector<std::map<std::string, std::string> > creds;

	Conf::YamlNode *credNode = map->getValue (credKey);

	/* We check if the credential key is a sequence
	 * because it was a mapping in a previous version of
	 * the configuration file.
	 */
	if (credNode && credNode->getType() == Conf::SEQUENCE) {
	    Conf::SequenceNode *credSeq = (Conf::SequenceNode *) credNode;
		Conf::Sequence::iterator it;
		Conf::Sequence *seq = credSeq->getSequence();
		for(it = seq->begin(); it != seq->end(); ++it) {
			Conf::MappingNode *cred = (Conf::MappingNode *) (*it);
			std::string user;
			std::string pass;
			std::string realm;
			cred->getValue(USERNAME, &user);
			cred->getValue(PASSWORD, &pass);
			cred->getValue(REALM, &realm);
			std::map<std::string, std::string> map;
			map[USERNAME] = user;
			map[PASSWORD] = pass;
			map[REALM] = realm;
			creds.push_back(map);
		}
	}
    if (creds.empty()) {
    	// migration from old file format
		std::map<std::string, std::string> credmap;
		std::string password;
	    map->getValue(passwordKey, &password);

		credmap[USERNAME] = username_;
		credmap[PASSWORD] = password;
		credmap[REALM] = "*";
		creds.push_back(credmap);
    }
    setCredentials (creds);

    // get srtp submap
    srtpMap = (Conf::MappingNode *) (map->getValue (srtpKey));
    if (srtpMap) {
        srtpMap->getValue(srtpEnableKey, &srtpEnabled_);
        srtpMap->getValue(keyExchangeKey, &srtpKeyExchange_);
        srtpMap->getValue(rtpFallbackKey, &srtpFallback_);
    }

    // get zrtp submap
    zrtpMap = (Conf::MappingNode *) (map->getValue (zrtpKey));
    if (zrtpMap) {
        zrtpMap->getValue(displaySasKey, &zrtpDisplaySas_);
        zrtpMap->getValue(displaySasOnceKey, &zrtpDisplaySasOnce_);
        zrtpMap->getValue(helloHashEnabledKey, &zrtpHelloHash_);
        zrtpMap->getValue(notSuppWarningKey, &zrtpNotSuppWarning_);
    }

    // get tls submap
    tlsMap = (Conf::MappingNode *) (map->getValue (tlsKey));
    if (tlsMap) {
        tlsMap->getValue(tlsEnableKey, &tlsEnable_);
        tlsMap->getValue(tlsPortKey, &tlsPort_);
        tlsMap->getValue(certificateKey, &tlsCertificateFile_);
        tlsMap->getValue(calistKey, &tlsCaListFile_);
        tlsMap->getValue(ciphersKey, &tlsCiphers_);
        tlsMap->getValue(methodKey, &tlsMethod_);
        tlsMap->getValue(tlsPasswordKey, &tlsPassword_);
        tlsMap->getValue(privateKeyKey, &tlsPrivateKeyFile_);
        tlsMap->getValue(requireCertifKey, &tlsRequireClientCertificate_);
        tlsMap->getValue(serverKey, &tlsServerName_);
        tlsMap->getValue(verifyClientKey, &tlsVerifyServer_);
        tlsMap->getValue(verifyServerKey, &tlsVerifyClient_);
        // FIXME
        tlsMap->getValue(timeoutKey, &tlsNegotiationTimeoutSec_);
        tlsMap->getValue(timeoutKey, &tlsNegotiationTimeoutMsec_);
    }
}


void SIPAccount::setAccountDetails (std::map<std::string, std::string> details)
{
    // Account setting common to SIP and IAX
    alias_ = details[CONFIG_ACCOUNT_ALIAS];
    type_ = details[CONFIG_ACCOUNT_TYPE];
    username_ = details[USERNAME];
    hostname_ = details[HOSTNAME];
    enabled_ = details[CONFIG_ACCOUNT_ENABLE] == "true";
    ringtonePath_ = details[CONFIG_RINGTONE_PATH];
    ringtoneEnabled_ = details[CONFIG_RINGTONE_ENABLED] == "true";
    mailBox_ = details[CONFIG_ACCOUNT_MAILBOX];

    // SIP specific account settings

    // general sip settings
    displayName_ = details[DISPLAY_NAME];
    serviceRoute_ = details[ROUTESET];
    interface_ = details[LOCAL_INTERFACE];
    publishedSameasLocal_ = details[PUBLISHED_SAMEAS_LOCAL] == "true";
    publishedIpAddress_ = details[PUBLISHED_ADDRESS];
    localPort_ = atoi (details[LOCAL_PORT].c_str());
    publishedPort_ = atoi (details[PUBLISHED_PORT].c_str());
    stunServer_ = details[STUN_SERVER];
    stunEnabled_ = details[STUN_ENABLE] == "true";
    dtmfType_ = details[ACCOUNT_DTMF_TYPE] == "overrtp" ? OVERRTP : SIPINFO;

    resolveOnce_ = details[CONFIG_ACCOUNT_RESOLVE_ONCE] == "true";
    registrationExpire_ = details[CONFIG_ACCOUNT_REGISTRATION_EXPIRE];

    userAgent_ = details[USERAGENT];

    // srtp settings
    setSrtpEnable (details[SRTP_ENABLE] == "true");
    setSrtpFallback (details[SRTP_RTP_FALLBACK] == "true");
    setZrtpDisplaySas (details[ZRTP_DISPLAY_SAS] == "true");
    setZrtpDiaplaySasOnce (details[ZRTP_DISPLAY_SAS_ONCE] == "true");
    setZrtpNotSuppWarning (details[ZRTP_NOT_SUPP_WARNING] == "true");
    setZrtpHelloHash (details[ZRTP_HELLO_HASH] == "true");
    setSrtpKeyExchange (details[SRTP_KEY_EXCHANGE]);

    // TLS settings
    // The TLS listener is unique and globally defined through IP2IP_PROFILE
    if (accountID_ == IP2IP_PROFILE)
    	setTlsListenerPort (atoi (details[TLS_LISTENER_PORT].c_str()));

    setTlsEnable (details[TLS_ENABLE]);
    setTlsCaListFile (details[TLS_CA_LIST_FILE]);
    setTlsCertificateFile (details[TLS_CERTIFICATE_FILE]);
    setTlsPrivateKeyFile (details[TLS_PRIVATE_KEY_FILE]);
    setTlsPassword (details[TLS_PASSWORD]);
    setTlsMethod (details[TLS_METHOD]);
    setTlsCiphers (details[TLS_CIPHERS]);
    setTlsServerName (details[TLS_SERVER_NAME]);
    setTlsVerifyServer (details[TLS_VERIFY_SERVER] == "true");
    setTlsVerifyClient (details[TLS_VERIFY_CLIENT] == "true");
    setTlsRequireClientCertificate (details[TLS_REQUIRE_CLIENT_CERTIFICATE] == "true");
    setTlsNegotiationTimeoutSec (details[TLS_NEGOTIATION_TIMEOUT_SEC]);
    setTlsNegotiationTimeoutMsec (details[TLS_NEGOTIATION_TIMEOUT_MSEC]);

    if (credentials_.empty()) { // credentials not set, construct 1 entry
        std::vector<std::map<std::string, std::string> > v;
        std::map<std::string, std::string> map;
        map[USERNAME] = username_;
        map[PASSWORD] = details[PASSWORD];
        map[REALM]    = "*";
        v.push_back(map);
        setCredentials(v);
    }
}

std::map<std::string, std::string> SIPAccount::getAccountDetails() const
{
    std::map<std::string, std::string> a;

    a[ACCOUNT_ID] = accountID_;
    // The IP profile does not allow to set an alias
    a[CONFIG_ACCOUNT_ALIAS] = (accountID_ == IP2IP_PROFILE) ? IP2IP_PROFILE : alias_;

    a[CONFIG_ACCOUNT_ENABLE] = enabled_ ? "true" : "false";
    a[CONFIG_ACCOUNT_TYPE] = type_;
    a[HOSTNAME] = hostname_;
    a[USERNAME] = username_;

    a[CONFIG_RINGTONE_PATH] = ringtonePath_;
    a[CONFIG_RINGTONE_ENABLED] = ringtoneEnabled_ ? "true" : "false";
    a[CONFIG_ACCOUNT_MAILBOX] = mailBox_;

    RegistrationState state = Unregistered;
    std::string registrationStateCode;
    std::string registrationStateDescription;

    if (accountID_ == IP2IP_PROFILE)
        registrationStateDescription = "Direct IP call";
    else {
        state = registrationState_;
        int code = registrationStateDetailed_.first;
        std::stringstream out;
        out << code;
        registrationStateCode = out.str();
        registrationStateDescription = registrationStateDetailed_.second;
    }

    a[REGISTRATION_STATUS] = (accountID_ == IP2IP_PROFILE) ? "READY": Manager::instance().mapStateNumberToString (state);
    a[REGISTRATION_STATE_CODE] = registrationStateCode;
    a[REGISTRATION_STATE_DESCRIPTION] = registrationStateDescription;

    // Add sip specific details
    a[ROUTESET] = getServiceRoute();
    a[CONFIG_ACCOUNT_RESOLVE_ONCE] = resolveOnce_ ? "true" : "false";
    a[USERAGENT] = userAgent_;

    a[CONFIG_ACCOUNT_REGISTRATION_EXPIRE] = registrationExpire_;
    a[LOCAL_INTERFACE] = interface_;
    a[PUBLISHED_SAMEAS_LOCAL] = publishedSameasLocal_ ? "true" : "false";
    a[PUBLISHED_ADDRESS] = publishedIpAddress_;

    std::stringstream localport;
    localport << localPort_;
    a[LOCAL_PORT] = localport.str();
    std::stringstream publishedport;
    publishedport << publishedPort_;
    a[PUBLISHED_PORT] = publishedport.str();
    a[STUN_ENABLE] = stunEnabled_ ? "true" : "false";
    a[STUN_SERVER] = stunServer_;
    a[ACCOUNT_DTMF_TYPE] = (dtmfType_ == OVERRTP) ? "overrtp" : "sipinfo";

    a[SRTP_KEY_EXCHANGE] = srtpKeyExchange_;
    a[SRTP_ENABLE] = srtpEnabled_ ? "true" : "false";
    a[SRTP_RTP_FALLBACK] = srtpFallback_ ? "true" : "false";

    a[ZRTP_DISPLAY_SAS] = zrtpDisplaySas_ ? "true" : "false";
    a[ZRTP_DISPLAY_SAS_ONCE] = zrtpDisplaySasOnce_ ? "true" : "false";
    a[ZRTP_HELLO_HASH] = zrtpHelloHash_ ? "true" : "false";
    a[ZRTP_NOT_SUPP_WARNING] = zrtpNotSuppWarning_ ? "true" : "false";

    // TLS listener is unique and parameters are modified through IP2IP_PROFILE
    std::stringstream tlslistenerport;
    tlslistenerport << tlsListenerPort_;
    a[TLS_LISTENER_PORT] = tlslistenerport.str();
    a[TLS_ENABLE] = tlsEnable_;
    a[TLS_CA_LIST_FILE] = tlsCaListFile_;
    a[TLS_CERTIFICATE_FILE] = tlsCertificateFile_;
    a[TLS_PRIVATE_KEY_FILE] = tlsPrivateKeyFile_;
    a[TLS_PASSWORD] = tlsPassword_;
    a[TLS_METHOD] = tlsMethod_;
    a[TLS_CIPHERS] = tlsCiphers_;
    a[TLS_SERVER_NAME] = tlsServerName_;
    a[TLS_VERIFY_SERVER] = tlsVerifyServer_ ? "true" : "false";
    a[TLS_VERIFY_CLIENT] = tlsVerifyClient_ ? "true" : "false";
    a[TLS_REQUIRE_CLIENT_CERTIFICATE] = tlsRequireClientCertificate_ ? "true" : "false";
    a[TLS_NEGOTIATION_TIMEOUT_SEC] = tlsNegotiationTimeoutSec_;
    a[TLS_NEGOTIATION_TIMEOUT_MSEC] = tlsNegotiationTimeoutMsec_;

    return a;
}


void SIPAccount::setVoIPLink()
{
    link_ = SIPVoIPLink::instance ();
    dynamic_cast<SIPVoIPLink*> (link_)->incrementClients();
}


int SIPAccount::registerVoIPLink()
{
    if (hostname_.length() >= PJ_MAX_HOSTNAME) {
        return 1;
    }

    // Init TLS settings if the user wants to use TLS
    if (tlsEnable_ == "true") {
        _debug ("SIPAccount: TLS is enabled for account %s", accountID_.c_str());
        transportType_ = PJSIP_TRANSPORT_TLS;
        initTlsConfiguration();
    }

    // Init STUN settings for this account if the user selected it
    if (stunEnabled_) {
        transportType_ = PJSIP_TRANSPORT_START_OTHER;
        initStunConfiguration ();
    } else {
        stunServerName_ = pj_str ( (char*) stunServer_.c_str());
    }

    try {
        // In our definition of the ip2ip profile (aka Direct IP Calls),
        // no registration should be performed
        if (accountID_ != IP2IP_PROFILE)
            link_->sendRegister (this);
    }
    catch (const VoipLinkException &e) {
        _error("SIPAccount: %s", e.what());
    }

    return 0;
}

int SIPAccount::unregisterVoIPLink()
{
    if (accountID_ == IP2IP_PROFILE) {
        return true;
    }

    try {
        link_->sendUnregister (this);
        setRegistrationInfo (NULL);
    }
    catch (const VoipLinkException &e) {
        _error("SIPAccount: %s", e.what());
        return false;
    }

    return true;
}

pjsip_ssl_method SIPAccount::sslMethodStringToPjEnum (const std::string& method)
{
    if (method == "Default")
        return PJSIP_SSL_UNSPECIFIED_METHOD;

    if (method == "TLSv1")
        return PJSIP_TLSV1_METHOD;

    if (method == "SSLv2")
        return PJSIP_SSLV2_METHOD;

    if (method == "SSLv3")
        return PJSIP_SSLV3_METHOD;

    if (method == "SSLv23")
        return PJSIP_SSLV23_METHOD;

    return PJSIP_SSL_UNSPECIFIED_METHOD;
}

void SIPAccount::initTlsConfiguration (void)
{
    // TLS listener is unique and should be only modified through IP2IP_PROFILE
    setTlsListenerPort(tlsPort_);

    delete tlsSetting_;
    tlsSetting_ = new pjsip_tls_setting;

    assert (tlsSetting_);

    pjsip_tls_setting_default (tlsSetting_);

    pj_cstr (&tlsSetting_->ca_list_file, tlsCaListFile_.c_str());
    pj_cstr (&tlsSetting_->cert_file, tlsCertificateFile_.c_str());
    pj_cstr (&tlsSetting_->privkey_file, tlsPrivateKeyFile_.c_str());
    pj_cstr (&tlsSetting_->password, tlsPassword_.c_str());
    tlsSetting_->method = sslMethodStringToPjEnum (tlsMethod_);
    pj_cstr (&tlsSetting_->ciphers, tlsCiphers_.c_str());
    pj_cstr (&tlsSetting_->server_name, tlsServerName_.c_str());

    tlsSetting_->verify_server = tlsVerifyServer_ ? PJ_TRUE: PJ_FALSE;
    tlsSetting_->verify_client = tlsVerifyClient_ ? PJ_TRUE: PJ_FALSE;
    tlsSetting_->require_client_cert = tlsRequireClientCertificate_ ? PJ_TRUE: PJ_FALSE;

    tlsSetting_->timeout.sec = atol (tlsNegotiationTimeoutSec_.c_str());
    tlsSetting_->timeout.msec = atol (tlsNegotiationTimeoutMsec_.c_str());
}

void SIPAccount::initStunConfiguration (void)
{
    size_t pos;
    std::string stunServer, serverName, serverPort;

    stunServer = stunServer_;
    // Init STUN socket
    pos = stunServer.find (':');

    if (pos == std::string::npos) {
        stunServerName_ = pj_str ( (char*) stunServer.data());
        stunPort_ = PJ_STUN_PORT;
        //stun_status = pj_sockaddr_in_init (&stun_srv.ipv4, &stun_adr, (pj_uint16_t) 3478);
    } else {
        serverName = stunServer.substr (0, pos);
        serverPort = stunServer.substr (pos + 1);
        stunPort_ = atoi (serverPort.data());
        stunServerName_ = pj_str ( (char*) serverName.data());
        //stun_status = pj_sockaddr_in_init (&stun_srv.ipv4, &stun_adr, (pj_uint16_t) nPort);
    }
}

void SIPAccount::loadConfig()
{
    if (registrationExpire_.empty())
        registrationExpire_ = DFT_EXPIRE_VALUE;

    if (tlsEnable_ == "true") {
        initTlsConfiguration();
        transportType_ = PJSIP_TRANSPORT_TLS;
    } else
        transportType_ = PJSIP_TRANSPORT_UDP;
}

bool SIPAccount::fullMatch (const std::string& username, const std::string& hostname) const
{
    return userMatch (username) and hostnameMatch (hostname);
}

bool SIPAccount::userMatch (const std::string& username) const
{
    return !username.empty() and username == username_;
}

bool SIPAccount::hostnameMatch (const std::string& hostname) const
{
    return hostname == hostname_;
}

std::string SIPAccount::getMachineName (void) const
{
    return std::string (pj_gethostname()->ptr, pj_gethostname()->slen);
}

std::string SIPAccount::getLoginName (void) const
{
    std::string username;

    struct passwd * user_info = getpwuid (getuid());
    if (user_info)
        username = user_info->pw_name;

    return username;
}

std::string SIPAccount::getFromUri (void) const
{
    char uri[PJSIP_MAX_URL_SIZE];

    std::string scheme;
    std::string transport;
    std::string username = username_;
    std::string hostname = hostname_;

    // UDP does not require the transport specification

    if (transportType_ == PJSIP_TRANSPORT_TLS) {
        scheme = "sips:";
        transport = ";transport=" + std::string (pjsip_transport_get_type_name (transportType_));
    } else
        scheme = "sip:";

    // Get login name if username is not specified
    if (username_.empty())
        username = getLoginName();

    // Get machine hostname if not provided
    if (hostname_.empty())
        hostname = getMachineName();

    int len = pj_ansi_snprintf (uri, PJSIP_MAX_URL_SIZE,
            "<%s%s@%s%s>",
            scheme.c_str(),
            username.c_str(),
            hostname.c_str(),
            transport.c_str());

    return std::string (uri, len);
}

std::string SIPAccount::getToUri (const std::string& username) const
{
    char uri[PJSIP_MAX_URL_SIZE];

    std::string scheme;
    std::string transport;
    std::string hostname = "";

    // UDP does not require the transport specification
    if (transportType_ == PJSIP_TRANSPORT_TLS) {
        scheme = "sips:";
        transport = ";transport=" + std::string (pjsip_transport_get_type_name (transportType_));
    } else {
        scheme = "sip:";
        transport = "";
    }

    // Check if scheme is already specified
    if (username.find ("sip") == 0) {
        scheme = "";
    }

    // Check if hostname is already specified
    if (username.find ("@") == std::string::npos) {
        // hostname not specified
        hostname = hostname_;
    }

    int len = pj_ansi_snprintf (uri, PJSIP_MAX_URL_SIZE,

            "<%s%s%s%s%s>",
            scheme.c_str(),
            username.c_str(),
            (hostname.empty()) ? "" : "@",
            hostname.c_str(),
            transport.c_str());

    return std::string (uri, len);
}

std::string SIPAccount::getServerUri (void) const
{
    char uri[PJSIP_MAX_URL_SIZE];

    std::string scheme;
    std::string transport;
    std::string hostname = hostname_;

    // UDP does not require the transport specification

    if (transportType_ == PJSIP_TRANSPORT_TLS) {
        scheme = "sips:";
        transport = ";transport=" + std::string (pjsip_transport_get_type_name (transportType_));
    } else {
        scheme = "sip:";
        transport = "";
    }

    int len = pj_ansi_snprintf (uri, PJSIP_MAX_URL_SIZE,
            "<%s%s%s>",
            scheme.c_str(),
            hostname.c_str(),
            transport.c_str());

    return std::string (uri, len);
}

std::string SIPAccount::getContactHeader (const std::string& address, const std::string& port) const
{
    char contact[PJSIP_MAX_URL_SIZE];
    const char * beginquote, * endquote;

    std::string scheme;
    std::string transport;

    // if IPV6, should be set to []
    beginquote = endquote = "";

    // UDP does not require the transport specification

    if (transportType_ == PJSIP_TRANSPORT_TLS) {
        scheme = "sips:";
        transport = ";transport=" + std::string (pjsip_transport_get_type_name (transportType_));
    } else
        scheme = "sip:";

    _debug ("Display Name: %s", displayName_.c_str());

    int len = pj_ansi_snprintf (contact, PJSIP_MAX_URL_SIZE,

            "%s%s<%s%s%s%s%s%s:%d%s>",
            displayName_.c_str(),
            (displayName_.empty() ? "" : " "),
            scheme.c_str(),
            username_.c_str(),
            (username_.empty() ? "":"@"),
            beginquote,
            address.c_str(),
            endquote,
            atoi (port.c_str()),
            transport.c_str());

    return std::string (contact, len);
}


namespace {
std::string computeMd5HashFromCredential (
    const std::string& username, const std::string& password,
    const std::string& realm)
{
#define MD5_APPEND(pms,buf,len) pj_md5_update(pms, (const pj_uint8_t*)buf, len)

    pj_md5_context pms;

    /* Compute md5 hash = MD5(username ":" realm ":" password) */
    pj_md5_init (&pms);
    MD5_APPEND (&pms, username.data(), username.length());
    MD5_APPEND (&pms, ":", 1);
    MD5_APPEND (&pms, realm.data(), realm.length());
    MD5_APPEND (&pms, ":", 1);
    MD5_APPEND (&pms, password.data(), password.length());

    unsigned char digest[16];
    pj_md5_final (&pms, digest);

    char hash[32];
    int i;
    for (i = 0; i < 16; ++i) {
        pj_val_to_hex_digit (digest[i], &hash[2*i]);
    }

    return std::string(hash, 32);
}


} // anon namespace

void SIPAccount::setCredentials (const std::vector<std::map<std::string, std::string> >& creds)
{
    using std::vector;
    using std::string;
    using std::map;

    bool md5HashingEnabled = Manager::instance().preferences.getMd5Hash();

	assert(creds.size() > 0); // we can not authenticate without credentials

	credentials_ = creds;

    /* md5 hashing */
    for (vector<map<string, string> >::iterator it = credentials_.begin(); it != credentials_.end(); ++it) {
        map<string, string>::const_iterator val = (*it).find(USERNAME);
        const std::string username = val != (*it).end() ? val->second : "";
        val = (*it).find(REALM);
        const std::string realm (val != (*it).end() ? val->second : "");
        val = (*it).find(PASSWORD);
        const std::string password (val != (*it).end() ? val->second : "");

        if (md5HashingEnabled) {
            // TODO: Fix this.
            // This is an extremly weak test in order to check
            // if the password is a hashed value. This is done
            // because deleteCredential() is called before this
            // method. Therefore, we cannot check if the value
            // is different from the one previously stored in
            // the configuration file. This is to avoid to
            // re-hash a hashed password.

            if (password.length() != 32)
                (*it)[PASSWORD] = computeMd5HashFromCredential(username, password, realm);
        }
    }

    // Create the credential array
    delete[] cred_;
    cred_ = new pjsip_cred_info[credentials_.size()];

    size_t i = 0;
    for (vector<map<string, string > >::const_iterator iter = credentials_.begin();
            iter != credentials_.end(); ++iter) {
        map<string, string>::const_iterator val = (*iter).find(PASSWORD);
    	const std::string password = val != (*iter).end() ? val->second : "";
    	int dataType = (md5HashingEnabled and password.length() == 32)
			? PJSIP_CRED_DATA_DIGEST
			: PJSIP_CRED_DATA_PLAIN_PASSWD;

        val = (*iter).find(USERNAME);
        if (val != (*iter).end())
            cred_[i].username = pj_str ((char*) val->second.c_str());
        cred_[i].data = pj_str ((char*) password.c_str());

        val = (*iter).find(REALM);
        if (val != (*iter).end())
            cred_[i].realm = pj_str ((char*) val->second.c_str());

        cred_[i].data_type = dataType;
        cred_[i].scheme = pj_str ( (char*) "digest");
        ++i;
    }
}

const std::vector<std::map<std::string, std::string> > &SIPAccount::getCredentials (void)
{
    return credentials_;
}

std::string SIPAccount::getUserAgentName() const
{
    std::string result(userAgent_);

    if (result == "sflphone" or result.empty())
        result += "/" PACKAGE_VERSION;

    return result;
}<|MERGE_RESOLUTION|>--- conflicted
+++ resolved
@@ -134,14 +134,9 @@
     std::stringstream publicportstr;
     publicportstr << publishedPort_;
     Conf::ScalarNode publishPort (publicportstr.str());
-<<<<<<< HEAD
-    Conf::ScalarNode sameasLocal (_publishedSameasLocal);
-    Conf::ScalarNode resolveOnce (_resolveOnce);
-
-=======
+
     Conf::ScalarNode sameasLocal (publishedSameasLocal_);
     Conf::ScalarNode resolveOnce (resolveOnce_);
->>>>>>> e2cf40d9
     Conf::ScalarNode codecs (codecStr_);
     for (std::vector<std::string>::const_iterator git = videoCodecOrder_.begin();
             git != videoCodecOrder_.end(); ++git)
