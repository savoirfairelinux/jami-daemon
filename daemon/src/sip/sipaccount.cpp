/*
 *  Copyright (C) 2004, 2005, 2006, 2008, 2009, 2010, 2011 Savoir-Faire Linux Inc.
*
*  Author: Emmanuel Milou <emmanuel.milou@savoirfairelinux.com>
*  Author: Pierre-Luc Bacon <pierre-luc.bacon@savoirfairelinux.com>
*
*  This program is free software; you can redistribute it and/or modify
*  it under the terms of the GNU General Public License as published by
*  the Free Software Foundation; either version 3 of the License, or
*  (at your option) any later version.
*
*  This program is distributed in the hope that it will be useful,
*  but WITHOUT ANY WARRANTY; without even the implied warranty of
*  MERCHANTABILITY or FITNESS FOR A PARTICULAR PURPOSE.  See the
*  GNU General Public License for more details.
*
*  You should have received a copy of the GNU General Public License
*  along with this program; if not, write to the Free Software
*   Foundation, Inc., 675 Mass Ave, Cambridge, MA 02139, USA.
 *
 *  Additional permission under GNU GPL version 3 section 7:
 *
 *  If you modify this program, or any covered work, by linking or
 *  combining it with the OpenSSL project's OpenSSL library (or a
 *  modified version of that library), containing parts covered by the
 *  terms of the OpenSSL or SSLeay licenses, Savoir-Faire Linux Inc.
 *  grants you additional permission to convey the resulting work.
 *  Corresponding Source for a non-source form of such a combination
 *  shall include the source code for the parts of OpenSSL used as well
 *  as that of the covered work.
*/

#include "sipaccount.h"
#include "sipvoiplink.h"
#include "manager.h"
#include "config.h"
#include <pwd.h>
#include <sstream>
#include <cassert>

SIPAccount::SIPAccount(const std::string& accountID)
    : Account(accountID, "SIP")
    , transport_(NULL)
    , regc_(NULL)
    , bRegister_(false)
    , registrationExpire_(600)
    , interface_("default")
    , publishedSameasLocal_(true)
    , publishedIpAddress_("")
    , localPort_(DEFAULT_SIP_PORT)
    , publishedPort_(DEFAULT_SIP_PORT)
    , serviceRoute_("")
    , tlsListenerPort_(DEFAULT_SIP_TLS_PORT)
    , transportType_(PJSIP_TRANSPORT_UNSPECIFIED)
    , cred_(NULL)
    , stunPort_(0)
    , dtmfType_(OVERRTP)
    , tlsEnable_("false")
    , tlsPort_(DEFAULT_SIP_TLS_PORT)
    , tlsCaListFile_("")
    , tlsCertificateFile_("")
    , tlsPrivateKeyFile_("")
    , tlsPassword_("")
    , tlsMethod_("TLSv1")
    , tlsCiphers_("")
    , tlsServerName_("")
    , tlsVerifyServer_(true)
    , tlsVerifyClient_(true)
    , tlsRequireClientCertificate_(true)
    , tlsNegotiationTimeoutSec_("2")
    , tlsNegotiationTimeoutMsec_("0")
    , stunServer_("stun.sflphone.org")
    , stunEnabled_(false)
    , srtpEnabled_(false)
    , srtpKeyExchange_("sdes")
    , srtpFallback_(false)
    , zrtpDisplaySas_(true)
    , zrtpDisplaySasOnce_(false)
    , zrtpHelloHash_(true)
    , zrtpNotSuppWarning_(true)
{
    stunServerName_.ptr = NULL;
    stunServerName_.slen = 0;
    link_ = SIPVoIPLink::instance();
}

SIPAccount::~SIPAccount()
{
    delete[] cred_;
}

void SIPAccount::serialize(Conf::YamlEmitter *emitter)
{
    Conf::MappingNode accountmap(NULL);
    Conf::MappingNode srtpmap(NULL);
    Conf::MappingNode zrtpmap(NULL);
    Conf::MappingNode tlsmap(NULL);

    Conf::ScalarNode id(Account::accountID_);
    Conf::ScalarNode username(Account::username_);
    Conf::ScalarNode alias(Account::alias_);
    Conf::ScalarNode hostname(Account::hostname_);
    Conf::ScalarNode enable(enabled_);
    Conf::ScalarNode type(Account::type_);
    std::stringstream expirevalstr;
    expirevalstr << registrationExpire_;
    Conf::ScalarNode expire(expirevalstr);
    Conf::ScalarNode interface(interface_);
    std::stringstream portstr;
    portstr << localPort_;
    Conf::ScalarNode port(portstr.str());
    Conf::ScalarNode serviceRoute(serviceRoute_);

    Conf::ScalarNode mailbox(mailBox_);
    Conf::ScalarNode publishAddr(publishedIpAddress_);
    std::stringstream publicportstr;
    publicportstr << publishedPort_;
<<<<<<< HEAD
    Conf::ScalarNode publishPort (publicportstr.str());

    Conf::ScalarNode sameasLocal (publishedSameasLocal_);
    Conf::ScalarNode codecs (codecStr_);
    for (std::vector<std::string>::const_iterator git = videoCodecOrder_.begin();
            git != videoCodecOrder_.end(); ++git)
        _debug("%s", (*git).c_str());
    _debug("%s", Manager::instance().serialize(videoCodecOrder_).c_str());

    Conf::ScalarNode vcodecs(Manager::instance().serialize(videoCodecOrder_));

    Conf::ScalarNode ringtonePath (ringtonePath_);
    Conf::ScalarNode ringtoneEnabled (ringtoneEnabled_);
    Conf::ScalarNode stunServer (stunServer_);
    Conf::ScalarNode stunEnabled (stunEnabled_);
    Conf::ScalarNode displayName (displayName_);
    Conf::ScalarNode dtmfType (dtmfType_==OVERRTP ? "overrtp" : "sipinfo");
=======
    Conf::ScalarNode publishPort(publicportstr.str());
    Conf::ScalarNode sameasLocal(publishedSameasLocal_);
    Conf::ScalarNode codecs(codecStr_);
    Conf::ScalarNode ringtonePath(ringtonePath_);
    Conf::ScalarNode ringtoneEnabled(ringtoneEnabled_);
    Conf::ScalarNode stunServer(stunServer_);
    Conf::ScalarNode stunEnabled(stunEnabled_);
    Conf::ScalarNode displayName(displayName_);
    Conf::ScalarNode dtmfType(dtmfType_==OVERRTP ? "overrtp" : "sipinfo");
>>>>>>> 1083b59a

    std::stringstream countstr;
    countstr << 0;
    Conf::ScalarNode count(countstr.str());

    Conf::ScalarNode srtpenabled(srtpEnabled_);
    Conf::ScalarNode keyExchange(srtpKeyExchange_);
    Conf::ScalarNode rtpFallback(srtpFallback_);

    Conf::ScalarNode displaySas(zrtpDisplaySas_);
    Conf::ScalarNode displaySasOnce(zrtpDisplaySasOnce_);
    Conf::ScalarNode helloHashEnabled(zrtpHelloHash_);
    Conf::ScalarNode notSuppWarning(zrtpNotSuppWarning_);

    portstr.str("");
    portstr << tlsPort_;
<<<<<<< HEAD
    Conf::ScalarNode tlsport (portstr.str());
    Conf::ScalarNode certificate (tlsCertificateFile_);
    Conf::ScalarNode calist (tlsCaListFile_);
    Conf::ScalarNode ciphers (tlsCiphers_);
    Conf::ScalarNode tlsenabled (tlsEnable_);
    Conf::ScalarNode tlsmethod (tlsMethod_);
    Conf::ScalarNode timeout (tlsNegotiationTimeoutSec_);
    Conf::ScalarNode tlspassword (tlsPassword_);
    Conf::ScalarNode privatekey (tlsPrivateKeyFile_);
    Conf::ScalarNode requirecertif (tlsRequireClientCertificate_);
    Conf::ScalarNode server (tlsServerName_);
    Conf::ScalarNode verifyclient (tlsVerifyServer_);
    Conf::ScalarNode verifyserver (tlsVerifyClient_);

    accountmap.setKeyValue (aliasKey, &alias);
    accountmap.setKeyValue (typeKey, &type);
    accountmap.setKeyValue (idKey, &id);
    accountmap.setKeyValue (usernameKey, &username);
    accountmap.setKeyValue (hostnameKey, &hostname);
    accountmap.setKeyValue (accountEnableKey, &enable);
    accountmap.setKeyValue (mailboxKey, &mailbox);
    accountmap.setKeyValue (expireKey, &expire);
    accountmap.setKeyValue (interfaceKey, &interface);
    accountmap.setKeyValue (portKey, &port);
    accountmap.setKeyValue (stunServerKey, &stunServer);
    accountmap.setKeyValue (stunEnabledKey, &stunEnabled);
    accountmap.setKeyValue (publishAddrKey, &publishAddr);
    accountmap.setKeyValue (publishPortKey, &publishPort);
    accountmap.setKeyValue (sameasLocalKey, &sameasLocal);
    accountmap.setKeyValue (serviceRouteKey, &serviceRoute);
    accountmap.setKeyValue (dtmfTypeKey, &dtmfType);
    accountmap.setKeyValue (displayNameKey, &displayName);
    accountmap.setKeyValue (codecsKey, &codecs);
    accountmap.setKeyValue (videocodecsKey, &vcodecs);
    accountmap.setKeyValue (ringtonePathKey, &ringtonePath);
    accountmap.setKeyValue (ringtoneEnabledKey, &ringtoneEnabled);

    accountmap.setKeyValue (srtpKey, &srtpmap);
    srtpmap.setKeyValue (srtpEnableKey, &srtpenabled);
    srtpmap.setKeyValue (keyExchangeKey, &keyExchange);
    srtpmap.setKeyValue (rtpFallbackKey, &rtpFallback);

    accountmap.setKeyValue (zrtpKey, &zrtpmap);
    zrtpmap.setKeyValue (displaySasKey, &displaySas);
    zrtpmap.setKeyValue (displaySasOnceKey, &displaySasOnce);
    zrtpmap.setKeyValue (helloHashEnabledKey, &helloHashEnabled);
    zrtpmap.setKeyValue (notSuppWarningKey, &notSuppWarning);

    Conf::SequenceNode credentialseq (NULL);
    accountmap.setKeyValue (credKey, &credentialseq);

	std::vector<std::map<std::string, std::string> >::const_iterator it;
	for (it = credentials_.begin(); it != credentials_.end(); ++it) {
		std::map<std::string, std::string> cred = *it;
		Conf::MappingNode *map = new Conf::MappingNode(NULL);
		map->setKeyValue(USERNAME, new Conf::ScalarNode(cred[USERNAME]));
		map->setKeyValue(PASSWORD, new Conf::ScalarNode(cred[PASSWORD]));
		map->setKeyValue(REALM, new Conf::ScalarNode(cred[REALM]));
		credentialseq.addNode(map);
	}

	accountmap.setKeyValue (tlsKey, &tlsmap);
    tlsmap.setKeyValue (tlsPortKey, &tlsport);
    tlsmap.setKeyValue (certificateKey, &certificate);
    tlsmap.setKeyValue (calistKey, &calist);
    tlsmap.setKeyValue (ciphersKey, &ciphers);
    tlsmap.setKeyValue (tlsEnableKey, &tlsenabled);
    tlsmap.setKeyValue (methodKey, &tlsmethod);
    tlsmap.setKeyValue (timeoutKey, &timeout);
    tlsmap.setKeyValue (tlsPasswordKey, &tlspassword);
    tlsmap.setKeyValue (privateKeyKey, &privatekey);
    tlsmap.setKeyValue (requireCertifKey, &requirecertif);
    tlsmap.setKeyValue (serverKey, &server);
    tlsmap.setKeyValue (verifyClientKey, &verifyclient);
    tlsmap.setKeyValue (verifyServerKey, &verifyserver);
=======
    Conf::ScalarNode tlsport(portstr.str());
    Conf::ScalarNode certificate(tlsCertificateFile_);
    Conf::ScalarNode calist(tlsCaListFile_);
    Conf::ScalarNode ciphers(tlsCiphers_);
    Conf::ScalarNode tlsenabled(tlsEnable_);
    Conf::ScalarNode tlsmethod(tlsMethod_);
    Conf::ScalarNode timeout(tlsNegotiationTimeoutSec_);
    Conf::ScalarNode tlspassword(tlsPassword_);
    Conf::ScalarNode privatekey(tlsPrivateKeyFile_);
    Conf::ScalarNode requirecertif(tlsRequireClientCertificate_);
    Conf::ScalarNode server(tlsServerName_);
    Conf::ScalarNode verifyclient(tlsVerifyServer_);
    Conf::ScalarNode verifyserver(tlsVerifyClient_);

    accountmap.setKeyValue(aliasKey, &alias);
    accountmap.setKeyValue(typeKey, &type);
    accountmap.setKeyValue(idKey, &id);
    accountmap.setKeyValue(usernameKey, &username);
    accountmap.setKeyValue(hostnameKey, &hostname);
    accountmap.setKeyValue(accountEnableKey, &enable);
    accountmap.setKeyValue(mailboxKey, &mailbox);
    accountmap.setKeyValue(expireKey, &expire);
    accountmap.setKeyValue(interfaceKey, &interface);
    accountmap.setKeyValue(portKey, &port);
    accountmap.setKeyValue(stunServerKey, &stunServer);
    accountmap.setKeyValue(stunEnabledKey, &stunEnabled);
    accountmap.setKeyValue(publishAddrKey, &publishAddr);
    accountmap.setKeyValue(publishPortKey, &publishPort);
    accountmap.setKeyValue(sameasLocalKey, &sameasLocal);
    accountmap.setKeyValue(serviceRouteKey, &serviceRoute);
    accountmap.setKeyValue(dtmfTypeKey, &dtmfType);
    accountmap.setKeyValue(displayNameKey, &displayName);
    accountmap.setKeyValue(codecsKey, &codecs);
    accountmap.setKeyValue(ringtonePathKey, &ringtonePath);
    accountmap.setKeyValue(ringtoneEnabledKey, &ringtoneEnabled);

    accountmap.setKeyValue(srtpKey, &srtpmap);
    srtpmap.setKeyValue(srtpEnableKey, &srtpenabled);
    srtpmap.setKeyValue(keyExchangeKey, &keyExchange);
    srtpmap.setKeyValue(rtpFallbackKey, &rtpFallback);

    accountmap.setKeyValue(zrtpKey, &zrtpmap);
    zrtpmap.setKeyValue(displaySasKey, &displaySas);
    zrtpmap.setKeyValue(displaySasOnceKey, &displaySasOnce);
    zrtpmap.setKeyValue(helloHashEnabledKey, &helloHashEnabled);
    zrtpmap.setKeyValue(notSuppWarningKey, &notSuppWarning);

    Conf::SequenceNode credentialseq(NULL);
    accountmap.setKeyValue(credKey, &credentialseq);

    std::vector<std::map<std::string, std::string> >::const_iterator it;

    for (it = credentials_.begin(); it != credentials_.end(); ++it) {
        std::map<std::string, std::string> cred = *it;
        Conf::MappingNode *map = new Conf::MappingNode(NULL);
        map->setKeyValue(USERNAME, new Conf::ScalarNode(cred[USERNAME]));
        map->setKeyValue(PASSWORD, new Conf::ScalarNode(cred[PASSWORD]));
        map->setKeyValue(REALM, new Conf::ScalarNode(cred[REALM]));
        credentialseq.addNode(map);
    }

    accountmap.setKeyValue(tlsKey, &tlsmap);
    tlsmap.setKeyValue(tlsPortKey, &tlsport);
    tlsmap.setKeyValue(certificateKey, &certificate);
    tlsmap.setKeyValue(calistKey, &calist);
    tlsmap.setKeyValue(ciphersKey, &ciphers);
    tlsmap.setKeyValue(tlsEnableKey, &tlsenabled);
    tlsmap.setKeyValue(methodKey, &tlsmethod);
    tlsmap.setKeyValue(timeoutKey, &timeout);
    tlsmap.setKeyValue(tlsPasswordKey, &tlspassword);
    tlsmap.setKeyValue(privateKeyKey, &privatekey);
    tlsmap.setKeyValue(requireCertifKey, &requirecertif);
    tlsmap.setKeyValue(serverKey, &server);
    tlsmap.setKeyValue(verifyClientKey, &verifyclient);
    tlsmap.setKeyValue(verifyServerKey, &verifyserver);
>>>>>>> 1083b59a

    try {
        emitter->serializeAccount(&accountmap);
    } catch (const Conf::YamlEmitterException &e) {
        ERROR("ConfigTree: %s", e.what());
    }

    Conf::Sequence *seq = credentialseq.getSequence();
    Conf::Sequence::iterator seqit;

    for (seqit = seq->begin(); seqit != seq->end(); ++seqit) {
        Conf::MappingNode *node = (Conf::MappingNode*)*seqit;
        delete node->getValue(USERNAME);
        delete node->getValue(PASSWORD);
        delete node->getValue(REALM);
        delete node;
    }
}



void SIPAccount::unserialize(Conf::MappingNode *map)
{
    Conf::MappingNode *srtpMap;
    Conf::MappingNode *tlsMap;
    Conf::MappingNode *zrtpMap;

    assert(map);

    map->getValue(aliasKey, &alias_);
    map->getValue(typeKey, &type_);
    map->getValue(usernameKey, &username_);
    map->getValue(hostnameKey, &hostname_);
    map->getValue(accountEnableKey, &enabled_);
    map->getValue(mailboxKey, &mailBox_);
    map->getValue(codecsKey, &codecStr_);
    std::string vcodecs;
    map->getValue(videocodecsKey, &vcodecs);

    // Update codec list which one is used for SDP offer
    setActiveCodecs(ManagerImpl::unserialize(codecStr_));

    setActiveVideoCodecs (Manager::instance().unserialize (vcodecs));

    map->getValue(ringtonePathKey, &ringtonePath_);
    map->getValue(ringtoneEnabledKey, &ringtoneEnabled_);
    map->getValue(expireKey, &registrationExpire_);
    map->getValue(interfaceKey, &interface_);
    int port;
    map->getValue(portKey, &port);
    localPort_ = port;
    map->getValue(publishAddrKey, &publishedIpAddress_);
    map->getValue(publishPortKey, &port);
    publishedPort_ = port;
    map->getValue(sameasLocalKey, &publishedSameasLocal_);

    std::string dtmfType;
    map->getValue(dtmfTypeKey, &dtmfType);
    dtmfType_ = (dtmfType == "overrtp") ? OVERRTP : SIPINFO;

    map->getValue(serviceRouteKey, &serviceRoute_);
    // stun enabled
    map->getValue(stunEnabledKey, &stunEnabled_);
    map->getValue(stunServerKey, &stunServer_);

    // Init stun server name with default server name
    stunServerName_ = pj_str((char*) stunServer_.data());

    map->getValue(displayNameKey, &displayName_);

    std::vector<std::map<std::string, std::string> > creds;

    Conf::YamlNode *credNode = map->getValue(credKey);

    /* We check if the credential key is a sequence
     * because it was a mapping in a previous version of
     * the configuration file.
     */
    if (credNode && credNode->getType() == Conf::SEQUENCE) {
        Conf::SequenceNode *credSeq = (Conf::SequenceNode *) credNode;
        Conf::Sequence::iterator it;
        Conf::Sequence *seq = credSeq->getSequence();

        for (it = seq->begin(); it != seq->end(); ++it) {
            Conf::MappingNode *cred = (Conf::MappingNode *)(*it);
            std::string user;
            std::string pass;
            std::string realm;
            cred->getValue(USERNAME, &user);
            cred->getValue(PASSWORD, &pass);
            cred->getValue(REALM, &realm);
            std::map<std::string, std::string> credentialMap;
            credentialMap[USERNAME] = user;
            credentialMap[PASSWORD] = pass;
            credentialMap[REALM] = realm;
            creds.push_back(credentialMap);
        }
    }

    if (creds.empty()) {
        // migration from old file format
        std::map<std::string, std::string> credmap;
        std::string password;
        map->getValue(passwordKey, &password);

        credmap[USERNAME] = username_;
        credmap[PASSWORD] = password;
        credmap[REALM] = "*";
        creds.push_back(credmap);
    }

    setCredentials(creds);

    // get srtp submap
    srtpMap = (Conf::MappingNode *)(map->getValue(srtpKey));

    if (srtpMap) {
        srtpMap->getValue(srtpEnableKey, &srtpEnabled_);
        srtpMap->getValue(keyExchangeKey, &srtpKeyExchange_);
        srtpMap->getValue(rtpFallbackKey, &srtpFallback_);
    }

    // get zrtp submap
    zrtpMap = (Conf::MappingNode *)(map->getValue(zrtpKey));

    if (zrtpMap) {
        zrtpMap->getValue(displaySasKey, &zrtpDisplaySas_);
        zrtpMap->getValue(displaySasOnceKey, &zrtpDisplaySasOnce_);
        zrtpMap->getValue(helloHashEnabledKey, &zrtpHelloHash_);
        zrtpMap->getValue(notSuppWarningKey, &zrtpNotSuppWarning_);
    }

    // get tls submap
    tlsMap = (Conf::MappingNode *)(map->getValue(tlsKey));

    if (tlsMap) {
        tlsMap->getValue(tlsEnableKey, &tlsEnable_);
        tlsMap->getValue(tlsPortKey, &tlsPort_);
        tlsMap->getValue(certificateKey, &tlsCertificateFile_);
        tlsMap->getValue(calistKey, &tlsCaListFile_);
        tlsMap->getValue(ciphersKey, &tlsCiphers_);
        tlsMap->getValue(methodKey, &tlsMethod_);
        tlsMap->getValue(tlsPasswordKey, &tlsPassword_);
        tlsMap->getValue(privateKeyKey, &tlsPrivateKeyFile_);
        tlsMap->getValue(requireCertifKey, &tlsRequireClientCertificate_);
        tlsMap->getValue(serverKey, &tlsServerName_);
        tlsMap->getValue(verifyClientKey, &tlsVerifyServer_);
        tlsMap->getValue(verifyServerKey, &tlsVerifyClient_);
        // FIXME
        tlsMap->getValue(timeoutKey, &tlsNegotiationTimeoutSec_);
        tlsMap->getValue(timeoutKey, &tlsNegotiationTimeoutMsec_);
    }
}


void SIPAccount::setAccountDetails(std::map<std::string, std::string> details)
{
    // Account setting common to SIP and IAX
    alias_ = details[CONFIG_ACCOUNT_ALIAS];
    type_ = details[CONFIG_ACCOUNT_TYPE];
    username_ = details[USERNAME];
    hostname_ = details[HOSTNAME];
    enabled_ = details[CONFIG_ACCOUNT_ENABLE] == "true";
    ringtonePath_ = details[CONFIG_RINGTONE_PATH];
    ringtoneEnabled_ = details[CONFIG_RINGTONE_ENABLED] == "true";
    mailBox_ = details[CONFIG_ACCOUNT_MAILBOX];

    // SIP specific account settings

    // general sip settings
    displayName_ = details[DISPLAY_NAME];
    serviceRoute_ = details[ROUTESET];
    interface_ = details[LOCAL_INTERFACE];
    publishedSameasLocal_ = details[PUBLISHED_SAMEAS_LOCAL] == "true";
    publishedIpAddress_ = details[PUBLISHED_ADDRESS];
    localPort_ = atoi(details[LOCAL_PORT].c_str());
    publishedPort_ = atoi(details[PUBLISHED_PORT].c_str());
    stunServer_ = details[STUN_SERVER];
    stunEnabled_ = details[STUN_ENABLE] == "true";
    dtmfType_ = details[ACCOUNT_DTMF_TYPE] == "overrtp" ? OVERRTP : SIPINFO;

    registrationExpire_ = atoi(details[CONFIG_ACCOUNT_REGISTRATION_EXPIRE].c_str());

    userAgent_ = details[USERAGENT];

    // srtp settings
    srtpEnabled_ = details[SRTP_ENABLE] == "true";
    srtpFallback_ = details[SRTP_RTP_FALLBACK] == "true";
    zrtpDisplaySas_ = details[ZRTP_DISPLAY_SAS] == "true";
    zrtpDisplaySasOnce_ = details[ZRTP_DISPLAY_SAS_ONCE] == "true";
    zrtpNotSuppWarning_ = details[ZRTP_NOT_SUPP_WARNING] == "true";
    zrtpHelloHash_ = details[ZRTP_HELLO_HASH] == "true";
    srtpKeyExchange_ = details[SRTP_KEY_EXCHANGE];

    // TLS settings
    // The TLS listener is unique and globally defined through IP2IP_PROFILE
    if (accountID_ == IP2IP_PROFILE)
        tlsListenerPort_ = atoi(details[TLS_LISTENER_PORT].c_str());

    tlsEnable_ = details[TLS_ENABLE];
    tlsCaListFile_ = details[TLS_CA_LIST_FILE];
    tlsCertificateFile_ = details[TLS_CERTIFICATE_FILE];
    tlsPrivateKeyFile_ = details[TLS_PRIVATE_KEY_FILE];
    tlsPassword_ = details[TLS_PASSWORD];
    tlsMethod_ = details[TLS_METHOD];
    tlsCiphers_ = details[TLS_CIPHERS];
    tlsServerName_ = details[TLS_SERVER_NAME];
    tlsVerifyServer_ = details[TLS_VERIFY_SERVER] == "true";
    tlsVerifyClient_ = details[TLS_VERIFY_CLIENT] == "true";
    tlsRequireClientCertificate_ = details[TLS_REQUIRE_CLIENT_CERTIFICATE] == "true";
    tlsNegotiationTimeoutSec_ = details[TLS_NEGOTIATION_TIMEOUT_SEC];
    tlsNegotiationTimeoutMsec_ = details[TLS_NEGOTIATION_TIMEOUT_MSEC];

    if (credentials_.empty()) { // credentials not set, construct 1 entry
        std::vector<std::map<std::string, std::string> > v;
        std::map<std::string, std::string> map;
        map[USERNAME] = username_;
        map[PASSWORD] = details[PASSWORD];
        map[REALM]    = "*";
        v.push_back(map);
        setCredentials(v);
    }
}

std::map<std::string, std::string> SIPAccount::getAccountDetails() const
{
    std::map<std::string, std::string> a;

    a[ACCOUNT_ID] = accountID_;
    // The IP profile does not allow to set an alias
    a[CONFIG_ACCOUNT_ALIAS] = (accountID_ == IP2IP_PROFILE) ? IP2IP_PROFILE : alias_;

    a[CONFIG_ACCOUNT_ENABLE] = enabled_ ? "true" : "false";
    a[CONFIG_ACCOUNT_TYPE] = type_;
    a[HOSTNAME] = hostname_;
    a[USERNAME] = username_;

    a[CONFIG_RINGTONE_PATH] = ringtonePath_;
    a[CONFIG_RINGTONE_ENABLED] = ringtoneEnabled_ ? "true" : "false";
    a[CONFIG_ACCOUNT_MAILBOX] = mailBox_;

    RegistrationState state = Unregistered;
    std::string registrationStateCode;
    std::string registrationStateDescription;

    if (accountID_ == IP2IP_PROFILE)
        registrationStateDescription = "Direct IP call";
    else {
        state = registrationState_;
        int code = registrationStateDetailed_.first;
        std::stringstream out;
        out << code;
        registrationStateCode = out.str();
        registrationStateDescription = registrationStateDetailed_.second;
    }

    a[REGISTRATION_STATUS] = (accountID_ == IP2IP_PROFILE) ? "READY": mapStateNumberToString(state);
    a[REGISTRATION_STATE_CODE] = registrationStateCode;
    a[REGISTRATION_STATE_DESCRIPTION] = registrationStateDescription;

    // Add sip specific details
    a[ROUTESET] = serviceRoute_;
    a[USERAGENT] = userAgent_;

    std::stringstream expireval;
    expireval << registrationExpire_;
    a[CONFIG_ACCOUNT_REGISTRATION_EXPIRE] = expireval.str();
    a[LOCAL_INTERFACE] = interface_;
    a[PUBLISHED_SAMEAS_LOCAL] = publishedSameasLocal_ ? "true" : "false";
    a[PUBLISHED_ADDRESS] = publishedIpAddress_;

    std::stringstream localport;
    localport << localPort_;
    a[LOCAL_PORT] = localport.str();
    std::stringstream publishedport;
    publishedport << publishedPort_;
    a[PUBLISHED_PORT] = publishedport.str();
    a[STUN_ENABLE] = stunEnabled_ ? "true" : "false";
    a[STUN_SERVER] = stunServer_;
    a[ACCOUNT_DTMF_TYPE] = (dtmfType_ == OVERRTP) ? "overrtp" : "sipinfo";

    a[SRTP_KEY_EXCHANGE] = srtpKeyExchange_;
    a[SRTP_ENABLE] = srtpEnabled_ ? "true" : "false";
    a[SRTP_RTP_FALLBACK] = srtpFallback_ ? "true" : "false";

    a[ZRTP_DISPLAY_SAS] = zrtpDisplaySas_ ? "true" : "false";
    a[ZRTP_DISPLAY_SAS_ONCE] = zrtpDisplaySasOnce_ ? "true" : "false";
    a[ZRTP_HELLO_HASH] = zrtpHelloHash_ ? "true" : "false";
    a[ZRTP_NOT_SUPP_WARNING] = zrtpNotSuppWarning_ ? "true" : "false";

    // TLS listener is unique and parameters are modified through IP2IP_PROFILE
    std::stringstream tlslistenerport;
    tlslistenerport << tlsListenerPort_;
    a[TLS_LISTENER_PORT] = tlslistenerport.str();
    a[TLS_ENABLE] = tlsEnable_;
    a[TLS_CA_LIST_FILE] = tlsCaListFile_;
    a[TLS_CERTIFICATE_FILE] = tlsCertificateFile_;
    a[TLS_PRIVATE_KEY_FILE] = tlsPrivateKeyFile_;
    a[TLS_PASSWORD] = tlsPassword_;
    a[TLS_METHOD] = tlsMethod_;
    a[TLS_CIPHERS] = tlsCiphers_;
    a[TLS_SERVER_NAME] = tlsServerName_;
    a[TLS_VERIFY_SERVER] = tlsVerifyServer_ ? "true" : "false";
    a[TLS_VERIFY_CLIENT] = tlsVerifyClient_ ? "true" : "false";
    a[TLS_REQUIRE_CLIENT_CERTIFICATE] = tlsRequireClientCertificate_ ? "true" : "false";
    a[TLS_NEGOTIATION_TIMEOUT_SEC] = tlsNegotiationTimeoutSec_;
    a[TLS_NEGOTIATION_TIMEOUT_MSEC] = tlsNegotiationTimeoutMsec_;

    return a;
}

void SIPAccount::registerVoIPLink()
{
    if (hostname_.length() >= PJ_MAX_HOSTNAME)
        return;

    // Init TLS settings if the user wants to use TLS
    if (tlsEnable_ == "true") {
        DEBUG("SIPAccount: TLS is enabled for account %s", accountID_.c_str());
        transportType_ = PJSIP_TRANSPORT_TLS;
        initTlsConfiguration();
    }

    // Init STUN settings for this account if the user selected it
    if (stunEnabled_) {
        transportType_ = PJSIP_TRANSPORT_START_OTHER;
        initStunConfiguration();
    } else {
        stunServerName_ = pj_str((char*) stunServer_.c_str());
    }

    // In our definition of the ip2ip profile (aka Direct IP Calls),
    // no registration should be performed
    if (accountID_ == IP2IP_PROFILE)
        return;

    try {
        link_->sendRegister(this);
    } catch (const VoipLinkException &e) {
        ERROR("SIPAccount: %s", e.what());
    }
}

void SIPAccount::unregisterVoIPLink()
{
    if (accountID_ == IP2IP_PROFILE)
        return;

    try {
        link_->sendUnregister(this);
    } catch (const VoipLinkException &e) {
        ERROR("SIPAccount: %s", e.what());
    }
}

pjsip_ssl_method SIPAccount::sslMethodStringToPjEnum(const std::string& method)
{
    if (method == "Default")
        return PJSIP_SSL_UNSPECIFIED_METHOD;

    if (method == "TLSv1")
        return PJSIP_TLSV1_METHOD;

    if (method == "SSLv3")
        return PJSIP_SSLV3_METHOD;

    if (method == "SSLv23")
        return PJSIP_SSLV23_METHOD;

    return PJSIP_SSL_UNSPECIFIED_METHOD;
}

void SIPAccount::initTlsConfiguration()
{
    // TLS listener is unique and should be only modified through IP2IP_PROFILE
    tlsListenerPort_ = tlsPort_;

    pjsip_tls_setting_default(&tlsSetting_);

    pj_cstr(&tlsSetting_.ca_list_file, tlsCaListFile_.c_str());
    pj_cstr(&tlsSetting_.cert_file, tlsCertificateFile_.c_str());
    pj_cstr(&tlsSetting_.privkey_file, tlsPrivateKeyFile_.c_str());
    pj_cstr(&tlsSetting_.password, tlsPassword_.c_str());
    tlsSetting_.method = sslMethodStringToPjEnum(tlsMethod_);
    pj_cstr(&tlsSetting_.ciphers, tlsCiphers_.c_str());
    pj_cstr(&tlsSetting_.server_name, tlsServerName_.c_str());

    tlsSetting_.verify_server = tlsVerifyServer_ ? PJ_TRUE: PJ_FALSE;
    tlsSetting_.verify_client = tlsVerifyClient_ ? PJ_TRUE: PJ_FALSE;
    tlsSetting_.require_client_cert = tlsRequireClientCertificate_ ? PJ_TRUE: PJ_FALSE;

    tlsSetting_.timeout.sec = atol(tlsNegotiationTimeoutSec_.c_str());
    tlsSetting_.timeout.msec = atol(tlsNegotiationTimeoutMsec_.c_str());
}

void SIPAccount::initStunConfiguration()
{
    size_t pos;
    std::string stunServer, serverName, serverPort;

    stunServer = stunServer_;
    // Init STUN socket
    pos = stunServer.find(':');

    if (pos == std::string::npos) {
        stunServerName_ = pj_str((char*) stunServer.data());
        stunPort_ = PJ_STUN_PORT;
        //stun_status = pj_sockaddr_in_init (&stun_srv.ipv4, &stun_adr, (pj_uint16_t) 3478);
    } else {
        serverName = stunServer.substr(0, pos);
        serverPort = stunServer.substr(pos + 1);
        stunPort_ = atoi(serverPort.data());
        stunServerName_ = pj_str((char*) serverName.data());
        //stun_status = pj_sockaddr_in_init (&stun_srv.ipv4, &stun_adr, (pj_uint16_t) nPort);
    }
}

void SIPAccount::loadConfig()
{
    if (registrationExpire_ == 0)
        registrationExpire_ = 600; /** Default expire value for registration */

    if (tlsEnable_ == "true") {
        initTlsConfiguration();
        transportType_ = PJSIP_TRANSPORT_TLS;
    } else
        transportType_ = PJSIP_TRANSPORT_UDP;
}

bool SIPAccount::fullMatch(const std::string& username, const std::string& hostname) const
{
    return userMatch(username) and hostnameMatch(hostname);
}

bool SIPAccount::userMatch(const std::string& username) const
{
    return !username.empty() and username == username_;
}

bool SIPAccount::hostnameMatch(const std::string& hostname) const
{
    return hostname == hostname_;
}

std::string SIPAccount::getLoginName()
{
    struct passwd * user_info = getpwuid(getuid());
    return user_info ? user_info->pw_name : "";
}

std::string SIPAccount::getFromUri() const
{
    std::string scheme;
    std::string transport;
    std::string username(username_);
    std::string hostname(hostname_);

    // UDP does not require the transport specification
    if (transportType_ == PJSIP_TRANSPORT_TLS) {
        scheme = "sips:";
        transport = ";transport=" + std::string(pjsip_transport_get_type_name(transportType_));
    } else
        scheme = "sip:";

    // Get login name if username is not specified
    if (username_.empty())
        username = getLoginName();

    // Get machine hostname if not provided
    if (hostname_.empty())
        hostname = std::string(pj_gethostname()->ptr, pj_gethostname()->slen);

    return "<" + scheme + username + "@" + hostname + transport + ">";
}

std::string SIPAccount::getToUri(const std::string& username) const
{
    std::string scheme;
    std::string transport;
    std::string hostname;

    // UDP does not require the transport specification
    if (transportType_ == PJSIP_TRANSPORT_TLS) {
        scheme = "sips:";
        transport = ";transport=" + std::string(pjsip_transport_get_type_name(transportType_));
    } else
        scheme = "sip:";

    // Check if scheme is already specified
    if (username.find("sip") == 0)
        scheme = "";

    // Check if hostname is already specified
    if (username.find("@") == std::string::npos)
        hostname = hostname_;

    return "<" + scheme + username + (hostname.empty() ? "" : "@") + hostname + transport + ">";
}

std::string SIPAccount::getServerUri() const
{
    std::string scheme;
    std::string transport;

    // UDP does not require the transport specification
    if (transportType_ == PJSIP_TRANSPORT_TLS) {
        scheme = "sips:";
        transport = ";transport=" + std::string(pjsip_transport_get_type_name(transportType_));
    } else {
        scheme = "sip:";
        transport = "";
    }

    return "<" + scheme + hostname_ + transport + ">";
}

std::string SIPAccount::getContactHeader(const std::string& address, const std::string& port) const
{
    std::string scheme;
    std::string transport;

    // UDP does not require the transport specification
    if (transportType_ == PJSIP_TRANSPORT_TLS) {
        scheme = "sips:";
        transport = ";transport=" + std::string(pjsip_transport_get_type_name(transportType_));
    } else
        scheme = "sip:";

    return displayName_ + (displayName_.empty() ? "" : " ") + "<" +
           scheme + username_ + (username_.empty() ? "":"@") +
           address + ":" + port + transport + ">";
}


namespace {
std::string computeMd5HashFromCredential(
    const std::string& username, const std::string& password,
    const std::string& realm)
{
#define MD5_APPEND(pms,buf,len) pj_md5_update(pms, (const pj_uint8_t*)buf, len)

    pj_md5_context pms;

    /* Compute md5 hash = MD5(username ":" realm ":" password) */
    pj_md5_init(&pms);
    MD5_APPEND(&pms, username.data(), username.length());
    MD5_APPEND(&pms, ":", 1);
    MD5_APPEND(&pms, realm.data(), realm.length());
    MD5_APPEND(&pms, ":", 1);
    MD5_APPEND(&pms, password.data(), password.length());

    unsigned char digest[16];
    pj_md5_final(&pms, digest);

    char hash[32];

    for (int i = 0; i < 16; ++i)
        pj_val_to_hex_digit(digest[i], &hash[2*i]);

    return std::string(hash, 32);
}


} // anon namespace

void SIPAccount::setCredentials(const std::vector<std::map<std::string, std::string> >& creds)
{
    using std::vector;
    using std::string;
    using std::map;

    bool md5HashingEnabled = Manager::instance().preferences.getMd5Hash();

    assert(creds.size() > 0); // we can not authenticate without credentials

    credentials_ = creds;

    /* md5 hashing */
    for (vector<map<string, string> >::iterator it = credentials_.begin(); it != credentials_.end(); ++it) {
        map<string, string>::const_iterator val = (*it).find(USERNAME);
        const std::string username = val != (*it).end() ? val->second : "";
        val = (*it).find(REALM);
        const std::string realm(val != (*it).end() ? val->second : "");
        val = (*it).find(PASSWORD);
        const std::string password(val != (*it).end() ? val->second : "");

        if (md5HashingEnabled) {
            // TODO: Fix this.
            // This is an extremly weak test in order to check
            // if the password is a hashed value. This is done
            // because deleteCredential() is called before this
            // method. Therefore, we cannot check if the value
            // is different from the one previously stored in
            // the configuration file. This is to avoid to
            // re-hash a hashed password.

            if (password.length() != 32)
                (*it)[PASSWORD] = computeMd5HashFromCredential(username, password, realm);
        }
    }

    // Create the credential array
    delete[] cred_;
    cred_ = new pjsip_cred_info[credentials_.size()];

    size_t i = 0;

    for (vector<map<string, string > >::const_iterator iter = credentials_.begin();
            iter != credentials_.end(); ++iter) {
        map<string, string>::const_iterator val = (*iter).find(PASSWORD);
        const std::string password = val != (*iter).end() ? val->second : "";
        int dataType = (md5HashingEnabled and password.length() == 32)
                       ? PJSIP_CRED_DATA_DIGEST
                       : PJSIP_CRED_DATA_PLAIN_PASSWD;

        val = (*iter).find(USERNAME);

        if (val != (*iter).end())
            cred_[i].username = pj_str((char*) val->second.c_str());

        cred_[i].data = pj_str((char*) password.c_str());

        val = (*iter).find(REALM);

        if (val != (*iter).end())
            cred_[i].realm = pj_str((char*) val->second.c_str());

        cred_[i].data_type = dataType;
        cred_[i].scheme = pj_str((char*) "digest");
        ++i;
    }
}

const std::vector<std::map<std::string, std::string> > &SIPAccount::getCredentials()
{
    return credentials_;
}

std::string SIPAccount::getUserAgentName() const
{
    std::string result(userAgent_);

    if (result == "sflphone" or result.empty())
        result += "/" PACKAGE_VERSION;

    return result;
}

std::map<std::string, std::string> SIPAccount::getIp2IpDetails() const
{
    assert(accountID_ == IP2IP_PROFILE);
    std::map<std::string, std::string> ip2ipAccountDetails;
    ip2ipAccountDetails[ACCOUNT_ID] = IP2IP_PROFILE;
    ip2ipAccountDetails[SRTP_KEY_EXCHANGE] = srtpKeyExchange_;
    ip2ipAccountDetails[SRTP_ENABLE] = srtpEnabled_ ? "true" : "false";
    ip2ipAccountDetails[SRTP_RTP_FALLBACK] = srtpFallback_ ? "true" : "false";
    ip2ipAccountDetails[ZRTP_DISPLAY_SAS] = zrtpDisplaySas_ ? "true" : "false";
    ip2ipAccountDetails[ZRTP_HELLO_HASH] = zrtpHelloHash_ ? "true" : "false";
    ip2ipAccountDetails[ZRTP_NOT_SUPP_WARNING] = zrtpNotSuppWarning_ ? "true" : "false";
    ip2ipAccountDetails[ZRTP_DISPLAY_SAS_ONCE] = zrtpDisplaySasOnce_ ? "true" : "false";
    ip2ipAccountDetails[LOCAL_INTERFACE] = interface_;
    std::stringstream portstr;
    portstr << localPort_;
    ip2ipAccountDetails[LOCAL_PORT] = portstr.str();

    std::map<std::string, std::string> tlsSettings;
    tlsSettings = getTlsSettings();
    std::copy(tlsSettings.begin(), tlsSettings.end(), std::inserter(
                  ip2ipAccountDetails, ip2ipAccountDetails.end()));

    return ip2ipAccountDetails;
}

std::map<std::string, std::string> SIPAccount::getTlsSettings() const
{
    std::map<std::string, std::string> tlsSettings;
    assert(accountID_ == IP2IP_PROFILE);

    std::stringstream portstr;
    portstr << tlsListenerPort_;
    tlsSettings[TLS_LISTENER_PORT] = portstr.str();
    tlsSettings[TLS_ENABLE] = tlsEnable_;
    tlsSettings[TLS_CA_LIST_FILE] = tlsCaListFile_;
    tlsSettings[TLS_CERTIFICATE_FILE] = tlsCertificateFile_;
    tlsSettings[TLS_PRIVATE_KEY_FILE] = tlsPrivateKeyFile_;
    tlsSettings[TLS_PASSWORD] = tlsPassword_;
    tlsSettings[TLS_METHOD] = tlsMethod_;
    tlsSettings[TLS_CIPHERS] = tlsCiphers_;
    tlsSettings[TLS_SERVER_NAME] = tlsServerName_;
    tlsSettings[TLS_VERIFY_SERVER] = tlsVerifyServer_ ? "true" : "false";
    tlsSettings[TLS_VERIFY_CLIENT] = tlsVerifyClient_ ? "true" : "false";
    tlsSettings[TLS_REQUIRE_CLIENT_CERTIFICATE] = tlsRequireClientCertificate_ ? "true" : "false";
    tlsSettings[TLS_NEGOTIATION_TIMEOUT_SEC] = tlsNegotiationTimeoutSec_;
    tlsSettings[TLS_NEGOTIATION_TIMEOUT_MSEC] = tlsNegotiationTimeoutMsec_;

    return tlsSettings;
}

namespace {
void set_opt(const std::map<std::string, std::string> &details, const char *key, std::string &val)
{
    std::map<std::string, std::string>::const_iterator it = details.find(key);

    if (it != details.end())
        val = it->second;
}

void set_opt(const std::map<std::string, std::string> &details, const char *key, bool &val)
{
    std::map<std::string, std::string>::const_iterator it = details.find(key);

    if (it != details.end())
        val = it->second == "true";
}

void set_opt(const std::map<std::string, std::string> &details, const char *key, pj_uint16_t &val)
{
    std::map<std::string, std::string>::const_iterator it = details.find(key);

    if (it != details.end())
        val = atoi(it->second.c_str());
}
} //anon namespace

void SIPAccount::setTlsSettings(const std::map<std::string, std::string>& details)
{
    assert(accountID_ == IP2IP_PROFILE);
    set_opt(details, TLS_LISTENER_PORT, tlsListenerPort_);
    set_opt(details, TLS_ENABLE, tlsEnable_);
    set_opt(details, TLS_CA_LIST_FILE, tlsCaListFile_);
    set_opt(details, TLS_CERTIFICATE_FILE, tlsCertificateFile_);
    set_opt(details, TLS_PRIVATE_KEY_FILE, tlsPrivateKeyFile_);
    set_opt(details, TLS_PASSWORD, tlsPassword_);
    set_opt(details, TLS_METHOD, tlsMethod_);
    set_opt(details, TLS_CIPHERS, tlsCiphers_);
    set_opt(details, TLS_SERVER_NAME, tlsServerName_);
    set_opt(details, TLS_VERIFY_CLIENT, tlsVerifyClient_);
    set_opt(details, TLS_REQUIRE_CLIENT_CERTIFICATE, tlsRequireClientCertificate_);
    set_opt(details, TLS_NEGOTIATION_TIMEOUT_SEC, tlsNegotiationTimeoutSec_);
    set_opt(details, TLS_NEGOTIATION_TIMEOUT_MSEC, tlsNegotiationTimeoutMsec_);
}<|MERGE_RESOLUTION|>--- conflicted
+++ resolved
@@ -115,35 +115,24 @@
     Conf::ScalarNode publishAddr(publishedIpAddress_);
     std::stringstream publicportstr;
     publicportstr << publishedPort_;
-<<<<<<< HEAD
-    Conf::ScalarNode publishPort (publicportstr.str());
-
-    Conf::ScalarNode sameasLocal (publishedSameasLocal_);
-    Conf::ScalarNode codecs (codecStr_);
+
+    Conf::ScalarNode publishPort(publicportstr.str());
+
+    Conf::ScalarNode sameasLocal(publishedSameasLocal_);
+    Conf::ScalarNode codecs(codecStr_);
     for (std::vector<std::string>::const_iterator git = videoCodecOrder_.begin();
             git != videoCodecOrder_.end(); ++git)
-        _debug("%s", (*git).c_str());
-    _debug("%s", Manager::instance().serialize(videoCodecOrder_).c_str());
+        DEBUG("%s", (*git).c_str());
+    DEBUG("%s", Manager::instance().serialize(videoCodecOrder_).c_str());
 
     Conf::ScalarNode vcodecs(Manager::instance().serialize(videoCodecOrder_));
 
-    Conf::ScalarNode ringtonePath (ringtonePath_);
-    Conf::ScalarNode ringtoneEnabled (ringtoneEnabled_);
-    Conf::ScalarNode stunServer (stunServer_);
-    Conf::ScalarNode stunEnabled (stunEnabled_);
-    Conf::ScalarNode displayName (displayName_);
-    Conf::ScalarNode dtmfType (dtmfType_==OVERRTP ? "overrtp" : "sipinfo");
-=======
-    Conf::ScalarNode publishPort(publicportstr.str());
-    Conf::ScalarNode sameasLocal(publishedSameasLocal_);
-    Conf::ScalarNode codecs(codecStr_);
     Conf::ScalarNode ringtonePath(ringtonePath_);
     Conf::ScalarNode ringtoneEnabled(ringtoneEnabled_);
     Conf::ScalarNode stunServer(stunServer_);
     Conf::ScalarNode stunEnabled(stunEnabled_);
     Conf::ScalarNode displayName(displayName_);
     Conf::ScalarNode dtmfType(dtmfType_==OVERRTP ? "overrtp" : "sipinfo");
->>>>>>> 1083b59a
 
     std::stringstream countstr;
     countstr << 0;
@@ -160,83 +149,7 @@
 
     portstr.str("");
     portstr << tlsPort_;
-<<<<<<< HEAD
-    Conf::ScalarNode tlsport (portstr.str());
-    Conf::ScalarNode certificate (tlsCertificateFile_);
-    Conf::ScalarNode calist (tlsCaListFile_);
-    Conf::ScalarNode ciphers (tlsCiphers_);
-    Conf::ScalarNode tlsenabled (tlsEnable_);
-    Conf::ScalarNode tlsmethod (tlsMethod_);
-    Conf::ScalarNode timeout (tlsNegotiationTimeoutSec_);
-    Conf::ScalarNode tlspassword (tlsPassword_);
-    Conf::ScalarNode privatekey (tlsPrivateKeyFile_);
-    Conf::ScalarNode requirecertif (tlsRequireClientCertificate_);
-    Conf::ScalarNode server (tlsServerName_);
-    Conf::ScalarNode verifyclient (tlsVerifyServer_);
-    Conf::ScalarNode verifyserver (tlsVerifyClient_);
-
-    accountmap.setKeyValue (aliasKey, &alias);
-    accountmap.setKeyValue (typeKey, &type);
-    accountmap.setKeyValue (idKey, &id);
-    accountmap.setKeyValue (usernameKey, &username);
-    accountmap.setKeyValue (hostnameKey, &hostname);
-    accountmap.setKeyValue (accountEnableKey, &enable);
-    accountmap.setKeyValue (mailboxKey, &mailbox);
-    accountmap.setKeyValue (expireKey, &expire);
-    accountmap.setKeyValue (interfaceKey, &interface);
-    accountmap.setKeyValue (portKey, &port);
-    accountmap.setKeyValue (stunServerKey, &stunServer);
-    accountmap.setKeyValue (stunEnabledKey, &stunEnabled);
-    accountmap.setKeyValue (publishAddrKey, &publishAddr);
-    accountmap.setKeyValue (publishPortKey, &publishPort);
-    accountmap.setKeyValue (sameasLocalKey, &sameasLocal);
-    accountmap.setKeyValue (serviceRouteKey, &serviceRoute);
-    accountmap.setKeyValue (dtmfTypeKey, &dtmfType);
-    accountmap.setKeyValue (displayNameKey, &displayName);
-    accountmap.setKeyValue (codecsKey, &codecs);
-    accountmap.setKeyValue (videocodecsKey, &vcodecs);
-    accountmap.setKeyValue (ringtonePathKey, &ringtonePath);
-    accountmap.setKeyValue (ringtoneEnabledKey, &ringtoneEnabled);
-
-    accountmap.setKeyValue (srtpKey, &srtpmap);
-    srtpmap.setKeyValue (srtpEnableKey, &srtpenabled);
-    srtpmap.setKeyValue (keyExchangeKey, &keyExchange);
-    srtpmap.setKeyValue (rtpFallbackKey, &rtpFallback);
-
-    accountmap.setKeyValue (zrtpKey, &zrtpmap);
-    zrtpmap.setKeyValue (displaySasKey, &displaySas);
-    zrtpmap.setKeyValue (displaySasOnceKey, &displaySasOnce);
-    zrtpmap.setKeyValue (helloHashEnabledKey, &helloHashEnabled);
-    zrtpmap.setKeyValue (notSuppWarningKey, &notSuppWarning);
-
-    Conf::SequenceNode credentialseq (NULL);
-    accountmap.setKeyValue (credKey, &credentialseq);
-
-	std::vector<std::map<std::string, std::string> >::const_iterator it;
-	for (it = credentials_.begin(); it != credentials_.end(); ++it) {
-		std::map<std::string, std::string> cred = *it;
-		Conf::MappingNode *map = new Conf::MappingNode(NULL);
-		map->setKeyValue(USERNAME, new Conf::ScalarNode(cred[USERNAME]));
-		map->setKeyValue(PASSWORD, new Conf::ScalarNode(cred[PASSWORD]));
-		map->setKeyValue(REALM, new Conf::ScalarNode(cred[REALM]));
-		credentialseq.addNode(map);
-	}
-
-	accountmap.setKeyValue (tlsKey, &tlsmap);
-    tlsmap.setKeyValue (tlsPortKey, &tlsport);
-    tlsmap.setKeyValue (certificateKey, &certificate);
-    tlsmap.setKeyValue (calistKey, &calist);
-    tlsmap.setKeyValue (ciphersKey, &ciphers);
-    tlsmap.setKeyValue (tlsEnableKey, &tlsenabled);
-    tlsmap.setKeyValue (methodKey, &tlsmethod);
-    tlsmap.setKeyValue (timeoutKey, &timeout);
-    tlsmap.setKeyValue (tlsPasswordKey, &tlspassword);
-    tlsmap.setKeyValue (privateKeyKey, &privatekey);
-    tlsmap.setKeyValue (requireCertifKey, &requirecertif);
-    tlsmap.setKeyValue (serverKey, &server);
-    tlsmap.setKeyValue (verifyClientKey, &verifyclient);
-    tlsmap.setKeyValue (verifyServerKey, &verifyserver);
-=======
+    
     Conf::ScalarNode tlsport(portstr.str());
     Conf::ScalarNode certificate(tlsCertificateFile_);
     Conf::ScalarNode calist(tlsCaListFile_);
@@ -270,6 +183,7 @@
     accountmap.setKeyValue(dtmfTypeKey, &dtmfType);
     accountmap.setKeyValue(displayNameKey, &displayName);
     accountmap.setKeyValue(codecsKey, &codecs);
+    accountmap.setKeyValue(videocodecsKey, &vcodecs);
     accountmap.setKeyValue(ringtonePathKey, &ringtonePath);
     accountmap.setKeyValue(ringtoneEnabledKey, &ringtoneEnabled);
 
@@ -312,7 +226,6 @@
     tlsmap.setKeyValue(serverKey, &server);
     tlsmap.setKeyValue(verifyClientKey, &verifyclient);
     tlsmap.setKeyValue(verifyServerKey, &verifyserver);
->>>>>>> 1083b59a
 
     try {
         emitter->serializeAccount(&accountmap);
