--- conflicted
+++ resolved
@@ -92,12 +92,14 @@
 
 SIPAccount::~SIPAccount()
 {
-    delete[] cred_;
+    delete [] cred_;
 }
 
 void SIPAccount::serialize(Conf::YamlEmitter *emitter)
 {
     using namespace Conf;
+    using std::vector;
+    using std::string;
     MappingNode accountmap(NULL);
     MappingNode srtpmap(NULL);
     MappingNode zrtpmap(NULL);
@@ -122,36 +124,24 @@
     ScalarNode publishAddr(publishedIpAddress_);
     std::stringstream publicportstr;
     publicportstr << publishedPort_;
-<<<<<<< HEAD
-
-    Conf::ScalarNode publishPort(publicportstr.str());
-
-    Conf::ScalarNode sameasLocal(publishedSameasLocal_);
-    Conf::ScalarNode codecs(codecStr_);
-    for (std::vector<std::string>::const_iterator git = videoCodecOrder_.begin();
-            git != videoCodecOrder_.end(); ++git)
-        DEBUG("%s", (*git).c_str());
-    DEBUG("%s", Manager::instance().serialize(videoCodecOrder_).c_str());
-
-    Conf::ScalarNode vcodecs(Manager::instance().serialize(videoCodecOrder_));
-
-    Conf::ScalarNode ringtonePath(ringtonePath_);
-    Conf::ScalarNode ringtoneEnabled(ringtoneEnabled_);
-    Conf::ScalarNode stunServer(stunServer_);
-    Conf::ScalarNode stunEnabled(stunEnabled_);
-    Conf::ScalarNode displayName(displayName_);
-    Conf::ScalarNode dtmfType(dtmfType_==OVERRTP ? "overrtp" : "sipinfo");
-=======
+
     ScalarNode publishPort(publicportstr.str());
+
     ScalarNode sameasLocal(publishedSameasLocal_);
     ScalarNode codecs(codecStr_);
+    for (vector<string>::const_iterator i = videoCodecOrder_.begin();
+            i != videoCodecOrder_.end(); ++i)
+        DEBUG("%s", i->c_str());
+    DEBUG("%s", Manager::instance().serialize(videoCodecOrder_).c_str());
+
+    ScalarNode vcodecs(Manager::instance().serialize(videoCodecOrder_));
+
     ScalarNode ringtonePath(ringtonePath_);
     ScalarNode ringtoneEnabled(ringtoneEnabled_);
     ScalarNode stunServer(stunServer_);
     ScalarNode stunEnabled(stunEnabled_);
     ScalarNode displayName(displayName_);
     ScalarNode dtmfType(dtmfType_);
->>>>>>> 26db8b45
 
     std::stringstream countstr;
     countstr << 0;
@@ -168,22 +158,7 @@
 
     portstr.str("");
     portstr << tlsPort_;
-<<<<<<< HEAD
     
-    Conf::ScalarNode tlsport(portstr.str());
-    Conf::ScalarNode certificate(tlsCertificateFile_);
-    Conf::ScalarNode calist(tlsCaListFile_);
-    Conf::ScalarNode ciphers(tlsCiphers_);
-    Conf::ScalarNode tlsenabled(tlsEnable_);
-    Conf::ScalarNode tlsmethod(tlsMethod_);
-    Conf::ScalarNode timeout(tlsNegotiationTimeoutSec_);
-    Conf::ScalarNode tlspassword(tlsPassword_);
-    Conf::ScalarNode privatekey(tlsPrivateKeyFile_);
-    Conf::ScalarNode requirecertif(tlsRequireClientCertificate_);
-    Conf::ScalarNode server(tlsServerName_);
-    Conf::ScalarNode verifyclient(tlsVerifyServer_);
-    Conf::ScalarNode verifyserver(tlsVerifyClient_);
-=======
     ScalarNode tlsport(portstr.str());
     ScalarNode certificate(tlsCertificateFile_);
     ScalarNode calist(tlsCaListFile_);
@@ -197,7 +172,6 @@
     ScalarNode server(tlsServerName_);
     ScalarNode verifyclient(tlsVerifyServer_);
     ScalarNode verifyserver(tlsVerifyClient_);
->>>>>>> 26db8b45
 
     accountmap.setKeyValue(aliasKey, &alias);
     accountmap.setKeyValue(typeKey, &type);
@@ -278,8 +252,6 @@
         delete node->getValue(REALM);
         delete node;
     }
-
-    
 }
 
 void SIPAccount::unserialize(Conf::MappingNode *map)
