/*
 *  Copyright (C) 2004, 2005, 2006, 2008, 2009, 2010 Savoir-Faire Linux Inc.
 *
 *  Author: Emmanuel Milou <emmanuel.milou@savoirfairelinux.com>
 *  Author: Yun Liu <yun.liu@savoirfairelinux.com>
 *  Author: Pierre-Luc Bacon <pierre-luc.bacon@savoirfairelinux.com>
 *  Author: Alexandre Savard <alexandre.savard@savoirfairelinux.com>
 *
 *  This program is free software; you can redistribute it and/or modify
 *  it under the terms of the GNU General Public License as published by
 *  the Free Software Foundation; either version 3 of the License, or
 *  (at your option) any later version.
 *
 *  This program is distributed in the hope that it will be useful,
 *  but WITHOUT ANY WARRANTY; without even the implied warranty of
 *  MERCHANTABILITY or FITNESS FOR A PARTICULAR PURPOSE.  See the
 *  GNU General Public License for more details.
 *
 *  You should have received a copy of the GNU General Public License
 *  along with this program; if not, write to the Free Software
 *   Foundation, Inc., 675 Mass Ave, Cambridge, MA 02139, USA.
 *
 *  Additional permission under GNU GPL version 3 section 7:
 *
 *  If you modify this program, or any covered work, by linking or
 *  combining it with the OpenSSL project's OpenSSL library (or a
 *  modified version of that library), containing parts covered by the
 *  terms of the OpenSSL or SSLeay licenses, Savoir-Faire Linux Inc.
 *  grants you additional permission to convey the resulting work.
 *  Corresponding Source for a non-source form of such a combination
 *  shall include the source code for the parts of OpenSSL used as well
 *  as that of the covered work.
 */

#ifdef HAVE_CONFIG_H
#include "config.h"
#endif

#include "sipvoiplink.h"

#include "manager.h"

#include "sip/sdp.h"
#include "sip/pattern.h"
#include "sipcall.h"
#include "sipaccount.h"
#include "eventthread.h"
#include "sdes_negotiator.h"

#include "dbus/dbusmanager.h"
#include "dbus/callmanager.h"

#include "hooks/urlhook.h"
#include "im/instant_messaging.h"

#include "audio/audiolayer.h"

#include "video/video_rtp_session.h"

#include "pjsip/sip_endpoint.h"
#include "pjsip/sip_transport_tls.h"
#include "pjsip/sip_uri.h"
#include <pjnath.h>

#include <netinet/in.h>
#include <arpa/nameser.h>
#include <resolv.h>
#include <istream>
#include <utility> // for std::pair

#include <sys/types.h>
#include <sys/socket.h>
#include <sys/ioctl.h>
#include <linux/if.h>

#include <map>

using namespace sfl;

namespace {

static pjsip_transport *localUDPTransport_ = NULL; /** The default transport (5060) */

/** A map to retreive SFLphone internal call id
 *  Given a SIP call ID (usefull for transaction sucha as transfer)*/
static std::map<std::string, std::string> transferCallID;

/**************** EXTERN VARIABLES AND FUNCTIONS (callbacks) **************************/

/**
 * Set audio and video (SDP) configuration for a call
 * localport, localip, localexternalport
 * @param call a SIPCall valid pointer
 */
void setCallMediaLocal(SIPCall* call, const std::string &localIP);

/**
 * Helper function to parser header from incoming sip messages
 */
std::string fetchHeaderValue(pjsip_msg *msg, std::string field);

static pj_caching_pool pool_cache, *cp_ = &pool_cache;
static pj_pool_t *pool_;
static pjsip_endpoint *endpt_;
static pjsip_module mod_ua_;
static pj_thread_t *thread;

static void sdp_media_update_cb(pjsip_inv_session *inv, pj_status_t status UNUSED);
static void sdp_request_offer_cb(pjsip_inv_session *inv, const pjmedia_sdp_session *offer);
static void sdp_create_offer_cb(pjsip_inv_session *inv, pjmedia_sdp_session **p_offer);
static void invite_session_state_changed_cb(pjsip_inv_session *inv, pjsip_event *e);
static void outgoing_request_forked_cb(pjsip_inv_session *inv, pjsip_event *e);
static void transaction_state_changed_cb(pjsip_inv_session *inv, pjsip_transaction *tsx, pjsip_event *e);
static void registration_cb(pjsip_regc_cbparam *param);
static pj_bool_t transaction_request_cb(pjsip_rx_data *rdata);
static pj_bool_t transaction_response_cb(pjsip_rx_data *rdata UNUSED) ;

static void transfer_client_cb(pjsip_evsub *sub, pjsip_event *event);

/**
 * Send a reINVITE inside an active dialog to modify its state
 * Local SDP session should be modified before calling this method
 * @param sip call
 */
int SIPSessionReinvite(SIPCall *);

/**
 * Helper function to process refer function on call transfer
 */
void onCallTransfered(pjsip_inv_session *inv, pjsip_rx_data *rdata);

std::string getSIPLocalIP()
{
    pj_sockaddr ip_addr;

    if (pj_gethostip(pj_AF_INET(), &ip_addr) == PJ_SUCCESS)
        return pj_inet_ntoa(ip_addr.ipv4.sin_addr);
    else  {
        ERROR("SIPVoIPLink: Could not get local IP");
        return "";
    }
}

pjsip_route_hdr *createRouteSet(const std::string &route, pj_pool_t *hdr_pool)
{
    int port = 0;
    std::string host;

    size_t found = route.find(":");

    if (found != std::string::npos) {
        host = route.substr(0, found);
        port = atoi(route.substr(found + 1, route.length()).c_str());
    } else
        host = route;

    pjsip_route_hdr *route_set = pjsip_route_hdr_create(hdr_pool);
    pjsip_route_hdr *routing = pjsip_route_hdr_create(hdr_pool);
    pjsip_sip_uri *url = pjsip_sip_uri_create(hdr_pool, 0);
    routing->name_addr.uri = (pjsip_uri*) url;
    pj_strdup2(hdr_pool, &url->host, host.c_str());
    url->port = port;

    pj_list_push_back(route_set, pjsip_hdr_clone(hdr_pool, routing));

    return route_set;
}

} // end anonymous namespace

/*************************************************************************************************/

SIPVoIPLink::SIPVoIPLink() : transportMap_(), evThread_(new EventThread(this))
{
#define TRY(ret) do { \
		if (ret != PJ_SUCCESS) \
			throw VoipLinkException(#ret " failed"); \
		} while(0)

    srand(time(NULL)); // to get random number for RANDOM_PORT

    TRY(pj_init());
    TRY(pjlib_util_init());
    // From 0 (min) to 6 (max)
    pj_log_set_level(Logger::getDebugMode() ? 6 : 0);
    TRY(pjnath_init());

    pj_caching_pool_init(cp_, &pj_pool_factory_default_policy, 0);
    pool_ = pj_pool_create(&cp_->factory, "sflphone", 4000, 4000, NULL);

    if (!pool_)
        throw VoipLinkException("UserAgent: Could not initialize memory pool");

    TRY(pjsip_endpt_create(&cp_->factory, pj_gethostname()->ptr, &endpt_));

    if (getSIPLocalIP().empty())
        throw VoipLinkException("UserAgent: Unable to determine network capabilities");

    TRY(pjsip_tsx_layer_init_module(endpt_));
    TRY(pjsip_ua_init_module(endpt_, NULL));
    TRY(pjsip_replaces_init_module(endpt_)); // See the Replaces specification in RFC 3891
    TRY(pjsip_100rel_init_module(endpt_));

    // Initialize and register sflphone module
    mod_ua_.name = pj_str((char*) PACKAGE);
    mod_ua_.id = -1;
    mod_ua_.priority = PJSIP_MOD_PRIORITY_APPLICATION;
    mod_ua_.on_rx_request = &transaction_request_cb;
    mod_ua_.on_rx_response = &transaction_response_cb;
    TRY(pjsip_endpt_register_module(endpt_, &mod_ua_));

    TRY(pjsip_evsub_init_module(endpt_));
    TRY(pjsip_xfer_init_module(endpt_));

    static const pjsip_inv_callback inv_cb = {
        invite_session_state_changed_cb,
        outgoing_request_forked_cb,
        transaction_state_changed_cb,
        sdp_request_offer_cb,
        sdp_create_offer_cb,
        sdp_media_update_cb,
        NULL,
        NULL,
    };
    TRY(pjsip_inv_usage_init(endpt_, &inv_cb));

    static const pj_str_t allowed[] = { { (char*) "INFO", 4}, { (char*) "REGISTER", 8}, { (char*) "OPTIONS", 7}, { (char*) "MESSAGE", 7 } };       //  //{"INVITE", 6}, {"ACK",3}, {"BYE",3}, {"CANCEL",6}
    pjsip_endpt_add_capability(endpt_, &mod_ua_, PJSIP_H_ALLOW, NULL, PJ_ARRAY_SIZE(allowed), allowed);

    static const pj_str_t text_plain = { (char*) "text/plain", 10 };
    pjsip_endpt_add_capability(endpt_, &mod_ua_, PJSIP_H_ACCEPT, NULL, 1, &text_plain);

    static const pj_str_t accepted = { (char*) "application/sdp", 15 };
    pjsip_endpt_add_capability(endpt_, &mod_ua_, PJSIP_H_ACCEPT, NULL, 1, &accepted);

    DEBUG("UserAgent: pjsip version %s for %s initialized", pj_get_version(), PJ_OS_NAME);

    TRY(pjsip_replaces_init_module(endpt_));
#undef TRY

    evThread_->start();
}

SIPVoIPLink::~SIPVoIPLink()
{
    delete evThread_;
    pj_thread_join(thread);
    pj_thread_destroy(thread);

    const pj_time_val tv = {0, 10};
    pjsip_endpt_handle_events(endpt_, &tv);
    pjsip_endpt_destroy(endpt_);

    pj_pool_release(pool_);
    pj_caching_pool_destroy(cp_);

    pj_shutdown();
}

SIPVoIPLink* SIPVoIPLink::instance()
{
    static SIPVoIPLink* instance = NULL;

    if (!instance)
        instance = new SIPVoIPLink;

    return instance;
}

void SIPVoIPLink::init() {}

void SIPVoIPLink::terminate() {}

void
SIPVoIPLink::getEvent()
{
    static pj_thread_desc desc;

    // We have to register the external thread so it could access the pjsip frameworks
    if (!pj_thread_is_registered())
        pj_thread_register(NULL, desc, &thread);

    static const pj_time_val timeout = {0, 10};
    pjsip_endpt_handle_events(endpt_, &timeout);
}

void SIPVoIPLink::sendRegister(Account *a)
{
    SIPAccount *account = dynamic_cast<SIPAccount*>(a);
    createSipTransport(account);

    account->setRegister(true);
    account->setRegistrationState(Trying);

    pjsip_regc *regc = account->getRegistrationInfo();

    if (pjsip_regc_create(endpt_, (void *) account, &registration_cb, &regc) != PJ_SUCCESS)
        throw VoipLinkException("UserAgent: Unable to create regc structure.");

    std::string srvUri(account->getServerUri());

    std::string address, port;
    findLocalAddressFromUri(srvUri, account->transport_, address, port);

    std::string from(account->getFromUri());
    pj_str_t pjFrom = pj_str((char*) from.c_str());
    std::string contact(account->getContactHeader(address, port));
    pj_str_t pjContact = pj_str((char*) contact.c_str());
    pj_str_t pjSrv = pj_str((char*) srvUri.c_str());

    if (pjsip_regc_init(regc, &pjSrv, &pjFrom, &pjFrom, 1, &pjContact, account->getRegistrationExpire()) != PJ_SUCCESS)
        throw VoipLinkException("Unable to initialize account registration structure");

    if (!account->getServiceRoute().empty())
        pjsip_regc_set_route_set(regc, createRouteSet(account->getServiceRoute(), pool_));

    pjsip_regc_set_credentials(regc, account->getCredentialCount(), account->getCredInfo());


    pjsip_hdr hdr_list;
    pj_list_init(&hdr_list);
    std::string useragent(account->getUserAgentName());
    pj_str_t pJuseragent = pj_str((char*) useragent.c_str());
    const pj_str_t STR_USER_AGENT = { (char*) "User-Agent", 10 };

    pjsip_generic_string_hdr *h = pjsip_generic_string_hdr_create(pool_, &STR_USER_AGENT, &pJuseragent);
    pj_list_push_back(&hdr_list, (pjsip_hdr*) h);
    pjsip_regc_add_headers(regc, &hdr_list);


    pjsip_tx_data *tdata;

    if (pjsip_regc_register(regc, PJ_TRUE, &tdata) != PJ_SUCCESS)
        throw VoipLinkException("Unable to initialize transaction data for account registration");

    if (pjsip_regc_set_transport(regc, initTransportSelector(account->transport_, pool_)) != PJ_SUCCESS)
        throw VoipLinkException("Unable to set transport");

    // decrease transport's ref count, counter incrementation is managed when acquiring transport
    pjsip_transport_dec_ref(account->transport_);

    // pjsip_regc_send increment the transport ref count by one,
    if (pjsip_regc_send(regc, tdata) != PJ_SUCCESS)
        throw VoipLinkException("Unable to send account registration request");

    // Decrease transport's ref count, since coresponding reference counter decrementation
    // is performed in pjsip_regc_destroy. This function is never called in SFLphone as the
    // regc data structure is permanently associated to the account at first registration.
    pjsip_transport_dec_ref(account->transport_);

    account->setRegistrationInfo(regc);

    // start the periodic registration request based on Expire header
    // account determines itself if a keep alive is required
    account->startKeepAliveTimer();
}

void SIPVoIPLink::sendUnregister(Account *a)
{
    SIPAccount *account = dynamic_cast<SIPAccount *>(a);

    // This may occurs if account failed to register and is in state INVALID
    if (!account->isRegistered()) {
        account->setRegistrationState(Unregistered);
        return;
    }

    // Make sure to cancel any ongoing timers before unregister
    account->stopKeepAliveTimer();

    pjsip_regc *regc = account->getRegistrationInfo();

    if (!regc)
        throw VoipLinkException("Registration structure is NULL");

    pjsip_tx_data *tdata = NULL;

    if (pjsip_regc_unregister(regc, &tdata) != PJ_SUCCESS)
        throw VoipLinkException("Unable to unregister sip account");

    if (pjsip_regc_send(regc, tdata) != PJ_SUCCESS)
        throw VoipLinkException("Unable to send request to unregister sip account");

    account->setRegister(false);
}

void SIPVoIPLink::registerKeepAliveTimer(pj_timer_entry& timer, pj_time_val& delay)
{
    pj_status_t status;

    status = pjsip_endpt_schedule_timer(endpt_, &timer, &delay); 
    if(status != PJ_SUCCESS) {
        ERROR("Could not schedule new timer in pjsip endpoint");
    }
}

void SIPVoIPLink::cancelKeepAliveTimer(pj_timer_entry& timer)
{
    pjsip_endpt_cancel_timer(endpt_, &timer); 
}

Call *SIPVoIPLink::newOutgoingCall(const std::string& id, const std::string& toUrl)
{
    SIPAccount *account = dynamic_cast<SIPAccount *>(Manager::instance().getAccount(Manager::instance().getAccountFromCall(id)));

    if (account == NULL) // TODO: We should investigate how we could get rid of this error and create a IP2IP call instead
        throw VoipLinkException("Could not get account for this call");

    SIPCall* call = new SIPCall(id, Call::OUTGOING, cp_);

    // If toUri is not a well formated sip URI, use account information to process it
    std::string toUri;

    if (toUrl.find("sip:") != std::string::npos or
        toUrl.find("sips:") != std::string::npos)
        toUri = toUrl;
    else
        toUri = account->getToUri(toUrl);

    call->setPeerNumber(toUri);
    std::string localAddr(getInterfaceAddrFromName(account->getLocalInterface()));

    if (localAddr == "0.0.0.0")
        localAddr = getSIPLocalIP();

    setCallMediaLocal(call, localAddr);

    // May use the published address as well
    std::string addrSdp = account->isStunEnabled() ?
    account->getPublishedAddress() :
    getInterfaceAddrFromName(account->getLocalInterface());

    if (addrSdp == "0.0.0.0")
        addrSdp = getSIPLocalIP();

    // Initialize the session using ULAW as default codec in case of early media
    // The session should be ready to receive media once the first INVITE is sent, before
    // the session initialization is completed
    sfl::Codec* audiocodec = Manager::instance().audioCodecFactory.instantiateCodec(PAYLOAD_CODEC_ULAW);

    if (audiocodec == NULL) {
        delete call;
        throw VoipLinkException("Could not instantiate codec for early media");
    }

    try {
        call->getAudioRtp().initAudioRtpConfig();
        call->getAudioRtp().initAudioSymmetricRtpSession();
        call->getAudioRtp().initLocalCryptoInfo();
        call->getAudioRtp().start(static_cast<sfl::AudioCodec *>(audiocodec));
    } catch (...) {
        delete call;
        throw VoipLinkException("Could not start rtp session for early media");
    }

    call->initRecFilename(toUrl);

    call->getLocalSDP()->setLocalIP(addrSdp);
    call->getLocalSDP()->createOffer(account->getActiveCodecs(), account->getActiveVideoCodecs());

    if (!SIPStartCall(call)) {
        delete call;
        throw VoipLinkException("Could not send outgoing INVITE request for new call");
    }

    return call;
}

void
SIPVoIPLink::answer(Call *c)
{
    SIPCall *call = dynamic_cast<SIPCall*>(c);

    if (!call)
        return;

    pjsip_tx_data *tdata;

    if (pjsip_inv_answer(call->inv, PJSIP_SC_OK, NULL, NULL, &tdata) != PJ_SUCCESS)
        throw VoipLinkException("Could not init invite request answer (200 OK)");

    if (pjsip_inv_send_msg(call->inv, tdata) != PJ_SUCCESS)
        throw VoipLinkException("Could not send invite request answer (200 OK)");

    call->setConnectionState(Call::CONNECTED);
    call->setState(Call::ACTIVE);
}

void
SIPVoIPLink::hangup(const std::string& id)
{
    SIPCall* call = getSIPCall(id);

    std::string account_id(Manager::instance().getAccountFromCall(id));
    SIPAccount *account = dynamic_cast<SIPAccount *>(Manager::instance().getAccount(account_id));

    if (account == NULL)
        throw VoipLinkException("Could not find account for this call");

    pjsip_inv_session *inv = call->inv;

    if (inv == NULL)
        throw VoipLinkException("No invite session for this call");

    // Looks for sip routes
    if (not account->getServiceRoute().empty()) {
        pjsip_route_hdr *route_set = createRouteSet(account->getServiceRoute(), inv->pool);
        pjsip_dlg_set_route_set(inv->dlg, route_set);
    }

    pjsip_tx_data *tdata = NULL;

    // User hangup current call. Notify peer
    if (pjsip_inv_end_session(inv, 404, NULL, &tdata) != PJ_SUCCESS || !tdata)
        return;

    if (pjsip_inv_send_msg(inv, tdata) != PJ_SUCCESS)
        return;

    // Make sure user data is NULL in callbacks
    inv->mod_data[mod_ua_.id] = NULL;

	if (Manager::instance().isCurrentCall (id)) {
		call->getAudioRtp().stop();
        call->getVideoRtp()->stop();
	}

    removeCall(id);
}

void
SIPVoIPLink::peerHungup(const std::string& id)
{
    SIPCall* call = getSIPCall(id);

    // User hangup current call. Notify peer
    pjsip_tx_data *tdata = NULL;

    if (pjsip_inv_end_session(call->inv, 404, NULL, &tdata) != PJ_SUCCESS || !tdata)
        return;

    if (pjsip_inv_send_msg(call->inv, tdata) != PJ_SUCCESS)
        return;

    // Make sure user data is NULL in callbacks
    call->inv->mod_data[mod_ua_.id ] = NULL;

	if (Manager::instance().isCurrentCall(id)) {
		call->getAudioRtp().stop();
        call->getVideoRtp()->stop();
	}

    removeCall(id);
}

void
SIPVoIPLink::onhold(const std::string& id)
{
    SIPCall *call = getSIPCall(id);
<<<<<<< HEAD
    
    call->setState(Call::Hold);
=======
    call->setState(Call::HOLD);
>>>>>>> ae8c4c31
    call->getAudioRtp().stop();
    call->getVideoRtp()->stop();

    Sdp *sdpSession = call->getLocalSDP();

    if (!sdpSession)
        throw VoipLinkException("Could not find sdp session");

    sdpSession->removeAttributeFromLocalAudioMedia("sendrecv");
    sdpSession->removeAttributeFromLocalAudioMedia("sendonly");
    sdpSession->removeAttributeFromLocalVideoMedia("sendrecv");
    sdpSession->removeAttributeFromLocalVideoMedia("inactive");
    sdpSession->addAttributeToLocalAudioMedia("sendonly");
    sdpSession->addAttributeToLocalVideoMedia("inactive");

    SIPSessionReinvite(call);
}

void
SIPVoIPLink::offhold(const std::string& id)
{
    SIPCall *call = getSIPCall(id);

    Sdp *sdpSession = call->getLocalSDP();

    if (sdpSession == NULL)
        throw VoipLinkException("Could not find sdp session");

    try {
        int pl = PAYLOAD_CODEC_ULAW;
        sfl::AudioCodec *sessionMedia = sdpSession->getSessionAudioMedia();

        if (sessionMedia)
            pl = sessionMedia->getPayloadType();

        // Create a new instance for this codec
        sfl::Codec* audiocodec = Manager::instance().audioCodecFactory.instantiateCodec(pl);

        call->getAudioRtp().initAudioRtpConfig ();
        call->getAudioRtp().initAudioSymmetricRtpSession ();
        call->getAudioRtp().start (static_cast<sfl::AudioCodec *>(audiocodec));
    }
    catch (const SdpException &e) {
    	ERROR("UserAgent: Exception: %s", e.what());
    } 
    catch (...) {
    	throw VoipLinkException("Could not create audio rtp session");
    }

    sdpSession->removeAttributeFromLocalAudioMedia("sendrecv");
    sdpSession->removeAttributeFromLocalAudioMedia("sendonly");
    sdpSession->removeAttributeFromLocalVideoMedia("sendrecv");
    sdpSession->removeAttributeFromLocalVideoMedia("inactive");
    sdpSession->addAttributeToLocalAudioMedia("sendrecv");
    sdpSession->addAttributeToLocalVideoMedia("sendrecv");

    if (SIPSessionReinvite(call) == PJ_SUCCESS)
        call->setState(Call::ACTIVE);
}

void
SIPVoIPLink::sendTextMessage(sfl::InstantMessaging *module, const std::string& callID, const std::string& message, const std::string& from)
{
    SIPCall *call;

    try {
        call = getSIPCall(callID);
    } catch (const VoipLinkException &e) {
        return;
    }

    /* Send IM message */
    sfl::InstantMessaging::UriList list;
    sfl::InstantMessaging::UriEntry entry;
    entry[sfl::IM_XML_URI] = std::string("\"" + from + "\"");  // add double quotes for xml formating

    list.push_front(entry);

    module->send_sip_message(call->inv, callID, module->appendUriList(message, list));
}

bool
SIPVoIPLink::transferCommon(SIPCall *call, pj_str_t *dst)
{
    pjsip_evsub_user xfer_cb;
    pj_bzero(&xfer_cb, sizeof(xfer_cb));
    xfer_cb.on_evsub_state = &transfer_client_cb;

    pjsip_evsub *sub;

    if (pjsip_xfer_create_uac(call->inv->dlg, &xfer_cb, &sub) != PJ_SUCCESS)
        return false;

    /* Associate this voiplink of call with the client subscription
     * We can not just associate call with the client subscription
     * because after this function, we can no find the cooresponding
     * voiplink from the call any more. But the voiplink is useful!
     */
    pjsip_evsub_set_mod_data(sub, mod_ua_.id, this);

    /*
     * Create REFER request.
     */
    pjsip_tx_data *tdata;

    if (pjsip_xfer_initiate(sub, dst, &tdata) != PJ_SUCCESS)
        return false;

    // Put SIP call id in map in order to retrieve call during transfer callback
    std::string callidtransfer(call->inv->dlg->call_id->id.ptr, call->inv->dlg->call_id->id.slen);
    transferCallID[callidtransfer] = call->getCallId();

    /* Send. */
    if (pjsip_xfer_send_request(sub, tdata) != PJ_SUCCESS)
        return false;

    return true;
}

void
SIPVoIPLink::transfer(const std::string& id, const std::string& to)
{
    SIPCall *call = getSIPCall(id);
    call->stopRecording();

    std::string account_id(Manager::instance().getAccountFromCall(id));
    SIPAccount *account = dynamic_cast<SIPAccount *>(Manager::instance().getAccount(account_id));

    if (account == NULL)
        throw VoipLinkException("Could not find account");

    std::string toUri;
    pj_str_t dst = { 0, 0 };

    if (to.find("@") == std::string::npos) {
        toUri = account->getToUri(to);
        pj_cstr(&dst, toUri.c_str());
    }

    if (!transferCommon(getSIPCall(id), &dst))
        throw VoipLinkException("Couldn't transfer");
}

bool SIPVoIPLink::attendedTransfer(const std::string& id, const std::string& to)
{
    pjsip_dialog *target_dlg = getSIPCall(to)->inv->dlg;
    pjsip_uri *uri = (pjsip_uri*) pjsip_uri_get_uri(target_dlg->remote.info->uri);

    char str_dest_buf[PJSIP_MAX_URL_SIZE*2] = { '<' };
    pj_str_t dst = { str_dest_buf, 1 };

    dst.slen += pjsip_uri_print(PJSIP_URI_IN_REQ_URI, uri, str_dest_buf+1, sizeof(str_dest_buf)-1);
    dst.slen += pj_ansi_snprintf(str_dest_buf + dst.slen,
    sizeof(str_dest_buf) - dst.slen,
    "?"
    "Replaces=%.*s"
    "%%3Bto-tag%%3D%.*s"
    "%%3Bfrom-tag%%3D%.*s>",
    (int)target_dlg->call_id->id.slen,
    target_dlg->call_id->id.ptr,
    (int)target_dlg->remote.info->tag.slen,
    target_dlg->remote.info->tag.ptr,
    (int)target_dlg->local.info->tag.slen,
    target_dlg->local.info->tag.ptr);

    return transferCommon(getSIPCall(id), &dst);
}

void
SIPVoIPLink::refuse(const std::string& id)
{
    SIPCall *call = getSIPCall(id);

    if (!call->isIncoming() or call->getConnectionState() == Call::CONNECTED)
        return;

    call->getAudioRtp().stop();

    pjsip_tx_data *tdata;

    if (pjsip_inv_end_session(call->inv, PJSIP_SC_DECLINE, NULL, &tdata) != PJ_SUCCESS)
        return;

    if (pjsip_inv_send_msg(call->inv, tdata) != PJ_SUCCESS)
        return;

    // Make sure the pointer is NULL in callbacks
    call->inv->mod_data[mod_ua_.id] = NULL;

    removeCall(id);
}

std::string
SIPVoIPLink::getCurrentVideoCodecName(const std::string& id)
{
    SIPCall *call = getSIPCall(id);
	if (call == NULL)
        return "";

    return call->getLocalSDP()->getSessionVideoCodec();
}

std::string
SIPVoIPLink::getCurrentCodecName(Call *call) const
{
    return dynamic_cast<SIPCall*>(call)->getLocalSDP()->getAudioCodecName();
}

void
SIPVoIPLink::carryingDTMFdigits(const std::string& id, char code)
{
    std::string accountID(Manager::instance().getAccountFromCall(id));
    SIPAccount *account = static_cast<SIPAccount*>(Manager::instance().getAccount(accountID));

    if (account) try {
            dtmfSend(getSIPCall(id), code, account->getDtmfType());
        } catch (VoipLinkException) {
            // don't do anything if call doesn't exist
        }
}

void
SIPVoIPLink::dtmfSend(SIPCall *call, char code, DtmfType dtmf)
{
    if (dtmf == OVERRTP) {
        call->getAudioRtp().sendDtmfDigit(code - '0');
        return;
    }

    // else : dtmf == SIPINFO

    pj_str_t methodName = pj_str((char*)"INFO");
    pjsip_method method;
    pjsip_method_init_np(&method, &methodName);

    /* Create request message. */
    pjsip_tx_data *tdata;

    if (pjsip_dlg_create_request(call->inv->dlg, &method, -1, &tdata) != PJ_SUCCESS)
        return;

    int duration = Manager::instance().voipPreferences.getPulseLength();
    char dtmf_body[1000];
    snprintf(dtmf_body, sizeof dtmf_body - 1, "Signal=%c\r\nDuration=%d\r\n", code, duration);

    /* Create "application/dtmf-relay" message body. */
    pj_str_t content = pj_str(dtmf_body);
    pj_str_t type = pj_str((char*)"application");
    pj_str_t subtype = pj_str((char*)"dtmf-relay");
    tdata->msg->body = pjsip_msg_body_create(tdata->pool, &type, &subtype, &content);

    if (tdata->msg->body == NULL)
        pjsip_tx_data_dec_ref(tdata);
    else
        pjsip_dlg_send_request(call->inv->dlg, tdata, mod_ua_.id, NULL);
}

bool
SIPVoIPLink::SIPStartCall(SIPCall *call)
{
    std::string id(Manager::instance().getAccountFromCall(call->getCallId()));
    SIPAccount *account = dynamic_cast<SIPAccount *>(Manager::instance().getAccount(id));

    if (account == NULL)
        return false;

    std::string toUri(call->getPeerNumber()); // expecting a fully well formed sip uri

    std::string address, port;
    findLocalAddressFromUri(toUri, account->transport_, address, port);

    std::string from(account->getFromUri());
    pj_str_t pjFrom = pj_str((char*) from.c_str());
    std::string contact(account->getContactHeader(address, port));
    pj_str_t pjContact = pj_str((char*) contact.c_str());
    pj_str_t pjTo = pj_str((char*) toUri.c_str());

    pjsip_dialog *dialog;

    if (pjsip_dlg_create_uac(pjsip_ua_instance(), &pjFrom, &pjContact, &pjTo, NULL, &dialog) != PJ_SUCCESS)
        return false;

    if (pjsip_inv_create_uac(dialog, call->getLocalSDP()->getLocalSdpSession(), 0, &call->inv) != PJ_SUCCESS)
        return false;

    if (not account->getServiceRoute().empty())
        pjsip_dlg_set_route_set(dialog, createRouteSet(account->getServiceRoute(), call->inv->pool));

    pjsip_auth_clt_set_credentials(&dialog->auth_sess, account->getCredentialCount(), account->getCredInfo());

    call->inv->mod_data[mod_ua_.id] = call;

    pjsip_tx_data *tdata;

    if (pjsip_inv_invite(call->inv, &tdata) != PJ_SUCCESS)
        return false;

    pjsip_tpselector *tp = initTransportSelector(account->transport_, call->inv->pool);

    if (pjsip_dlg_set_transport(dialog, tp) != PJ_SUCCESS)
        return false;

    if (pjsip_inv_send_msg(call->inv, tdata) != PJ_SUCCESS)
        return false;

    call->setConnectionState(Call::PROGRESSING);
    call->setState(Call::ACTIVE);
    addCall(call);

    return true;
}

void
SIPVoIPLink::SIPCallServerFailure(SIPCall *call)
{
    std::string id(call->getCallId());
    Manager::instance().callFailure(id);
    removeCall(id);
}

void
SIPVoIPLink::SIPCallClosed(SIPCall *call)
{
    std::string id(call->getCallId());

    if (Manager::instance().isCurrentCall(id)) {
        call->getAudioRtp().stop();
        call->getVideoRtp()->stop();
	}

    Manager::instance().peerHungupCall(id);
    removeCall(id);
}

void
SIPVoIPLink::SIPCallAnswered(SIPCall *call, pjsip_rx_data *rdata UNUSED)
{
    if (call->getConnectionState() != Call::CONNECTED) {
        call->setConnectionState(Call::CONNECTED);
        call->setState(Call::ACTIVE);
        Manager::instance().peerAnsweredCall(call->getCallId());
    }
}


SIPCall*
SIPVoIPLink::getSIPCall(const std::string& id)
{
    SIPCall *result = dynamic_cast<SIPCall*>(getCall(id));

    if (result == NULL)
        throw VoipLinkException("Could not find SIPCall " + id);

    return result;
}

namespace
{
    std::string getIPFromSIP(std::string sipURI)
    {
        //Remove sip: prefix
        size_t found = sipURI.find(":");
        if (found != std::string::npos)
            sipURI.erase(0, found + 1);

        found = sipURI.find("@");
        if (found != std::string::npos)
            sipURI.erase(found);

        found = sipURI.find(">");

        if (found != std::string::npos)
            sipURI.erase(found);
        return sipURI;
    }
}

bool SIPVoIPLink::SIPNewIpToIpCall(const std::string& id, const std::string& to)
{
    SIPAccount *account = dynamic_cast<SIPAccount *>(Manager::instance().getAccount(IP2IP_PROFILE));

    if (!account)
        return false;

    SIPCall *call = new SIPCall(id, Call::OUTGOING, cp_);
    call->setIPToIP(true);
    call->initRecFilename(to);

    std::string localAddress(getInterfaceAddrFromName(account->getLocalInterface()));

    if (localAddress == "0.0.0.0")
        localAddress = getSIPLocalIP();

    setCallMediaLocal(call, localAddress);

    std::string toUri = account->getToUri(to);
    call->setPeerNumber(toUri);

    sfl::Codec* audiocodec = Manager::instance().audioCodecFactory.instantiateCodec(PAYLOAD_CODEC_ULAW);

    // Audio Rtp Session must be initialized before creating initial offer in SDP session
    // since SDES require crypto attribute.
    call->getAudioRtp().initAudioRtpConfig();
    call->getAudioRtp().initAudioSymmetricRtpSession();
    call->getAudioRtp().initLocalCryptoInfo();
    call->getAudioRtp().start(static_cast<sfl::AudioCodec *>(audiocodec));

    // Building the local SDP offer
    call->getLocalSDP()->setLocalIP(localAddress);
    call->getLocalSDP()->createOffer(account->getActiveCodecs(), account->getActiveVideoCodecs());

    // Init TLS transport if enabled
    if (account->isTlsEnabled()) {
        size_t at = toUri.find("@");
        size_t trns = toUri.find(";transport");
        if (at == std::string::npos or trns == std::string::npos) {
            ERROR("UserAgent: Error \"@\" or \";transport\" not in URI %s", toUri.c_str());
            delete call;
            return false;
        }

        std::string remoteAddr(toUri.substr(at + 1, trns - at - 1));

        if (toUri.find("sips:") != 1) {
            DEBUG("UserAgent: Error \"sips\" scheme required for TLS call");
            delete call;
            return false;
        }

        shutdownSipTransport(account);
        createTlsTransport(account, remoteAddr);

        if (!account->transport_) {
            delete call;
            return false;
        }
    }

    if (!SIPStartCall(call)) {
        delete call;
        return false;
    }

    return true;
}


///////////////////////////////////////////////////////////////////////////////
// Private functions
///////////////////////////////////////////////////////////////////////////////

static pj_bool_t stun_sock_on_status_cb(pj_stun_sock *stun_sock UNUSED, pj_stun_sock_op op UNUSED, pj_status_t status)
{
    return status == PJ_SUCCESS;
}

static pj_bool_t stun_sock_on_rx_data_cb(pj_stun_sock *stun_sock UNUSED, void *pkt UNUSED, unsigned pkt_len UNUSED, const pj_sockaddr_t *src_addr UNUSED, unsigned addr_len UNUSED)
{
    return PJ_TRUE;
}


pj_status_t SIPVoIPLink::stunServerResolve(SIPAccount *account)
{
    pj_stun_config stunCfg;
    pj_stun_config_init(&stunCfg, &cp_->factory, 0, pjsip_endpt_get_ioqueue(endpt_), pjsip_endpt_get_timer_heap(endpt_));

    static const pj_stun_sock_cb stun_sock_cb = {
        stun_sock_on_rx_data_cb,
        NULL,
        stun_sock_on_status_cb
    };

    pj_stun_sock *stun_sock;
    pj_status_t status = pj_stun_sock_create(&stunCfg, "stunresolve", pj_AF_INET(), &stun_sock_cb, NULL, NULL, &stun_sock);

    pj_str_t stunServer = account->getStunServerName();

    if (status != PJ_SUCCESS) {
        char errmsg[PJ_ERR_MSG_SIZE];
        pj_strerror(status, errmsg, sizeof(errmsg));
        DEBUG("Error creating STUN socket for %.*s: %s", (int) stunServer.slen, stunServer.ptr, errmsg);
        return status;
    }

    status = pj_stun_sock_start(stun_sock, &stunServer, account->getStunPort(), NULL);

    if (status != PJ_SUCCESS) {
        char errmsg[PJ_ERR_MSG_SIZE];
        pj_strerror(status, errmsg, sizeof(errmsg));
        DEBUG("Error starting STUN socket for %.*s: %s", (int) stunServer.slen, stunServer.ptr, errmsg);
        pj_stun_sock_destroy(stun_sock);
    }

    return status;
}


void SIPVoIPLink::createDefaultSipUdpTransport()
{
    SIPAccount *account = dynamic_cast<SIPAccount *>(Manager::instance().getAccount(IP2IP_PROFILE));
    createUdpTransport(account);
    assert(account->transport_);

    localUDPTransport_ = account->transport_;
}

void SIPVoIPLink::createTlsListener(SIPAccount *account, pjsip_tpfactory **listener)
{
    pj_sockaddr_in local_addr;
    pj_sockaddr_in_init(&local_addr, 0, 0);
    local_addr.sin_port = pj_htons(account->getTlsListenerPort());

    pj_str_t pjAddress;
    pj_cstr(&pjAddress, PJ_INADDR_ANY);
    pj_sockaddr_in_set_str_addr(&local_addr, &pjAddress);
    std::string localIP(getSIPLocalIP());

    pjsip_host_port a_name = {
        pj_str((char*) localIP.c_str()),
        local_addr.sin_port
    };

    pjsip_tls_transport_start(endpt_, account->getTlsSetting(), &local_addr, &a_name, 1, listener);
}


void SIPVoIPLink::createTlsTransport(SIPAccount *account, std::string remoteAddr)
{
    pj_str_t remote;
    pj_cstr(&remote, remoteAddr.c_str());

    pj_sockaddr_in rem_addr;
    pj_sockaddr_in_init(&rem_addr, &remote, (pj_uint16_t) DEFAULT_SIP_TLS_PORT);

    static pjsip_tpfactory *localTlsListener = NULL; /** The local tls listener */

    if (localTlsListener == NULL)
        createTlsListener(account, &localTlsListener);

    pjsip_endpt_acquire_transport(endpt_, PJSIP_TRANSPORT_TLS, &rem_addr,
                                  sizeof rem_addr, NULL, &account->transport_);
}


void SIPVoIPLink::createSipTransport(SIPAccount *account)
{
    shutdownSipTransport(account);

    if (account->isTlsEnabled()) {
        std::string remoteSipUri(account->getServerUri());
        static const char SIPS_PREFIX[] = "<sips:";
        size_t sips = remoteSipUri.find(SIPS_PREFIX) + (sizeof SIPS_PREFIX) - 1;
        size_t trns = remoteSipUri.find(";transport");
        std::string remoteAddr(remoteSipUri.substr(sips, trns-sips));

        createTlsTransport(account, remoteAddr);
    } else if (account->isStunEnabled())
        createStunTransport(account);
    else
        createUdpTransport(account);

    if (!account->transport_) {
        // Could not create new transport, this transport may already exists
        account->transport_ = transportMap_[account->getLocalPort()];

        if (account->transport_)
            pjsip_transport_add_ref(account->transport_);
        else {
            account->transport_ = localUDPTransport_;
            account->setLocalPort(localUDPTransport_->local_name.port);
        }
    }
}

void SIPVoIPLink::createUdpTransport(SIPAccount *account)
{
    std::string listeningAddress;
    pj_uint16_t listeningPort = account->getLocalPort();

    pj_sockaddr_in bound_addr;
    pj_bzero(&bound_addr, sizeof(bound_addr));
    bound_addr.sin_port = pj_htons(listeningPort);
    bound_addr.sin_family = PJ_AF_INET;

    if (account->getLocalInterface() == "default") {
        listeningAddress = getSIPLocalIP();
        bound_addr.sin_addr.s_addr = pj_htonl(PJ_INADDR_ANY);
    } else {
        listeningAddress = getInterfaceAddrFromName(account->getLocalInterface());
        bound_addr.sin_addr = pj_inet_addr2(listeningAddress.c_str());
    }

    if (!account->getPublishedSameasLocal()) {
        listeningAddress = account->getPublishedAddress();
        listeningPort = account->getPublishedPort();
    }

    // We must specify this here to avoid the IP2IP_PROFILE creating a
    // transport with the name 0.0.0.0 appearing in the via header
    if (account->getAccountID() == IP2IP_PROFILE)
        listeningAddress = getSIPLocalIP();

    if (listeningAddress.empty() or listeningPort == 0)
        return;

    const pjsip_host_port a_name = {
        pj_str((char*) listeningAddress.c_str()),
        listeningPort
    };

    pjsip_udp_transport_start(endpt_, &bound_addr, &a_name, 1, &account->transport_);
    pjsip_tpmgr_dump_transports(pjsip_endpt_get_tpmgr(endpt_)); // dump debug information to stdout

    if (account->transport_)
        transportMap_[account->getLocalPort()] = account->transport_;
}

pjsip_tpselector *SIPVoIPLink::initTransportSelector(pjsip_transport *transport, pj_pool_t *tp_pool)
{
    assert(transport);
    pjsip_tpselector *tp = (pjsip_tpselector *) pj_pool_zalloc(tp_pool, sizeof(pjsip_tpselector));

    tp->type = PJSIP_TPSELECTOR_TRANSPORT;
    tp->u.transport = transport;
    return tp;
}


void SIPVoIPLink::createStunTransport(SIPAccount *account)
{
    pj_str_t stunServer = account->getStunServerName();
    pj_uint16_t stunPort = account->getStunPort();

    if (stunServerResolve(account) != PJ_SUCCESS) {
        ERROR("Can't resolve STUN server");
        return;
    }

    pj_sock_t sock = PJ_INVALID_SOCKET;

    pj_sockaddr_in boundAddr;

    if (pj_sockaddr_in_init(&boundAddr, &stunServer, 0) != PJ_SUCCESS) {
        ERROR("Can't initialize IPv4 socket on %*s:%i", stunServer.slen, stunServer.ptr, stunPort);
        return;
    }

    if (pj_sock_socket(pj_AF_INET(), pj_SOCK_DGRAM(), 0, &sock) != PJ_SUCCESS) {
        ERROR("Can't create or bind socket");
        return;
    }

    // Query the mapped IP address and port on the 'outside' of the NAT
    pj_sockaddr_in pub_addr;

    if (pjstun_get_mapped_addr(&cp_->factory, 1, &sock, &stunServer, stunPort,
                               &stunServer, stunPort, &pub_addr) != PJ_SUCCESS) {
        ERROR("Can't contact STUN server");
        pj_sock_close(sock);
        return;
    }

    pjsip_host_port a_name = {
        pj_str(pj_inet_ntoa(pub_addr.sin_addr)),
        pj_ntohs(pub_addr.sin_port)
    };

    std::string listeningAddress = std::string(a_name.host.ptr, a_name.host.slen);

    account->setPublishedAddress(listeningAddress);
    account->setPublishedPort(a_name.port);

    pjsip_udp_transport_attach2(endpt_, PJSIP_TRANSPORT_UDP, sock, &a_name, 1,
                                &account->transport_);

    pjsip_tpmgr_dump_transports(pjsip_endpt_get_tpmgr(endpt_));
}


void SIPVoIPLink::shutdownSipTransport(SIPAccount *account)
{
    if (account->transport_) {
        pjsip_transport_dec_ref(account->transport_);
        account->transport_ = NULL;
    }
}


void SIPVoIPLink::findLocalAddressFromUri(const std::string& uri, pjsip_transport *transport, std::string& addr, std::string &port)
{
    std::stringstream ss;
    ss << DEFAULT_SIP_PORT;
    port = ss.str();

    pjsip_uri *genericUri = pjsip_parse_uri(pool_, (char*)uri.data(), uri.size(), 0);

    const pj_str_t *pjMachineName = pj_gethostname();
    addr = std::string(pjMachineName->ptr, pjMachineName->slen);

    if (genericUri == NULL)
        return;

    pjsip_sip_uri *sip_uri = (pjsip_sip_uri*) pjsip_uri_get_uri(genericUri);

    if (sip_uri == NULL)
        return;

    pjsip_transport_type_e transportType;

    if (PJSIP_URI_SCHEME_IS_SIPS(sip_uri)) {
        transportType = PJSIP_TRANSPORT_TLS;
        ss.str("");
        ss << DEFAULT_SIP_TLS_PORT;
        port = ss.str();
    } else {
        if (transport == NULL)
            transport = localUDPTransport_;

        transportType = PJSIP_TRANSPORT_UDP;
    }

    pjsip_tpmgr *tpmgr = pjsip_endpt_get_tpmgr(endpt_);

    if (!tpmgr)
        return;

    pjsip_tpselector *tp_sel = NULL;

    if (transportType == PJSIP_TRANSPORT_UDP and transport)
        tp_sel = initTransportSelector(transport, pool_);

    pj_str_t localAddress = {0,0};
    int i_port = 0;

    if (pjsip_tpmgr_find_local_addr(tpmgr, pool_, transportType, tp_sel, &localAddress, &i_port) != PJ_SUCCESS)
        return;

    addr = std::string(localAddress.ptr, localAddress.slen);

    if (addr == "0.0.0.0")
        addr = getSIPLocalIP();

    ss.str("");
    ss << i_port;
    port = ss.str();
}


namespace {
std::string parseDisplayName(const char * buffer)
{
    const char* from_header = strstr(buffer, "From: ");

    if (!from_header)
        return "";

    std::string temp(from_header);
    size_t begin_displayName = temp.find("\"") + 1;
    size_t end_displayName = temp.rfind("\"");
    std::string displayName(temp.substr(begin_displayName, end_displayName - begin_displayName));

    static const size_t MAX_DISPLAY_NAME_SIZE = 25;
    if (displayName.size() > MAX_DISPLAY_NAME_SIZE)
        return "";

    return displayName;
}

void stripSipUriPrefix(std::string& sipUri)
{
    // Remove sip: prefix
    static const char SIP_PREFIX[] = "sip:";
    size_t found = sipUri.find(SIP_PREFIX);

    if (found != std::string::npos)
        sipUri.erase(found, found + (sizeof SIP_PREFIX) - 1);

    found = sipUri.find("@");

    if (found != std::string::npos)
        sipUri.erase(found);
}

int SIPSessionReinvite(SIPCall *call)
{
    pjsip_tx_data *tdata;

    pjmedia_sdp_session *local_sdp = call->getLocalSDP()->getLocalSdpSession();

    if (local_sdp && pjsip_inv_reinvite(call->inv, NULL, local_sdp, &tdata) == PJ_SUCCESS)
        return pjsip_inv_send_msg(call->inv, tdata);

    return !PJ_SUCCESS;
}

void invite_session_state_changed_cb(pjsip_inv_session *inv, pjsip_event *e)
{
    SIPCall *call = reinterpret_cast<SIPCall*>(inv->mod_data[mod_ua_.id]);

    if (call == NULL)
        return;

    SIPVoIPLink *link = SIPVoIPLink::instance();

    if (inv->state != PJSIP_INV_STATE_CONFIRMED) {
        // Update UI with the current status code and description
        pjsip_transaction * tsx = e->body.tsx_state.tsx;
        int statusCode = tsx ? tsx->status_code : 404;

        if (statusCode) {
            const pj_str_t * description = pjsip_get_status_text(statusCode);
            Manager::instance().getDbusManager()->getCallManager()->sipCallStateChanged(call->getCallId(), std::string(description->ptr, description->slen), statusCode);
        }
    }

    if (inv->state == PJSIP_INV_STATE_EARLY and e->body.tsx_state.tsx->role == PJSIP_ROLE_UAC) {
        call->setConnectionState(Call::RINGING);
        Manager::instance().peerRingingCall(call->getCallId());
    } else if (inv->state == PJSIP_INV_STATE_CONFIRMED) {
        // After we sent or received a ACK - The connection is established
        link->SIPCallAnswered(call, e->body.tsx_state.src.rdata);
    } else if (inv->state == PJSIP_INV_STATE_DISCONNECTED) {
        std::string accId(Manager::instance().getAccountFromCall(call->getCallId()));

        switch (inv->cause) {
                // The call terminates normally - BYE / CANCEL
            case PJSIP_SC_OK:
            case PJSIP_SC_REQUEST_TERMINATED:
                link->SIPCallClosed(call);
                break;
            case PJSIP_SC_DECLINE:

                if (inv->role != PJSIP_ROLE_UAC)
                    break;

            case PJSIP_SC_NOT_FOUND:
            case PJSIP_SC_REQUEST_TIMEOUT:
            case PJSIP_SC_NOT_ACCEPTABLE_HERE:  /* no compatible codecs */
            case PJSIP_SC_NOT_ACCEPTABLE_ANYWHERE:
            case PJSIP_SC_UNSUPPORTED_MEDIA_TYPE:
            case PJSIP_SC_UNAUTHORIZED:
            case PJSIP_SC_FORBIDDEN:
            case PJSIP_SC_REQUEST_PENDING:
            case PJSIP_SC_ADDRESS_INCOMPLETE:
            default:
                link->SIPCallServerFailure(call);
                break;
        }
    }
}

void sdp_request_offer_cb(pjsip_inv_session *inv, const pjmedia_sdp_session *offer)
{
    SIPCall *call = (SIPCall*) inv->mod_data[mod_ua_.id ];

    if (!call)
        return;

    std::string accId(Manager::instance().getAccountFromCall(call->getCallId()));
    SIPAccount *account = dynamic_cast<SIPAccount *>(Manager::instance().getAccount(accId));

    call->getLocalSDP()->receiveOffer(offer, account->getActiveCodecs(), account->getActiveVideoCodecs());
    call->getLocalSDP()->startNegotiation();

    pjsip_inv_set_sdp_answer(call->inv, call->getLocalSDP()->getLocalSdpSession());
}

static void sdp_create_offer_cb(pjsip_inv_session *inv, pjmedia_sdp_session **p_offer)
{
    SIPCall *call = reinterpret_cast<SIPCall*>(inv->mod_data[mod_ua_.id]);
    std::string accountid(Manager::instance().getAccountFromCall(call->getCallId()));

    SIPAccount *account = dynamic_cast<SIPAccount *>(Manager::instance().getAccount(accountid));

    std::string localAddress(SIPVoIPLink::instance()->getInterfaceAddrFromName(account->getLocalInterface()));
    std::string addrSdp(localAddress);

    if (localAddress == "0.0.0.0")
        localAddress = getSIPLocalIP();

    if (addrSdp == "0.0.0.0")
        addrSdp = localAddress;

    setCallMediaLocal(call, localAddress);

    call->getLocalSDP()->setLocalIP(addrSdp);
    call->getLocalSDP()->createOffer(account->getActiveCodecs(), account->getActiveVideoCodecs());

    *p_offer = call->getLocalSDP()->getLocalSdpSession();
}

// This callback is called after SDP offer/answer session has completed.
void sdp_media_update_cb(pjsip_inv_session *inv, pj_status_t status)
{
    const pjmedia_sdp_session *remote_sdp;
    const pjmedia_sdp_session *local_sdp;

    SIPCall *call = reinterpret_cast<SIPCall *>(inv->mod_data[mod_ua_.id]);

    if (call == NULL) {
        DEBUG("UserAgent: Call declined by peer, SDP negotiation stopped");
        return;
    }

    if (status != PJ_SUCCESS) {
        WARN("UserAgent: Error: while negotiating the offer");
        SIPVoIPLink::instance()->hangup(call->getCallId());
        Manager::instance().callFailure(call->getCallId());
        return;
    }

    if (!inv->neg) {
        WARN("UserAgent: Error: no negotiator for this session");
        return;
    }

    // Retreive SDP session for this call
    Sdp *sdpSession = call->getLocalSDP();

    // Get active session sessions
    pjmedia_sdp_neg_get_active_remote(inv->neg, &remote_sdp);
    pjmedia_sdp_neg_get_active_local(inv->neg, &local_sdp);

    // Print SDP session
    char buffer[1000];
    memset(buffer, 0, sizeof buffer);
    pjmedia_sdp_print(remote_sdp, buffer, 1000);
    DEBUG("SDP: Remote active SDP Session:\n%s", buffer);

    memset(buffer, 0, 1000);
    pjmedia_sdp_print(local_sdp, buffer, 1000);
    DEBUG("SDP: Local active SDP Session:\n%s", buffer);

    // Set active SDP sessions
    sdpSession->setActiveRemoteSdpSession(remote_sdp);
    sdpSession->setActiveLocalSdpSession(local_sdp);

    // Update internal field for
    sdpSession->setMediaTransportInfoFromRemoteSdp();

	call->getAudioRtp().updateDestinationIpAddress();
	call->getAudioRtp().setDtmfPayloadType(sdpSession->getTelephoneEventType());
    call->getVideoRtp()->updateSDP(*call->getLocalSDP());
    call->getVideoRtp()->updateDestination(call->getLocalSDP()->getRemoteIP(), call->getLocalSDP()->getRemoteVideoPort());
    call->getVideoRtp()->start();

    // Get the crypto attribute containing srtp's cryptographic context (keys, cipher)
    CryptoOffer crypto_offer;
    call->getLocalSDP()->getRemoteSdpCryptoFromOffer(remote_sdp, crypto_offer);

    bool nego_success = false;

    if (!crypto_offer.empty()) {
        std::vector<sfl::CryptoSuiteDefinition>localCapabilities;

        for (int i = 0; i < 3; i++)
            localCapabilities.push_back(sfl::CryptoSuites[i]);

        sfl::SdesNegotiator sdesnego(localCapabilities, crypto_offer);

        if (sdesnego.negotiate()) {
            DEBUG("UserAgent: SDES negotiation successfull");
            nego_success = true;

            try {
                call->getAudioRtp().setRemoteCryptoInfo(sdesnego);
            } catch (...) {}

            Manager::instance().getDbusManager()->getCallManager()->secureSdesOn(call->getCallId());
        } else {
            Manager::instance().getDbusManager()->getCallManager()->secureSdesOff(call->getCallId());
        }
    }


    // We did not found any crypto context for this media, RTP fallback
    if (!nego_success && call->getAudioRtp().isSdesEnabled()) {
        call->getAudioRtp().stop();
        call->getAudioRtp().setSrtpEnabled(false);

        std::string accountID = Manager::instance().getAccountFromCall(call->getCallId());

        if (((SIPAccount *) Manager::instance().getAccount(accountID))->getSrtpFallback())
            call->getAudioRtp().initAudioSymmetricRtpSession();
    }

    if (!sdpSession)
        return;

    sfl::AudioCodec *sessionMedia = sdpSession->getSessionAudioMedia();

    if (!sessionMedia)
        return;

    try {
        Manager::instance().audioLayerMutexLock();
        Manager::instance().getAudioDriver()->startStream();
        Manager::instance().audioLayerMutexUnlock();

        int pl = sessionMedia->getPayloadType();

        if (pl != call->getAudioRtp().getSessionMedia()) {
            sfl::Codec* audiocodec = Manager::instance().audioCodecFactory.instantiateCodec(pl);
            call->getAudioRtp().updateSessionMedia(static_cast<sfl::AudioCodec *>(audiocodec));
        }
    } catch (const SdpException &e) {
        ERROR("UserAgent: Exception: %s", e.what());
    } catch (const std::exception& rtpException) {
        ERROR("UserAgent: Exception: %s", rtpException.what());
    }

}

void outgoing_request_forked_cb(pjsip_inv_session *inv UNUSED, pjsip_event *e UNUSED)
{
}

void transaction_state_changed_cb(pjsip_inv_session *inv UNUSED, pjsip_transaction *tsx, pjsip_event *e)
{
    assert(tsx);
    assert(e);

    if (tsx->role != PJSIP_ROLE_UAS || tsx->state != PJSIP_TSX_STATE_TRYING)
        return;

    if (pjsip_method_cmp(&tsx->method, &pjsip_refer_method) ==0) {
        onCallTransfered(inv, e->body.tsx_state.src.rdata);          /** Handle the refer method **/
        return;
    }

    pjsip_tx_data* t_data;

    if (e->body.rx_msg.rdata) {
        pjsip_rx_data *r_data = e->body.rx_msg.rdata;

        if (r_data && r_data->msg_info.msg->line.req.method.id == PJSIP_OTHER_METHOD) {
            std::string request =  pjsip_rx_data_get_info(r_data);
            DEBUG("UserAgent: %s", request.c_str());

            if (request.find("NOTIFY") == std::string::npos && request.find("INFO") != std::string::npos) {
                pjsip_dlg_create_response(inv->dlg, r_data, PJSIP_SC_OK, NULL, &t_data);
                pjsip_dlg_send_response(inv->dlg, tsx, t_data);
                return;
            }
        }
    }

    if (!e->body.tsx_state.src.rdata)
        return;

    // Incoming TEXT message

    // Get the message inside the transaction
    pjsip_rx_data *r_data = e->body.tsx_state.src.rdata;
    std::string formatedMessage = (char*) r_data->msg_info.msg->body->data;

    // Try to determine who is the recipient of the message
    SIPCall *call = reinterpret_cast<SIPCall *>(inv->mod_data[mod_ua_.id]);

    if (!call)
        return;

    // Respond with a 200/OK
    pjsip_dlg_create_response(inv->dlg, r_data, PJSIP_SC_OK, NULL, &t_data);
    pjsip_dlg_send_response(inv->dlg, tsx, t_data);

    sfl::InstantMessaging *module = Manager::instance().getInstantMessageModule();

    try {
        // retreive the recipient-list of this message
        std::string urilist = module->findTextUriList(formatedMessage);
        sfl::InstantMessaging::UriList list = module->parseXmlUriList(urilist);

        // If no item present in the list, peer is considered as the sender
        std::string from;

        if (list.empty()) {
            from = call->getPeerNumber();
        } else {
            from = list.front()[IM_XML_URI];

            if (from == "Me")
                from = call->getPeerNumber();
        }

        // strip < and > characters in case of an IP address
        if (from[0] == '<' && from[from.size()-1] == '>')
            from = from.substr(1, from.size()-2);

        Manager::instance().incomingMessage(call->getCallId(), from, module->findTextMessage(formatedMessage));

    } catch (const sfl::InstantMessageException &except) {
        ERROR("SipVoipLink: %s", except.what());
    }
}

void registration_cb(struct pjsip_regc_cbparam *param)
{
    SIPAccount *account = static_cast<SIPAccount *>(param->token);

    if (account == NULL)
        return;

    const pj_str_t *description = pjsip_get_status_text(param->code);

    if (param->code && description) {
        std::string state(description->ptr, description->slen);
        Manager::instance().getDbusManager()->getCallManager()->registrationStateChanged(account->getAccountID(), state, param->code);
        std::pair<int, std::string> details(param->code, state);
        // TODO: there id a race condition for this ressource when closing the application
        account->setRegistrationStateDetailed(details);

        account->setRegistrationExpire(param->expiration);
    }

    if (param->status != PJ_SUCCESS) {
        account->setRegistrationState(ErrorAuth);
        account->setRegister(false);

        SIPVoIPLink::instance()->shutdownSipTransport(account);
        return;
    }

    if (param->code < 0 || param->code >= 300) {
        switch (param->code) {
            case 606:
                account->setRegistrationState(ErrorConfStun);
                break;

            case 503:
            case 408:
                account->setRegistrationState(ErrorHost);
                break;

            case 401:
            case 403:
            case 404:
                account->setRegistrationState(ErrorAuth);
                break;

            case 423: { // Expiration Interval Too Brief
                account->doubleRegistrationExpire();
                account->registerVoIPLink();
            }
            break;

            default:
                account->setRegistrationState(Error);
                break;
        }

        account->setRegister(false);

        SIPVoIPLink::instance()->shutdownSipTransport(account);

    } else {
        if (account->isRegistered())
            account->setRegistrationState(Registered);
        else {
            account->setRegistrationState(Unregistered);
            SIPVoIPLink::instance()->shutdownSipTransport(account);
        }
    }
}


static void handleIncomingOptions(pjsip_rx_data *rdata)
{
    pjsip_tx_data *tdata;

    if (pjsip_endpt_create_response(endpt_, rdata, PJSIP_SC_OK, NULL, &tdata) != PJ_SUCCESS)
        return;

#define ADD_HDR(hdr) do { \
   	    const pjsip_hdr *cap_hdr = hdr; \
   	    if (cap_hdr) \
   	        pjsip_msg_add_hdr (tdata->msg, (pjsip_hdr*) pjsip_hdr_clone (tdata->pool, cap_hdr)); \
   	} while(0)
#define ADD_CAP(cap) ADD_HDR(pjsip_endpt_get_capability(endpt_, cap, NULL));

    ADD_CAP(PJSIP_H_ALLOW);
    ADD_CAP(PJSIP_H_ACCEPT);
    ADD_CAP(PJSIP_H_SUPPORTED);
    ADD_HDR(pjsip_evsub_get_allow_events_hdr(NULL));

    pjsip_response_addr res_addr;
    pjsip_get_response_addr(tdata->pool, rdata, &res_addr);

    if (pjsip_endpt_send_response(endpt_, &res_addr, tdata, NULL, NULL) != PJ_SUCCESS)
        pjsip_tx_data_dec_ref(tdata);
}


static pj_bool_t transaction_request_cb(pjsip_rx_data *rdata)
{
    pjsip_method *method = &rdata->msg_info.msg->line.req.method;

    if (method->id == PJSIP_ACK_METHOD && pjsip_rdata_get_dlg(rdata))
        return true;

    pjsip_sip_uri *sip_to_uri = (pjsip_sip_uri *) pjsip_uri_get_uri(rdata->msg_info.to->uri);
    pjsip_sip_uri *sip_from_uri = (pjsip_sip_uri *) pjsip_uri_get_uri(rdata->msg_info.from->uri);
    std::string userName(sip_to_uri->user.ptr, sip_to_uri->user.slen);
    std::string server(sip_from_uri->host.ptr, sip_from_uri->host.slen);
    std::string account_id(Manager::instance().getAccountIdFromNameAndServer(userName, server));

    std::string displayName(parseDisplayName(rdata->msg_info.msg_buf));

    if (method->id == PJSIP_OTHER_METHOD) {
        pj_str_t *str = &method->name;
        std::string request(str->ptr, str->slen);

        if (request.find("NOTIFY") != (size_t)-1) {
            int voicemail;

            if (sscanf((const char*)rdata->msg_info.msg->body->data, "Voice-Message: %d/", &voicemail) == 1 && voicemail != 0)
                Manager::instance().startVoiceMessageNotification(account_id, voicemail);
        }

        pjsip_endpt_respond_stateless(endpt_, rdata, PJSIP_SC_OK, NULL, NULL, NULL);

        return true;
    } else if (method->id == PJSIP_OPTIONS_METHOD) {
        handleIncomingOptions(rdata);
        return true;
    } else if (method->id != PJSIP_INVITE_METHOD && method->id != PJSIP_ACK_METHOD) {
        pjsip_endpt_respond_stateless(endpt_, rdata, PJSIP_SC_METHOD_NOT_ALLOWED, NULL, NULL, NULL);
        return true;
    }

    SIPAccount *account = dynamic_cast<SIPAccount *>(Manager::instance().getAccount(account_id));

    pjmedia_sdp_session *r_sdp;
    pjsip_msg_body *body = rdata->msg_info.msg->body;

    if (!body || pjmedia_sdp_parse(rdata->tp_info.pool, (char*) body->data, body->len, &r_sdp) != PJ_SUCCESS)
        r_sdp = NULL;

    if (account->getActiveCodecs().empty()) {
        pjsip_endpt_respond_stateless(endpt_, rdata,
                                      PJSIP_SC_NOT_ACCEPTABLE_HERE, NULL, NULL,
                                      NULL);
        return false;
    }

    // Verify that we can handle the request
    unsigned options = 0;

    if (pjsip_inv_verify_request(rdata, &options, NULL, NULL, endpt_, NULL) != PJ_SUCCESS) {
        pjsip_endpt_respond_stateless(endpt_, rdata, PJSIP_SC_METHOD_NOT_ALLOWED, NULL, NULL, NULL);
        return true;
    }

    if (Manager::instance().hookPreference.getSipEnabled()) {
        std::string header_value(fetchHeaderValue(rdata->msg_info.msg, Manager::instance().hookPreference.getUrlSipField()));
        UrlHook::runAction(Manager::instance().hookPreference.getUrlCommand(), header_value);
    }

    SIPCall* call = new SIPCall(Manager::instance().getNewCallID(), Call::INCOMING, cp_);
    Manager::instance().associateCallToAccount(call->getCallId(), account_id);

    // May use the published address as well
    std::string addrToUse = SIPVoIPLink::instance()->getInterfaceAddrFromName(account->getLocalInterface());
    std::string addrSdp = account->isStunEnabled()
                          ? account->getPublishedAddress()
                          : addrToUse;

    pjsip_tpselector *tp = SIPVoIPLink::instance()->initTransportSelector(account->transport_, call->getMemoryPool());

    if (addrToUse == "0.0.0.0")
        addrToUse = getSIPLocalIP();

    if (addrSdp == "0.0.0.0")
        addrSdp = addrToUse;

    char tmp[PJSIP_MAX_URL_SIZE];
    int length = pjsip_uri_print(PJSIP_URI_IN_FROMTO_HDR, sip_from_uri, tmp, PJSIP_MAX_URL_SIZE);
    std::string peerNumber(tmp, length);
    stripSipUriPrefix(peerNumber);

    call->setConnectionState(Call::PROGRESSING);
    call->setPeerNumber(peerNumber);
    call->setDisplayName(displayName);
    call->initRecFilename(peerNumber);

    setCallMediaLocal(call, addrToUse);

    call->getLocalSDP()->setLocalIP(addrSdp);

    call->getAudioRtp().initAudioRtpConfig();
    call->getAudioRtp().initAudioSymmetricRtpSession();

    if (rdata->msg_info.msg->body) {
        char sdpbuffer[1000];
        int len = rdata->msg_info.msg->body->print_body(rdata->msg_info.msg->body, sdpbuffer, sizeof sdpbuffer);

        if (len == -1) // error
            len = 0;

        std::string sdpoffer(sdpbuffer, len);
        size_t start = sdpoffer.find("a=crypto:");

        // Found crypto header in SDP
        if (start != std::string::npos) {
            CryptoOffer crypto_offer;
            crypto_offer.push_back(std::string(sdpoffer.substr(start, (sdpoffer.size() - start) - 1)));

            std::vector<sfl::CryptoSuiteDefinition>localCapabilities;

            for (int i = 0; i < 3; i++)
                localCapabilities.push_back(sfl::CryptoSuites[i]);

            sfl::SdesNegotiator sdesnego(localCapabilities, crypto_offer);

            if (sdesnego.negotiate()) {
                call->getAudioRtp().setRemoteCryptoInfo(sdesnego);
                call->getAudioRtp().initLocalCryptoInfo();
            }
        }
    }

    call->getLocalSDP()->receiveOffer(r_sdp, account->getActiveCodecs(), account->getActiveVideoCodecs());

    sfl::Codec* audiocodec = Manager::instance().audioCodecFactory.instantiateCodec (PAYLOAD_CODEC_ULAW);
    call->getAudioRtp().start(static_cast<sfl::AudioCodec *>(audiocodec));

    pjsip_dialog* dialog;

    if (pjsip_dlg_create_uas(pjsip_ua_instance(), rdata, NULL, &dialog) != PJ_SUCCESS) {
        delete call;
        pjsip_endpt_respond_stateless(endpt_, rdata, PJSIP_SC_INTERNAL_SERVER_ERROR, NULL, NULL, NULL);
        return false;
    }

    pjsip_inv_create_uas(dialog, rdata, call->getLocalSDP()->getLocalSdpSession(), 0, &call->inv);

    PJ_ASSERT_RETURN(pjsip_dlg_set_transport(dialog, tp) == PJ_SUCCESS, 1);

    call->inv->mod_data[mod_ua_.id] = call;

    // Check whether Replaces header is present in the request and process accordingly.
    pjsip_dialog *replaced_dlg;
    pjsip_tx_data *response;

    if (pjsip_replaces_verify_request(rdata, &replaced_dlg, PJ_FALSE, &response) != PJ_SUCCESS) {
        ERROR("Something wrong with Replaces request.");
        pjsip_endpt_respond_stateless(endpt_, rdata, 500 /* internal server error */, NULL, NULL, NULL);
    }

    // Check if call has been transfered
    pjsip_tx_data *tdata;

    if (replaced_dlg) { // If Replace header present
        // Always answer the new INVITE with 200, regardless whether
        // the replaced call is in early or confirmed state.
        if (pjsip_inv_answer(call->inv, 200, NULL, NULL, &response) == PJ_SUCCESS)
            pjsip_inv_send_msg(call->inv, response);

        // Get the INVITE session associated with the replaced dialog.
        pjsip_inv_session *replaced_inv = pjsip_dlg_get_inv_session(replaced_dlg);

        // Disconnect the "replaced" INVITE session.
        if (pjsip_inv_end_session(replaced_inv, PJSIP_SC_GONE, NULL, &tdata) == PJ_SUCCESS && tdata)
            pjsip_inv_send_msg(replaced_inv, tdata);
    } else { // Prooceed with normal call flow
        PJ_ASSERT_RETURN(pjsip_inv_initial_answer(call->inv, rdata, PJSIP_SC_RINGING, NULL, NULL, &tdata) == PJ_SUCCESS, 1);
        PJ_ASSERT_RETURN(pjsip_inv_send_msg(call->inv, tdata) == PJ_SUCCESS, 1);

        call->setConnectionState(Call::RINGING);

        Manager::instance().incomingCall(call, account_id);
        Manager::instance().getAccountLink(account_id)->addCall(call);
    }

    return true;
}

static pj_bool_t transaction_response_cb(pjsip_rx_data *rdata)
{
    pjsip_dialog *dlg = pjsip_rdata_get_dlg(rdata);

    if (!dlg)
        return PJ_SUCCESS;

    pjsip_transaction *tsx = pjsip_rdata_get_tsx(rdata);

    if (!tsx or tsx->method.id != PJSIP_INVITE_METHOD)
        return PJ_SUCCESS;

    if (tsx->status_code / 100 == 2) {
        /**
         * Send an ACK message inside a transaction. PJSIP send automatically, non-2xx ACK response.
         * ACK for a 2xx response must be send using this method.
         */
        pjsip_tx_data *tdata;
        pjsip_dlg_create_request(dlg, &pjsip_ack_method, rdata->msg_info.cseq->cseq, &tdata);
        pjsip_dlg_send_request(dlg, tdata, -1, NULL);
    }

    return PJ_SUCCESS;
}

void onCallTransfered(pjsip_inv_session *inv, pjsip_rx_data *rdata)
{
    SIPCall *currentCall = reinterpret_cast<SIPCall *>(inv->mod_data[mod_ua_.id]);

    if (currentCall == NULL)
        return;

    static const pj_str_t str_refer_to = { (char*) "Refer-To", 8};
    pjsip_generic_string_hdr *refer_to = static_cast<pjsip_generic_string_hdr*>
                                         (pjsip_msg_find_hdr_by_name(rdata->msg_info.msg, &str_refer_to, NULL));

    if (!refer_to) {
        pjsip_dlg_respond(inv->dlg, rdata, 400, NULL, NULL, NULL);
        return;
    }

    SIPVoIPLink::instance()->newOutgoingCall(Manager::instance().getNewCallID(), std::string(refer_to->hvalue.ptr, refer_to->hvalue.slen));
    Manager::instance().hangupCall(currentCall->getCallId());
}

void transfer_client_cb(pjsip_evsub *sub, pjsip_event *event)
{
    switch (pjsip_evsub_get_state(sub)) {
        case PJSIP_EVSUB_STATE_ACCEPTED:
            pj_assert(event->type == PJSIP_EVENT_TSX_STATE && event->body.tsx_state.type == PJSIP_EVENT_RX_MSG);
            break;

        case PJSIP_EVSUB_STATE_TERMINATED:
            pjsip_evsub_set_mod_data(sub, mod_ua_.id, NULL);
            break;

        case PJSIP_EVSUB_STATE_ACTIVE: {

            SIPVoIPLink *link = reinterpret_cast<SIPVoIPLink *>(pjsip_evsub_get_mod_data(sub, mod_ua_.id));

            if (!link or !event)
                return;

            pjsip_rx_data* r_data = event->body.rx_msg.rdata;

            if (!r_data)
                return;

            std::string request(pjsip_rx_data_get_info(r_data));

            pjsip_status_line status_line = { 500, *pjsip_get_status_text(500) };

            if (r_data->msg_info.msg->line.req.method.id == PJSIP_OTHER_METHOD and
                    request.find("NOTIFY") != std::string::npos) {
                pjsip_msg_body *body = r_data->msg_info.msg->body;

                if (!body)
                    return;

                if (pj_stricmp2(&body->content_type.type, "message") or
                        pj_stricmp2(&body->content_type.subtype, "sipfrag"))
                    return;

                if (pjsip_parse_status_line((char*) body->data, body->len, &status_line) != PJ_SUCCESS)
                    return;
            }

            std::string transferID(r_data->msg_info.cid->id.ptr, r_data->msg_info.cid->id.slen);
            SIPCall *call = dynamic_cast<SIPCall *>(link->getCall(transferCallID[transferID]));

            if (!call)
                return;

            if (status_line.code/100 == 2) {
                pjsip_tx_data *tdata;

                if (pjsip_inv_end_session(call->inv, PJSIP_SC_GONE, NULL, &tdata) == PJ_SUCCESS)
                    pjsip_inv_send_msg(call->inv, tdata);

                Manager::instance().hangupCall(call->getCallId());
                pjsip_evsub_set_mod_data(sub, mod_ua_.id, NULL);
            }

            break;
        }
        default:
            break;
    }
}

void setCallMediaLocal(SIPCall* call, const std::string &localIP)
{
    std::string account_id(Manager::instance().getAccountFromCall(call->getCallId()));
    SIPAccount *account = dynamic_cast<SIPAccount *>(Manager::instance().getAccount(account_id));

    unsigned int callLocalAudioPort = ((rand() % 27250) + 5250) * 2;

	unsigned int callLocalExternAudioPort = account->isStunEnabled()
					? account->getStunPort()
					: callLocalAudioPort;
    unsigned int callLocalVideoPort = ((rand() % 27250) + 5250) * 2;
    assert(callLocalAudioPort != callLocalVideoPort);

	call->setLocalIp(localIP);
	call->setLocalAudioPort(callLocalAudioPort);
    call->setLocalVideoPort(callLocalVideoPort);
    call->getLocalSDP()->setLocalPublishedAudioPort(callLocalExternAudioPort);
    call->getLocalSDP()->setLocalPublishedVideoPort(callLocalVideoPort);
}

std::string fetchHeaderValue(pjsip_msg *msg, std::string field)
{
    pj_str_t name = pj_str((char*) field.c_str());

    pjsip_generic_string_hdr *hdr = (pjsip_generic_string_hdr*) pjsip_msg_find_hdr_by_name(msg, &name, NULL);

    if (!hdr)
        return "";

    std::string value(std::string(hdr->hvalue.ptr, hdr->hvalue.slen));

    size_t pos = value.find("\n");

    if (pos == std::string::npos)
        return "";

    return value.substr(0, pos);
}

} // end anonymous namespace

std::vector<std::string> SIPVoIPLink::getAllIpInterfaceByName()
{
    static ifreq ifreqs[20];
    ifconf ifconf;

    std::vector<std::string> ifaceList;
    ifaceList.push_back("default");

    ifconf.ifc_buf = (char*)(ifreqs);
    ifconf.ifc_len = sizeof(ifreqs);

    int sock = socket(AF_INET,SOCK_STREAM,0);

    if (sock >= 0) {
        if (ioctl(sock, SIOCGIFCONF, &ifconf) >= 0)
            for (unsigned i = 0; i < ifconf.ifc_len/sizeof(struct ifreq); i++)
                ifaceList.push_back(std::string(ifreqs[i].ifr_name));

        close(sock);
    }

    return ifaceList;
}

std::string SIPVoIPLink::getInterfaceAddrFromName(const std::string &ifaceName)
{
    int fd = socket(AF_INET, SOCK_DGRAM,0);

    if (fd < 0) {
        ERROR("UserAgent: Error: could not open socket: %m");
        return "";
    }

    ifreq ifr;
    strcpy(ifr.ifr_name, ifaceName.c_str());
    memset(&ifr.ifr_addr, 0, sizeof(ifr.ifr_addr));
    ifr.ifr_addr.sa_family = AF_INET;

    ioctl(fd, SIOCGIFADDR, &ifr);
    close(fd);

    sockaddr_in *saddr_in = (struct sockaddr_in *) &ifr.ifr_addr;
    return inet_ntoa(saddr_in->sin_addr);
}

std::vector<std::string> SIPVoIPLink::getAllIpInterface()
{
    pj_sockaddr addrList[16];
    unsigned addrCnt = PJ_ARRAY_SIZE(addrList);

    std::vector<std::string> ifaceList;

    if (pj_enum_ip_interface(pj_AF_INET(), &addrCnt, addrList) == PJ_SUCCESS)
        for (unsigned i = 0; i < addrCnt; i++) {
            char addr[PJ_INET_ADDRSTRLEN];
            pj_sockaddr_print(&addrList[i], addr, sizeof(addr), 0);
            ifaceList.push_back(std::string(addr));
        }

    return ifaceList;
}<|MERGE_RESOLUTION|>--- conflicted
+++ resolved
@@ -557,12 +557,7 @@
 SIPVoIPLink::onhold(const std::string& id)
 {
     SIPCall *call = getSIPCall(id);
-<<<<<<< HEAD
-    
-    call->setState(Call::Hold);
-=======
     call->setState(Call::HOLD);
->>>>>>> ae8c4c31
     call->getAudioRtp().stop();
     call->getVideoRtp()->stop();
 
