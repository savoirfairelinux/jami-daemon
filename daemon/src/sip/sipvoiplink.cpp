--- conflicted
+++ resolved
@@ -38,11 +38,11 @@
 #include "sip_utils.h"
 
 #include "sipvoiplink.h"
+#include "array_size.h"
 #include "manager.h"
 #include "logger.h"
 
 #include "sip/sdp.h"
-#include "sip/pattern.h"
 #include "sipcall.h"
 #include "sipaccount.h"
 #include "eventthread.h"
@@ -226,12 +226,7 @@
         }
 
         pjsip_endpt_respond_stateless(endpt_, rdata, PJSIP_SC_OK, NULL, NULL, NULL);
-<<<<<<< HEAD
-
-        return true;
-=======
         return PJ_TRUE;
->>>>>>> 4cdb453f
     } else if (method->id == PJSIP_OPTIONS_METHOD) {
         handleIncomingOptions(rdata);
         return PJ_TRUE;
@@ -1012,6 +1007,9 @@
 bool
 SIPVoIPLink::transferCommon(SIPCall *call, pj_str_t *dst)
 {
+    if (!call or !call->inv)
+        return false;
+
     pjsip_evsub_user xfer_cb;
     pj_bzero(&xfer_cb, sizeof(xfer_cb));
     xfer_cb.on_evsub_state = &transfer_client_cb;
@@ -1114,7 +1112,6 @@
     call->getAudioRtp().stop();
 
     pjsip_tx_data *tdata;
-
     if (pjsip_inv_end_session(call->inv, PJSIP_SC_DECLINE, NULL, &tdata) != PJ_SUCCESS)
         return;
 
