--- conflicted
+++ resolved
@@ -741,20 +741,9 @@
     std::string contact = account->getContactHeader();
     pj_str_t pjContact = pj_str((char*) contact.c_str());
 
-<<<<<<< HEAD
 
 #ifndef __ANDROID__
   
-    if (account->isStunEnabled()) {
-        DEBUG("Setting VIA sent-by to %s:%u", account->transport_->local_name.host.ptr, account->transport_->local_name.port);
-        if (pjsip_regc_set_via_sent_by(regc, &account->transport_->local_name, account->transport_) != PJ_SUCCESS)
-            throw VoipLinkException("Unable to set the \"sent-by\" field");
-    } else if (not received.empty() and received != account->getPublishedAddress()) {
-
-        DEBUG("Setting VIA sent-by to %s:%d", received.c_str(), account->getRPort());
-        if (pjsip_regc_set_via_sent_by(regc, account->getViaAddr(), account->transport_) != PJ_SUCCESS)
-            throw VoipLinkException("Unable to set the \"sent-by\" field");
-=======
     if (account->transport_) {
         if (account->isStunEnabled()) {
             DEBUG("Setting VIA sent-by to %s:%u", account->transport_->local_name.host.ptr, account->transport_->local_name.port);
@@ -765,9 +754,8 @@
             if (pjsip_regc_set_via_sent_by(regc, account->getViaAddr(), account->transport_) != PJ_SUCCESS)
                 throw VoipLinkException("Unable to set the \"sent-by\" field");
         }
->>>>>>> c15fef2f
-    }
-
+    }
+    
 #else
 #warning update pj_sip
 #endif
