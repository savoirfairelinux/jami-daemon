--- conflicted
+++ resolved
@@ -670,12 +670,7 @@
 
 	// Building the local SDP offer
 	call->getLocalSDP()->setLocalIP (addrSdp);
-<<<<<<< HEAD
-	status = call->getLocalSDP()->createOffer (account->getActiveCodecs (), account->getActiveVideoCodecs());
-	if (status != PJ_SUCCESS) {
-=======
-	if (call->getLocalSDP()->createOffer (account->getActiveCodecs ()) != PJ_SUCCESS) {
->>>>>>> f079c6f2
+	if (call->getLocalSDP()->createOffer (account->getActiveCodecs (), account->getActiveVideoCodecs()) != PJ_SUCCESS) {
 		delete call;
 		throw VoipLinkException ("Could not create local sdp offer for new call");
 	}
@@ -701,11 +696,7 @@
 
     SIPCall *call = (SIPCall*)c;
 
-<<<<<<< HEAD
-    inv_session = call->inv;
-=======
-    pjsip_inv_session *inv_session = call->getInvSession();
->>>>>>> f079c6f2
+    pjsip_inv_session *inv_session = call->inv;
 
 	_debug ("UserAgent: SDP negotiation success! : call %s ", call->getCallId().c_str());
 	// Create and send a 200(OK) response
@@ -715,43 +706,8 @@
 	if (pjsip_inv_send_msg (inv_session, tdata) != PJ_SUCCESS)
 		throw VoipLinkException("Could not send invite request answer (200 OK)");
 
-<<<<<<< HEAD
-        call->setConnectionState (Call::Connected);
-        call->setState (Call::Active);
-
-        return true;
-    } else {
-        // Create and send a 488/Not acceptable because the SDP negotiation failed
-        if((status = pjsip_inv_answer (inv_session, PJSIP_SC_NOT_ACCEPTABLE_HERE, NULL, NULL, &tdata)) != PJ_SUCCESS) {
-        	throw VoipLinkException("Could not init invite answer (488 not acceptable here)");
-        }
-        if((status = pjsip_inv_send_msg (inv_session, tdata)) != PJ_SUCCESS) {
-        	throw VoipLinkException("Could not init invite request answer (488 NOT ACCEPTABLE HERE)");
-        }
-        // Terminate the call
-        _debug ("UserAgent: SDP negotiation failed, terminate call %s ", call->getCallId().c_str());
-
-        if(call->getAudioRtp()) {
-        	throw VoipLinkException("No audio rtp session for this call");
-        }
-
-        try {
-            _debug("Stopping RTP session");
-            call->getAudioRtp()->stop ();
-            call->getVideoRtp()->stop ();
-        }
-        catch(...) {
-            throw VoipLinkException("Could not stop rtp session");
-        }
-
-        removeCall (call->getCallId());
-
-        return false;
-    }
-=======
 	call->setConnectionState (Call::Connected);
 	call->setState (Call::Active);
->>>>>>> f079c6f2
 }
 
 void
@@ -794,16 +750,11 @@
 
     // Release RTP thread
     try {
-<<<<<<< HEAD
         if (Manager::instance().isCurrentCall (id)) {
             _debug("Stopping RTP session");
             call->getAudioRtp()->stop();
             call->getVideoRtp()->stop();
         }
-=======
-        if (Manager::instance().isCurrentCall (id))
-            call->getAudioRtp()->stop();
->>>>>>> f079c6f2
     }
     catch(...) {
     	throw VoipLinkException("Could not stop rtp session");
@@ -822,22 +773,11 @@
         throw VoipLinkException("Call does not exist");
 
     // User hangup current call. Notify peer
-<<<<<<< HEAD
-    status = pjsip_inv_end_session (call->inv, 404, NULL, &tdata);
-    if (status != PJ_SUCCESS)
-        return false;
-
-    if (tdata == NULL)
-        return true;
-
-    status = pjsip_inv_send_msg (call->inv, tdata);
-=======
     pjsip_tx_data *tdata = NULL;
-    if (pjsip_inv_end_session (call->getInvSession(), 404, NULL, &tdata) != PJ_SUCCESS || !tdata)
+    if (pjsip_inv_end_session (call->inv, 404, NULL, &tdata) != PJ_SUCCESS || !tdata)
         return;
->>>>>>> f079c6f2
-
-    if (pjsip_inv_send_msg (call->getInvSession(), tdata) != PJ_SUCCESS)
+
+    if (pjsip_inv_send_msg (call->inv, tdata) != PJ_SUCCESS)
         return;
 
     // Make sure user data is NULL in callbacks
@@ -913,15 +853,7 @@
 bool
 SIPVoIPLink::offhold (const std::string& id) throw (VoipLinkException)
 {
-<<<<<<< HEAD
-	Sdp *sdpSession;
-    pj_status_t status;
-    SIPCall *call;
-
-    _debug ("UserAgent: retrieve call from hold status");
-=======
     _debug ("UserAgent: retrive call from hold status");
->>>>>>> f079c6f2
 
     SIPCall *call = getSIPCall (id);
     if (call == NULL) {
@@ -986,33 +918,7 @@
     _debug ("SipVoipLink: Send text message to %s, from %s", callID.c_str(), from.c_str());
 
     SIPCall *call = getSIPCall (callID);
-<<<<<<< HEAD
-    pj_status_t status = !PJ_SUCCESS;
-
-
-    if (call) {
-        std::string formatedFrom = from;
-
-        // add double quotes for xml formating
-        formatedFrom.insert (0,"\"");
-        formatedFrom.append ("\"");
-
-        /* Send IM message */
-        sfl::InstantMessaging::UriList list;
-
-        sfl::InstantMessaging::UriEntry entry;
-        entry[sfl::IM_XML_URI] = std::string (formatedFrom);
-
-        list.push_front (entry);
-
-        std::string formatedMessage = module->appendUriList (message, list);
-
-        status = module->send_sip_message (call->inv, (std::string&) callID, formatedMessage);
-
-    } else {
-=======
     if (!call) {
->>>>>>> f079c6f2
         /* Notify the client of an error */
         /*Manager::instance ().incomingMessage (	"",
         										"sflphoned",
@@ -1029,7 +935,7 @@
 
 	std::string formatedMessage = module->appendUriList (message, list);
 
-	return module->send_sip_message (call->getInvSession (), callID, formatedMessage);
+	return module->send_sip_message (call->inv, callID, formatedMessage);
 }
 
 int SIPSessionReinvite (SIPCall *call)
@@ -1045,26 +951,12 @@
     }
 
     // Build the reinvite request
-<<<<<<< HEAD
-    status = pjsip_inv_reinvite (call->inv, NULL, local_sdp, &tdata);
-
-=======
-    pj_status_t status = pjsip_inv_reinvite (call->getInvSession(), NULL, local_sdp, &tdata);
->>>>>>> f079c6f2
+    pj_status_t status = pjsip_inv_reinvite (call->inv, NULL, local_sdp, &tdata);
     if (status != PJ_SUCCESS)
         return status;
 
     // Send it
-<<<<<<< HEAD
-    status = pjsip_inv_send_msg (call->inv, tdata);
-
-    if (status != PJ_SUCCESS)
-        return 1;   // !PJ_SUCCESS
-
-    return PJ_SUCCESS;
-=======
-    return pjsip_inv_send_msg (call->getInvSession(), tdata);
->>>>>>> f079c6f2
+    return pjsip_inv_send_msg (call->inv, tdata);
 }
 
 bool
@@ -1144,15 +1036,7 @@
 
 	_debug("UserAgent: Attended transfer");
 
-<<<<<<< HEAD
-	str_dest.ptr = NULL;
-	str_dest.slen = 0;
-
-    SIPCall *targetCall = getSIPCall (targetId);
-    target_dlg = targetCall->inv->dlg;
-=======
-	pjsip_dialog *target_dlg = getSIPCall (targetId)->getInvSession()->dlg;
->>>>>>> f079c6f2
+	pjsip_dialog *target_dlg = getSIPCall (targetId)->inv->dlg;
 
     /* Print URI */
 	pj_str_t str_dest = { NULL, 0 };
@@ -1188,15 +1072,8 @@
     xfer_cb.on_evsub_state = &transfer_client_cb;
 	pjsip_evsub *sub;
 
-<<<<<<< HEAD
-    status = pjsip_xfer_create_uac (transferCall->inv->dlg, &xfer_cb, &sub);
-
-    if (status != PJ_SUCCESS) {
-    	_warn ("UserAgent: Unable to create xfer -- %d", status);
-=======
-    if (pjsip_xfer_create_uac (transferCall->getInvSession()->dlg, &xfer_cb, &sub) != PJ_SUCCESS) {
+    if (pjsip_xfer_create_uac (transferCall->inv->dlg, &xfer_cb, &sub) != PJ_SUCCESS) {
     	_warn ("UserAgent: Unable to create xfer");
->>>>>>> f079c6f2
     	return false;
     }
 
@@ -1686,13 +1563,8 @@
     }
 
     // Building the local SDP offer
-<<<<<<< HEAD
-    call->getLocalSDP()->setLocalIP (addrSdp);
+    call->getLocalSDP()->setLocalIP (localAddress);
     status = call->getLocalSDP()->createOffer (account->getActiveCodecs (), account->getActiveVideoCodecs());
-=======
-    call->getLocalSDP()->setLocalIP (localAddress);
-    status = call->getLocalSDP()->createOffer (account->getActiveCodecs ());
->>>>>>> f079c6f2
     if (status != PJ_SUCCESS)
         _error("UserAgent: Failed to create local offer\n");
 
