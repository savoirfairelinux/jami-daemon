/*
 *  Copyright (C) 2004, 2005, 2006, 2008, 2009, 2010 Savoir-Faire Linux Inc.
 *
 *  Author: Emmanuel Milou <emmanuel.milou@savoirfairelinux.com>
 *  Author: Yun Liu <yun.liu@savoirfairelinux.com>
 *  Author: Pierre-Luc Bacon <pierre-luc.bacon@savoirfairelinux.com>
 *  Author: Alexandre Savard <alexandre.savard@savoirfairelinux.com>
 *
 *  This program is free software; you can redistribute it and/or modify
 *  it under the terms of the GNU General Public License as published by
 *  the Free Software Foundation; either version 3 of the License, or
 *  (at your option) any later version.
 *
 *  This program is distributed in the hope that it will be useful,
 *  but WITHOUT ANY WARRANTY; without even the implied warranty of
 *  MERCHANTABILITY or FITNESS FOR A PARTICULAR PURPOSE.  See the
 *  GNU General Public License for more details.
 *
 *  You should have received a copy of the GNU General Public License
 *  along with this program; if not, write to the Free Software
 *   Foundation, Inc., 675 Mass Ave, Cambridge, MA 02139, USA.
 *
 *  Additional permission under GNU GPL version 3 section 7:
 *
 *  If you modify this program, or any covered work, by linking or
 *  combining it with the OpenSSL project's OpenSSL library (or a
 *  modified version of that library), containing parts covered by the
 *  terms of the OpenSSL or SSLeay licenses, Savoir-Faire Linux Inc.
 *  grants you additional permission to convey the resulting work.
 *  Corresponding Source for a non-source form of such a combination
 *  shall include the source code for the parts of OpenSSL used as well
 *  as that of the covered work.
 */

#ifdef HAVE_CONFIG_H
#include "config.h"
#endif

#include "sipvoiplink.h"

#include "manager.h"

#include "sip/sdp.h"
#include "sip/pattern.h"
#include "sipcall.h"
#include "sipaccount.h"
#include "eventthread.h"
#include "sdes_negotiator.h"

#include "dbus/dbusmanager.h"
#include "dbus/callmanager.h"

#include "hooks/urlhook.h"
#include "im/instant_messaging.h"

#include "audio/audiolayer.h"

#ifdef SFL_VIDEO
#include "video/video_rtp_session.h"
#endif

#include "pjsip/sip_endpoint.h"
#include "pjsip/sip_transport_tls.h"
#include "pjsip/sip_uri.h"
#include <pjnath.h>

#include <netinet/in.h>
#include <arpa/nameser.h>
#include <resolv.h>
#include <istream>
#include <utility> // for std::pair

#include <sys/types.h>
#include <sys/socket.h>
#include <sys/ioctl.h>
#include <linux/if.h>

#include <map>

using namespace sfl;

namespace {

static pjsip_transport *localUDPTransport_ = NULL; /** The default transport (5060) */

/** A map to retreive SFLphone internal call id
 *  Given a SIP call ID (usefull for transaction sucha as transfer)*/
static std::map<std::string, std::string> transferCallID;

/**************** EXTERN VARIABLES AND FUNCTIONS (callbacks) **************************/

/**
 * Set audio and video (SDP) configuration for a call
 * localport, localip, localexternalport
 * @param call a SIPCall valid pointer
 */
void setCallMediaLocal(SIPCall* call, const std::string &localIP);

/**
 * Helper function to parser header from incoming sip messages
 */
std::string fetchHeaderValue(pjsip_msg *msg, const std::string &field);

static pj_caching_pool pool_cache, *cp_ = &pool_cache;
static pj_pool_t *pool_;
static pjsip_endpoint *endpt_;
static pjsip_module mod_ua_;
static pj_thread_t *thread;

void sdp_media_update_cb(pjsip_inv_session *inv, pj_status_t status UNUSED);
void sdp_request_offer_cb(pjsip_inv_session *inv, const pjmedia_sdp_session *offer);
void sdp_create_offer_cb(pjsip_inv_session *inv, pjmedia_sdp_session **p_offer);
void invite_session_state_changed_cb(pjsip_inv_session *inv, pjsip_event *e);
void outgoing_request_forked_cb(pjsip_inv_session *inv, pjsip_event *e);
void transaction_state_changed_cb(pjsip_inv_session *inv, pjsip_transaction *tsx, pjsip_event *e);
void registration_cb(pjsip_regc_cbparam *param);
pj_bool_t transaction_request_cb(pjsip_rx_data *rdata);
pj_bool_t transaction_response_cb(pjsip_rx_data *rdata UNUSED) ;

void transfer_client_cb(pjsip_evsub *sub, pjsip_event *event);

/**
 * Send a reINVITE inside an active dialog to modify its state
 * Local SDP session should be modified before calling this method
 * @param sip call
 */
int SIPSessionReinvite(SIPCall *);

/**
 * Helper function to process refer function on call transfer
 */
void onCallTransfered(pjsip_inv_session *inv, pjsip_rx_data *rdata);

std::string getSIPLocalIP()
{
    pj_sockaddr ip_addr;

    if (pj_gethostip(pj_AF_INET(), &ip_addr) == PJ_SUCCESS)
        return pj_inet_ntoa(ip_addr.ipv4.sin_addr);
    else  {
        ERROR("SIPVoIPLink: Could not get local IP");
        return "";
    }
}

pjsip_route_hdr *createRouteSet(const std::string &route, pj_pool_t *hdr_pool)
{
    int port = 0;
    std::string host;

    size_t found = route.find(":");

    if (found != std::string::npos) {
        host = route.substr(0, found);
        port = atoi(route.substr(found + 1, route.length()).c_str());
    } else
        host = route;

    pjsip_route_hdr *route_set = pjsip_route_hdr_create(hdr_pool);
    pjsip_route_hdr *routing = pjsip_route_hdr_create(hdr_pool);
    pjsip_sip_uri *url = pjsip_sip_uri_create(hdr_pool, 0);
    routing->name_addr.uri = (pjsip_uri*) url;
    pj_strdup2(hdr_pool, &url->host, host.c_str());
    url->port = port;

    pj_list_push_back(route_set, pjsip_hdr_clone(hdr_pool, routing));

    return route_set;
}

void handleIncomingOptions(pjsip_rx_data *rdata)
{
    pjsip_tx_data *tdata;

    if (pjsip_endpt_create_response(endpt_, rdata, PJSIP_SC_OK, NULL, &tdata) != PJ_SUCCESS)
        return;

#define ADD_HDR(hdr) do { \
    const pjsip_hdr *cap_hdr = hdr; \
    if (cap_hdr) \
    pjsip_msg_add_hdr (tdata->msg, (pjsip_hdr*) pjsip_hdr_clone (tdata->pool, cap_hdr)); \
} while (0)
#define ADD_CAP(cap) ADD_HDR(pjsip_endpt_get_capability(endpt_, cap, NULL));

    ADD_CAP(PJSIP_H_ALLOW);
    ADD_CAP(PJSIP_H_ACCEPT);
    ADD_CAP(PJSIP_H_SUPPORTED);
    ADD_HDR(pjsip_evsub_get_allow_events_hdr(NULL));

    pjsip_response_addr res_addr;
    pjsip_get_response_addr(tdata->pool, rdata, &res_addr);

    if (pjsip_endpt_send_response(endpt_, &res_addr, tdata, NULL, NULL) != PJ_SUCCESS)
        pjsip_tx_data_dec_ref(tdata);
}

pj_bool_t transaction_response_cb(pjsip_rx_data *rdata)
{
    pjsip_dialog *dlg = pjsip_rdata_get_dlg(rdata);

    if (!dlg)
        return PJ_SUCCESS;

    pjsip_transaction *tsx = pjsip_rdata_get_tsx(rdata);

    if (!tsx or tsx->method.id != PJSIP_INVITE_METHOD)
        return PJ_SUCCESS;

    if (tsx->status_code / 100 == 2) {
        /**
         * Send an ACK message inside a transaction. PJSIP send automatically, non-2xx ACK response.
         * ACK for a 2xx response must be send using this method.
         */
        pjsip_tx_data *tdata;
        pjsip_dlg_create_request(dlg, &pjsip_ack_method, rdata->msg_info.cseq->cseq, &tdata);
        pjsip_dlg_send_request(dlg, tdata, -1, NULL);
    }

    return PJ_SUCCESS;
}

std::string parseDisplayName(const char * buffer)
{
    const char* from_header = strstr(buffer, "From: ");

    if (!from_header)
        return "";

    std::string temp(from_header);
    size_t begin_displayName = temp.find("\"") + 1;
    size_t end_displayName = temp.rfind("\"");
    std::string displayName(temp.substr(begin_displayName, end_displayName - begin_displayName));

    static const size_t MAX_DISPLAY_NAME_SIZE = 25;
    if (displayName.size() > MAX_DISPLAY_NAME_SIZE)
        return "";

    return displayName;
}

void stripSipUriPrefix(std::string& sipUri)
{
    // Remove sip: prefix
    static const char SIP_PREFIX[] = "sip:";
    size_t found = sipUri.find(SIP_PREFIX);

    if (found != std::string::npos)
        sipUri.erase(found, found + (sizeof SIP_PREFIX) - 1);

    found = sipUri.find("@");

    if (found != std::string::npos)
        sipUri.erase(found);
}

pj_bool_t transaction_request_cb(pjsip_rx_data *rdata)
{
    pjsip_method *method = &rdata->msg_info.msg->line.req.method;

    if (method->id == PJSIP_ACK_METHOD && pjsip_rdata_get_dlg(rdata))
        return true;

    pjsip_sip_uri *sip_to_uri = (pjsip_sip_uri *) pjsip_uri_get_uri(rdata->msg_info.to->uri);
    pjsip_sip_uri *sip_from_uri = (pjsip_sip_uri *) pjsip_uri_get_uri(rdata->msg_info.from->uri);
    std::string userName(sip_to_uri->user.ptr, sip_to_uri->user.slen);
    std::string server(sip_from_uri->host.ptr, sip_from_uri->host.slen);
    std::string account_id(Manager::instance().getAccountIdFromNameAndServer(userName, server));

    std::string displayName(parseDisplayName(rdata->msg_info.msg_buf));

    if (method->id == PJSIP_OTHER_METHOD) {
        pj_str_t *str = &method->name;
        std::string request(str->ptr, str->slen);

        if (request.find("NOTIFY") != (size_t)-1) {
            int voicemail;

            if (sscanf((const char*)rdata->msg_info.msg->body->data, "Voice-Message: %d/", &voicemail) == 1 && voicemail != 0)
                Manager::instance().startVoiceMessageNotification(account_id, voicemail);
        }

        pjsip_endpt_respond_stateless(endpt_, rdata, PJSIP_SC_OK, NULL, NULL, NULL);

        return true;
    } else if (method->id == PJSIP_OPTIONS_METHOD) {
        handleIncomingOptions(rdata);
        return true;
    } else if (method->id != PJSIP_INVITE_METHOD && method->id != PJSIP_ACK_METHOD) {
        pjsip_endpt_respond_stateless(endpt_, rdata, PJSIP_SC_METHOD_NOT_ALLOWED, NULL, NULL, NULL);
        return true;
    }

    SIPAccount *account = dynamic_cast<SIPAccount *>(Manager::instance().getAccount(account_id));

    pjmedia_sdp_session *r_sdp;
    pjsip_msg_body *body = rdata->msg_info.msg->body;

    if (!body || pjmedia_sdp_parse(rdata->tp_info.pool, (char*) body->data, body->len, &r_sdp) != PJ_SUCCESS)
        r_sdp = NULL;

    if (account->getActiveCodecs().empty()) {
        pjsip_endpt_respond_stateless(endpt_, rdata,
                                      PJSIP_SC_NOT_ACCEPTABLE_HERE, NULL, NULL,
                                      NULL);
        return false;
    }

    // Verify that we can handle the request
    unsigned options = 0;

    if (pjsip_inv_verify_request(rdata, &options, NULL, NULL, endpt_, NULL) != PJ_SUCCESS) {
        pjsip_endpt_respond_stateless(endpt_, rdata, PJSIP_SC_METHOD_NOT_ALLOWED, NULL, NULL, NULL);
        return true;
    }

    if (Manager::instance().hookPreference.getSipEnabled()) {
        std::string header_value(fetchHeaderValue(rdata->msg_info.msg, Manager::instance().hookPreference.getUrlSipField()));
        UrlHook::runAction(Manager::instance().hookPreference.getUrlCommand(), header_value);
    }

    SIPCall* call = new SIPCall(Manager::instance().getNewCallID(), Call::INCOMING, cp_);
    Manager::instance().associateCallToAccount(call->getCallId(), account_id);

    // May use the published address as well
    std::string addrToUse = SIPVoIPLink::instance()->getInterfaceAddrFromName(account->getLocalInterface());
    std::string addrSdp = account->isStunEnabled()
                          ? account->getPublishedAddress()
                          : addrToUse;

    pjsip_tpselector *tp = SIPVoIPLink::instance()->initTransportSelector(account->transport_, call->getMemoryPool());

    if (addrToUse == "0.0.0.0")
        addrToUse = getSIPLocalIP();

    if (addrSdp == "0.0.0.0")
        addrSdp = addrToUse;

    char tmp[PJSIP_MAX_URL_SIZE];
    int length = pjsip_uri_print(PJSIP_URI_IN_FROMTO_HDR, sip_from_uri, tmp, PJSIP_MAX_URL_SIZE);
    std::string peerNumber(tmp, length);
    stripSipUriPrefix(peerNumber);

    call->setConnectionState(Call::PROGRESSING);
    call->setPeerNumber(peerNumber);
    call->setDisplayName(displayName);
    call->initRecFilename(peerNumber);

    setCallMediaLocal(call, addrToUse);

    call->getLocalSDP()->setLocalIP(addrSdp);

    call->getAudioRtp().initAudioRtpConfig();
    call->getAudioRtp().initAudioSymmetricRtpSession();

    if (rdata->msg_info.msg->body) {
        char sdpbuffer[1000];
        int len = rdata->msg_info.msg->body->print_body(rdata->msg_info.msg->body, sdpbuffer, sizeof sdpbuffer);

        if (len == -1) // error
            len = 0;

        std::string sdpoffer(sdpbuffer, len);
        size_t start = sdpoffer.find("a=crypto:");

        // Found crypto header in SDP
        if (start != std::string::npos) {
            CryptoOffer crypto_offer;
            crypto_offer.push_back(std::string(sdpoffer.substr(start, (sdpoffer.size() - start) - 1)));

            std::vector<sfl::CryptoSuiteDefinition>localCapabilities;

            for (int i = 0; i < 3; i++)
                localCapabilities.push_back(sfl::CryptoSuites[i]);

            sfl::SdesNegotiator sdesnego(localCapabilities, crypto_offer);

            if (sdesnego.negotiate()) {
                call->getAudioRtp().setRemoteCryptoInfo(sdesnego);
                call->getAudioRtp().initLocalCryptoInfo();
            }
        }
    }

#ifdef SFL_VIDEO
    call->getLocalSDP()->receiveOffer(r_sdp, account->getActiveCodecs(), account->getActiveVideoCodecs());
#else
    call->getLocalSDP()->receiveOffer(r_sdp, account->getActiveCodecs());
#endif

    sfl::Codec* audiocodec = Manager::instance().audioCodecFactory.instantiateCodec(PAYLOAD_CODEC_ULAW);
    call->getAudioRtp().start(static_cast<sfl::AudioCodec *>(audiocodec));

    pjsip_dialog* dialog;

    if (pjsip_dlg_create_uas(pjsip_ua_instance(), rdata, NULL, &dialog) != PJ_SUCCESS) {
        delete call;
        pjsip_endpt_respond_stateless(endpt_, rdata, PJSIP_SC_INTERNAL_SERVER_ERROR, NULL, NULL, NULL);
        return false;
    }

    pjsip_inv_create_uas(dialog, rdata, call->getLocalSDP()->getLocalSdpSession(), 0, &call->inv);

    PJ_ASSERT_RETURN(pjsip_dlg_set_transport(dialog, tp) == PJ_SUCCESS, 1);

    call->inv->mod_data[mod_ua_.id] = call;

    // Check whether Replaces header is present in the request and process accordingly.
    pjsip_dialog *replaced_dlg;
    pjsip_tx_data *response;

    if (pjsip_replaces_verify_request(rdata, &replaced_dlg, PJ_FALSE, &response) != PJ_SUCCESS) {
        ERROR("Something wrong with Replaces request.");
        pjsip_endpt_respond_stateless(endpt_, rdata, 500 /* internal server error */, NULL, NULL, NULL);
    }

    // Check if call has been transfered
    pjsip_tx_data *tdata;

    if (replaced_dlg) { // If Replace header present
        // Always answer the new INVITE with 200, regardless whether
        // the replaced call is in early or confirmed state.
        if (pjsip_inv_answer(call->inv, 200, NULL, NULL, &response) == PJ_SUCCESS)
            pjsip_inv_send_msg(call->inv, response);

        // Get the INVITE session associated with the replaced dialog.
        pjsip_inv_session *replaced_inv = pjsip_dlg_get_inv_session(replaced_dlg);

        // Disconnect the "replaced" INVITE session.
        if (pjsip_inv_end_session(replaced_inv, PJSIP_SC_GONE, NULL, &tdata) == PJ_SUCCESS && tdata)
            pjsip_inv_send_msg(replaced_inv, tdata);
    } else { // Prooceed with normal call flow
        PJ_ASSERT_RETURN(pjsip_inv_initial_answer(call->inv, rdata, PJSIP_SC_RINGING, NULL, NULL, &tdata) == PJ_SUCCESS, 1);
        PJ_ASSERT_RETURN(pjsip_inv_send_msg(call->inv, tdata) == PJ_SUCCESS, 1);

        call->setConnectionState(Call::RINGING);

        Manager::instance().incomingCall(call, account_id);
        Manager::instance().getAccountLink(account_id)->addCall(call);
    }

    return true;
}
} // end anonymous namespace

/*************************************************************************************************/

SIPVoIPLink::SIPVoIPLink() : transportMap_(), evThread_(new EventThread(this))
{
#define TRY(ret) do { \
    if (ret != PJ_SUCCESS) \
    throw VoipLinkException(#ret " failed"); \
} while (0)

    srand(time(NULL)); // to get random number for RANDOM_PORT

    TRY(pj_init());
    TRY(pjlib_util_init());
    // From 0 (min) to 6 (max)
    pj_log_set_level(Logger::getDebugMode() ? 6 : 0);
    TRY(pjnath_init());

    pj_caching_pool_init(cp_, &pj_pool_factory_default_policy, 0);
    pool_ = pj_pool_create(&cp_->factory, "sflphone", 4000, 4000, NULL);

    if (!pool_)
        throw VoipLinkException("UserAgent: Could not initialize memory pool");

    TRY(pjsip_endpt_create(&cp_->factory, pj_gethostname()->ptr, &endpt_));

    if (getSIPLocalIP().empty())
        throw VoipLinkException("UserAgent: Unable to determine network capabilities");

    TRY(pjsip_tsx_layer_init_module(endpt_));
    TRY(pjsip_ua_init_module(endpt_, NULL));
    TRY(pjsip_replaces_init_module(endpt_)); // See the Replaces specification in RFC 3891
    TRY(pjsip_100rel_init_module(endpt_));

    // Initialize and register sflphone module
    mod_ua_.name = pj_str((char*) PACKAGE);
    mod_ua_.id = -1;
    mod_ua_.priority = PJSIP_MOD_PRIORITY_APPLICATION;
    mod_ua_.on_rx_request = &transaction_request_cb;
    mod_ua_.on_rx_response = &transaction_response_cb;
    TRY(pjsip_endpt_register_module(endpt_, &mod_ua_));

    TRY(pjsip_evsub_init_module(endpt_));
    TRY(pjsip_xfer_init_module(endpt_));

    static const pjsip_inv_callback inv_cb = {
        invite_session_state_changed_cb,
        outgoing_request_forked_cb,
        transaction_state_changed_cb,
        sdp_request_offer_cb,
        sdp_create_offer_cb,
        sdp_media_update_cb,
        NULL,
        NULL,
    };
    TRY(pjsip_inv_usage_init(endpt_, &inv_cb));

    static const pj_str_t allowed[] = { { (char*) "INFO", 4}, { (char*) "REGISTER", 8}, { (char*) "OPTIONS", 7}, { (char*) "MESSAGE", 7 } };       //  //{"INVITE", 6}, {"ACK",3}, {"BYE",3}, {"CANCEL",6}
    pjsip_endpt_add_capability(endpt_, &mod_ua_, PJSIP_H_ALLOW, NULL, PJ_ARRAY_SIZE(allowed), allowed);

    static const pj_str_t text_plain = { (char*) "text/plain", 10 };
    pjsip_endpt_add_capability(endpt_, &mod_ua_, PJSIP_H_ACCEPT, NULL, 1, &text_plain);

    static const pj_str_t accepted = { (char*) "application/sdp", 15 };
    pjsip_endpt_add_capability(endpt_, &mod_ua_, PJSIP_H_ACCEPT, NULL, 1, &accepted);

    DEBUG("UserAgent: pjsip version %s for %s initialized", pj_get_version(), PJ_OS_NAME);

    TRY(pjsip_replaces_init_module(endpt_));
#undef TRY

    evThread_->start();
}

SIPVoIPLink::~SIPVoIPLink()
{
    delete evThread_;
    pj_thread_join(thread);
    pj_thread_destroy(thread);

    const pj_time_val tv = {0, 10};
    pjsip_endpt_handle_events(endpt_, &tv);
    pjsip_endpt_destroy(endpt_);

    pj_pool_release(pool_);
    pj_caching_pool_destroy(cp_);

    pj_shutdown();
}

SIPVoIPLink* SIPVoIPLink::instance()
{
    static SIPVoIPLink* instance = NULL;

    if (!instance)
        instance = new SIPVoIPLink;

    return instance;
}

void SIPVoIPLink::init() {}

void SIPVoIPLink::terminate() {}

void
SIPVoIPLink::getEvent()
{
    static pj_thread_desc desc;

    // We have to register the external thread so it could access the pjsip frameworks
    if (!pj_thread_is_registered())
        pj_thread_register(NULL, desc, &thread);

    static const pj_time_val timeout = {0, 10};
    pjsip_endpt_handle_events(endpt_, &timeout);
}

void SIPVoIPLink::sendRegister(Account *a)
{
    SIPAccount *account = dynamic_cast<SIPAccount*>(a);
    createSipTransport(account);

    account->setRegister(true);
    account->setRegistrationState(Trying);

    pjsip_regc *regc = account->getRegistrationInfo();

    if (pjsip_regc_create(endpt_, (void *) account, &registration_cb, &regc) != PJ_SUCCESS)
        throw VoipLinkException("UserAgent: Unable to create regc structure.");

    std::string srvUri(account->getServerUri());

    // std::string address, port;
    // findLocalAddressFromUri(srvUri, account->transport_, address, port);
    pj_str_t pjSrv = pj_str((char*) srvUri.c_str());

    // Generate the FROM header
    std::string from(account->getFromUri());
    pj_str_t pjFrom = pj_str((char*) from.c_str());

    // Get the contact header for this account
    std::string contact(account->getContactHeader());
    pj_str_t pjContact = pj_str((char*) contact.c_str());

    if (pjsip_regc_init(regc, &pjSrv, &pjFrom, &pjFrom, 1, &pjContact, account->getRegistrationExpire()) != PJ_SUCCESS)
        throw VoipLinkException("Unable to initialize account registration structure");

    if (!account->getServiceRoute().empty())
        pjsip_regc_set_route_set(regc, createRouteSet(account->getServiceRoute(), pool_));

    pjsip_regc_set_credentials(regc, account->getCredentialCount(), account->getCredInfo());


    pjsip_hdr hdr_list;
    pj_list_init(&hdr_list);
    std::string useragent(account->getUserAgentName());
    pj_str_t pJuseragent = pj_str((char*) useragent.c_str());
    const pj_str_t STR_USER_AGENT = { (char*) "User-Agent", 10 };

    pjsip_generic_string_hdr *h = pjsip_generic_string_hdr_create(pool_, &STR_USER_AGENT, &pJuseragent);
    pj_list_push_back(&hdr_list, (pjsip_hdr*) h);
    pjsip_regc_add_headers(regc, &hdr_list);


    pjsip_tx_data *tdata;

    if (pjsip_regc_register(regc, PJ_TRUE, &tdata) != PJ_SUCCESS)
        throw VoipLinkException("Unable to initialize transaction data for account registration");

    if (pjsip_regc_set_transport(regc, initTransportSelector(account->transport_, pool_)) != PJ_SUCCESS)
        throw VoipLinkException("Unable to set transport");

    // decrease transport's ref count, counter incrementation is managed when acquiring transport
    pjsip_transport_dec_ref(account->transport_);

    // pjsip_regc_send increment the transport ref count by one,
    if (pjsip_regc_send(regc, tdata) != PJ_SUCCESS)
        throw VoipLinkException("Unable to send account registration request");

    // Decrease transport's ref count, since coresponding reference counter decrementation
    // is performed in pjsip_regc_destroy. This function is never called in SFLphone as the
    // regc data structure is permanently associated to the account at first registration.
    pjsip_transport_dec_ref(account->transport_);

    account->setRegistrationInfo(regc);

    // start the periodic registration request based on Expire header
    // account determines itself if a keep alive is required
    account->startKeepAliveTimer();
}

void SIPVoIPLink::sendUnregister(Account *a)
{
    SIPAccount *account = dynamic_cast<SIPAccount *>(a);

    // This may occurs if account failed to register and is in state INVALID
    if (!account->isRegistered()) {
        account->setRegistrationState(Unregistered);
        return;
    }

    // Make sure to cancel any ongoing timers before unregister
    account->stopKeepAliveTimer();

    pjsip_regc *regc = account->getRegistrationInfo();

    if (!regc)
        throw VoipLinkException("Registration structure is NULL");

    pjsip_tx_data *tdata = NULL;

    if (pjsip_regc_unregister(regc, &tdata) != PJ_SUCCESS)
        throw VoipLinkException("Unable to unregister sip account");

    if (pjsip_regc_send(regc, tdata) != PJ_SUCCESS)
        throw VoipLinkException("Unable to send request to unregister sip account");

    account->setRegister(false);
}

void SIPVoIPLink::registerKeepAliveTimer(pj_timer_entry& timer, pj_time_val& delay)
{
    pj_status_t status;

    status = pjsip_endpt_schedule_timer(endpt_, &timer, &delay);
    if (status != PJ_SUCCESS)
        ERROR("Could not schedule new timer in pjsip endpoint");
}

void SIPVoIPLink::cancelKeepAliveTimer(pj_timer_entry& timer)
{
    pjsip_endpt_cancel_timer(endpt_, &timer);
}

Call *SIPVoIPLink::newOutgoingCall(const std::string& id, const std::string& toUrl)
{
    SIPAccount *account = dynamic_cast<SIPAccount *>(Manager::instance().getAccount(Manager::instance().getAccountFromCall(id)));

    if (account == NULL) // TODO: We should investigate how we could get rid of this error and create a IP2IP call instead
        throw VoipLinkException("Could not get account for this call");

    SIPCall* call = new SIPCall(id, Call::OUTGOING, cp_);

    // If toUri is not a well formated sip URI, use account information to process it
    std::string toUri;

    if (toUrl.find("sip:") != std::string::npos or
        toUrl.find("sips:") != std::string::npos)
        toUri = toUrl;
    else
        toUri = account->getToUri(toUrl);

    call->setPeerNumber(toUri);
    std::string localAddr(getInterfaceAddrFromName(account->getLocalInterface()));

    if (localAddr == "0.0.0.0")
        localAddr = getSIPLocalIP();

    setCallMediaLocal(call, localAddr);

    // May use the published address as well
    std::string addrSdp = account->isStunEnabled() ?
    account->getPublishedAddress() :
    getInterfaceAddrFromName(account->getLocalInterface());

    if (addrSdp == "0.0.0.0")
        addrSdp = getSIPLocalIP();

    // Initialize the session using ULAW as default codec in case of early media
    // The session should be ready to receive media once the first INVITE is sent, before
    // the session initialization is completed
    sfl::Codec* audiocodec = Manager::instance().audioCodecFactory.instantiateCodec(PAYLOAD_CODEC_ULAW);

    if (audiocodec == NULL) {
        delete call;
        throw VoipLinkException("Could not instantiate codec for early media");
    }

    try {
        call->getAudioRtp().initAudioRtpConfig();
        call->getAudioRtp().initAudioSymmetricRtpSession();
        call->getAudioRtp().initLocalCryptoInfo();
        call->getAudioRtp().start(static_cast<sfl::AudioCodec *>(audiocodec));
    } catch (...) {
        delete call;
        throw VoipLinkException("Could not start rtp session for early media");
    }

    call->initRecFilename(toUrl);

    call->getLocalSDP()->setLocalIP(addrSdp);
#ifdef SFL_VIDEO
    call->getLocalSDP()->createOffer(account->getActiveCodecs(), account->getActiveVideoCodecs());
#else
    call->getLocalSDP()->createOffer(account->getActiveCodecs());
#endif

    if (!SIPStartCall(call)) {
        delete call;
        throw VoipLinkException("Could not send outgoing INVITE request for new call");
    }

    return call;
}

void
SIPVoIPLink::answer(Call *c)
{
    SIPCall *call = dynamic_cast<SIPCall*>(c);

    if (!call)
        return;

    pjsip_tx_data *tdata;

    if (pjsip_inv_answer(call->inv, PJSIP_SC_OK, NULL, NULL, &tdata) != PJ_SUCCESS)
        throw VoipLinkException("Could not init invite request answer (200 OK)");

    if (pjsip_inv_send_msg(call->inv, tdata) != PJ_SUCCESS)
        throw VoipLinkException("Could not send invite request answer (200 OK)");

    call->setConnectionState(Call::CONNECTED);
    call->setState(Call::ACTIVE);
}

void
SIPVoIPLink::hangup(const std::string& id)
{
    SIPCall* call = getSIPCall(id);

    std::string account_id(Manager::instance().getAccountFromCall(id));
    SIPAccount *account = dynamic_cast<SIPAccount *>(Manager::instance().getAccount(account_id));

    if (account == NULL)
        throw VoipLinkException("Could not find account for this call");

    pjsip_inv_session *inv = call->inv;

    if (inv == NULL)
        throw VoipLinkException("No invite session for this call");

    // Looks for sip routes
    if (not account->getServiceRoute().empty()) {
        pjsip_route_hdr *route_set = createRouteSet(account->getServiceRoute(), inv->pool);
        pjsip_dlg_set_route_set(inv->dlg, route_set);
    }

    pjsip_tx_data *tdata = NULL;

    // User hangup current call. Notify peer
    if (pjsip_inv_end_session(inv, 404, NULL, &tdata) != PJ_SUCCESS || !tdata)
        return;

    if (pjsip_inv_send_msg(inv, tdata) != PJ_SUCCESS)
        return;

    // Make sure user data is NULL in callbacks
    inv->mod_data[mod_ua_.id] = NULL;

	if (Manager::instance().isCurrentCall (id)) {
		call->getAudioRtp().stop();
#ifdef SFL_VIDEO
        call->getVideoRtp()->stop();
#endif
	}

    removeCall(id);
}

void
SIPVoIPLink::peerHungup(const std::string& id)
{
    SIPCall* call = getSIPCall(id);

    // User hangup current call. Notify peer
    pjsip_tx_data *tdata = NULL;

    if (pjsip_inv_end_session(call->inv, 404, NULL, &tdata) != PJ_SUCCESS || !tdata)
        return;

    if (pjsip_inv_send_msg(call->inv, tdata) != PJ_SUCCESS)
        return;

    // Make sure user data is NULL in callbacks
    call->inv->mod_data[mod_ua_.id ] = NULL;

	if (Manager::instance().isCurrentCall(id)) {
		call->getAudioRtp().stop();
#ifdef SFL_VIDEO
        call->getVideoRtp()->stop();
#endif
	}

    removeCall(id);
}

void
SIPVoIPLink::onhold(const std::string& id)
{
    SIPCall *call = getSIPCall(id);
    call->setState(Call::HOLD);
    call->getAudioRtp().stop();
#ifdef SFL_VIDEO
    call->getVideoRtp()->stop();
#endif

    Sdp *sdpSession = call->getLocalSDP();

    if (!sdpSession)
        throw VoipLinkException("Could not find sdp session");

    sdpSession->removeAttributeFromLocalAudioMedia("sendrecv");
    sdpSession->removeAttributeFromLocalAudioMedia("sendonly");
#ifdef SFL_VIDEO
    sdpSession->removeAttributeFromLocalVideoMedia("sendrecv");
    sdpSession->removeAttributeFromLocalVideoMedia("inactive");
#endif
    sdpSession->addAttributeToLocalAudioMedia("sendonly");
#ifdef SFL_VIDEO
    sdpSession->addAttributeToLocalVideoMedia("inactive");
#endif

    SIPSessionReinvite(call);
}

void
SIPVoIPLink::offhold(const std::string& id)
{
    SIPCall *call = getSIPCall(id);

    Sdp *sdpSession = call->getLocalSDP();

    if (sdpSession == NULL)
        throw VoipLinkException("Could not find sdp session");

    try {
        int pl = PAYLOAD_CODEC_ULAW;
        sfl::AudioCodec *sessionMedia = sdpSession->getSessionAudioMedia();

        if (sessionMedia)
            pl = sessionMedia->getPayloadType();

        // Create a new instance for this codec
        sfl::Codec* audiocodec = Manager::instance().audioCodecFactory.instantiateCodec(pl);

        call->getAudioRtp().initAudioRtpConfig ();
        call->getAudioRtp().initAudioSymmetricRtpSession ();
        call->getAudioRtp().start (static_cast<sfl::AudioCodec *>(audiocodec));
    }
    catch (const SdpException &e) {
    	ERROR("UserAgent: Exception: %s", e.what());
    }
    catch (...) {
    	throw VoipLinkException("Could not create audio rtp session");
    }

    sdpSession->removeAttributeFromLocalAudioMedia("sendrecv");
    sdpSession->removeAttributeFromLocalAudioMedia("sendonly");
#ifdef SFL_VIDEO
    sdpSession->removeAttributeFromLocalVideoMedia("sendrecv");
    sdpSession->removeAttributeFromLocalVideoMedia("inactive");
#endif
    sdpSession->addAttributeToLocalAudioMedia("sendrecv");
#ifdef SFL_VIDEO
    sdpSession->addAttributeToLocalVideoMedia("sendrecv");
#endif

    if (SIPSessionReinvite(call) == PJ_SUCCESS)
        call->setState(Call::ACTIVE);
}

void
SIPVoIPLink::sendTextMessage(sfl::InstantMessaging *module, const std::string& callID, const std::string& message, const std::string& from)
{
    SIPCall *call;

    try {
        call = getSIPCall(callID);
    } catch (const VoipLinkException &e) {
        return;
    }

    /* Send IM message */
    sfl::InstantMessaging::UriList list;
    sfl::InstantMessaging::UriEntry entry;
    entry[sfl::IM_XML_URI] = std::string("\"" + from + "\"");  // add double quotes for xml formating

    list.push_front(entry);

    module->send_sip_message(call->inv, callID, module->appendUriList(message, list));
}

bool
SIPVoIPLink::transferCommon(SIPCall *call, pj_str_t *dst)
{
    pjsip_evsub_user xfer_cb;
    pj_bzero(&xfer_cb, sizeof(xfer_cb));
    xfer_cb.on_evsub_state = &transfer_client_cb;

    pjsip_evsub *sub;

    if (pjsip_xfer_create_uac(call->inv->dlg, &xfer_cb, &sub) != PJ_SUCCESS)
        return false;

    /* Associate this voiplink of call with the client subscription
     * We can not just associate call with the client subscription
     * because after this function, we can no find the cooresponding
     * voiplink from the call any more. But the voiplink is useful!
     */
    pjsip_evsub_set_mod_data(sub, mod_ua_.id, this);

    /*
     * Create REFER request.
     */
    pjsip_tx_data *tdata;

    if (pjsip_xfer_initiate(sub, dst, &tdata) != PJ_SUCCESS)
        return false;

    // Put SIP call id in map in order to retrieve call during transfer callback
    std::string callidtransfer(call->inv->dlg->call_id->id.ptr, call->inv->dlg->call_id->id.slen);
    transferCallID[callidtransfer] = call->getCallId();

    /* Send. */
    if (pjsip_xfer_send_request(sub, tdata) != PJ_SUCCESS)
        return false;

    return true;
}

void
SIPVoIPLink::transfer(const std::string& id, const std::string& to)
{
    SIPCall *call = getSIPCall(id);
    call->stopRecording();

    std::string account_id(Manager::instance().getAccountFromCall(id));
    SIPAccount *account = dynamic_cast<SIPAccount *>(Manager::instance().getAccount(account_id));

    if (account == NULL)
        throw VoipLinkException("Could not find account");

    std::string toUri;
    pj_str_t dst = { 0, 0 };

    if (to.find("@") == std::string::npos) {
        toUri = account->getToUri(to);
        pj_cstr(&dst, toUri.c_str());
    }

    if (!transferCommon(getSIPCall(id), &dst))
        throw VoipLinkException("Couldn't transfer");
}

bool SIPVoIPLink::attendedTransfer(const std::string& id, const std::string& to)
{
    pjsip_dialog *target_dlg = getSIPCall(to)->inv->dlg;
    pjsip_uri *uri = (pjsip_uri*) pjsip_uri_get_uri(target_dlg->remote.info->uri);

    char str_dest_buf[PJSIP_MAX_URL_SIZE*2] = { '<' };
    pj_str_t dst = { str_dest_buf, 1 };

    dst.slen += pjsip_uri_print(PJSIP_URI_IN_REQ_URI, uri, str_dest_buf+1, sizeof(str_dest_buf)-1);
    dst.slen += pj_ansi_snprintf(str_dest_buf + dst.slen,
    sizeof(str_dest_buf) - dst.slen,
    "?"
    "Replaces=%.*s"
    "%%3Bto-tag%%3D%.*s"
    "%%3Bfrom-tag%%3D%.*s>",
    (int)target_dlg->call_id->id.slen,
    target_dlg->call_id->id.ptr,
    (int)target_dlg->remote.info->tag.slen,
    target_dlg->remote.info->tag.ptr,
    (int)target_dlg->local.info->tag.slen,
    target_dlg->local.info->tag.ptr);

    return transferCommon(getSIPCall(id), &dst);
}

void
SIPVoIPLink::refuse(const std::string& id)
{
    SIPCall *call = getSIPCall(id);

    if (!call->isIncoming() or call->getConnectionState() == Call::CONNECTED)
        return;

    call->getAudioRtp().stop();

    pjsip_tx_data *tdata;

    if (pjsip_inv_end_session(call->inv, PJSIP_SC_DECLINE, NULL, &tdata) != PJ_SUCCESS)
        return;

    if (pjsip_inv_send_msg(call->inv, tdata) != PJ_SUCCESS)
        return;

    // Make sure the pointer is NULL in callbacks
    call->inv->mod_data[mod_ua_.id] = NULL;

    removeCall(id);
}

#ifdef SFL_VIDEO
std::string
SIPVoIPLink::getCurrentVideoCodecName(const std::string& id)
{
    SIPCall *call = getSIPCall(id);
    if (call) {
        Call::CallState state = call->getState();
        if (state == Call::ACTIVE or state == Call::CONFERENCING)
            return call->getLocalSDP()->getSessionVideoCodec();
    }
    return "";
}
#endif

std::string
SIPVoIPLink::getCurrentCodecName(Call *call) const
{
    return dynamic_cast<SIPCall*>(call)->getLocalSDP()->getAudioCodecName();
}

void
SIPVoIPLink::carryingDTMFdigits(const std::string& id, char code)
{
    std::string accountID(Manager::instance().getAccountFromCall(id));
    SIPAccount *account = static_cast<SIPAccount*>(Manager::instance().getAccount(accountID));

    if (account) {
        try {
            dtmfSend(getSIPCall(id), code, account->getDtmfType());
        } catch (const VoipLinkException &e) {
            // don't do anything if call doesn't exist
        }
    }
}

void
SIPVoIPLink::dtmfSend(SIPCall *call, char code, const std::string &dtmf)
{
    if (dtmf == SIPAccount::OVERRTP_STR) {
        call->getAudioRtp().sendDtmfDigit(code - '0');
        return;
    }
    else if (dtmf != SIPAccount::SIPINFO_STR) {
        WARN("SIPVoIPLink: Unknown DTMF type %s, defaulting to %s instead",
             dtmf.c_str(), SIPAccount::SIPINFO_STR);
    }
    // else : dtmf == SIPINFO

    pj_str_t methodName = pj_str((char*) "INFO");
    pjsip_method method;
    pjsip_method_init_np(&method, &methodName);

    /* Create request message. */
    pjsip_tx_data *tdata;

    if (pjsip_dlg_create_request(call->inv->dlg, &method, -1, &tdata) != PJ_SUCCESS)
        return;

    int duration = Manager::instance().voipPreferences.getPulseLength();
    char dtmf_body[1000];
    snprintf(dtmf_body, sizeof dtmf_body - 1, "Signal=%c\r\nDuration=%d\r\n", code, duration);

    /* Create "application/dtmf-relay" message body. */
    pj_str_t content = pj_str(dtmf_body);
    pj_str_t type = pj_str((char*) "application");
    pj_str_t subtype = pj_str((char*) "dtmf-relay");
    tdata->msg->body = pjsip_msg_body_create(tdata->pool, &type, &subtype, &content);

    if (tdata->msg->body == NULL)
        pjsip_tx_data_dec_ref(tdata);
    else
        pjsip_dlg_send_request(call->inv->dlg, tdata, mod_ua_.id, NULL);
}

bool
SIPVoIPLink::SIPStartCall(SIPCall *call)
{
    std::string id(Manager::instance().getAccountFromCall(call->getCallId()));
    SIPAccount *account = dynamic_cast<SIPAccount *>(Manager::instance().getAccount(id));

    if (account == NULL)
        return false;

    std::string toUri(call->getPeerNumber()); // expecting a fully well formed sip uri

    // std::string address, port;
    // findLocalAddressFromUri(toUri, account->transport_, address, port);

    pj_str_t pjTo = pj_str((char*) toUri.c_str());

    // Create the from header
    std::string from(account->getFromUri());
    pj_str_t pjFrom = pj_str((char*) from.c_str());

    // Get the contact header
    std::string contact(account->getContactHeader());
    pj_str_t pjContact = pj_str((char*) contact.c_str());

    pjsip_dialog *dialog = NULL;

    if (pjsip_dlg_create_uac(pjsip_ua_instance(), &pjFrom, &pjContact, &pjTo, NULL, &dialog) != PJ_SUCCESS)
        return false;

    if (pjsip_inv_create_uac(dialog, call->getLocalSDP()->getLocalSdpSession(), 0, &call->inv) != PJ_SUCCESS)
        return false;

    if (not account->getServiceRoute().empty())
        pjsip_dlg_set_route_set(dialog, createRouteSet(account->getServiceRoute(), call->inv->pool));

    pjsip_auth_clt_set_credentials(&dialog->auth_sess, account->getCredentialCount(), account->getCredInfo());

    call->inv->mod_data[mod_ua_.id] = call;

    pjsip_tx_data *tdata;

    if (pjsip_inv_invite(call->inv, &tdata) != PJ_SUCCESS)
        return false;

    pjsip_tpselector *tp = initTransportSelector(account->transport_, call->inv->pool);

    if (pjsip_dlg_set_transport(dialog, tp) != PJ_SUCCESS)
        return false;

    if (pjsip_inv_send_msg(call->inv, tdata) != PJ_SUCCESS)
        return false;

    call->setConnectionState(Call::PROGRESSING);
    call->setState(Call::ACTIVE);
    addCall(call);

    return true;
}

void
SIPVoIPLink::SIPCallServerFailure(SIPCall *call)
{
    std::string id(call->getCallId());
    Manager::instance().callFailure(id);
    removeCall(id);
}

void
SIPVoIPLink::SIPCallClosed(SIPCall *call)
{
    std::string id(call->getCallId());

    if (Manager::instance().isCurrentCall(id)) {
        call->getAudioRtp().stop();
#ifdef SFL_VIDEO
        call->getVideoRtp()->stop();
#endif
	}

    Manager::instance().peerHungupCall(id);
    removeCall(id);
}

void
SIPVoIPLink::SIPCallAnswered(SIPCall *call, pjsip_rx_data *rdata UNUSED)
{
    if (call->getConnectionState() != Call::CONNECTED) {
        call->setConnectionState(Call::CONNECTED);
        call->setState(Call::ACTIVE);
        Manager::instance().peerAnsweredCall(call->getCallId());
    }
}


SIPCall*
SIPVoIPLink::getSIPCall(const std::string& id)
{
    SIPCall *result = dynamic_cast<SIPCall*>(getCall(id));

    if (result == NULL)
        throw VoipLinkException("Could not find SIPCall " + id);

    return result;
}

namespace
{
    std::string getIPFromSIP(std::string sipURI)
    {
        //Remove sip: prefix
        size_t found = sipURI.find(":");
        if (found != std::string::npos)
            sipURI.erase(0, found + 1);

        found = sipURI.find("@");
        if (found != std::string::npos)
            sipURI.erase(found);

        found = sipURI.find(">");

        if (found != std::string::npos)
            sipURI.erase(found);
        return sipURI;
    }
}

bool SIPVoIPLink::SIPNewIpToIpCall(const std::string& id, const std::string& to)
{
    SIPAccount *account = dynamic_cast<SIPAccount *>(Manager::instance().getAccount(IP2IP_PROFILE));

    if (!account)
        return false;

    SIPCall *call = new SIPCall(id, Call::OUTGOING, cp_);
    call->setIPToIP(true);
    call->initRecFilename(to);

    std::string localAddress(getInterfaceAddrFromName(account->getLocalInterface()));

    if (localAddress == "0.0.0.0")
        localAddress = getSIPLocalIP();

    setCallMediaLocal(call, localAddress);

    std::string toUri = account->getToUri(to);
    call->setPeerNumber(toUri);

    sfl::Codec* audiocodec = Manager::instance().audioCodecFactory.instantiateCodec(PAYLOAD_CODEC_ULAW);

    // Audio Rtp Session must be initialized before creating initial offer in SDP session
    // since SDES require crypto attribute.
    call->getAudioRtp().initAudioRtpConfig();
    call->getAudioRtp().initAudioSymmetricRtpSession();
    call->getAudioRtp().initLocalCryptoInfo();
    call->getAudioRtp().start(static_cast<sfl::AudioCodec *>(audiocodec));

    // Building the local SDP offer
    call->getLocalSDP()->setLocalIP(localAddress);
#ifdef SFL_VIDEO
    call->getLocalSDP()->createOffer(account->getActiveCodecs(), account->getActiveVideoCodecs());
#else
    call->getLocalSDP()->createOffer(account->getActiveCodecs());
#endif

    // Init TLS transport if enabled
    if (account->isTlsEnabled()) {
        size_t at = toUri.find("@");
        size_t trns = toUri.find(";transport");
        if (at == std::string::npos or trns == std::string::npos) {
            ERROR("UserAgent: Error \"@\" or \";transport\" not in URI %s", toUri.c_str());
            delete call;
            return false;
        }

        std::string remoteAddr(toUri.substr(at + 1, trns - at - 1));

        if (toUri.find("sips:") != 1) {
            DEBUG("UserAgent: Error \"sips\" scheme required for TLS call");
            delete call;
            return false;
        }

        shutdownSipTransport(account);
        createTlsTransport(account, remoteAddr);

        if (!account->transport_) {
            delete call;
            return false;
        }
    }

    if (!SIPStartCall(call)) {
        delete call;
        return false;
    }

    return true;
}


///////////////////////////////////////////////////////////////////////////////
// Private functions
///////////////////////////////////////////////////////////////////////////////

pj_bool_t stun_sock_on_status_cb(pj_stun_sock *stun_sock UNUSED, pj_stun_sock_op op UNUSED, pj_status_t status)
{
    return status == PJ_SUCCESS;
}

pj_bool_t stun_sock_on_rx_data_cb(pj_stun_sock *stun_sock UNUSED, void *pkt UNUSED, unsigned pkt_len UNUSED, const pj_sockaddr_t *src_addr UNUSED, unsigned addr_len UNUSED)
{
    return PJ_TRUE;
}


pj_status_t SIPVoIPLink::stunServerResolve(SIPAccount *account)
{
    pj_stun_config stunCfg;
    pj_stun_config_init(&stunCfg, &cp_->factory, 0, pjsip_endpt_get_ioqueue(endpt_), pjsip_endpt_get_timer_heap(endpt_));

    static const pj_stun_sock_cb stun_sock_cb = {
        stun_sock_on_rx_data_cb,
        NULL,
        stun_sock_on_status_cb
    };

    pj_stun_sock *stun_sock;
    pj_status_t status = pj_stun_sock_create(&stunCfg, "stunresolve", pj_AF_INET(), &stun_sock_cb, NULL, NULL, &stun_sock);

    pj_str_t stunServer = account->getStunServerName();

    if (status != PJ_SUCCESS) {
        char errmsg[PJ_ERR_MSG_SIZE];
        pj_strerror(status, errmsg, sizeof(errmsg));
        DEBUG("Error creating STUN socket for %.*s: %s", (int) stunServer.slen, stunServer.ptr, errmsg);
        return status;
    }

    status = pj_stun_sock_start(stun_sock, &stunServer, account->getStunPort(), NULL);

    if (status != PJ_SUCCESS) {
        char errmsg[PJ_ERR_MSG_SIZE];
        pj_strerror(status, errmsg, sizeof(errmsg));
        DEBUG("Error starting STUN socket for %.*s: %s", (int) stunServer.slen, stunServer.ptr, errmsg);
        pj_stun_sock_destroy(stun_sock);
    }

    return status;
}

void SIPVoIPLink::createDefaultSipUdpTransport()
{
<<<<<<< HEAD
    pjsip_transport *transport = NULL;
=======
>>>>>>> 76547698
    pj_uint16_t port = 0;
    int counter = 0;

    SIPAccount *account = dynamic_cast<SIPAccount *>(Manager::instance().getAccount(IP2IP_PROFILE));

    pjsip_transport *transport = NULL;
    static const int DEFAULT_TRANSPORT_ATTEMPTS = 5;
    while ((transport == NULL) and (counter < DEFAULT_TRANSPORT_ATTEMPTS)) {
        // if default udp transport fails to init on 5060, try other ports with 2 step size increment (i.e. 5062, 5064, ...)
        port = account->getLocalPort() + (counter * 2);
        transport = createUdpTransport(account->getLocalInterface(), port);
<<<<<<< HEAD
        counter++;
    }

    if (transport == NULL) {
        ERROR("UserAgent: Create UDP transport ");
=======
        ++counter;
    }

    if (transport == NULL) {
        ERROR("UserAgent: Create UDP transport");
>>>>>>> 76547698
        return;
    }

    DEBUG("UserAgent: Created default sip transport on %d", port);

    // set transport for this account
    account->transport_ = transport;

    // set local udp transport
    localUDPTransport_ = account->transport_;
}

void SIPVoIPLink::createTlsListener(SIPAccount *account, pjsip_tpfactory **listener)
{
    pj_sockaddr_in local_addr;
    pj_sockaddr_in_init(&local_addr, 0, 0);
    local_addr.sin_port = pj_htons(account->getTlsListenerPort());

    pj_str_t pjAddress;
    pj_cstr(&pjAddress, PJ_INADDR_ANY);
    pj_sockaddr_in_set_str_addr(&local_addr, &pjAddress);
    std::string localIP(getSIPLocalIP());

    pjsip_host_port a_name = {
        pj_str((char*) localIP.c_str()),
        local_addr.sin_port
    };

    pjsip_tls_transport_start(endpt_, account->getTlsSetting(), &local_addr, &a_name, 1, listener);
}


void SIPVoIPLink::createTlsTransport(SIPAccount *account, std::string remoteAddr)
{
    pj_str_t remote;
    pj_cstr(&remote, remoteAddr.c_str());

    pj_sockaddr_in rem_addr;
    pj_sockaddr_in_init(&rem_addr, &remote, (pj_uint16_t) DEFAULT_SIP_TLS_PORT);

    static pjsip_tpfactory *localTlsListener = NULL; /** The local tls listener */

    if (localTlsListener == NULL)
        createTlsListener(account, &localTlsListener);

    pjsip_endpt_acquire_transport(endpt_, PJSIP_TRANSPORT_TLS, &rem_addr,
                                  sizeof rem_addr, NULL, &account->transport_);
}


void SIPVoIPLink::createSipTransport(SIPAccount *account)
{
    shutdownSipTransport(account);

    if (account == NULL) {
<<<<<<< HEAD
        ERROR("Acccount is NULL while creating sip transport");
=======
        ERROR("Account is NULL while creating sip transport");
>>>>>>> 76547698
        return;
    }

    if (account->isTlsEnabled()) {
        std::string remoteSipUri(account->getServerUri());
        static const char SIPS_PREFIX[] = "<sips:";
        size_t sips = remoteSipUri.find(SIPS_PREFIX) + (sizeof SIPS_PREFIX) - 1;
        size_t trns = remoteSipUri.find(";transport");
        std::string remoteAddr(remoteSipUri.substr(sips, trns-sips));

        createTlsTransport(account, remoteAddr);
    } else if (account->isStunEnabled())
        createStunTransport(account);
    else {
        pjsip_transport *transport = createUdpTransport(account->getLocalInterface(), account->getLocalPort());
        account->transport_ = transport;
    }

    if (!account->transport_) {
        // Could not create new transport, this transport may already exists
        account->transport_ = transportMap_[account->getLocalPort()];

        if (account->transport_)
            pjsip_transport_add_ref(account->transport_);
        else {
            account->transport_ = localUDPTransport_;
            account->setLocalPort(localUDPTransport_->local_name.port);
        }
    }
}

pjsip_transport *SIPVoIPLink::createUdpTransport(std::string interface, unsigned int port)
{
    // init socket to bind this transport to
    pj_sockaddr_in bound_addr;
    pj_bzero(&bound_addr, sizeof(bound_addr));
    pj_uint16_t listeningPort = (pj_uint16_t) port;
    bound_addr.sin_port = pj_htons(listeningPort);
    bound_addr.sin_family = PJ_AF_INET;

    // determine the ip address for this transport
    static const char * const DEFAULT_INTERFACE = "default";
    std::string listeningAddress;
    if (interface == DEFAULT_INTERFACE) {
        listeningAddress = getSIPLocalIP();
        bound_addr.sin_addr.s_addr = pj_htonl(PJ_INADDR_ANY);
    } else {
        listeningAddress = getInterfaceAddrFromName(interface);
        bound_addr.sin_addr = pj_inet_addr2(listeningAddress.c_str());
    }

    if (listeningAddress.empty()) {
        ERROR("SIP: Could not determine ip address for this transport");
        return NULL;
    }

    if (listeningPort == 0) {
        ERROR("SIP: Could not determine port for this transport");
        return NULL;
    }

    // The published address for this transport
    const pjsip_host_port a_name = {
        pj_str((char*) listeningAddress.c_str()),
        listeningPort
    };

<<<<<<< HEAD
    status = pjsip_udp_transport_start(endpt_, &bound_addr, &a_name, 1, &transport);
    if (status != PJ_SUCCESS) {
        ERROR("SIP: Could not create udp transport");
=======
    pjsip_transport *transport = NULL;
    pj_status_t status = pjsip_udp_transport_start(endpt_, &bound_addr, &a_name, 1, &transport);
    if (status != PJ_SUCCESS) {
        ERROR("SIP: Could not create UDP transport for port %u", port);
>>>>>>> 76547698
        return NULL;
    }

    // dump debug information to stdout
    pjsip_tpmgr_dump_transports(pjsip_endpt_get_tpmgr(endpt_));
    transportMap_[listeningPort] = transport;

    return transport;
}

pjsip_tpselector *SIPVoIPLink::initTransportSelector(pjsip_transport *transport, pj_pool_t *tp_pool) const
{
    assert(transport);
    pjsip_tpselector *tp = (pjsip_tpselector *) pj_pool_zalloc(tp_pool, sizeof(pjsip_tpselector));

    tp->type = PJSIP_TPSELECTOR_TRANSPORT;
    tp->u.transport = transport;
    return tp;
}

<<<<<<< HEAD

=======
>>>>>>> 76547698
void SIPVoIPLink::createStunTransport(SIPAccount *account)
{
    pj_str_t stunServer = account->getStunServerName();
    pj_uint16_t stunPort = account->getStunPort();

    if (stunServerResolve(account) != PJ_SUCCESS) {
        ERROR("Can't resolve STUN server");
        return;
    }

    pj_sock_t sock = PJ_INVALID_SOCKET;

    pj_sockaddr_in boundAddr;

    if (pj_sockaddr_in_init(&boundAddr, &stunServer, 0) != PJ_SUCCESS) {
        ERROR("Can't initialize IPv4 socket on %*s:%i", stunServer.slen, stunServer.ptr, stunPort);
        return;
    }

    if (pj_sock_socket(pj_AF_INET(), pj_SOCK_DGRAM(), 0, &sock) != PJ_SUCCESS) {
        ERROR("Can't create or bind socket");
        return;
    }

    // Query the mapped IP address and port on the 'outside' of the NAT
    pj_sockaddr_in pub_addr;

    if (pjstun_get_mapped_addr(&cp_->factory, 1, &sock, &stunServer, stunPort,
                               &stunServer, stunPort, &pub_addr) != PJ_SUCCESS) {
        ERROR("Can't contact STUN server");
        pj_sock_close(sock);
        return;
    }

    pjsip_host_port a_name = {
        pj_str(pj_inet_ntoa(pub_addr.sin_addr)),
        pj_ntohs(pub_addr.sin_port)
    };

    std::string listeningAddress = std::string(a_name.host.ptr, a_name.host.slen);

    account->setPublishedAddress(listeningAddress);
    account->setPublishedPort(a_name.port);

    pjsip_udp_transport_attach2(endpt_, PJSIP_TRANSPORT_UDP, sock, &a_name, 1,
                                &account->transport_);

    pjsip_tpmgr_dump_transports(pjsip_endpt_get_tpmgr(endpt_));
}

void SIPVoIPLink::shutdownSipTransport(SIPAccount *account)
{
    if (account->transport_) {
        pjsip_transport_dec_ref(account->transport_);
        account->transport_ = NULL;
    }
}

void SIPVoIPLink::findLocalAddressFromTransport(pjsip_transport *transport, pjsip_transport_type_e transportType, std::string &addr, std::string &port) const
{
    // Initialize the sip port with the default SIP port
    std::stringstream ss;
    ss << DEFAULT_SIP_PORT;
    port = ss.str();

    // Initialize the sip address with the hostname
    const pj_str_t *pjMachineName = pj_gethostname();
    addr = std::string(pjMachineName->ptr, pjMachineName->slen);

    // Update address and port with active transport
    if (!transport) {
        ERROR("SIPVoIPLink: Transport is NULL in findLocalAddress, using local address %s:%s", addr.c_str(), port.c_str());
        return;
    }

    // get the transport manager associated with the SIP enpoint
    pjsip_tpmgr *tpmgr = pjsip_endpt_get_tpmgr(endpt_);
    if (!tpmgr) {
        ERROR("SIPVoIPLink: Transport manager is NULL in findLocalAddress, using local address %s:%s", addr.c_str(), port.c_str());
        return;
    }

    // initialize a transport selector
    // TODO Need to determine why we exclude TLS here...
    // if (transportType == PJSIP_TRANSPORT_UDP and transport_)
    pjsip_tpselector *tp_sel = initTransportSelector(transport, pool_);
    if (!tp_sel) {
        ERROR("SIPVoIPLink: Could not initialize transport selector, using local address %s:%s", addr.c_str(), port.c_str());
        return;
    }

    pj_str_t localAddress = {0,0};
    int i_port = 0;

    // Find the local address and port for this transport
    if (pjsip_tpmgr_find_local_addr(tpmgr, pool_, transportType, tp_sel, &localAddress, &i_port) != PJ_SUCCESS) {
        WARN("SIPVoIPLink: Could not retreive local address and port from transport, using %s:%s", addr.c_str(), port.c_str());
        return;
    }

    // Update local address based on the transport type
    addr = std::string(localAddress.ptr, localAddress.slen);

    // Fallback on local ip provided by pj_gethostip()
    if (addr == "0.0.0.0")
        addr = getSIPLocalIP();

    // Determine the local port based on transport information
    ss.str("");
    ss << i_port;
    port = ss.str();
}

namespace {
int SIPSessionReinvite(SIPCall *call)
{
    pjsip_tx_data *tdata;

    pjmedia_sdp_session *local_sdp = call->getLocalSDP()->getLocalSdpSession();

    if (local_sdp && pjsip_inv_reinvite(call->inv, NULL, local_sdp, &tdata) == PJ_SUCCESS)
        return pjsip_inv_send_msg(call->inv, tdata);

    return !PJ_SUCCESS;
}

void invite_session_state_changed_cb(pjsip_inv_session *inv, pjsip_event *e)
{
    SIPCall *call = static_cast<SIPCall*>(inv->mod_data[mod_ua_.id]);

    if (call == NULL)
        return;

    SIPVoIPLink *link = SIPVoIPLink::instance();

    if (inv->state != PJSIP_INV_STATE_CONFIRMED) {
        // Update UI with the current status code and description
        pjsip_transaction * tsx = e->body.tsx_state.tsx;
        int statusCode = tsx ? tsx->status_code : 404;

        if (statusCode) {
            const pj_str_t * description = pjsip_get_status_text(statusCode);
            Manager::instance().getDbusManager()->getCallManager()->sipCallStateChanged(call->getCallId(), std::string(description->ptr, description->slen), statusCode);
        }
    }

    if (inv->state == PJSIP_INV_STATE_EARLY and e->body.tsx_state.tsx->role == PJSIP_ROLE_UAC) {
        call->setConnectionState(Call::RINGING);
        Manager::instance().peerRingingCall(call->getCallId());
    } else if (inv->state == PJSIP_INV_STATE_CONFIRMED) {
        // After we sent or received a ACK - The connection is established
        link->SIPCallAnswered(call, e->body.tsx_state.src.rdata);
    } else if (inv->state == PJSIP_INV_STATE_DISCONNECTED) {
        std::string accId(Manager::instance().getAccountFromCall(call->getCallId()));

        switch (inv->cause) {
                // The call terminates normally - BYE / CANCEL
            case PJSIP_SC_OK:
            case PJSIP_SC_REQUEST_TERMINATED:
                link->SIPCallClosed(call);
                break;
            case PJSIP_SC_DECLINE:

                if (inv->role != PJSIP_ROLE_UAC)
                    break;

            case PJSIP_SC_NOT_FOUND:
            case PJSIP_SC_REQUEST_TIMEOUT:
            case PJSIP_SC_NOT_ACCEPTABLE_HERE:  /* no compatible codecs */
            case PJSIP_SC_NOT_ACCEPTABLE_ANYWHERE:
            case PJSIP_SC_UNSUPPORTED_MEDIA_TYPE:
            case PJSIP_SC_UNAUTHORIZED:
            case PJSIP_SC_FORBIDDEN:
            case PJSIP_SC_REQUEST_PENDING:
            case PJSIP_SC_ADDRESS_INCOMPLETE:
            default:
                link->SIPCallServerFailure(call);
                break;
        }
    }
}

void sdp_request_offer_cb(pjsip_inv_session *inv, const pjmedia_sdp_session *offer)
{
    SIPCall *call = (SIPCall*) inv->mod_data[mod_ua_.id ];

    if (!call)
        return;

    std::string accId(Manager::instance().getAccountFromCall(call->getCallId()));
    SIPAccount *account = dynamic_cast<SIPAccount *>(Manager::instance().getAccount(accId));

#ifdef SFL_VIDEO
    call->getLocalSDP()->receiveOffer(offer, account->getActiveCodecs(), account->getActiveVideoCodecs());
#else
    call->getLocalSDP()->receiveOffer(offer, account->getActiveCodecs());
#endif
    call->getLocalSDP()->startNegotiation();

    pjsip_inv_set_sdp_answer(call->inv, call->getLocalSDP()->getLocalSdpSession());
}

void sdp_create_offer_cb(pjsip_inv_session *inv, pjmedia_sdp_session **p_offer)
{
    SIPCall *call = static_cast<SIPCall*>(inv->mod_data[mod_ua_.id]);
    std::string accountid(Manager::instance().getAccountFromCall(call->getCallId()));

    SIPAccount *account = dynamic_cast<SIPAccount *>(Manager::instance().getAccount(accountid));

    std::string localAddress(SIPVoIPLink::instance()->getInterfaceAddrFromName(account->getLocalInterface()));
    std::string addrSdp(localAddress);

    if (localAddress == "0.0.0.0")
        localAddress = getSIPLocalIP();

    if (addrSdp == "0.0.0.0")
        addrSdp = localAddress;

    setCallMediaLocal(call, localAddress);

    call->getLocalSDP()->setLocalIP(addrSdp);
#ifdef SFL_VIDEO
    call->getLocalSDP()->createOffer(account->getActiveCodecs(), account->getActiveVideoCodecs());
#else
    call->getLocalSDP()->createOffer(account->getActiveCodecs());
#endif

    *p_offer = call->getLocalSDP()->getLocalSdpSession();
}

// This callback is called after SDP offer/answer session has completed.
void sdp_media_update_cb(pjsip_inv_session *inv, pj_status_t status)
{
    const pjmedia_sdp_session *remote_sdp;
    const pjmedia_sdp_session *local_sdp;

    SIPCall *call = static_cast<SIPCall *>(inv->mod_data[mod_ua_.id]);

    if (call == NULL) {
        DEBUG("UserAgent: Call declined by peer, SDP negotiation stopped");
        return;
    }

    if (status != PJ_SUCCESS) {
        WARN("UserAgent: Error: while negotiating the offer");
        SIPVoIPLink::instance()->hangup(call->getCallId());
        Manager::instance().callFailure(call->getCallId());
        return;
    }

    if (!inv->neg) {
        WARN("UserAgent: Error: no negotiator for this session");
        return;
    }

    // Retreive SDP session for this call
    Sdp *sdpSession = call->getLocalSDP();

    // Get active session sessions
    pjmedia_sdp_neg_get_active_remote(inv->neg, &remote_sdp);
    pjmedia_sdp_neg_get_active_local(inv->neg, &local_sdp);

    // Print SDP session
    char buffer[1000];
    memset(buffer, 0, sizeof buffer);
    pjmedia_sdp_print(remote_sdp, buffer, 1000);
    DEBUG("SDP: Remote active SDP Session:\n%s", buffer);

    memset(buffer, 0, 1000);
    pjmedia_sdp_print(local_sdp, buffer, 1000);
    DEBUG("SDP: Local active SDP Session:\n%s", buffer);

    // Set active SDP sessions
    sdpSession->setActiveRemoteSdpSession(remote_sdp);
    sdpSession->setActiveLocalSdpSession(local_sdp);

    // Update internal field for
    sdpSession->setMediaTransportInfoFromRemoteSdp();

	call->getAudioRtp().updateDestinationIpAddress();
	call->getAudioRtp().setDtmfPayloadType(sdpSession->getTelephoneEventType());
#ifdef SFL_VIDEO
    call->getVideoRtp()->updateSDP(*call->getLocalSDP());
    call->getVideoRtp()->updateDestination(call->getLocalSDP()->getRemoteIP(), call->getLocalSDP()->getRemoteVideoPort());
    call->getVideoRtp()->start();
#endif

    // Get the crypto attribute containing srtp's cryptographic context (keys, cipher)
    CryptoOffer crypto_offer;
    call->getLocalSDP()->getRemoteSdpCryptoFromOffer(remote_sdp, crypto_offer);

    bool nego_success = false;

    if (!crypto_offer.empty()) {
        std::vector<sfl::CryptoSuiteDefinition>localCapabilities;

        for (int i = 0; i < 3; i++)
            localCapabilities.push_back(sfl::CryptoSuites[i]);

        sfl::SdesNegotiator sdesnego(localCapabilities, crypto_offer);

        if (sdesnego.negotiate()) {
            DEBUG("UserAgent: SDES negotiation successfull");
            nego_success = true;

            try {
                call->getAudioRtp().setRemoteCryptoInfo(sdesnego);
            } catch (...) {}

            Manager::instance().getDbusManager()->getCallManager()->secureSdesOn(call->getCallId());
        } else {
            Manager::instance().getDbusManager()->getCallManager()->secureSdesOff(call->getCallId());
        }
    }


    // We did not found any crypto context for this media, RTP fallback
    if (!nego_success && call->getAudioRtp().isSdesEnabled()) {
        call->getAudioRtp().stop();
        call->getAudioRtp().setSrtpEnabled(false);

        std::string accountID = Manager::instance().getAccountFromCall(call->getCallId());

        if (((SIPAccount *) Manager::instance().getAccount(accountID))->getSrtpFallback())
            call->getAudioRtp().initAudioSymmetricRtpSession();
    }

    if (!sdpSession)
        return;

    sfl::AudioCodec *sessionMedia = sdpSession->getSessionAudioMedia();

    if (!sessionMedia)
        return;

    try {
        Manager::instance().audioLayerMutexLock();
        Manager::instance().getAudioDriver()->startStream();
        Manager::instance().audioLayerMutexUnlock();

        int pl = sessionMedia->getPayloadType();

        if (pl != call->getAudioRtp().getSessionMedia()) {
            sfl::Codec* audiocodec = Manager::instance().audioCodecFactory.instantiateCodec(pl);
            call->getAudioRtp().updateSessionMedia(static_cast<sfl::AudioCodec *>(audiocodec));
        }
    } catch (const SdpException &e) {
        ERROR("UserAgent: Exception: %s", e.what());
    } catch (const std::exception& rtpException) {
        ERROR("UserAgent: Exception: %s", rtpException.what());
    }

}

void outgoing_request_forked_cb(pjsip_inv_session *inv UNUSED, pjsip_event *e UNUSED)
{
}

void transaction_state_changed_cb(pjsip_inv_session *inv UNUSED, pjsip_transaction *tsx, pjsip_event *e)
{
    assert(tsx);
    assert(e);

    if (tsx->role != PJSIP_ROLE_UAS || tsx->state != PJSIP_TSX_STATE_TRYING)
        return;

    if (pjsip_method_cmp(&tsx->method, &pjsip_refer_method) ==0) {
        onCallTransfered(inv, e->body.tsx_state.src.rdata);          /** Handle the refer method **/
        return;
    }

    pjsip_tx_data* t_data;

    if (e->body.rx_msg.rdata) {
        pjsip_rx_data *r_data = e->body.rx_msg.rdata;

        if (r_data && r_data->msg_info.msg->line.req.method.id == PJSIP_OTHER_METHOD) {
            std::string request =  pjsip_rx_data_get_info(r_data);
            DEBUG("UserAgent: %s", request.c_str());

            if (request.find("NOTIFY") == std::string::npos && request.find("INFO") != std::string::npos) {
                pjsip_dlg_create_response(inv->dlg, r_data, PJSIP_SC_OK, NULL, &t_data);
                pjsip_dlg_send_response(inv->dlg, tsx, t_data);
                return;
            }
        }
    }

    if (!e->body.tsx_state.src.rdata)
        return;

    // Incoming TEXT message

    // Get the message inside the transaction
    pjsip_rx_data *r_data = e->body.tsx_state.src.rdata;
    std::string formatedMessage = (char*) r_data->msg_info.msg->body->data;

    // Try to determine who is the recipient of the message
    SIPCall *call = static_cast<SIPCall *>(inv->mod_data[mod_ua_.id]);

    if (!call)
        return;

    // Respond with a 200/OK
    pjsip_dlg_create_response(inv->dlg, r_data, PJSIP_SC_OK, NULL, &t_data);
    pjsip_dlg_send_response(inv->dlg, tsx, t_data);

    sfl::InstantMessaging *module = Manager::instance().getInstantMessageModule();

    try {
        // retreive the recipient-list of this message
        std::string urilist = module->findTextUriList(formatedMessage);
        sfl::InstantMessaging::UriList list = module->parseXmlUriList(urilist);

        // If no item present in the list, peer is considered as the sender
        std::string from;

        if (list.empty()) {
            from = call->getPeerNumber();
        } else {
            from = list.front()[IM_XML_URI];

            if (from == "Me")
                from = call->getPeerNumber();
        }

        // strip < and > characters in case of an IP address
        if (from[0] == '<' && from[from.size()-1] == '>')
            from = from.substr(1, from.size()-2);

        Manager::instance().incomingMessage(call->getCallId(), from, module->findTextMessage(formatedMessage));

    } catch (const sfl::InstantMessageException &except) {
        ERROR("SipVoipLink: %s", except.what());
    }
}

void update_contact_header(pjsip_regc_cbparam *param, SIPAccount *account)
{

    SIPVoIPLink *siplink = dynamic_cast<SIPVoIPLink *>(account->getVoIPLink());
    if (siplink == NULL) {
        ERROR("SIPVoIPLink: Could not find voip link from account");
        return;
    }

    pj_pool_t *pool = pj_pool_create(&cp_->factory, "tmp", 512, 512, NULL);
    if (pool == NULL) {
        ERROR("SIPVoIPLink: Could not create temporary memory pool in transport header");
        return;
    }

    if (param->contact_cnt == 0) {
        WARN("SIPVoIPLink: No contact header in registration callback");
        pj_pool_release(pool);
        return;
    }

    pjsip_contact_hdr *contact_hdr = param->contact[0];

    pjsip_sip_uri *uri = (pjsip_sip_uri*) contact_hdr->uri;
    if (uri == NULL) {
        ERROR("SIPVoIPLink: Could not find uri in contact header");
        pj_pool_release(pool);
        return;
    }

    // TODO: make this based on transport type
    // with pjsip_transport_get_default_port_for_type(tp_type);
    if (uri->port == 0)
        uri->port = DEFAULT_SIP_PORT;

    std::string recvContactHost(uri->host.ptr, uri->host.slen);
    std::stringstream ss;
    ss << uri->port;
    std::string recvContactPort = ss.str();

    std::string currentAddress, currentPort;
    siplink->findLocalAddressFromTransport(account->transport_, PJSIP_TRANSPORT_UDP, currentAddress, currentPort);

    bool updateContact = false;
    std::string currentContactHeader = account->getContactHeader();

    size_t foundHost = currentContactHeader.find(recvContactHost);
<<<<<<< HEAD
    if (foundHost == std::string::npos) {
=======
    if (foundHost == std::string::npos)
>>>>>>> 76547698
        updateContact = true;

    size_t foundPort = currentContactHeader.find(recvContactPort);
<<<<<<< HEAD
    if (foundPort == std::string::npos) {
=======
    if (foundPort == std::string::npos)
>>>>>>> 76547698
        updateContact = true;

    if (updateContact) {
        DEBUG("SIPVoIPLink: Update contact header: %s:%s\n", recvContactHost.c_str(), recvContactPort.c_str());
        account->setContactHeader(recvContactHost, recvContactPort);
        siplink->sendRegister(account);
    }
    pj_pool_release(pool);
}

void registration_cb(pjsip_regc_cbparam *param)
{
    SIPAccount *account = static_cast<SIPAccount *>(param->token);

    if (account == NULL) {
        ERROR("SipVoipLink: account does'nt exist in registration callback");
        return;
    }

    if (param == NULL) {
        ERROR("SipVoipLink: regsitration callback param is NULL");
        return;
    }

<<<<<<< HEAD
    if (account->isContactUpdateEnabled()) {
=======
    if (account->isContactUpdateEnabled())
>>>>>>> 76547698
        update_contact_header(param, account);

    const pj_str_t *description = pjsip_get_status_text(param->code);

    if (param->code && description) {
        std::string state(description->ptr, description->slen);
        Manager::instance().getDbusManager()->getCallManager()->registrationStateChanged(account->getAccountID(), state, param->code);
        std::pair<int, std::string> details(param->code, state);
        // TODO: there id a race condition for this ressource when closing the application
        account->setRegistrationStateDetailed(details);

        account->setRegistrationExpire(param->expiration);
    }

    if (param->status != PJ_SUCCESS) {
        account->setRegistrationState(ErrorAuth);
        account->setRegister(false);

        SIPVoIPLink::instance()->shutdownSipTransport(account);
        return;
    }

    if (param->code < 0 || param->code >= 300) {
        switch (param->code) {
            case 606:
                account->setRegistrationState(ErrorConfStun);
                break;

            case 503:
            case 408:
                account->setRegistrationState(ErrorHost);
                break;

            case 401:
            case 403:
            case 404:
                account->setRegistrationState(ErrorAuth);
                break;

            case 423: { // Expiration Interval Too Brief
                account->doubleRegistrationExpire();
                account->registerVoIPLink();
            }
            break;

            default:
                account->setRegistrationState(Error);
                break;
        }

        account->setRegister(false);

        SIPVoIPLink::instance()->shutdownSipTransport(account);

    } else {
        if (account->isRegistered())
            account->setRegistrationState(Registered);
        else {
            account->setRegistrationState(Unregistered);
            SIPVoIPLink::instance()->shutdownSipTransport(account);
        }
    }
}

void onCallTransfered(pjsip_inv_session *inv, pjsip_rx_data *rdata)
{
    SIPCall *currentCall = static_cast<SIPCall *>(inv->mod_data[mod_ua_.id]);

    if (currentCall == NULL)
        return;

    static const pj_str_t str_refer_to = { (char*) "Refer-To", 8};
    pjsip_generic_string_hdr *refer_to = static_cast<pjsip_generic_string_hdr*>
                                         (pjsip_msg_find_hdr_by_name(rdata->msg_info.msg, &str_refer_to, NULL));

    if (!refer_to) {
        pjsip_dlg_respond(inv->dlg, rdata, 400, NULL, NULL, NULL);
        return;
    }

    SIPVoIPLink::instance()->newOutgoingCall(Manager::instance().getNewCallID(), std::string(refer_to->hvalue.ptr, refer_to->hvalue.slen));
    Manager::instance().hangupCall(currentCall->getCallId());
}

void transfer_client_cb(pjsip_evsub *sub, pjsip_event *event)
{
    switch (pjsip_evsub_get_state(sub)) {
        case PJSIP_EVSUB_STATE_ACCEPTED:
            pj_assert(event->type == PJSIP_EVENT_TSX_STATE && event->body.tsx_state.type == PJSIP_EVENT_RX_MSG);
            break;

        case PJSIP_EVSUB_STATE_TERMINATED:
            pjsip_evsub_set_mod_data(sub, mod_ua_.id, NULL);
            break;

        case PJSIP_EVSUB_STATE_ACTIVE: {
            SIPVoIPLink *link = static_cast<SIPVoIPLink *>(pjsip_evsub_get_mod_data(sub, mod_ua_.id));

            if (!link or !event)
                return;

            pjsip_rx_data* r_data = event->body.rx_msg.rdata;

            if (!r_data)
                return;

            std::string request(pjsip_rx_data_get_info(r_data));

            pjsip_status_line status_line = { 500, *pjsip_get_status_text(500) };

            if (r_data->msg_info.msg->line.req.method.id == PJSIP_OTHER_METHOD and
                request.find("NOTIFY") != std::string::npos) {
                pjsip_msg_body *body = r_data->msg_info.msg->body;

                if (!body)
                    return;

                if (pj_stricmp2(&body->content_type.type, "message") or
                        pj_stricmp2(&body->content_type.subtype, "sipfrag"))
                    return;

                if (pjsip_parse_status_line((char*) body->data, body->len, &status_line) != PJ_SUCCESS)
                    return;
            }

            std::string transferID(r_data->msg_info.cid->id.ptr, r_data->msg_info.cid->id.slen);
            SIPCall *call = dynamic_cast<SIPCall *>(link->getCall(transferCallID[transferID]));

            if (!call)
                return;

            if (status_line.code/100 == 2) {
                pjsip_tx_data *tdata;

                if (pjsip_inv_end_session(call->inv, PJSIP_SC_GONE, NULL, &tdata) == PJ_SUCCESS)
                    pjsip_inv_send_msg(call->inv, tdata);

                Manager::instance().hangupCall(call->getCallId());
                pjsip_evsub_set_mod_data(sub, mod_ua_.id, NULL);
            }

            break;
        }
        default:
            break;
    }
}

void setCallMediaLocal(SIPCall* call, const std::string &localIP)
{
    std::string account_id(Manager::instance().getAccountFromCall(call->getCallId()));
    SIPAccount *account = dynamic_cast<SIPAccount *>(Manager::instance().getAccount(account_id));

    unsigned int callLocalAudioPort = ((rand() % 27250) + 5250) * 2;

	unsigned int callLocalExternAudioPort = account->isStunEnabled()
					? account->getStunPort()
					: callLocalAudioPort;

	call->setLocalIp(localIP);
	call->setLocalAudioPort(callLocalAudioPort);
    call->getLocalSDP()->setLocalPublishedAudioPort(callLocalExternAudioPort);
#ifdef SFL_VIDEO
    unsigned int callLocalVideoPort = ((rand() % 27250) + 5250) * 2;
    assert(callLocalAudioPort != callLocalVideoPort);
    call->setLocalVideoPort(callLocalVideoPort);
    call->getLocalSDP()->setLocalPublishedVideoPort(callLocalVideoPort);
#endif
}

std::string fetchHeaderValue(pjsip_msg *msg, const std::string &field)
{
    pj_str_t name = pj_str((char*) field.c_str());

    pjsip_generic_string_hdr *hdr = static_cast<pjsip_generic_string_hdr*>(pjsip_msg_find_hdr_by_name(msg, &name, NULL));

    if (!hdr)
        return "";

    std::string value(std::string(hdr->hvalue.ptr, hdr->hvalue.slen));

    size_t pos = value.find("\n");

    if (pos == std::string::npos)
        return "";

    return value.substr(0, pos);
}
} // end anonymous namespace

std::vector<std::string> SIPVoIPLink::getAllIpInterfaceByName()
{
    static ifreq ifreqs[20];
    ifconf ifconf;

    std::vector<std::string> ifaceList;
    ifaceList.push_back("default");

    ifconf.ifc_buf = (char*) (ifreqs);
    ifconf.ifc_len = sizeof(ifreqs);

    int sock = socket(AF_INET,SOCK_STREAM,0);

    if (sock >= 0) {
        if (ioctl(sock, SIOCGIFCONF, &ifconf) >= 0)
            for (unsigned i = 0; i < ifconf.ifc_len / sizeof(ifreq); ++i)
                ifaceList.push_back(std::string(ifreqs[i].ifr_name));

        close(sock);
    }

    return ifaceList;
}

std::string SIPVoIPLink::getInterfaceAddrFromName(const std::string &ifaceName)
{
    int fd = socket(AF_INET, SOCK_DGRAM,0);

    if (fd < 0) {
        ERROR("UserAgent: Error: could not open socket: %m");
        return "";
    }

    ifreq ifr;
    strcpy(ifr.ifr_name, ifaceName.c_str());
    memset(&ifr.ifr_addr, 0, sizeof(ifr.ifr_addr));
    ifr.ifr_addr.sa_family = AF_INET;

    ioctl(fd, SIOCGIFADDR, &ifr);
    close(fd);

    sockaddr_in *saddr_in = (sockaddr_in *) &ifr.ifr_addr;
    return inet_ntoa(saddr_in->sin_addr);
}

std::vector<std::string> SIPVoIPLink::getAllIpInterface()
{
    pj_sockaddr addrList[16];
    unsigned addrCnt = PJ_ARRAY_SIZE(addrList);

    std::vector<std::string> ifaceList;

    if (pj_enum_ip_interface(pj_AF_INET(), &addrCnt, addrList) == PJ_SUCCESS) {
        for (unsigned i = 0; i < addrCnt; i++) {
            char addr[PJ_INET_ADDRSTRLEN];
            pj_sockaddr_print(&addrList[i], addr, sizeof(addr), 0);
            ifaceList.push_back(std::string(addr));
        }
    }

    return ifaceList;
}<|MERGE_RESOLUTION|>--- conflicted
+++ resolved
@@ -1370,10 +1370,6 @@
 
 void SIPVoIPLink::createDefaultSipUdpTransport()
 {
-<<<<<<< HEAD
-    pjsip_transport *transport = NULL;
-=======
->>>>>>> 76547698
     pj_uint16_t port = 0;
     int counter = 0;
 
@@ -1385,19 +1381,11 @@
         // if default udp transport fails to init on 5060, try other ports with 2 step size increment (i.e. 5062, 5064, ...)
         port = account->getLocalPort() + (counter * 2);
         transport = createUdpTransport(account->getLocalInterface(), port);
-<<<<<<< HEAD
-        counter++;
-    }
-
-    if (transport == NULL) {
-        ERROR("UserAgent: Create UDP transport ");
-=======
         ++counter;
     }
 
     if (transport == NULL) {
         ERROR("UserAgent: Create UDP transport");
->>>>>>> 76547698
         return;
     }
 
@@ -1453,11 +1441,7 @@
     shutdownSipTransport(account);
 
     if (account == NULL) {
-<<<<<<< HEAD
-        ERROR("Acccount is NULL while creating sip transport");
-=======
         ERROR("Account is NULL while creating sip transport");
->>>>>>> 76547698
         return;
     }
 
@@ -1525,16 +1509,10 @@
         listeningPort
     };
 
-<<<<<<< HEAD
-    status = pjsip_udp_transport_start(endpt_, &bound_addr, &a_name, 1, &transport);
-    if (status != PJ_SUCCESS) {
-        ERROR("SIP: Could not create udp transport");
-=======
     pjsip_transport *transport = NULL;
     pj_status_t status = pjsip_udp_transport_start(endpt_, &bound_addr, &a_name, 1, &transport);
     if (status != PJ_SUCCESS) {
         ERROR("SIP: Could not create UDP transport for port %u", port);
->>>>>>> 76547698
         return NULL;
     }
 
@@ -1555,10 +1533,6 @@
     return tp;
 }
 
-<<<<<<< HEAD
-
-=======
->>>>>>> 76547698
 void SIPVoIPLink::createStunTransport(SIPAccount *account)
 {
     pj_str_t stunServer = account->getStunServerName();
@@ -2043,19 +2017,11 @@
     std::string currentContactHeader = account->getContactHeader();
 
     size_t foundHost = currentContactHeader.find(recvContactHost);
-<<<<<<< HEAD
-    if (foundHost == std::string::npos) {
-=======
     if (foundHost == std::string::npos)
->>>>>>> 76547698
         updateContact = true;
 
     size_t foundPort = currentContactHeader.find(recvContactPort);
-<<<<<<< HEAD
-    if (foundPort == std::string::npos) {
-=======
     if (foundPort == std::string::npos)
->>>>>>> 76547698
         updateContact = true;
 
     if (updateContact) {
@@ -2080,11 +2046,7 @@
         return;
     }
 
-<<<<<<< HEAD
-    if (account->isContactUpdateEnabled()) {
-=======
     if (account->isContactUpdateEnabled())
->>>>>>> 76547698
         update_contact_header(param, account);
 
     const pj_str_t *description = pjsip_get_status_text(param->code);
