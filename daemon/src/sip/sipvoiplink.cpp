--- conflicted
+++ resolved
@@ -1086,17 +1086,9 @@
     _debug ("UserAgent: Send DTMF %c", code);
 
     // Create a temporary memory pool
-<<<<<<< HEAD
     pj_pool_t *tmp_pool = pj_pool_create (&pool_cache.factory, "tmpdtmf10", 1000, 1000, NULL);
-    if (tmp_pool == NULL) {
-    	_debug ("UserAgent: Could not initialize memory pool while sending DTMF");
-    	return;
-    }
-=======
-    pj_pool_t *tmp_pool = pj_pool_create (&_cp->factory, "tmpdtmf10", 1000, 1000, NULL);
     if (tmp_pool == NULL)
     	throw VoipLinkException("UserAgent: Could not initialize memory pool while sending DTMF");
->>>>>>> 8243f3e9
 
     pj_str_t methodName;
     pj_strdup2 (tmp_pool, &methodName, "INFO");
@@ -1521,15 +1513,9 @@
         throw VoipLinkException("UserAgent: Could not initialize memory pool");
 
     // Create the SIP endpoint
-<<<<<<< HEAD
-    status = pjsip_endpt_create (&pool_cache.factory, pj_gethostname()->ptr, &_endpt);
-
-    PJ_ASSERT_RETURN (status == PJ_SUCCESS, 1);
-=======
-    if (pjsip_endpt_create (&_cp->factory, pj_gethostname()->ptr, &_endpt) != 
+    if (pjsip_endpt_create (&pool_cache.factory, pj_gethostname()->ptr, &_endpt) != 
             PJ_SUCCESS)
         return;
->>>>>>> 8243f3e9
 
     if (loadSIPLocalIP().empty())
         throw VoipLinkException("UserAgent: Unable to determine network capabilities");
@@ -1628,14 +1614,14 @@
             pjsip_endpt_get_timer_heap (_endpt));
 
     const pj_stun_sock_cb stun_sock_cb = {
-    		stun_sock_on_rx_data_cb,
-    		NULL,
-    		stun_sock_on_status_cb
+        stun_sock_on_rx_data_cb,
+        NULL,
+        stun_sock_on_status_cb
     };
 
     pj_stun_sock *stun_sock;
     pj_status_t status = pj_stun_sock_create (&stunCfg, "stunresolve", pj_AF_INET(), &stun_sock_cb, NULL, NULL, &stun_sock);
- 
+
     pj_str_t stunServer = account->getStunServerName();
     if (status != PJ_SUCCESS) {
         char errmsg[PJ_ERR_MSG_SIZE];
@@ -1713,7 +1699,7 @@
     if (transport) {
         transportMap_[account->getLocalPort()] = transport;
         _localUDPTransport = transport;
-		account->setAccountTransport (transport);
+        account->setAccountTransport (transport);
     }
 }
 
@@ -1752,9 +1738,9 @@
     a_name.port = account->getTlsListenerPort();
 
     _debug ("UserAgent: TLS transport to be initialized with published address %.*s,"
-    " published port %d,\n                  local address %.*s, local port %d",
-    (int) a_name.host.slen, a_name.host.ptr,
-    a_name.port, pjAddress.slen, pjAddress.ptr, (int) localTlsPort);
+            " published port %d,\n                  local address %.*s, local port %d",
+            (int) a_name.host.slen, a_name.host.ptr,
+            a_name.port, pjAddress.slen, pjAddress.ptr, (int) localTlsPort);
 
     pjsip_tpfactory *tls;
     pj_status_t status = pjsip_tls_transport_start (_endpt, account->getTlsSetting(), &local_addr, &a_name, 1, &tls);
@@ -1795,11 +1781,11 @@
                 return false;
             }
 
-			// If transport successfully created, store it in the internal map.
-			// STUN aware transport are account specific and should not be stored in map.
-			// TLS transport is ephemeral and is managed by PJSIP, should not be stored either.
-	        transportMap_[account->getLocalPort()] = transport;
-			account->setAccountTransport (transport);
+            // If transport successfully created, store it in the internal map.
+            // STUN aware transport are account specific and should not be stored in map.
+            // TLS transport is ephemeral and is managed by PJSIP, should not be stored either.
+            transportMap_[account->getLocalPort()] = transport;
+            account->setAccountTransport (transport);
         }
     }
 
@@ -1810,12 +1796,12 @@
 {
     /* Use my local address as default value */
     std::string listeningAddress(loadSIPLocalIP());
-	if (listeningAddress.empty())
+    if (listeningAddress.empty())
         return NULL;
 
-	// We are trying to initialize a UDP transport available for all local accounts and direct IP calls
-	if (account->getLocalInterface () != "default")
-		listeningAddress = getInterfaceAddrFromName (account->getLocalInterface());
+    // We are trying to initialize a UDP transport available for all local accounts and direct IP calls
+    if (account->getLocalInterface () != "default")
+        listeningAddress = getInterfaceAddrFromName (account->getLocalInterface());
 
     int listeningPort = account->getLocalPort ();
 
@@ -1848,7 +1834,7 @@
     // We must specify this here to avoid the IP2IP_PROFILE
     // to create a transport with name 0.0.0.0 to appear in the via header
     if (local)
-    	listeningAddress = loadSIPLocalIP();
+        listeningAddress = loadSIPLocalIP();
 
     if (listeningAddress.empty() || listeningPort == 0) {
         _error ("UserAgent: Error invalid address for new udp transport");
@@ -1878,9 +1864,9 @@
 
     // Create a temporary memory pool
     pj_pool_t *tmp_pool = pj_pool_create (&pool_cache.factory, "tmpdtmf10",
-                                          1000, 1000, NULL);
+            1000, 1000, NULL);
     if (tmp_pool == NULL)
-    	throw VoipLinkException("UserAgent: Could not initialize memory pool");
+        throw VoipLinkException("UserAgent: Could not initialize memory pool");
 
     // Find the transport that must be used with the given uri
     pj_str_t tmp;
@@ -1940,10 +1926,10 @@
     pj_str_t localAddress;
     if (transportType == PJSIP_TRANSPORT_UDP) {
         pjsip_tpselector *tp_sel = NULL;
-    	if (transport)
-			tp_sel = initTransportSelector (transport, tmp_pool);
-
-		status = pjsip_tpmgr_find_local_addr (tpmgr, tmp_pool, transportType, tp_sel, &localAddress, &port);
+        if (transport)
+            tp_sel = initTransportSelector (transport, tmp_pool);
+
+        status = pjsip_tpmgr_find_local_addr (tpmgr, tmp_pool, transportType, tp_sel, &localAddress, &port);
     } else {
         status = pjsip_tpmgr_find_local_addr (tpmgr, tmp_pool, transportType, NULL, &localAddress, &port);
     }
@@ -1957,7 +1943,7 @@
     std::string localaddr(localAddress.ptr, localAddress.slen);
 
     if (localaddr == "0.0.0.0")
-    	localaddr = loadSIPLocalIP();
+        localaddr = loadSIPLocalIP();
 
     _debug ("SIP: Local address discovered from attached transport: %s", localaddr.c_str());
 
@@ -1969,27 +1955,18 @@
 
 pjsip_tpselector *SIPVoIPLink::initTransportSelector (pjsip_transport *transport, pj_pool_t *tp_pool)
 {
-	assert(transport);
-	pjsip_tpselector *tp = (pjsip_tpselector *) pj_pool_zalloc (tp_pool, sizeof (pjsip_tpselector));
-	tp->type = PJSIP_TPSELECTOR_TRANSPORT;
-	tp->u.transport = transport;
-	return tp;
+    assert(transport);
+    pjsip_tpselector *tp = (pjsip_tpselector *) pj_pool_zalloc (tp_pool, sizeof (pjsip_tpselector));
+    tp->type = PJSIP_TPSELECTOR_TRANSPORT;
+    tp->u.transport = transport;
+    return tp;
 }
 
 int SIPVoIPLink::findLocalPortFromUri (const std::string& uri, pjsip_transport *transport)
 {
-    // Create a temporary memory pool
-<<<<<<< HEAD
     pj_pool_t *tmp_pool = pj_pool_create (&pool_cache.factory, "tmpdtmf10", 1000, 1000, NULL);
-    if (tmp_pool == NULL) {
-    	_debug ("UserAgent: Could not initialize memory pool");
-    	return false;
-    }
-=======
-    pj_pool_t *tmp_pool = pj_pool_create (&_cp->factory, "tmpdtmf10", 1000, 1000, NULL);
     if (tmp_pool == NULL)
     	throw VoipLinkException("UserAgent: Could not initialize memory pool");
->>>>>>> 8243f3e9
 
     // Find the transport that must be used with the given uri
     pj_str_t tmp;
