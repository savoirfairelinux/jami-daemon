/*
 *  Copyright (C) 2004, 2005, 2006, 2008, 2009, 2010 Savoir-Faire Linux Inc.
 *  Author: Emmanuel Milou <emmanuel.milou@savoirfairelinux.com>
 *  Author: Yun Liu <yun.liu@savoirfairelinux.com>
 *  Author: Pierre-Luc Bacon <pierre-luc.bacon@savoirfairelinux.com>
 *  Author: Alexandre Savard <alexandre.savard@savoirfairelinux.com>
 *
 *  This program is free software; you can redistribute it and/or modify
 *  it under the terms of the GNU General Public License as published by
 *  the Free Software Foundation; either version 3 of the License, or
 *  (at your option) any later version.
 *
 *  This program is distributed in the hope that it will be useful,
 *  but WITHOUT ANY WARRANTY; without even the implied warranty of
 *  MERCHANTABILITY or FITNESS FOR A PARTICULAR PURPOSE.  See the
 *  GNU General Public License for more details.
 *
 *  You should have received a copy of the GNU General Public License
 *  along with this program; if not, write to the Free Software
 *   Foundation, Inc., 675 Mass Ave, Cambridge, MA 02139, USA.
 *
 *  Additional permission under GNU GPL version 3 section 7:
 *
 *  If you modify this program, or any covered work, by linking or
 *  combining it with the OpenSSL project's OpenSSL library (or a
 *  modified version of that library), containing parts covered by the
 *  terms of the OpenSSL or SSLeay licenses, Savoir-Faire Linux Inc.
 *  grants you additional permission to convey the resulting work.
 *  Corresponding Source for a non-source form of such a combination
 *  shall include the source code for the parts of OpenSSL used as well
 *  as that of the covered work.
 */

#ifdef HAVE_CONFIG_H
#include "config.h"
#endif

#include "sip_utils.h"

#include "sipvoiplink.h"
#include "manager.h"
#include "logger.h"

#include "sip/sdp.h"
#include "sip/pattern.h"
#include "sipcall.h"
#include "sipaccount.h"
#include "eventthread.h"
#include "sdes_negotiator.h"

#include "dbus/dbusmanager.h"
#include "dbus/callmanager.h"
#include "dbus/configurationmanager.h"

#include "im/instant_messaging.h"

#include "audio/audiolayer.h"

#ifdef SFL_VIDEO
#include "video/video_rtp_session.h"
#endif

#include "pjsip/sip_endpoint.h"
#include "pjsip/sip_transport_tls.h"
#include "pjsip/sip_uri.h"
#include "pjnath.h"

#include <netinet/in.h>
#include <arpa/nameser.h>
#include <resolv.h>
#include <istream>
#include <utility> // for std::pair

#include <map>

using namespace sfl;

SIPVoIPLink *SIPVoIPLink::instance_ = 0;
bool SIPVoIPLink::destroyed_ = false;

namespace {

/** A map to retreive SFLphone internal call id
 *  Given a SIP call ID (usefull for transaction sucha as transfer)*/
static std::map<std::string, std::string> transferCallID;

/**************** EXTERN VARIABLES AND FUNCTIONS (callbacks) **************************/

/**
 * Set audio and video (SDP) configuration for a call
 * localport, localip, localexternalport
 * @param call a SIPCall valid pointer
 */
void setCallMediaLocal(SIPCall* call, const std::string &localIP);

static pj_caching_pool pool_cache, *cp_ = &pool_cache;
static pj_pool_t *pool_;
static pjsip_endpoint *endpt_;
static pjsip_module mod_ua_;
static pj_thread_t *thread_;

void sdp_media_update_cb(pjsip_inv_session *inv, pj_status_t status);
void sdp_request_offer_cb(pjsip_inv_session *inv, const pjmedia_sdp_session *offer);
void sdp_create_offer_cb(pjsip_inv_session *inv, pjmedia_sdp_session **p_offer);
void invite_session_state_changed_cb(pjsip_inv_session *inv, pjsip_event *e);
void outgoing_request_forked_cb(pjsip_inv_session *inv, pjsip_event *e);
void transaction_state_changed_cb(pjsip_inv_session *inv, pjsip_transaction *tsx, pjsip_event *e);
void registration_cb(pjsip_regc_cbparam *param);
pj_bool_t transaction_request_cb(pjsip_rx_data *rdata);
pj_bool_t transaction_response_cb(pjsip_rx_data *rdata) ;

void transfer_client_cb(pjsip_evsub *sub, pjsip_event *event);

/**
 * Send a reINVITE inside an active dialog to modify its state
 * Local SDP session should be modified before calling this method
 * @param sip call
 */
int SIPSessionReinvite(SIPCall *);

/**
 * Helper function to process refer function on call transfer
 */
void onCallTransfered(pjsip_inv_session *inv, pjsip_rx_data *rdata);

void handleIncomingOptions(pjsip_rx_data *rdata)
{
    pjsip_tx_data *tdata;

    if (pjsip_endpt_create_response(endpt_, rdata, PJSIP_SC_OK, NULL, &tdata) != PJ_SUCCESS)
        return;

#define ADD_HDR(hdr) do { \
    const pjsip_hdr *cap_hdr = hdr; \
    if (cap_hdr) \
    pjsip_msg_add_hdr (tdata->msg, (pjsip_hdr*) pjsip_hdr_clone (tdata->pool, cap_hdr)); \
} while (0)
#define ADD_CAP(cap) ADD_HDR(pjsip_endpt_get_capability(endpt_, cap, NULL));

    ADD_CAP(PJSIP_H_ALLOW);
    ADD_CAP(PJSIP_H_ACCEPT);
    ADD_CAP(PJSIP_H_SUPPORTED);
    ADD_HDR(pjsip_evsub_get_allow_events_hdr(NULL));

    pjsip_response_addr res_addr;
    pjsip_get_response_addr(tdata->pool, rdata, &res_addr);

    if (pjsip_endpt_send_response(endpt_, &res_addr, tdata, NULL, NULL) != PJ_SUCCESS)
        pjsip_tx_data_dec_ref(tdata);
}

pj_bool_t transaction_response_cb(pjsip_rx_data *rdata)
{
    pjsip_dialog *dlg = pjsip_rdata_get_dlg(rdata);

    if (!dlg)
        return PJ_SUCCESS;

    pjsip_transaction *tsx = pjsip_rdata_get_tsx(rdata);

    if (!tsx or tsx->method.id != PJSIP_INVITE_METHOD)
        return PJ_SUCCESS;

    if (tsx->status_code / 100 == 2) {
        /**
         * Send an ACK message inside a transaction. PJSIP send automatically, non-2xx ACK response.
         * ACK for a 2xx response must be send using this method.
         */
        pjsip_tx_data *tdata;
        pjsip_dlg_create_request(dlg, &pjsip_ack_method, rdata->msg_info.cseq->cseq, &tdata);
        pjsip_dlg_send_request(dlg, tdata, -1, NULL);
    }

    return PJ_SUCCESS;
}

pj_bool_t transaction_request_cb(pjsip_rx_data *rdata)
{
    pjsip_method *method = &rdata->msg_info.msg->line.req.method;

    if (method->id == PJSIP_ACK_METHOD && pjsip_rdata_get_dlg(rdata))
        return true;

    pjsip_sip_uri *sip_to_uri = (pjsip_sip_uri *) pjsip_uri_get_uri(rdata->msg_info.to->uri);
    pjsip_sip_uri *sip_from_uri = (pjsip_sip_uri *) pjsip_uri_get_uri(rdata->msg_info.from->uri);
    std::string userName(sip_to_uri->user.ptr, sip_to_uri->user.slen);
    std::string server(sip_from_uri->host.ptr, sip_from_uri->host.slen);
    std::string account_id(Manager::instance().getAccountIdFromNameAndServer(userName, server));

    std::string displayName(sip_utils::parseDisplayName(rdata->msg_info.msg_buf));

    if (method->id == PJSIP_OTHER_METHOD) {
        pj_str_t *str = &method->name;
        std::string request(str->ptr, str->slen);

        if (request.find("NOTIFY") != (size_t)-1) {
            int voicemail;

            if (sscanf((const char*)rdata->msg_info.msg->body->data, "Voice-Message: %d/", &voicemail) == 1 && voicemail != 0)
                Manager::instance().startVoiceMessageNotification(account_id, voicemail);
        }

        pjsip_endpt_respond_stateless(endpt_, rdata, PJSIP_SC_OK, NULL, NULL, NULL);

        return true;
    } else if (method->id == PJSIP_OPTIONS_METHOD) {
        handleIncomingOptions(rdata);
        return true;
    } else if (method->id != PJSIP_INVITE_METHOD && method->id != PJSIP_ACK_METHOD) {
        pjsip_endpt_respond_stateless(endpt_, rdata, PJSIP_SC_METHOD_NOT_ALLOWED, NULL, NULL, NULL);
        return true;
    }

    SIPAccount *account = dynamic_cast<SIPAccount *>(Manager::instance().getAccount(account_id));

    pjmedia_sdp_session *r_sdp;
    pjsip_msg_body *body = rdata->msg_info.msg->body;

    if (!body || pjmedia_sdp_parse(rdata->tp_info.pool, (char*) body->data, body->len, &r_sdp) != PJ_SUCCESS)
        r_sdp = NULL;

    if (account->getActiveCodecs().empty()) {
        pjsip_endpt_respond_stateless(endpt_, rdata,
                                      PJSIP_SC_NOT_ACCEPTABLE_HERE, NULL, NULL,
                                      NULL);
        return false;
    }

    // Verify that we can handle the request
    unsigned options = 0;

    if (pjsip_inv_verify_request(rdata, &options, NULL, NULL, endpt_, NULL) != PJ_SUCCESS) {
        pjsip_endpt_respond_stateless(endpt_, rdata, PJSIP_SC_METHOD_NOT_ALLOWED, NULL, NULL, NULL);
        return true;
    }

    Manager::instance().hookPreference.runHook(rdata->msg_info.msg);

    SIPCall* call = new SIPCall(Manager::instance().getNewCallID(), Call::INCOMING, cp_);
    Manager::instance().associateCallToAccount(call->getCallId(), account_id);

    // May use the published address as well
    std::string addrToUse = SipTransport::getInterfaceAddrFromName(account->getLocalInterface());
    std::string addrSdp = account->isStunEnabled()
                          ? account->getPublishedAddress()
                          : addrToUse;

    pjsip_tpselector *tp = SIPVoIPLink::instance()->sipTransport.initTransportSelector(account->transport_, call->getMemoryPool());

    if (addrToUse == "0.0.0.0")
        addrToUse = SipTransport::getSIPLocalIP();

    if (addrSdp == "0.0.0.0")
        addrSdp = addrToUse;

    char tmp[PJSIP_MAX_URL_SIZE];
    int length = pjsip_uri_print(PJSIP_URI_IN_FROMTO_HDR, sip_from_uri, tmp, PJSIP_MAX_URL_SIZE);
    std::string peerNumber(tmp, length);
    sip_utils::stripSipUriPrefix(peerNumber);

    call->setConnectionState(Call::PROGRESSING);
    call->setPeerNumber(peerNumber);
    call->setDisplayName(displayName);
    call->initRecFilename(peerNumber);

    setCallMediaLocal(call, addrToUse);

    call->getLocalSDP()->setLocalIP(addrSdp);

    call->getAudioRtp().initConfig();
    call->getAudioRtp().initSession();

    if (rdata->msg_info.msg->body) {
        char sdpbuffer[1000];
        int len = rdata->msg_info.msg->body->print_body(rdata->msg_info.msg->body, sdpbuffer, sizeof sdpbuffer);

        if (len == -1) // error
            len = 0;

        std::string sdpoffer(sdpbuffer, len);
        size_t start = sdpoffer.find("a=crypto:");

        // Found crypto header in SDP
        if (start != std::string::npos) {
            CryptoOffer crypto_offer;
            crypto_offer.push_back(std::string(sdpoffer.substr(start, (sdpoffer.size() - start) - 1)));

            std::vector<sfl::CryptoSuiteDefinition> localCapabilities;

            for (int i = 0; i < 3; i++)
                localCapabilities.push_back(sfl::CryptoSuites[i]);

            sfl::SdesNegotiator sdesnego(localCapabilities, crypto_offer);

            if (sdesnego.negotiate()) {
                call->getAudioRtp().setRemoteCryptoInfo(sdesnego);
                call->getAudioRtp().initLocalCryptoInfo();
            }
        }
    }

#ifdef SFL_VIDEO
    call->getLocalSDP()->receiveOffer(r_sdp, account->getActiveCodecs(), account->getActiveVideoCodecs());
#else
    call->getLocalSDP()->receiveOffer(r_sdp, account->getActiveCodecs());
#endif

    sfl::Codec* audiocodec = Manager::instance().audioCodecFactory.instantiateCodec(PAYLOAD_CODEC_ULAW);
    call->getAudioRtp().start(static_cast<sfl::AudioCodec *>(audiocodec));

    pjsip_dialog* dialog;

    if (pjsip_dlg_create_uas(pjsip_ua_instance(), rdata, NULL, &dialog) != PJ_SUCCESS) {
        delete call;
        pjsip_endpt_respond_stateless(endpt_, rdata, PJSIP_SC_INTERNAL_SERVER_ERROR, NULL, NULL, NULL);
        return false;
    }

    pjsip_inv_create_uas(dialog, rdata, call->getLocalSDP()->getLocalSdpSession(), 0, &call->inv);

    PJ_ASSERT_RETURN(pjsip_dlg_set_transport(dialog, tp) == PJ_SUCCESS, 1);

    if (!call->inv) {
        ERROR("SIPVoIPLink: Call invite is not initialized");
        delete call;
        return false;
    }

    call->inv->mod_data[mod_ua_.id] = call;

    // Check whether Replaces header is present in the request and process accordingly.
    pjsip_dialog *replaced_dlg;
    pjsip_tx_data *response;

    if (pjsip_replaces_verify_request(rdata, &replaced_dlg, PJ_FALSE, &response) != PJ_SUCCESS) {
        ERROR("Something wrong with Replaces request.");
        pjsip_endpt_respond_stateless(endpt_, rdata, 500 /* internal server error */, NULL, NULL, NULL);
    }

    // Check if call has been transfered
    pjsip_tx_data *tdata;

    if (replaced_dlg) { // If Replace header present
        // Always answer the new INVITE with 200, regardless whether
        // the replaced call is in early or confirmed state.
        if (pjsip_inv_answer(call->inv, 200, NULL, NULL, &response) == PJ_SUCCESS)
            pjsip_inv_send_msg(call->inv, response);

        // Get the INVITE session associated with the replaced dialog.
        pjsip_inv_session *replaced_inv = pjsip_dlg_get_inv_session(replaced_dlg);

        // Disconnect the "replaced" INVITE session.
        if (pjsip_inv_end_session(replaced_inv, PJSIP_SC_GONE, NULL, &tdata) == PJ_SUCCESS && tdata)
            pjsip_inv_send_msg(replaced_inv, tdata);
    } else { // Prooceed with normal call flow
        PJ_ASSERT_RETURN(pjsip_inv_initial_answer(call->inv, rdata, PJSIP_SC_RINGING, NULL, NULL, &tdata) == PJ_SUCCESS, 1);
        PJ_ASSERT_RETURN(pjsip_inv_send_msg(call->inv, tdata) == PJ_SUCCESS, 1);

        call->setConnectionState(Call::RINGING);

        Manager::instance().incomingCall(*call, account_id);
        Manager::instance().getAccountLink(account_id)->addCall(call);
    }

    return true;
}
} // end anonymous namespace

/*************************************************************************************************/

SIPVoIPLink::SIPVoIPLink() : sipTransport(endpt_, cp_, pool_), evThread_(this)
{
#define TRY(ret) do { \
    if (ret != PJ_SUCCESS) \
    throw VoipLinkException(#ret " failed"); \
} while (0)

    srand(time(NULL)); // to get random number for RANDOM_PORT

    TRY(pj_init());
    TRY(pjlib_util_init());
    // From 0 (min) to 6 (max)
    pj_log_set_level(Logger::getDebugMode() ? 6 : 0);
    TRY(pjnath_init());

    pj_caching_pool_init(cp_, &pj_pool_factory_default_policy, 0);
    pool_ = pj_pool_create(&cp_->factory, "sflphone", 4000, 4000, NULL);

    if (!pool_)
        throw VoipLinkException("UserAgent: Could not initialize memory pool");

    TRY(pjsip_endpt_create(&cp_->factory, pj_gethostname()->ptr, &endpt_));

    sipTransport.setEndpoint(endpt_);
    sipTransport.setCachingPool(cp_);
    sipTransport.setPool(pool_);

    if (SipTransport::getSIPLocalIP().empty())
        throw VoipLinkException("UserAgent: Unable to determine network capabilities");

    TRY(pjsip_tsx_layer_init_module(endpt_));
    TRY(pjsip_ua_init_module(endpt_, NULL));
    TRY(pjsip_replaces_init_module(endpt_)); // See the Replaces specification in RFC 3891
    TRY(pjsip_100rel_init_module(endpt_));

    // Initialize and register sflphone module
    mod_ua_.name = pj_str((char*) PACKAGE);
    mod_ua_.id = -1;
    mod_ua_.priority = PJSIP_MOD_PRIORITY_APPLICATION;
    mod_ua_.on_rx_request = &transaction_request_cb;
    mod_ua_.on_rx_response = &transaction_response_cb;
    TRY(pjsip_endpt_register_module(endpt_, &mod_ua_));

    TRY(pjsip_evsub_init_module(endpt_));
    TRY(pjsip_xfer_init_module(endpt_));

    static const pjsip_inv_callback inv_cb = {
        invite_session_state_changed_cb,
        outgoing_request_forked_cb,
        transaction_state_changed_cb,
        sdp_request_offer_cb,
        sdp_create_offer_cb,
        sdp_media_update_cb,
        NULL,
        NULL,
    };
    TRY(pjsip_inv_usage_init(endpt_, &inv_cb));

    static const pj_str_t allowed[] = { { (char*) "INFO", 4}, { (char*) "REGISTER", 8}, { (char*) "OPTIONS", 7}, { (char*) "MESSAGE", 7 } };       //  //{"INVITE", 6}, {"ACK",3}, {"BYE",3}, {"CANCEL",6}
    pjsip_endpt_add_capability(endpt_, &mod_ua_, PJSIP_H_ALLOW, NULL, PJ_ARRAY_SIZE(allowed), allowed);

    static const pj_str_t text_plain = { (char*) "text/plain", 10 };
    pjsip_endpt_add_capability(endpt_, &mod_ua_, PJSIP_H_ACCEPT, NULL, 1, &text_plain);

    static const pj_str_t accepted = { (char*) "application/sdp", 15 };
    pjsip_endpt_add_capability(endpt_, &mod_ua_, PJSIP_H_ACCEPT, NULL, 1, &accepted);

    DEBUG("UserAgent: pjsip version %s for %s initialized", pj_get_version(), PJ_OS_NAME);

    TRY(pjsip_replaces_init_module(endpt_));
#undef TRY

    handlingEvents_ = true;
    evThread_.start();
}

SIPVoIPLink::~SIPVoIPLink()
{
    handlingEvents_ = false;
    if (thread_) {
        pj_thread_join(thread_);
        pj_thread_destroy(thread_);
        DEBUG("PJ thread destroy finished");
        thread_ = 0;
    }

    const pj_time_val tv = {0, 10};
    pjsip_endpt_handle_events(endpt_, &tv);
    pjsip_endpt_destroy(endpt_);

    pj_pool_release(pool_);
    pj_caching_pool_destroy(cp_);

    pj_shutdown();
}

SIPVoIPLink* SIPVoIPLink::instance()
{
    assert(!destroyed_);
    if (!instance_)
        instance_ = new SIPVoIPLink;
    return instance_;
}

void SIPVoIPLink::destroy()
{
    delete instance_;
    destroyed_ = true;
    instance_ = 0;
}

// Called from EventThread::run (not main thread)
bool SIPVoIPLink::getEvent()
{
    static pj_thread_desc desc;

    // We have to register the external thread so it could access the pjsip frameworks
    if (!pj_thread_is_registered()) {
        DEBUG("%s: Registering thread", __PRETTY_FUNCTION__);
        pj_thread_register(NULL, desc, &thread_);
    }

    static const pj_time_val timeout = {0, 10};
    pjsip_endpt_handle_events(endpt_, &timeout);
    return handlingEvents_;
}

void SIPVoIPLink::sendRegister(Account *a)
{
    SIPAccount *account = dynamic_cast<SIPAccount*>(a);
    if (!account)
        throw VoipLinkException("SipVoipLink: Account is not SIPAccount");
    sipTransport.createSipTransport(*account);

    account->setRegister(true);
    account->setRegistrationState(Trying);

    pjsip_regc *regc = account->getRegistrationInfo();

    if (pjsip_regc_create(endpt_, (void *) account, &registration_cb, &regc) != PJ_SUCCESS)
        throw VoipLinkException("UserAgent: Unable to create regc structure.");

    std::string srvUri(account->getServerUri());

    // std::string address, port;
    // findLocalAddressFromUri(srvUri, account->transport_, address, port);
    pj_str_t pjSrv = pj_str((char*) srvUri.c_str());

    // Generate the FROM header
    std::string from(account->getFromUri());
    pj_str_t pjFrom = pj_str((char*) from.c_str());

    // Get the contact header for this account
    std::string contact(account->getContactHeader());
    pj_str_t pjContact = pj_str((char*) contact.c_str());

    if (pjsip_regc_init(regc, &pjSrv, &pjFrom, &pjFrom, 1, &pjContact, account->getRegistrationExpire()) != PJ_SUCCESS)
        throw VoipLinkException("Unable to initialize account registration structure");

    if (!account->getServiceRoute().empty())
        pjsip_regc_set_route_set(regc, sip_utils::createRouteSet(account->getServiceRoute(), pool_));

    pjsip_regc_set_credentials(regc, account->getCredentialCount(), account->getCredInfo());

    pjsip_hdr hdr_list;
    pj_list_init(&hdr_list);
    std::string useragent(account->getUserAgentName());
    pj_str_t pJuseragent = pj_str((char*) useragent.c_str());
    const pj_str_t STR_USER_AGENT = { (char*) "User-Agent", 10 };

    pjsip_generic_string_hdr *h = pjsip_generic_string_hdr_create(pool_, &STR_USER_AGENT, &pJuseragent);
    pj_list_push_back(&hdr_list, (pjsip_hdr*) h);
    pjsip_regc_add_headers(regc, &hdr_list);


    pjsip_tx_data *tdata;

    if (pjsip_regc_register(regc, PJ_TRUE, &tdata) != PJ_SUCCESS)
        throw VoipLinkException("Unable to initialize transaction data for account registration");

    if (pjsip_regc_set_transport(regc, sipTransport.initTransportSelector(account->transport_, pool_)) != PJ_SUCCESS)
        throw VoipLinkException("Unable to set transport");

    // decrease transport's ref count, counter incrementation is managed when acquiring transport
    pjsip_transport_dec_ref(account->transport_);

    // pjsip_regc_send increment the transport ref count by one,
    if (pjsip_regc_send(regc, tdata) != PJ_SUCCESS)
        throw VoipLinkException("Unable to send account registration request");

    // Decrease transport's ref count, since coresponding reference counter decrementation
    // is performed in pjsip_regc_destroy. This function is never called in SFLphone as the
    // regc data structure is permanently associated to the account at first registration.
    pjsip_transport_dec_ref(account->transport_);

    account->setRegistrationInfo(regc);

    // start the periodic registration request based on Expire header
    // account determines itself if a keep alive is required
    account->startKeepAliveTimer();
}

void SIPVoIPLink::sendUnregister(Account *a)
{
    SIPAccount *account = dynamic_cast<SIPAccount *>(a);

    // This may occurs if account failed to register and is in state INVALID
    if (!account->isRegistered()) {
        account->setRegistrationState(Unregistered);
        return;
    }

    // Make sure to cancel any ongoing timers before unregister
    account->stopKeepAliveTimer();

    pjsip_regc *regc = account->getRegistrationInfo();

    if (!regc)
        throw VoipLinkException("Registration structure is NULL");

    pjsip_tx_data *tdata = NULL;

    if (pjsip_regc_unregister(regc, &tdata) != PJ_SUCCESS)
        throw VoipLinkException("Unable to unregister sip account");

    if (pjsip_regc_send(regc, tdata) != PJ_SUCCESS)
        throw VoipLinkException("Unable to send request to unregister sip account");

    account->setRegister(false);
}

void SIPVoIPLink::registerKeepAliveTimer(pj_timer_entry &timer, pj_time_val &delay)
{
    if (timer.id == -1)
        WARN("UserAgent: Timer already scheduled");

    switch (pjsip_endpt_schedule_timer(endpt_, &timer, &delay)) {
        case PJ_SUCCESS:
            break;
        default:
            ERROR("UserAgent: Could not schedule new timer in pjsip endpoint");
            /* fallthrough */
        case PJ_EINVAL:
            ERROR("UserAgent: Invalid timer or delay entry");
            break;
        case PJ_EINVALIDOP:
            ERROR("Invalid timer entry, maybe already scheduled");
            break;
    }
}

void SIPVoIPLink::cancelKeepAliveTimer(pj_timer_entry& timer)
{
    pjsip_endpt_cancel_timer(endpt_, &timer);
}

Call *SIPVoIPLink::newOutgoingCall(const std::string& id, const std::string& toUrl)
{
    static const char * const SIP_SCHEME = "sip:";
    static const char * const SIPS_SCHEME = "sips:";

    DEBUG("UserAgent: New outgoing call");

    bool IPToIP = toUrl.find(SIP_SCHEME) == 0 or
                  toUrl.find(SIPS_SCHEME) == 0;

    Manager::instance().setIPToIPForCall(id, IPToIP);

    try {
        if (IPToIP) {
            return SIPNewIpToIpCall(id, toUrl);
        }
        else {
            return newRegisteredAccountCall(id, toUrl);
        }
    }
    catch(...) {
        throw;
    }
}

Call *SIPVoIPLink::SIPNewIpToIpCall(const std::string& id, const std::string& to)
{
    DEBUG("UserAgent: New IP to IP call to %s", to.c_str());

    SIPAccount *account = Manager::instance().getIP2IPAccount();

    if (!account)
        throw VoipLinkException("Could not retrieve default account for IP2IP call");

    SIPCall *call = new SIPCall(id, Call::OUTGOING, cp_);

    call->setIPToIP(true);
    call->initRecFilename(to);

    std::string localAddress(SipTransport::getInterfaceAddrFromName(account->getLocalInterface()));

    if (localAddress == "0.0.0.0")
        localAddress = SipTransport::getSIPLocalIP();

    setCallMediaLocal(call, localAddress);

    std::string toUri = account->getToUri(to);
    call->setPeerNumber(toUri);

    sfl::Codec* audiocodec = Manager::instance().audioCodecFactory.instantiateCodec(PAYLOAD_CODEC_ULAW);

    // Audio Rtp Session must be initialized before creating initial offer in SDP session
    // since SDES require crypto attribute.
    call->getAudioRtp().initConfig();
    call->getAudioRtp().initSession();
    call->getAudioRtp().initLocalCryptoInfo();
    call->getAudioRtp().start(static_cast<sfl::AudioCodec *>(audiocodec));

    // Building the local SDP offer
    call->getLocalSDP()->setLocalIP(localAddress);
    call->getLocalSDP()->createOffer(account->getActiveCodecs());

    if (!SIPStartCall(call)) {
        delete call;
        throw VoipLinkException("Could not create new call");
    }

    return call;
}

Call *SIPVoIPLink::newRegisteredAccountCall(const std::string& id, const std::string& toUrl)
{
    DEBUG("UserAgent: New registered account call to %s", toUrl.c_str());

    SIPAccount *account = dynamic_cast<SIPAccount *>(Manager::instance().getAccount(Manager::instance().getAccountFromCall(id)));

    if (account == NULL) // TODO: We should investigate how we could get rid of this error and create a IP2IP call instead
        throw VoipLinkException("Could not get account for this call");

    SIPCall* call = new SIPCall(id, Call::OUTGOING, cp_);

    // If toUri is not a well formatted sip URI, use account information to process it
    std::string toUri;

    if (toUrl.find("sip:") != std::string::npos or
        toUrl.find("sips:") != std::string::npos)
        toUri = toUrl;
    else
        toUri = account->getToUri(toUrl);

    call->setPeerNumber(toUri);
    std::string localAddr(SipTransport::getInterfaceAddrFromName(account->getLocalInterface()));

    if (localAddr == "0.0.0.0")
        localAddr = SipTransport::getSIPLocalIP();

    setCallMediaLocal(call, localAddr);

    // May use the published address as well
    std::string addrSdp = account->isStunEnabled() ?
    account->getPublishedAddress() :
    SipTransport::getInterfaceAddrFromName(account->getLocalInterface());

    if (addrSdp == "0.0.0.0")
        addrSdp = SipTransport::getSIPLocalIP();

    // Initialize the session using ULAW as default codec in case of early media
    // The session should be ready to receive media once the first INVITE is sent, before
    // the session initialization is completed
    sfl::Codec* audiocodec = Manager::instance().audioCodecFactory.instantiateCodec(PAYLOAD_CODEC_ULAW);

    if (audiocodec == NULL) {
        delete call;
        throw VoipLinkException("Could not instantiate codec for early media");
    }

    try {
        call->getAudioRtp().initConfig();
        call->getAudioRtp().initSession();
        call->getAudioRtp().initLocalCryptoInfo();
        call->getAudioRtp().start(static_cast<sfl::AudioCodec *>(audiocodec));
    } catch (...) {
        delete call;
        throw VoipLinkException("Could not start rtp session for early media");
    }

    call->initRecFilename(toUrl);

    call->getLocalSDP()->setLocalIP(addrSdp);
#ifdef SFL_VIDEO
    call->getLocalSDP()->createOffer(account->getActiveCodecs(), account->getActiveVideoCodecs());
#else
    call->getLocalSDP()->createOffer(account->getActiveCodecs());
#endif

    if (!SIPStartCall(call)) {
        delete call;
        throw VoipLinkException("Could not send outgoing INVITE request for new call");
    }

    return call;
}

void
SIPVoIPLink::answer(Call *call)
{
    if (!call)
        return;
    call->answer();
}

void
SIPVoIPLink::hangup(const std::string& id)
{
    SIPCall* call = getSIPCall(id);

    std::string account_id(Manager::instance().getAccountFromCall(id));
    SIPAccount *account = dynamic_cast<SIPAccount *>(Manager::instance().getAccount(account_id));

    if (account == NULL)
        throw VoipLinkException("Could not find account for this call");

    pjsip_inv_session *inv = call->inv;

    if (inv == NULL)
        throw VoipLinkException("No invite session for this call");

    // Looks for sip routes
    if (not account->getServiceRoute().empty()) {
        pjsip_route_hdr *route_set = sip_utils::createRouteSet(account->getServiceRoute(), inv->pool);
        pjsip_dlg_set_route_set(inv->dlg, route_set);
    }

    pjsip_tx_data *tdata = NULL;

    // User hangup current call. Notify peer
    if (pjsip_inv_end_session(inv, 404, NULL, &tdata) != PJ_SUCCESS || !tdata)
        return;

    if (pjsip_inv_send_msg(inv, tdata) != PJ_SUCCESS)
        return;

    // Make sure user data is NULL in callbacks
    inv->mod_data[mod_ua_.id] = NULL;

	if (Manager::instance().isCurrentCall (id)) {
		call->getAudioRtp().stop();
#ifdef SFL_VIDEO
        call->getVideoRtp()->stop();
#endif
	}

    removeCall(id);
}

void
SIPVoIPLink::peerHungup(const std::string& id)
{
    SIPCall* call = getSIPCall(id);

    // User hangup current call. Notify peer
    pjsip_tx_data *tdata = NULL;

    if (pjsip_inv_end_session(call->inv, 404, NULL, &tdata) != PJ_SUCCESS || !tdata)
        return;

    if (pjsip_inv_send_msg(call->inv, tdata) != PJ_SUCCESS)
        return;

    // Make sure user data is NULL in callbacks
    call->inv->mod_data[mod_ua_.id ] = NULL;

	if (Manager::instance().isCurrentCall(id)) {
		call->getAudioRtp().stop();
#ifdef SFL_VIDEO
        call->getVideoRtp()->stop();
#endif
	}

    removeCall(id);
}

void
SIPVoIPLink::onhold(const std::string& id)
{
    SIPCall *call = getSIPCall(id);
    call->setState(Call::HOLD);
    call->getAudioRtp().stop();
#ifdef SFL_VIDEO
    call->getVideoRtp()->stop();
#endif

    Sdp *sdpSession = call->getLocalSDP();

    if (!sdpSession)
        throw VoipLinkException("Could not find sdp session");

    sdpSession->removeAttributeFromLocalAudioMedia("sendrecv");
    sdpSession->removeAttributeFromLocalAudioMedia("sendonly");
#ifdef SFL_VIDEO
    sdpSession->removeAttributeFromLocalVideoMedia("sendrecv");
    sdpSession->removeAttributeFromLocalVideoMedia("inactive");
#endif
    sdpSession->addAttributeToLocalAudioMedia("sendonly");
#ifdef SFL_VIDEO
    sdpSession->addAttributeToLocalVideoMedia("inactive");
#endif

    SIPSessionReinvite(call);
}

void
SIPVoIPLink::offhold(const std::string& id)
{
    SIPCall *call = getSIPCall(id);

    Sdp *sdpSession = call->getLocalSDP();

    if (sdpSession == NULL)
        throw VoipLinkException("Could not find sdp session");

    try {
        int pl = PAYLOAD_CODEC_ULAW;
        sfl::AudioCodec *sessionMedia = sdpSession->getSessionAudioMedia();

        if (sessionMedia)
            pl = sessionMedia->getPayloadType();

        // Create a new instance for this codec
        sfl::Codec* audiocodec = Manager::instance().audioCodecFactory.instantiateCodec(pl);

        if (audiocodec == NULL)
            throw VoipLinkException("Could not instantiate codec");

        call->getAudioRtp().initConfig();
        call->getAudioRtp().initSession();
        call->getAudioRtp().start(static_cast<sfl::AudioCodec *>(audiocodec));
    } catch (const SdpException &e) {
        ERROR("UserAgent: Exception: %s", e.what());
    } catch (...) {
        throw VoipLinkException("Could not create audio rtp session");
    }

    sdpSession->removeAttributeFromLocalAudioMedia("sendrecv");
    sdpSession->removeAttributeFromLocalAudioMedia("sendonly");
#ifdef SFL_VIDEO
    sdpSession->removeAttributeFromLocalVideoMedia("sendrecv");
    sdpSession->removeAttributeFromLocalVideoMedia("inactive");
#endif
    sdpSession->addAttributeToLocalAudioMedia("sendrecv");
#ifdef SFL_VIDEO
    sdpSession->addAttributeToLocalVideoMedia("sendrecv");
#endif

    if (SIPSessionReinvite(call) == PJ_SUCCESS)
        call->setState(Call::ACTIVE);
}

void SIPVoIPLink::sendTextMessage(const std::string &callID,
                                  const std::string &message,
                                  const std::string &from)
{
    using namespace sfl::InstantMessaging;
    SIPCall *call;

    try {
        call = getSIPCall(callID);
    } catch (const VoipLinkException &e) {
        return;
    }

    /* Send IM message */
    UriList list;
    UriEntry entry;
    entry[sfl::IM_XML_URI] = std::string("\"" + from + "\"");  // add double quotes for xml formating
    list.push_front(entry);
    send_sip_message(call->inv, callID, appendUriList(message, list));
}

bool
SIPVoIPLink::transferCommon(SIPCall *call, pj_str_t *dst)
{
    pjsip_evsub_user xfer_cb;
    pj_bzero(&xfer_cb, sizeof(xfer_cb));
    xfer_cb.on_evsub_state = &transfer_client_cb;

    pjsip_evsub *sub;

    if (pjsip_xfer_create_uac(call->inv->dlg, &xfer_cb, &sub) != PJ_SUCCESS)
        return false;

    /* Associate this voiplink of call with the client subscription
     * We can not just associate call with the client subscription
     * because after this function, we can no find the cooresponding
     * voiplink from the call any more. But the voiplink is useful!
     */
    pjsip_evsub_set_mod_data(sub, mod_ua_.id, this);

    /*
     * Create REFER request.
     */
    pjsip_tx_data *tdata;

    if (pjsip_xfer_initiate(sub, dst, &tdata) != PJ_SUCCESS)
        return false;

    // Put SIP call id in map in order to retrieve call during transfer callback
    std::string callidtransfer(call->inv->dlg->call_id->id.ptr, call->inv->dlg->call_id->id.slen);
    transferCallID[callidtransfer] = call->getCallId();

    /* Send. */
    if (pjsip_xfer_send_request(sub, tdata) != PJ_SUCCESS)
        return false;

    return true;
}

void
SIPVoIPLink::transfer(const std::string& id, const std::string& to)
{
    SIPCall *call = getSIPCall(id);
    call->stopRecording();

    std::string account_id(Manager::instance().getAccountFromCall(id));
    SIPAccount *account = dynamic_cast<SIPAccount *>(Manager::instance().getAccount(account_id));

    if (account == NULL)
        throw VoipLinkException("Could not find account");

    std::string toUri;
    pj_str_t dst = { 0, 0 };

    if (to.find("@") == std::string::npos) {
        toUri = account->getToUri(to);
        pj_cstr(&dst, toUri.c_str());
    }

    if (!transferCommon(getSIPCall(id), &dst))
        throw VoipLinkException("Couldn't transfer");
}

bool SIPVoIPLink::attendedTransfer(const std::string& id, const std::string& to)
{
    pjsip_dialog *target_dlg = getSIPCall(to)->inv->dlg;
    pjsip_uri *uri = (pjsip_uri*) pjsip_uri_get_uri(target_dlg->remote.info->uri);

    char str_dest_buf[PJSIP_MAX_URL_SIZE*2] = { '<' };
    pj_str_t dst = { str_dest_buf, 1 };

    dst.slen += pjsip_uri_print(PJSIP_URI_IN_REQ_URI, uri, str_dest_buf+1, sizeof(str_dest_buf)-1);
    dst.slen += pj_ansi_snprintf(str_dest_buf + dst.slen,
    sizeof(str_dest_buf) - dst.slen,
    "?"
    "Replaces=%.*s"
    "%%3Bto-tag%%3D%.*s"
    "%%3Bfrom-tag%%3D%.*s>",
    (int)target_dlg->call_id->id.slen,
    target_dlg->call_id->id.ptr,
    (int)target_dlg->remote.info->tag.slen,
    target_dlg->remote.info->tag.ptr,
    (int)target_dlg->local.info->tag.slen,
    target_dlg->local.info->tag.ptr);

    return transferCommon(getSIPCall(id), &dst);
}

void
SIPVoIPLink::refuse(const std::string& id)
{
    SIPCall *call = getSIPCall(id);

    if (!call->isIncoming() or call->getConnectionState() == Call::CONNECTED)
        return;

    call->getAudioRtp().stop();

    pjsip_tx_data *tdata;

    if (pjsip_inv_end_session(call->inv, PJSIP_SC_DECLINE, NULL, &tdata) != PJ_SUCCESS)
        return;

    if (pjsip_inv_send_msg(call->inv, tdata) != PJ_SUCCESS)
        return;

    // Make sure the pointer is NULL in callbacks
    call->inv->mod_data[mod_ua_.id] = NULL;

    removeCall(id);
}

#ifdef SFL_VIDEO
std::string
SIPVoIPLink::getCurrentVideoCodecName(const std::string& id)
{
    SIPCall *call = getSIPCall(id);
    if (call) {
        Call::CallState state = call->getState();
        if (state == Call::ACTIVE or state == Call::CONFERENCING)
            return call->getLocalSDP()->getSessionVideoCodec();
    }
    return "";
}
#endif

std::string
SIPVoIPLink::getCurrentCodecName(Call *call) const
{
    return dynamic_cast<SIPCall*>(call)->getLocalSDP()->getAudioCodecName();
}

void
SIPVoIPLink::carryingDTMFdigits(const std::string& id, char code)
{
    std::string accountID(Manager::instance().getAccountFromCall(id));
    SIPAccount *account = static_cast<SIPAccount*>(Manager::instance().getAccount(accountID));

    if (account) {
        try {
            dtmfSend(getSIPCall(id), code, account->getDtmfType());
        } catch (const VoipLinkException &e) {
            // don't do anything if call doesn't exist
        }
    }
}

void
SIPVoIPLink::dtmfSend(SIPCall *call, char code, const std::string &dtmf)
{
    if (dtmf == SIPAccount::OVERRTP_STR) {
        call->getAudioRtp().sendDtmfDigit(code - '0');
        return;
    }
    else if (dtmf != SIPAccount::SIPINFO_STR) {
        WARN("SIPVoIPLink: Unknown DTMF type %s, defaulting to %s instead",
             dtmf.c_str(), SIPAccount::SIPINFO_STR);
    }
    // else : dtmf == SIPINFO

    pj_str_t methodName = pj_str((char*) "INFO");
    pjsip_method method;
    pjsip_method_init_np(&method, &methodName);

    /* Create request message. */
    pjsip_tx_data *tdata;

    if (pjsip_dlg_create_request(call->inv->dlg, &method, -1, &tdata) != PJ_SUCCESS)
        return;

    int duration = Manager::instance().voipPreferences.getPulseLength();
    char dtmf_body[1000];
    snprintf(dtmf_body, sizeof dtmf_body - 1, "Signal=%c\r\nDuration=%d\r\n", code, duration);

    /* Create "application/dtmf-relay" message body. */
    pj_str_t content = pj_str(dtmf_body);
    pj_str_t type = pj_str((char*) "application");
    pj_str_t subtype = pj_str((char*) "dtmf-relay");
    tdata->msg->body = pjsip_msg_body_create(tdata->pool, &type, &subtype, &content);

    if (tdata->msg->body == NULL)
        pjsip_tx_data_dec_ref(tdata);
    else
        pjsip_dlg_send_request(call->inv->dlg, tdata, mod_ua_.id, NULL);
}

bool
SIPVoIPLink::SIPStartCall(SIPCall *call)
{
    std::string id(Manager::instance().getAccountFromCall(call->getCallId()));
    SIPAccount *account = dynamic_cast<SIPAccount *>(Manager::instance().getAccount(id));

    if (account == NULL)
        return false;

    std::string toUri(call->getPeerNumber()); // expecting a fully well formed sip uri

    pj_str_t pjTo = pj_str((char*) toUri.c_str());

    // Create the from header
    std::string from(account->getFromUri());
    pj_str_t pjFrom = pj_str((char*) from.c_str());

    // Get the contact header
    std::string contact(account->getContactHeader());
    pj_str_t pjContact = pj_str((char*) contact.c_str());

    pjsip_dialog *dialog = NULL;

    if (pjsip_dlg_create_uac(pjsip_ua_instance(), &pjFrom, &pjContact, &pjTo, NULL, &dialog) != PJ_SUCCESS) {
        ERROR("UserAgent: Unable to sip create dialogs for user agent client");
        return false;
    }

    if (pjsip_inv_create_uac(dialog, call->getLocalSDP()->getLocalSdpSession(), 0, &call->inv) != PJ_SUCCESS) {
        ERROR("UserAgent: Unable to create invite session for user agent client");
        return false;
    }

    if (not account->getServiceRoute().empty())
        pjsip_dlg_set_route_set(dialog, sip_utils::createRouteSet(account->getServiceRoute(), call->inv->pool));

    if (pjsip_auth_clt_set_credentials(&dialog->auth_sess, account->getCredentialCount(), account->getCredInfo()) != PJ_SUCCESS) {
        ERROR("UserAgent: Could not initiaize credential for invite session  authentication");
        return false;
    }

    call->inv->mod_data[mod_ua_.id] = call;

    pjsip_tx_data *tdata;

    if (pjsip_inv_invite(call->inv, &tdata) != PJ_SUCCESS) {
        ERROR("UserAgent: Could not initialize invite messager for this call");
        return false;
    }

    pjsip_tpselector *tp = sipTransport.initTransportSelector(account->transport_, call->inv->pool);

    if (pjsip_dlg_set_transport(dialog, tp) != PJ_SUCCESS) {
        ERROR("UserAgent: Unable to associate transport fir invite session dialog");
        return false;
    }

    if (pjsip_inv_send_msg(call->inv, tdata) != PJ_SUCCESS) {
        ERROR("UserAgent: Unable to send invite message for this call");
        return false;
    }

    call->setConnectionState(Call::PROGRESSING);
    call->setState(Call::ACTIVE);
    addCall(call);

    return true;
}

void
SIPVoIPLink::SIPCallServerFailure(SIPCall *call)
{
    std::string id(call->getCallId());
    Manager::instance().callFailure(id);
    removeCall(id);
}

void
SIPVoIPLink::SIPCallClosed(SIPCall *call)
{
    std::string id(call->getCallId());

    if (Manager::instance().isCurrentCall(id)) {
        call->getAudioRtp().stop();
#ifdef SFL_VIDEO
        call->getVideoRtp()->stop();
#endif
	}

    Manager::instance().peerHungupCall(id);
    removeCall(id);
}

void
SIPVoIPLink::SIPCallAnswered(SIPCall *call, pjsip_rx_data * /*rdata*/)
{
    if (call->getConnectionState() != Call::CONNECTED) {
        call->setConnectionState(Call::CONNECTED);
        call->setState(Call::ACTIVE);
        Manager::instance().peerAnsweredCall(call->getCallId());
    }
}


SIPCall*
SIPVoIPLink::getSIPCall(const std::string& id)
{
    SIPCall *result = dynamic_cast<SIPCall*>(getCall(id));

    if (result == NULL)
        throw VoipLinkException("Could not find SIPCall " + id);

    return result;
}

<<<<<<< HEAD
namespace
{
    std::string getIPFromSIP(std::string sipURI)
    {
        //Remove sip: prefix
        size_t found = sipURI.find(":");
        if (found != std::string::npos)
            sipURI.erase(0, found + 1);

        found = sipURI.find("@");
        if (found != std::string::npos)
            sipURI.erase(found);

        found = sipURI.find(">");

        if (found != std::string::npos)
            sipURI.erase(found);
        return sipURI;
    }
}

bool SIPVoIPLink::SIPNewIpToIpCall(const std::string& id, const std::string& to)
{
    SIPAccount *account = Manager::instance().getIP2IPAccount();

    if (!account) {
        ERROR("Error could not retrieve default account for IP2IP call");
        return false;
    }

    SIPCall *call = new SIPCall(id, Call::OUTGOING, cp_);
    call->setIPToIP(true);
    call->initRecFilename(to);

    std::string localAddress(SipTransport::getInterfaceAddrFromName(account->getLocalInterface()));

    if (localAddress == "0.0.0.0")
        localAddress = SipTransport::getSIPLocalIP();

    setCallMediaLocal(call, localAddress);

    std::string toUri = account->getToUri(to);
    call->setPeerNumber(toUri);

    sfl::Codec* audiocodec = Manager::instance().audioCodecFactory.instantiateCodec(PAYLOAD_CODEC_ULAW);

    // Audio Rtp Session must be initialized before creating initial offer in SDP session
    // since SDES require crypto attribute.
    call->getAudioRtp().initConfig();
    call->getAudioRtp().initSession();
    call->getAudioRtp().initLocalCryptoInfo();
    call->getAudioRtp().start(static_cast<sfl::AudioCodec *>(audiocodec));

    // Building the local SDP offer
    call->getLocalSDP()->setLocalIP(localAddress);
#ifdef SFL_VIDEO
    call->getLocalSDP()->createOffer(account->getActiveCodecs(), account->getActiveVideoCodecs());
#else
    call->getLocalSDP()->createOffer(account->getActiveCodecs());
#endif

    // Init TLS transport if enabled
    if (account->isTlsEnabled()) {
        size_t at = toUri.find("@");
        size_t trns = toUri.find(";transport");
        if (at == std::string::npos or trns == std::string::npos) {
            ERROR("UserAgent: Error \"@\" or \";transport\" not in URI %s", toUri.c_str());
            delete call;
            return false;
        }

        std::string remoteAddr(toUri.substr(at + 1, trns - at - 1));

        if (toUri.find("sips:") != 1) {
            DEBUG("UserAgent: Error \"sips\" scheme required for TLS call");
            delete call;
            return false;
        }

        sipTransport.shutdownSipTransport(account);
        pjsip_transport *transport = sipTransport.createTlsTransport(remoteAddr, account->getTlsListenerPort(),
                                                              account->getTlsSetting());

        if (transport == NULL) {
            ERROR("Error could not create TLS transport for IP2IP call");
            delete call;
            return false;
        }

        account->transport_ = transport;
    }

    if (!SIPStartCall(call)) {
        delete call;
        return false;
    }

    return true;
}


=======
>>>>>>> d3bb0daf
///////////////////////////////////////////////////////////////////////////////
// Private functions
///////////////////////////////////////////////////////////////////////////////

namespace {
int SIPSessionReinvite(SIPCall *call)
{
    pjmedia_sdp_session *local_sdp = call->getLocalSDP()->getLocalSdpSession();
    pjsip_tx_data *tdata;
    if (local_sdp && pjsip_inv_reinvite(call->inv, NULL, local_sdp, &tdata) == PJ_SUCCESS)
        return pjsip_inv_send_msg(call->inv, tdata);

    return !PJ_SUCCESS;
}

void invite_session_state_changed_cb(pjsip_inv_session *inv, pjsip_event *e)
{
    SIPCall *call = static_cast<SIPCall*>(inv->mod_data[mod_ua_.id]);

    if (call == NULL)
        return;

    if (inv->state != PJSIP_INV_STATE_CONFIRMED) {
        // Update UI with the current status code and description
        pjsip_transaction * tsx = e->body.tsx_state.tsx;
        int statusCode = tsx ? tsx->status_code : 404;

        if (statusCode) {
            const pj_str_t * description = pjsip_get_status_text(statusCode);
            std::string desc(description->ptr, description->slen);
            CallManager *cm = Manager::instance().getDbusManager()->getCallManager();
            cm->sipCallStateChanged(call->getCallId(), desc, statusCode);
        }
    }

    SIPVoIPLink *link = SIPVoIPLink::instance();
    if (inv->state == PJSIP_INV_STATE_EARLY and e->body.tsx_state.tsx->role == PJSIP_ROLE_UAC) {
        call->setConnectionState(Call::RINGING);
        Manager::instance().peerRingingCall(call->getCallId());
    } else if (inv->state == PJSIP_INV_STATE_CONFIRMED) {
        // After we sent or received a ACK - The connection is established
        link->SIPCallAnswered(call, e->body.tsx_state.src.rdata);
    } else if (inv->state == PJSIP_INV_STATE_DISCONNECTED) {
        std::string accId(Manager::instance().getAccountFromCall(call->getCallId()));

        switch (inv->cause) {
                // The call terminates normally - BYE / CANCEL
            case PJSIP_SC_OK:
            case PJSIP_SC_REQUEST_TERMINATED:
                link->SIPCallClosed(call);
                break;
            case PJSIP_SC_DECLINE:
                if (inv->role != PJSIP_ROLE_UAC)
                    break;

            case PJSIP_SC_NOT_FOUND:
            case PJSIP_SC_REQUEST_TIMEOUT:
            case PJSIP_SC_NOT_ACCEPTABLE_HERE:  /* no compatible codecs */
            case PJSIP_SC_NOT_ACCEPTABLE_ANYWHERE:
            case PJSIP_SC_UNSUPPORTED_MEDIA_TYPE:
            case PJSIP_SC_UNAUTHORIZED:
            case PJSIP_SC_FORBIDDEN:
            case PJSIP_SC_REQUEST_PENDING:
            case PJSIP_SC_ADDRESS_INCOMPLETE:
            default:
                link->SIPCallServerFailure(call);
                break;
        }
    }
}

void sdp_request_offer_cb(pjsip_inv_session *inv, const pjmedia_sdp_session *offer)
{
    SIPCall *call = static_cast<SIPCall*>(inv->mod_data[mod_ua_.id ]);

    if (!call)
        return;

    std::string accId(Manager::instance().getAccountFromCall(call->getCallId()));
    SIPAccount *account = dynamic_cast<SIPAccount *>(Manager::instance().getAccount(accId));

#ifdef SFL_VIDEO
    call->getLocalSDP()->receiveOffer(offer, account->getActiveCodecs(), account->getActiveVideoCodecs());
#else
    call->getLocalSDP()->receiveOffer(offer, account->getActiveCodecs());
#endif
    call->getLocalSDP()->startNegotiation();

    pjsip_inv_set_sdp_answer(call->inv, call->getLocalSDP()->getLocalSdpSession());
}

void sdp_create_offer_cb(pjsip_inv_session *inv, pjmedia_sdp_session **p_offer)
{
    SIPCall *call = static_cast<SIPCall*>(inv->mod_data[mod_ua_.id]);
    std::string accountid(Manager::instance().getAccountFromCall(call->getCallId()));

    SIPAccount *account = dynamic_cast<SIPAccount *>(Manager::instance().getAccount(accountid));

    std::string localAddress(SipTransport::getInterfaceAddrFromName(account->getLocalInterface()));
    std::string addrSdp(localAddress);

    if (localAddress == "0.0.0.0")
        localAddress = SipTransport::getSIPLocalIP();

    if (addrSdp == "0.0.0.0")
        addrSdp = localAddress;

    setCallMediaLocal(call, localAddress);

    call->getLocalSDP()->setLocalIP(addrSdp);
#ifdef SFL_VIDEO
    call->getLocalSDP()->createOffer(account->getActiveCodecs(), account->getActiveVideoCodecs());
#else
    call->getLocalSDP()->createOffer(account->getActiveCodecs());
#endif

    *p_offer = call->getLocalSDP()->getLocalSdpSession();
}

// This callback is called after SDP offer/answer session has completed.
void sdp_media_update_cb(pjsip_inv_session *inv, pj_status_t status)
{
    const pjmedia_sdp_session *remote_sdp;
    const pjmedia_sdp_session *local_sdp;

    SIPCall *call = static_cast<SIPCall *>(inv->mod_data[mod_ua_.id]);

    if (call == NULL) {
        DEBUG("UserAgent: Call declined by peer, SDP negotiation stopped");
        return;
    }

    if (status != PJ_SUCCESS) {
        WARN("UserAgent: Error: while negotiating the offer");
        SIPVoIPLink::instance()->hangup(call->getCallId());
        Manager::instance().callFailure(call->getCallId());
        return;
    }

    if (!inv->neg) {
        WARN("UserAgent: Error: no negotiator for this session");
        return;
    }

    // Retreive SDP session for this call
    Sdp *sdpSession = call->getLocalSDP();

    // Get active session sessions
    pjmedia_sdp_neg_get_active_remote(inv->neg, &remote_sdp);
    pjmedia_sdp_neg_get_active_local(inv->neg, &local_sdp);

    // Print SDP session
    char buffer[1000];
    memset(buffer, 0, sizeof buffer);
    pjmedia_sdp_print(remote_sdp, buffer, 1000);
    DEBUG("SDP: Remote active SDP Session:\n%s", buffer);

    memset(buffer, 0, 1000);
    pjmedia_sdp_print(local_sdp, buffer, 1000);
    DEBUG("SDP: Local active SDP Session:\n%s", buffer);

    // Set active SDP sessions
    sdpSession->setActiveRemoteSdpSession(remote_sdp);
    sdpSession->setActiveLocalSdpSession(local_sdp);

    // Update internal field for
    sdpSession->setMediaTransportInfoFromRemoteSdp();

	call->getAudioRtp().updateDestinationIpAddress();
	call->getAudioRtp().setDtmfPayloadType(sdpSession->getTelephoneEventType());
#ifdef SFL_VIDEO
    call->getVideoRtp()->updateSDP(*call->getLocalSDP());
    call->getVideoRtp()->updateDestination(call->getLocalSDP()->getRemoteIP(), call->getLocalSDP()->getRemoteVideoPort());
    call->getVideoRtp()->start();
#endif

    // Get the crypto attribute containing srtp's cryptographic context (keys, cipher)
    CryptoOffer crypto_offer;
    call->getLocalSDP()->getRemoteSdpCryptoFromOffer(remote_sdp, crypto_offer);

    bool nego_success = false;

    if (!crypto_offer.empty()) {
        std::vector<sfl::CryptoSuiteDefinition>localCapabilities;

        for (int i = 0; i < 3; i++)
            localCapabilities.push_back(sfl::CryptoSuites[i]);

        sfl::SdesNegotiator sdesnego(localCapabilities, crypto_offer);

        if (sdesnego.negotiate()) {
            DEBUG("UserAgent: SDES negotiation successfull");
            nego_success = true;

            try {
                call->getAudioRtp().setRemoteCryptoInfo(sdesnego);
            } catch (...) {}

            Manager::instance().getDbusManager()->getCallManager()->secureSdesOn(call->getCallId());
        } else {
            Manager::instance().getDbusManager()->getCallManager()->secureSdesOff(call->getCallId());
        }
    }

    // We did not find any crypto context for this media, RTP fallback
    if (!nego_success && call->getAudioRtp().isSdesEnabled()) {
        call->getAudioRtp().stop();
        call->getAudioRtp().setSrtpEnabled(false);

        std::string accountID = Manager::instance().getAccountFromCall(call->getCallId());

        if (dynamic_cast<SIPAccount*>(Manager::instance().getAccount(accountID))->getSrtpFallback())
            call->getAudioRtp().initSession();
    }

    if (!sdpSession)
        return;

    sfl::AudioCodec *sessionMedia = sdpSession->getSessionAudioMedia();

    if (!sessionMedia)
        return;

    try {
        Manager::instance().audioLayerMutexLock();
        Manager::instance().getAudioDriver()->startStream();
        Manager::instance().audioLayerMutexUnlock();

        int pl = sessionMedia->getPayloadType();

        if (pl != call->getAudioRtp().getSessionMedia()) {
            sfl::Codec* audiocodec = Manager::instance().audioCodecFactory.instantiateCodec(pl);
            call->getAudioRtp().updateSessionMedia(static_cast<sfl::AudioCodec *>(audiocodec));
        }
    } catch (const SdpException &e) {
        ERROR("UserAgent: Exception: %s", e.what());
    } catch (const std::exception &rtpException) {
        ERROR("UserAgent: Exception: %s", rtpException.what());
    }

}

void outgoing_request_forked_cb(pjsip_inv_session * /*inv*/, pjsip_event * /*e*/)
{}

void transaction_state_changed_cb(pjsip_inv_session * inv,
                                  pjsip_transaction *tsx, pjsip_event *event)
{
    if (!tsx or !event or tsx->role != PJSIP_ROLE_UAS or
            tsx->state != PJSIP_TSX_STATE_TRYING)
        return;

    // Handle the refer method
    if (pjsip_method_cmp(&tsx->method, &pjsip_refer_method) == 0) {
        onCallTransfered(inv, event->body.tsx_state.src.rdata);
        return;
    }

    pjsip_tx_data* t_data;

    if (event->body.rx_msg.rdata) {
        pjsip_rx_data *r_data = event->body.rx_msg.rdata;

        if (r_data && r_data->msg_info.msg->line.req.method.id == PJSIP_OTHER_METHOD) {
            std::string request =  pjsip_rx_data_get_info(r_data);
            DEBUG("UserAgent: %s", request.c_str());

            if (request.find("NOTIFY") == std::string::npos && request.find("INFO") != std::string::npos) {
                pjsip_dlg_create_response(inv->dlg, r_data, PJSIP_SC_OK, NULL, &t_data);
                pjsip_dlg_send_response(inv->dlg, tsx, t_data);
                return;
            }
        }
    }

    if (!event->body.tsx_state.src.rdata)
        return;

    // Incoming TEXT message

    // Get the message inside the transaction
    pjsip_rx_data *r_data = event->body.tsx_state.src.rdata;
    std::string formattedMessage(static_cast<char*>(r_data->msg_info.msg->body->data));

    // Try to determine who is the recipient of the message
    SIPCall *call = static_cast<SIPCall *>(inv->mod_data[mod_ua_.id]);

    if (!call)
        return;

    // Respond with a 200/OK
    pjsip_dlg_create_response(inv->dlg, r_data, PJSIP_SC_OK, NULL, &t_data);
    pjsip_dlg_send_response(inv->dlg, tsx, t_data);

    using namespace sfl::InstantMessaging;

    try {
        // retreive the recipient-list of this message
        std::string urilist = findTextUriList(formattedMessage);
        UriList list = parseXmlUriList(urilist);

        // If no item present in the list, peer is considered as the sender
        std::string from;

        if (list.empty()) {
            from = call->getPeerNumber();
        } else {
            from = list.front()[IM_XML_URI];

            if (from == "Me")
                from = call->getPeerNumber();
        }

        // strip < and > characters in case of an IP address
        if (from[0] == '<' && from[from.size()-1] == '>')
            from = from.substr(1, from.size()-2);

        Manager::instance().incomingMessage(call->getCallId(), from, findTextMessage(formattedMessage));

    } catch (const sfl::InstantMessageException &except) {
        ERROR("SipVoipLink: %s", except.what());
    }
}

void update_contact_header(pjsip_regc_cbparam *param, SIPAccount *account)
{

    SIPVoIPLink *siplink = dynamic_cast<SIPVoIPLink *>(account->getVoIPLink());
    if (siplink == NULL) {
        ERROR("SIPVoIPLink: Could not find voip link from account");
        return;
    }

    pj_pool_t *pool = pj_pool_create(&cp_->factory, "tmp", 512, 512, NULL);
    if (pool == NULL) {
        ERROR("SIPVoIPLink: Could not create temporary memory pool in transport header");
        return;
    }

    if (param->contact_cnt == 0) {
        WARN("SIPVoIPLink: No contact header in registration callback");
        pj_pool_release(pool);
        return;
    }

    pjsip_contact_hdr *contact_hdr = param->contact[0];

    pjsip_sip_uri *uri = (pjsip_sip_uri*) contact_hdr->uri;
    if (uri == NULL) {
        ERROR("SIPVoIPLink: Could not find uri in contact header");
        pj_pool_release(pool);
        return;
    }

    // TODO: make this based on transport type
    // with pjsip_transport_get_default_port_for_type(tp_type);
    if (uri->port == 0)
        uri->port = DEFAULT_SIP_PORT;

    std::string recvContactHost(uri->host.ptr, uri->host.slen);
    std::stringstream ss;
    ss << uri->port;
    std::string recvContactPort = ss.str();

    std::string currentAddress, currentPort;
    siplink->sipTransport.findLocalAddressFromTransport(account->transport_, PJSIP_TRANSPORT_UDP, currentAddress, currentPort);

    bool updateContact = false;
    std::string currentContactHeader = account->getContactHeader();

    size_t foundHost = currentContactHeader.find(recvContactHost);
    if (foundHost == std::string::npos)
        updateContact = true;

    size_t foundPort = currentContactHeader.find(recvContactPort);
    if (foundPort == std::string::npos)
        updateContact = true;

    if (updateContact) {
        DEBUG("SIPVoIPLink: Update contact header: %s:%s\n", recvContactHost.c_str(), recvContactPort.c_str());
        account->setContactHeader(recvContactHost, recvContactPort);
        siplink->sendRegister(account);
    }
    pj_pool_release(pool);
}

void registration_cb(pjsip_regc_cbparam *param)
{
    if (param == NULL) {
        ERROR("SipVoipLink: registration callback parameter is NULL");
        return;
    }

    SIPAccount *account = static_cast<SIPAccount *>(param->token);

    if (account == NULL) {
        ERROR("SipVoipLink: account doesn't exist in registration callback");
        return;
    }

    if (account->isContactUpdateEnabled())
        update_contact_header(param, account);

    const pj_str_t *description = pjsip_get_status_text(param->code);

    if (param->code && description) {
        std::string state(description->ptr, description->slen);
        Manager::instance().getDbusManager()->getCallManager()->registrationStateChanged(account->getAccountID(), state, param->code);
        std::pair<int, std::string> details(param->code, state);
        // TODO: there id a race condition for this ressource when closing the application
        account->setRegistrationStateDetailed(details);
        account->setRegistrationExpire(param->expiration);
    }

    if (param->status != PJ_SUCCESS) {
        account->setRegistrationState(ErrorAuth);
        account->setRegister(false);

        SIPVoIPLink::instance()->sipTransport.shutdownSipTransport(*account);
        return;
    }

    if (param->code < 0 || param->code >= 300) {
        switch (param->code) {
            case 606:
                account->setRegistrationState(ErrorNotAcceptable);
                break;

            case 503:
            case 408:
                account->setRegistrationState(ErrorHost);
                break;

            case 401:
            case 403:
            case 404:
                account->setRegistrationState(ErrorAuth);
                break;

            case 423:
                // Expiration Interval Too Brief
                account->doubleRegistrationExpire();
                account->registerVoIPLink();
                break;

            default:
                account->setRegistrationState(Error);
                break;
        }

        account->setRegister(false);

        SIPVoIPLink::instance()->sipTransport.shutdownSipTransport(*account);

    } else {
        if (account->isRegistered())
            account->setRegistrationState(Registered);
        else {
            account->setRegistrationState(Unregistered);
            SIPVoIPLink::instance()->sipTransport.shutdownSipTransport(*account);
        }
    }
}

void onCallTransfered(pjsip_inv_session *inv, pjsip_rx_data *rdata)
{
    SIPCall *currentCall = static_cast<SIPCall *>(inv->mod_data[mod_ua_.id]);

    if (currentCall == NULL)
        return;

    static const pj_str_t str_refer_to = { (char*) "Refer-To", 8};
    pjsip_generic_string_hdr *refer_to = static_cast<pjsip_generic_string_hdr*>
                                         (pjsip_msg_find_hdr_by_name(rdata->msg_info.msg, &str_refer_to, NULL));

    if (!refer_to) {
        pjsip_dlg_respond(inv->dlg, rdata, 400, NULL, NULL, NULL);
        return;
    }

    SIPVoIPLink::instance()->newOutgoingCall(Manager::instance().getNewCallID(), std::string(refer_to->hvalue.ptr, refer_to->hvalue.slen));
    Manager::instance().hangupCall(currentCall->getCallId());
}

void transfer_client_cb(pjsip_evsub *sub, pjsip_event *event)
{
    switch (pjsip_evsub_get_state(sub)) {
        case PJSIP_EVSUB_STATE_ACCEPTED:
            pj_assert(event->type == PJSIP_EVENT_TSX_STATE && event->body.tsx_state.type == PJSIP_EVENT_RX_MSG);
            break;

        case PJSIP_EVSUB_STATE_TERMINATED:
            pjsip_evsub_set_mod_data(sub, mod_ua_.id, NULL);
            break;

        case PJSIP_EVSUB_STATE_ACTIVE: {
            SIPVoIPLink *link = static_cast<SIPVoIPLink *>(pjsip_evsub_get_mod_data(sub, mod_ua_.id));

            if (!link or !event)
                return;

            pjsip_rx_data* r_data = event->body.rx_msg.rdata;

            if (!r_data)
                return;

            std::string request(pjsip_rx_data_get_info(r_data));

            pjsip_status_line status_line = { 500, *pjsip_get_status_text(500) };

            if (r_data->msg_info.msg->line.req.method.id == PJSIP_OTHER_METHOD and
                request.find("NOTIFY") != std::string::npos) {
                pjsip_msg_body *body = r_data->msg_info.msg->body;

                if (!body)
                    return;

                if (pj_stricmp2(&body->content_type.type, "message") or
                        pj_stricmp2(&body->content_type.subtype, "sipfrag"))
                    return;

                if (pjsip_parse_status_line((char*) body->data, body->len, &status_line) != PJ_SUCCESS)
                    return;
            }

            std::string transferID(r_data->msg_info.cid->id.ptr, r_data->msg_info.cid->id.slen);
            SIPCall *call = dynamic_cast<SIPCall *>(link->getCall(transferCallID[transferID]));

            if (!call)
                return;

            if (status_line.code / 100 == 2) {
                pjsip_tx_data *tdata;

                if (pjsip_inv_end_session(call->inv, PJSIP_SC_GONE, NULL, &tdata) == PJ_SUCCESS)
                    pjsip_inv_send_msg(call->inv, tdata);

                Manager::instance().hangupCall(call->getCallId());
                pjsip_evsub_set_mod_data(sub, mod_ua_.id, NULL);
            }

            break;
        }
        default:
            break;
    }
}

void setCallMediaLocal(SIPCall* call, const std::string &localIP)
{
    std::string account_id(Manager::instance().getAccountFromCall(call->getCallId()));
    SIPAccount *account = dynamic_cast<SIPAccount *>(Manager::instance().getAccount(account_id));

    unsigned int callLocalAudioPort = ((rand() % 27250) + 5250) * 2;

	unsigned int callLocalExternAudioPort = account->isStunEnabled()
					? account->getStunPort()
					: callLocalAudioPort;

	call->setLocalIp(localIP);
	call->setLocalAudioPort(callLocalAudioPort);
    call->getLocalSDP()->setLocalPublishedAudioPort(callLocalExternAudioPort);
#ifdef SFL_VIDEO
    unsigned int callLocalVideoPort = ((rand() % 27250) + 5250) * 2;
    assert(callLocalAudioPort != callLocalVideoPort);
    call->setLocalVideoPort(callLocalVideoPort);
    call->getLocalSDP()->setLocalPublishedVideoPort(callLocalVideoPort);
#endif
}
} // end anonymous namespace<|MERGE_RESOLUTION|>--- conflicted
+++ resolved
@@ -684,8 +684,11 @@
 
     // Building the local SDP offer
     call->getLocalSDP()->setLocalIP(localAddress);
+#ifdef SFL_VIDEO
+    call->getLocalSDP()->createOffer(account->getActiveCodecs(), account->getActiveVideoCodecs());
+#else
     call->getLocalSDP()->createOffer(account->getActiveCodecs());
-
+#endif
     if (!SIPStartCall(call)) {
         delete call;
         throw VoipLinkException("Could not create new call");
@@ -1243,110 +1246,6 @@
     return result;
 }
 
-<<<<<<< HEAD
-namespace
-{
-    std::string getIPFromSIP(std::string sipURI)
-    {
-        //Remove sip: prefix
-        size_t found = sipURI.find(":");
-        if (found != std::string::npos)
-            sipURI.erase(0, found + 1);
-
-        found = sipURI.find("@");
-        if (found != std::string::npos)
-            sipURI.erase(found);
-
-        found = sipURI.find(">");
-
-        if (found != std::string::npos)
-            sipURI.erase(found);
-        return sipURI;
-    }
-}
-
-bool SIPVoIPLink::SIPNewIpToIpCall(const std::string& id, const std::string& to)
-{
-    SIPAccount *account = Manager::instance().getIP2IPAccount();
-
-    if (!account) {
-        ERROR("Error could not retrieve default account for IP2IP call");
-        return false;
-    }
-
-    SIPCall *call = new SIPCall(id, Call::OUTGOING, cp_);
-    call->setIPToIP(true);
-    call->initRecFilename(to);
-
-    std::string localAddress(SipTransport::getInterfaceAddrFromName(account->getLocalInterface()));
-
-    if (localAddress == "0.0.0.0")
-        localAddress = SipTransport::getSIPLocalIP();
-
-    setCallMediaLocal(call, localAddress);
-
-    std::string toUri = account->getToUri(to);
-    call->setPeerNumber(toUri);
-
-    sfl::Codec* audiocodec = Manager::instance().audioCodecFactory.instantiateCodec(PAYLOAD_CODEC_ULAW);
-
-    // Audio Rtp Session must be initialized before creating initial offer in SDP session
-    // since SDES require crypto attribute.
-    call->getAudioRtp().initConfig();
-    call->getAudioRtp().initSession();
-    call->getAudioRtp().initLocalCryptoInfo();
-    call->getAudioRtp().start(static_cast<sfl::AudioCodec *>(audiocodec));
-
-    // Building the local SDP offer
-    call->getLocalSDP()->setLocalIP(localAddress);
-#ifdef SFL_VIDEO
-    call->getLocalSDP()->createOffer(account->getActiveCodecs(), account->getActiveVideoCodecs());
-#else
-    call->getLocalSDP()->createOffer(account->getActiveCodecs());
-#endif
-
-    // Init TLS transport if enabled
-    if (account->isTlsEnabled()) {
-        size_t at = toUri.find("@");
-        size_t trns = toUri.find(";transport");
-        if (at == std::string::npos or trns == std::string::npos) {
-            ERROR("UserAgent: Error \"@\" or \";transport\" not in URI %s", toUri.c_str());
-            delete call;
-            return false;
-        }
-
-        std::string remoteAddr(toUri.substr(at + 1, trns - at - 1));
-
-        if (toUri.find("sips:") != 1) {
-            DEBUG("UserAgent: Error \"sips\" scheme required for TLS call");
-            delete call;
-            return false;
-        }
-
-        sipTransport.shutdownSipTransport(account);
-        pjsip_transport *transport = sipTransport.createTlsTransport(remoteAddr, account->getTlsListenerPort(),
-                                                              account->getTlsSetting());
-
-        if (transport == NULL) {
-            ERROR("Error could not create TLS transport for IP2IP call");
-            delete call;
-            return false;
-        }
-
-        account->transport_ = transport;
-    }
-
-    if (!SIPStartCall(call)) {
-        delete call;
-        return false;
-    }
-
-    return true;
-}
-
-
-=======
->>>>>>> d3bb0daf
 ///////////////////////////////////////////////////////////////////////////////
 // Private functions
 ///////////////////////////////////////////////////////////////////////////////
