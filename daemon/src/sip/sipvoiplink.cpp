/*
 *  Copyright (C) 2004, 2005, 2006, 2008, 2009, 2010 Savoir-Faire Linux Inc.
 *
 *  Author: Emmanuel Milou <emmanuel.milou@savoirfairelinux.com>
 *  Author: Yun Liu <yun.liu@savoirfairelinux.com>
 *  Author: Pierre-Luc Bacon <pierre-luc.bacon@savoirfairelinux.com>
 *  Author: Alexandre Savard <alexandre.savard@savoirfairelinux.com>
 *
 *  This program is free software; you can redistribute it and/or modify
 *  it under the terms of the GNU General Public License as published by
 *  the Free Software Foundation; either version 3 of the License, or
 *  (at your option) any later version.
 *
 *  This program is distributed in the hope that it will be useful,
 *  but WITHOUT ANY WARRANTY; without even the implied warranty of
 *  MERCHANTABILITY or FITNESS FOR A PARTICULAR PURPOSE.  See the
 *  GNU General Public License for more details.
 *
 *  You should have received a copy of the GNU General Public License
 *  along with this program; if not, write to the Free Software
 *   Foundation, Inc., 675 Mass Ave, Cambridge, MA 02139, USA.
 *
 *  Additional permission under GNU GPL version 3 section 7:
 *
 *  If you modify this program, or any covered work, by linking or
 *  combining it with the OpenSSL project's OpenSSL library (or a
 *  modified version of that library), containing parts covered by the
 *  terms of the OpenSSL or SSLeay licenses, Savoir-Faire Linux Inc.
 *  grants you additional permission to convey the resulting work.
 *  Corresponding Source for a non-source form of such a combination
 *  shall include the source code for the parts of OpenSSL used as well
 *  as that of the covered work.
 */

#ifdef HAVE_CONFIG_H
#include "config.h"
#endif

#include "sipvoiplink.h"

#include "manager.h"

#include "sip/sdp.h"
#include "sip/Pattern.h"
#include "sipcall.h"
#include "sipaccount.h"
#include "eventthread.h"
#include "SdesNegotiator.h"

#include "dbus/dbusmanager.h"
#include "dbus/callmanager.h"

#include "hooks/urlhook.h"
#include "im/InstantMessaging.h"

#include "audio/audiolayer.h"
#include "audio/audiortp/AudioRtpFactory.h"

#include "video/video_rtp_session.h"

#include "pjsip/sip_endpoint.h"
#include "pjsip/sip_transport_tls.h"
#include "pjsip/sip_transport_tls.h"
#include "pjsip/sip_uri.h"
#include <pjnath.h>

#include <netinet/in.h>
#include <arpa/nameser.h>
#include <resolv.h>
#include <istream>
#include <utility> // for std::pair

#include <sys/types.h>
#include <sys/socket.h>
#include <sys/ioctl.h>
#include <linux/if.h>

#include <map>

#define CAN_REINVITE        1

using namespace sfl;

static const char * invitationStateMap[] = {
    "PJSIP_INV_STATE_NULL",
    "PJSIP_INV_STATE_CALLING",
    "PJSIP_INV_STATE_INCOMING",
    "PJSIP_INV_STATE_EARLY",
    "PJSIP_INV_STATE_CONNECTING",
    "PJSIP_INV_STATE_CONFIRMED",
    "PJSIP_INV_STATE_DISCONNECTED"
};

static const char * transactionStateMap[] = {
    "PJSIP_TSX_STATE_NULL" ,
    "PJSIP_TSX_STATE_CALLING",
    "PJSIP_TSX_STATE_TRYING",
    "PJSIP_TSX_STATE_PROCEEDING",
    "PJSIP_TSX_STATE_COMPLETED",
    "PJSIP_TSX_STATE_CONFIRMED",
    "PJSIP_TSX_STATE_TERMINATED",
    "PJSIP_TSX_STATE_DESTROYED",
    "PJSIP_TSX_STATE_MAX"
};

struct result {
    pj_status_t             status;
    pjsip_server_addresses  servers;
};

/** The default transport (5060) */
pjsip_transport *_localUDPTransport = NULL;

/** The local tls listener */
pjsip_tpfactory *_localTlsListener = NULL;

/** A map to retreive SFLphone internal call id
 *  Given a SIP call ID (usefull for transaction sucha as transfer)*/
std::map<std::string, std::string> transferCallID;


const pj_str_t STR_USER_AGENT = { (char*) "User-Agent", 10 };

/**************** EXTERN VARIABLES AND FUNCTIONS (callbacks) **************************/

/*
 * Retrieve the SDP of the peer contained in the offer
 *
 * @param rdata The request data
 * @param r_sdp The pjmedia_sdp_media to stock the remote SDP
 */
void getRemoteSdpFromOffer (pjsip_rx_data *rdata, pjmedia_sdp_session** r_sdp);

int getModId();

/**
 * Set audio and video (SDP) configuration for a call
 * localport, localip, localexternalport
 * @param call a SIPCall valid pointer
 * @return bool True
 */
bool setCallMediaLocal (SIPCall* call, const std::string &localIP);

/**
 * Helper function to parse incoming OPTION message
 */
void handleIncomingOptions (pjsip_rx_data *rxdata);

/**
 * Helper function to parser header from incoming sip messages
 */
std::string fetchHeaderValue (pjsip_msg *msg, std::string field);

/**
 * Helper function that retreive IP address from local udp transport
 */
std::string getLocalAddressAssociatedToAccount (std::string id);

namespace
{
/*
 *  The global pool factory
 */
pj_caching_pool pool_cache, *_cp = &pool_cache;

/*
 * The pool to allocate memory
 */
pj_pool_t *_pool;

/*
 *	The SIP endpoint
 */
pjsip_endpoint *_endpt;

/*
 *	The SIP module
 */
pjsip_module _mod_ua;

/*
 * Thread related
 */
pj_thread_t *thread;
pj_thread_desc desc;

/*
 * Url hook instance
 */
UrlHook *urlhook;

} // end anonymous namespace

/**
 * Get the number of voicemail waiting in a SIP message
 */
void setVoicemailInfo (std::string account, pjsip_msg_body *body);

pj_bool_t stun_sock_on_status_cb (pj_stun_sock *stun_sock, pj_stun_sock_op op, pj_status_t status);
pj_bool_t stun_sock_on_rx_data_cb (pj_stun_sock *stun_sock, void *pkt, unsigned pkt_len, const pj_sockaddr_t *src_addr, unsigned addr_len);

/*
 * Session callback
 * Called after SDP offer/answer session has completed.
 *
 * @param	inv	A pointer on a pjsip_inv_session structure
 * @param	status	A pj_status_t structure
 */
void sdp_media_update_cb (pjsip_inv_session *inv, pj_status_t status UNUSED);


void sdp_request_offer_cb (pjsip_inv_session *inv, const pjmedia_sdp_session *offer);

void sdp_create_offer_cb (pjsip_inv_session *inv, pjmedia_sdp_session **p_offer);

/*
 * Session callback
 * Called when the invite session state has changed.
 *
 * @param	inv	A pointer on a pjsip_inv_session structure
 * @param	e	A pointer on a pjsip_event structure
 */
void invite_session_state_changed_cb (pjsip_inv_session *inv, pjsip_event *e);

/*
 * Called when the invite usage module has created a new dialog and invite
 * because of forked outgoing request.
 *
 * @param	inv	A pointer on a pjsip_inv_session structure
 * @param	e	A pointer on a pjsip_event structure
 */
void outgoing_request_forked_cb (pjsip_inv_session *inv, pjsip_event *e);

/*
 * Session callback
 * Called whenever any transactions within the session has changed their state.
 * Useful to monitor the progress of an outgoing request.
 *
 * @param	inv	A pointer on a pjsip_inv_session structure
 * @param	tsx	A pointer on a pjsip_transaction structure
 * @param	e	A pointer on a pjsip_event structure
 */
void transaction_state_changed_cb (pjsip_inv_session *inv, pjsip_transaction *tsx, pjsip_event *e);


/*
 * Registration callback
 */
void registration_cb (struct pjsip_regc_cbparam *param);

/*
 * DNS Callback used in workaround for bug #1852
 */
static void dns_cb (pj_status_t status, void *token, const struct pjsip_server_addresses *addr);

/*
 * Called to handle incoming requests outside dialogs
 * @param   rdata
 * @return  pj_bool_t
 */
pj_bool_t transaction_request_cb (pjsip_rx_data *rdata);

/*
 * Called to handle incoming response
 * @param	rdata
 * @return	pj_bool_t
 */
pj_bool_t transaction_response_cb (pjsip_rx_data *rdata UNUSED) ;

/**
 * Send an ACK message inside a transaction. PJSIP send automatically, non-2xx ACK response.
 * ACK for a 2xx response must be send using this method.
 */
static void sendAck (pjsip_dialog *dlg, pjsip_rx_data *rdata);

/**
 * Send a reINVITE inside an active dialog to modify its state
 * Local SDP session should be modified before calling this method
 * @param sip call
 */
int SIPSessionReinvite(SIPCall *);

/*
 * Transfer callbacks
 */
void transfer_client_cb (pjsip_evsub *sub, pjsip_event *event);
void transfer_server_cb (pjsip_evsub *sub, pjsip_event *event);

/**
 * Helper function to process refer function on call transfer
 */
void onCallTransfered (pjsip_inv_session *inv, pjsip_rx_data *rdata);

/*************************************************************************************************/

SIPVoIPLink* SIPVoIPLink::_instance = NULL;


SIPVoIPLink::SIPVoIPLink ()
    : VoIPLink ()
    , _nbTryListenAddr (2)   // number of times to try to start SIP listener
    , _regPort (atoi (DEFAULT_SIP_PORT))
    , _clients (0)
{

    _debug ("SIPVOIPLINK");
    // to get random number for RANDOM_PORT
    srand (time (NULL));

    urlhook = new UrlHook ();

    /* Start pjsip initialization step */
    init();
}

SIPVoIPLink::~SIPVoIPLink()
{
    _debug ("UserAgent: SIPVoIPLink destructor called");

    terminate();

}

SIPVoIPLink* SIPVoIPLink::instance ()
{

    if (!_instance) {
        _debug ("UserAgent: Create new SIPVoIPLink instance");
        _instance = new SIPVoIPLink;
    }

    return _instance;
}

void SIPVoIPLink::decrementClients (void)
{
    _clients--;

    if (_clients == 0) {

        _debug ("UserAgent: No SIP account anymore, terminate SIPVoIPLink");
        // terminate();
        delete SIPVoIPLink::_instance;
    }
}

bool SIPVoIPLink::init()
{
    if (initDone())
        return false;

    // TODO This port should be the one configured for the IP profile
    // and not the global one
    _regPort = Manager::instance().getLocalIp2IpPort();

    /* Instanciate the C++ thread */
    _evThread = new EventThread (this);

    /* Initialize the pjsip library */
    pjsipInit();

    initDone (true);

    return true;
}

void
SIPVoIPLink::terminate()
{
    _debug ("UserAgent: Terminating SIPVoIPLink");

    if (_evThread) {
        _debug ("UserAgent: Deleting sip eventThread");
        delete _evThread;
        _evThread = NULL;
    }


    /* Clean shutdown of pjsip library */
    if (initDone()) {
        _debug ("UserAgent: Shutting down PJSIP");
        pjsipShutdown();
    }

    initDone (false);

}

void
SIPVoIPLink::getEvent()
{
    // We have to register the external thread so it could access the pjsip frameworks
    if (!pj_thread_is_registered())
        pj_thread_register (NULL, desc, &thread);

    // PJSIP polling
    pj_time_val timeout = {0, 10};

    pjsip_endpt_handle_events (_endpt, &timeout);

}

void SIPVoIPLink::sendRegister (std::string id) throw(VoipLinkException)
{

    int expire_value = 0;

    pj_status_t status;
    pjsip_tx_data *tdata;
    pjsip_host_info destination;

    std::string tmp, hostname, username, password;
    SIPAccount *account = NULL;
    pjsip_regc *regc;
    pjsip_hdr hdr_list;

    account = dynamic_cast<SIPAccount *> (Manager::instance().getAccount (id));
    if (account == NULL) {
        throw VoipLinkException("Account pointer is NULL in send register");
    }

    // Resolve hostname here and keep its
    // IP address for the whole time the
    // account is connected. This was a
    // workaround meant to help issue
    // #1852 that we hope should be fixed
    // soon.
    if (account->isResolveOnce()) {

        struct result result;
        destination.type = PJSIP_TRANSPORT_UNSPECIFIED;
        destination.flag = pjsip_transport_get_flag_from_type (PJSIP_TRANSPORT_UNSPECIFIED);
        destination.addr.host = pj_str (const_cast<char*> ( (account->getHostname()).c_str()));
        destination.addr.port = 0;

        result.status = 0x12345678;

        pjsip_endpt_resolve (_endpt, _pool, &destination, &result, &dns_cb);

        /* The following magic number and construct are inspired from dns_test.c
         * in test-pjsip directory.
         */

        while (result.status == 0x12345678) {
            pj_time_val timeout = { 1, 0 };
            pjsip_endpt_handle_events (_endpt, &timeout);
            _debug ("status : %d", result.status);
        }

        if (result.status != PJ_SUCCESS) {
            _debug ("Failed to resolve hostname only once."
                    " Default resolver will be used on"
                    " hostname for all requests.");
        } else {
            _debug ("%d servers where obtained from name resolution.", result.servers.count);
            char addr_buf[80];

            pj_sockaddr_print ( (pj_sockaddr_t*) &result.servers.entry[0].addr, addr_buf, sizeof (addr_buf), 3);
            account->setHostname (addr_buf);
        }
    }


    // Create SIP transport or get existent SIP transport from internal map
    // according to account settings, if the transport could not be created but
    // one is already set in account, use this one (most likely this is the
    // transport we tried to create)
    acquireTransport (account->getAccountID());

    if (account->getAccountTransport()) {
        _debug ("Acquire transport in account registration: %s %s (refcnt=%d)",
                account->getAccountTransport()->obj_name,
                account->getAccountTransport()->info,
                (int) pj_atomic_get (account->getAccountTransport()->ref_cnt));
    }

    _mutexSIP.enterMutex();

    // Get the client registration information for this particular account
    regc = account->getRegistrationInfo();
    account->setRegister (true);

    // Set the expire value of the message from the config file
    std::istringstream stream (account->getRegistrationExpire());
    stream >> expire_value;

    if (!expire_value) {
        expire_value = PJSIP_REGC_EXPIRATION_NOT_SPECIFIED;
    }

    // Update the state of the voip link
    account->setRegistrationState (Trying);

    // Create the registration according to the account ID
    // status = pjsip_regc_create (_endpt, (void*) account, &registration_cb, &regc);
    status = pjsip_regc_create (_endpt, (void *) &account->getAccountID(), &registration_cb, &regc);

    if (status != PJ_SUCCESS) {
        _mutexSIP.leaveMutex();
        throw VoipLinkException("UserAgent: Unable to create regc structure.");
    }

    // Creates URI
    std::string fromUri = account->getFromUri();
    std::string srvUri = account->getServerUri();

    std::string address = findLocalAddressFromUri (srvUri, account->getAccountTransport ());
    int port = findLocalPortFromUri (srvUri, account->getAccountTransport ());

    std::stringstream ss;
    std::string portStr;
    ss << port;
    ss >> portStr;

    std::string contactUri = account->getContactHeader (address, portStr);

    _debug ("UserAgent: sendRegister: fromUri: %s serverUri: %s contactUri: %s",
            fromUri.c_str(),
            srvUri.c_str(),
            contactUri.c_str());

    pj_str_t pjFrom;
    pj_cstr (&pjFrom, fromUri.c_str());

    pj_str_t pjContact;
    pj_cstr (&pjContact, contactUri.c_str());

    pj_str_t pjSrv;
    pj_cstr (&pjSrv, srvUri.c_str());

    // Initializes registration
    status = pjsip_regc_init (regc, &pjSrv, &pjFrom, &pjFrom, 1, &pjContact, expire_value);
    if (status != PJ_SUCCESS) {
        _mutexSIP.leaveMutex();
        throw VoipLinkException("Unable to initialize account registration structure");
    }

    // Fill route set
    if (! (account->getServiceRoute().empty())) {
        pjsip_route_hdr *route_set = createRouteSet(account, _pool);
        pjsip_regc_set_route_set (regc, route_set);
    }

    unsigned count = account->getCredentialCount();
    pjsip_cred_info *info = account->getCredInfo();
    pjsip_regc_set_credentials (regc, count, info);

    // Add User-Agent Header
    pj_list_init (&hdr_list);

	const std::string &agent = getUseragentName (id);
    pj_str_t useragent = pj_str ((char*)agent.c_str());
    pjsip_generic_string_hdr *h = pjsip_generic_string_hdr_create (_pool, &STR_USER_AGENT, &useragent);

    pj_list_push_back (&hdr_list, (pjsip_hdr*) h);
    pjsip_regc_add_headers (regc, &hdr_list);


    if ((status = pjsip_regc_register (regc, PJ_TRUE, &tdata)) != PJ_SUCCESS) {
        _mutexSIP.leaveMutex();
        throw VoipLinkException("Unable to initialize transaction data for account registration");
    }

    pjsip_tpselector *tp;

    initTransportSelector (account->getAccountTransport (), &tp, _pool);

    // pjsip_regc_set_transport increments transport ref count by one
    status = pjsip_regc_set_transport (regc, tp);

    if (account->getAccountTransport()) {
        // decrease transport's ref count, counter icrementation is
        // managed when acquiring transport
        pjsip_transport_dec_ref (account->getAccountTransport ());

        _debug ("UserAgent: After setting the transport in account registration using transport: %s %s (refcnt=%d)",
                account->getAccountTransport()->obj_name,
                account->getAccountTransport()->info,
                (int) pj_atomic_get (account->getAccountTransport()->ref_cnt));
    }

    if (status != PJ_SUCCESS) {
        _mutexSIP.leaveMutex ();
        throw VoipLinkException("Unable to set transport");
    }

    // Send registration request
    // pjsip_regc_send increment the transport ref count by one,
    status = pjsip_regc_send (regc, tdata);

    if (account->getAccountTransport()) {
        // Decrease transport's ref count, since coresponding reference counter decrementation
        // is performed in pjsip_regc_destroy. This function is never called in SFLphone as the
        // regc data structure is permanently associated to the account at first registration.
        pjsip_transport_dec_ref (account->getAccountTransport ());
    }

    if (status != PJ_SUCCESS) {
        _mutexSIP.leaveMutex();
        throw VoipLinkException("Unable to send account registration request");
    }

    _mutexSIP.leaveMutex();

    account->setRegistrationInfo (regc);

    if (account->getAccountTransport()) {

        _debug ("Sent account registration using transport: %s %s (refcnt=%d)",
                account->getAccountTransport()->obj_name,
                account->getAccountTransport()->info,
                (int) pj_atomic_get (account->getAccountTransport()->ref_cnt));
    }
}

void SIPVoIPLink::sendUnregister (std::string id) throw(VoipLinkException)
{

    pj_status_t status = 0;
    pjsip_tx_data *tdata = NULL;
    SIPAccount *account;

    account = dynamic_cast<SIPAccount *> (Manager::instance().getAccount (id));

    // If an transport is attached to this account, detach it and decrease reference counter
    if (account->getAccountTransport()) {

        _debug ("Sent account unregistration using transport: %s %s (refcnt=%d)",
                account->getAccountTransport()->obj_name,
                account->getAccountTransport()->info,
                (int) pj_atomic_get (account->getAccountTransport()->ref_cnt));

    }

    // This may occurs if account failed to register and is in state INVALID
    if (!account->isRegister()) {
        account->setRegistrationState (Unregistered);
        return;
    }

    pjsip_regc *regc = account->getRegistrationInfo();
    if(regc == NULL) {
    	throw VoipLinkException("Registration structure is NULL");
    }

    status = pjsip_regc_unregister (regc, &tdata);
    if (status != PJ_SUCCESS) {
    	throw VoipLinkException("Unable to unregister sip account");
    }

    status = pjsip_regc_send (regc, tdata);

    if (status != PJ_SUCCESS) {
    	throw VoipLinkException("Unable to send request to unregister sip account");
    }

    account->setRegister (false);
}

Call *SIPVoIPLink::newOutgoingCall (const std::string& id, const std::string& toUrl) throw (VoipLinkException)
{
    SIPAccount * account = NULL;
    pj_status_t status;
    std::string localAddr, addrSdp;

    // Create a new SIP call
    SIPCall* call = new SIPCall (id, Call::Outgoing, _cp);

    // Find the account associated to this call
    account = dynamic_cast<SIPAccount *> (Manager::instance().getAccount (Manager::instance().getAccountFromCall (id)));
    if (account == NULL) {
    	_error ("UserAgent: Error: Could not retrieving account to make call with");
    	call->setConnectionState (Call::Disconnected);
    	call->setState (Call::Error);
    	delete call;
    	// TODO: We should investigate how we could get rid of this error and create a IP2IP call instead
    	throw VoipLinkException("Could not get account for this call");
    }

    // If toUri is not a well formated sip URI, use account information to process it
    std::string toUri;
    if((toUrl.find("sip:") != std::string::npos) or
    		toUrl.find("sips:") != std::string::npos) {
    	toUri = toUrl;
    }
    else
        toUri = account->getToUri (toUrl);

    call->setPeerNumber (toUri);
    _debug ("UserAgent: New outgoing call %s to %s", id.c_str(), toUri.c_str());

    localAddr = getInterfaceAddrFromName (account->getLocalInterface ());
    _debug ("UserAgent: Local address for thi call: %s", localAddr.c_str());

    if (localAddr == "0.0.0.0")
    	loadSIPLocalIP (&localAddr);

    setCallMediaLocal (call, localAddr);

    // May use the published address as well
    account->isStunEnabled () ? addrSdp = account->getPublishedAddress () : addrSdp = getInterfaceAddrFromName (account->getLocalInterface ());

    if (addrSdp == "0.0.0.0")
				loadSIPLocalIP (&addrSdp);

    // Initialize the session using ULAW as default codec in case of early media
    // The session should be ready to receive media once the first INVITE is sent, before
    // the session initialization is completed
    sfl::Codec* audiocodec = Manager::instance().getAudioCodecFactory().instantiateCodec (PAYLOAD_CODEC_ULAW);
    if (audiocodec == NULL) {
    	_error ("UserAgent: Could not instantiate codec");
    	delete call;
    	throw VoipLinkException ("Could not instantiate codec for early media");
    }

	try {
		_info ("UserAgent: Creating new rtp session");
		call->getAudioRtp()->initAudioRtpConfig ();
		call->getAudioRtp()->initAudioSymmetricRtpSession ();
		call->getAudioRtp()->initLocalCryptoInfo ();
		_info ("UserAgent: Start audio rtp session");
		call->getAudioRtp()->start (static_cast<sfl::AudioCodec *>(audiocodec));
	} catch (...) {
        delete call;
		throw VoipLinkException ("Could not start rtp session for early media");
	}

	// init file name according to peer phone number
	call->initRecFileName (toUrl);

	// Building the local SDP offer
	call->getLocalSDP()->setLocalIP (addrSdp);
	status = call->getLocalSDP()->createOffer (account->getActiveCodecs (), account->getActiveVideoCodecs());
	if (status != PJ_SUCCESS) {
		delete call;
		throw VoipLinkException ("Could not create local sdp offer for new call");
	}

	if (SIPOutgoingInvite (call)) {
		call->setConnectionState (Call::Progressing);
		call->setState (Call::Active);
		addCall (call);
	} else {
		delete call;
		throw VoipLinkException("Could not send outgoing INVITE request for new call");
	}

	return call;
}

bool
SIPVoIPLink::answer (const std::string& id) throw (VoipLinkException)
{
    pj_status_t status = PJ_SUCCESS;
    pjsip_tx_data *tdata;
    pjsip_inv_session *inv_session;

    _debug ("UserAgent: Answering call %s", id.c_str());

    SIPCall *call = getSIPCall (id);
    if (call==NULL) {
        throw VoipLinkException("Call is NULL while answering");
    }

    inv_session = call->inv;

    if (status == PJ_SUCCESS) {

        _debug ("UserAgent: SDP negotiation success! : call %s ", call->getCallId().c_str());
        // Create and send a 200(OK) response
        if((status = pjsip_inv_answer (inv_session, PJSIP_SC_OK, NULL, NULL, &tdata)) != PJ_SUCCESS) {
        	throw VoipLinkException("Could not init invite request answer (200 OK)");
        }
        if((status = pjsip_inv_send_msg (inv_session, tdata)) != PJ_SUCCESS) {
        	throw VoipLinkException("Could not send invite request answer (200 OK)");
        }

        call->setConnectionState (Call::Connected);
        call->setState (Call::Active);

        return true;
    } else {
        // Create and send a 488/Not acceptable because the SDP negotiation failed
        if((status = pjsip_inv_answer (inv_session, PJSIP_SC_NOT_ACCEPTABLE_HERE, NULL, NULL, &tdata)) != PJ_SUCCESS) {
        	throw VoipLinkException("Could not init invite answer (488 not acceptable here)");
        }
        if((status = pjsip_inv_send_msg (inv_session, tdata)) != PJ_SUCCESS) {
        	throw VoipLinkException("Could not init invite request answer (488 NOT ACCEPTABLE HERE)");
        }
        // Terminate the call
        _debug ("UserAgent: SDP negotiation failed, terminate call %s ", call->getCallId().c_str());

        if(call->getAudioRtp()) {
        	throw VoipLinkException("No audio rtp session for this call");
        }

        try {
            _debug("Stopping RTP session");
            call->getAudioRtp()->stop ();
            call->getVideoRtp()->stop ();
        }
        catch(...) {
            throw VoipLinkException("Could not stop rtp session");
        }

        removeCall (call->getCallId());

        return false;
    }
}

bool
SIPVoIPLink::hangup (const std::string& id) throw (VoipLinkException)
{
    pj_status_t status;
    pjsip_tx_data *tdata = NULL;

    SIPCall* call = getSIPCall (id);
    if (call == NULL) {
        throw VoipLinkException("Call is NULL while hanging up");
    }

    std::string account_id = Manager::instance().getAccountFromCall (id);
    SIPAccount *account = dynamic_cast<SIPAccount *> (Manager::instance().getAccount (account_id));
    if(account == NULL) {
    	throw VoipLinkException("Could not find account for this call");
    }


    pjsip_inv_session *inv = call->inv;
    if(inv == NULL) {
    	throw VoipLinkException("No invite session for this call");
    }

    // Looks for sip routes
    if (! (account->getServiceRoute().empty())) {
        pjsip_route_hdr *route_set = createRouteSet(account, inv->pool);
        pjsip_dlg_set_route_set (inv->dlg, route_set);
    }

    // User hangup current call. Notify peer
    status = pjsip_inv_end_session (inv, 404, NULL, &tdata);
    if (status != PJ_SUCCESS) {
        return false;
    }

    if (tdata == NULL) {
        return true;
    }

    status = pjsip_inv_send_msg (inv, tdata);
    if (status != PJ_SUCCESS)
        return false;

    // Make sure user data is NULL in callbacks
    inv->mod_data[getModId()] = NULL;

    // Release RTP thread
    try {
        if (Manager::instance().isCurrentCall (id)) {
            _debug("Stopping RTP session");
            call->getAudioRtp()->stop();
            call->getVideoRtp()->stop();
        }
    }
    catch(...) {
    	throw VoipLinkException("Could not stop rtp session");
    }

    removeCall (id);

    return true;
}

bool
SIPVoIPLink::peerHungup (const std::string& id) throw (VoipLinkException)
{
    pj_status_t status;
    pjsip_tx_data *tdata = NULL;
    SIPCall* call;

    _info ("UserAgent: Peer hungup");

    call = getSIPCall (id);
    if (call == NULL) {
        throw VoipLinkException("Call does not exist");
    }

    // User hangup current call. Notify peer
    status = pjsip_inv_end_session (call->inv, 404, NULL, &tdata);
    if (status != PJ_SUCCESS)
        return false;

    if (tdata == NULL)
        return true;

    status = pjsip_inv_send_msg (call->inv, tdata);

    if (status != PJ_SUCCESS)
        return false;

    // Make sure user data is NULL in callbacks
    call->inv->mod_data[getModId() ] = NULL;

    // Release RTP thread
    try {
        if (Manager::instance().isCurrentCall (id)) {
            _debug ("UserAgent: Stopping RTP for hangup");
            call->getAudioRtp()->stop();
            call->getVideoRtp()->stop();
        }
    }
    catch(...) {
    	throw VoipLinkException("Could not stop rtp session");
    }

    removeCall (id);

    return true;
}

bool
SIPVoIPLink::cancel (const std::string& id) throw (VoipLinkException)
{
    _info ("UserAgent: Cancel call %s", id.c_str());

    SIPCall* call = getSIPCall (id);
    if (!call) {
    	throw VoipLinkException("Call does not exist");
    }

    removeCall (id);

    return true;
}


bool
SIPVoIPLink::onhold (const std::string& id) throw (VoipLinkException)
{
	Sdp *sdpSession;
    pj_status_t status;
    SIPCall* call;

    call = getSIPCall (id);

    if (call == NULL) {
    	throw VoipLinkException("Could not find call");
    }

    // Stop sound
    call->setState (Call::Hold);

    try {
        _debug ("UserAgent: stopping RTP Session");
        call->getAudioRtp()->stop();
        call->getVideoRtp()->stop();
    }
    catch (...) {
    	throw VoipLinkException("Could not stop rtp session");
    }

    _debug ("UserAgent: Stopping RTP session for on hold action");

    sdpSession = call->getLocalSDP();
    if (sdpSession == NULL) {
    	throw VoipLinkException("Could not find sdp session");
    }

    sdpSession->removeAttributeFromLocalAudioMedia("sendrecv");
    sdpSession->removeAttributeFromLocalAudioMedia("sendonly");

    sdpSession->removeAttributeFromLocalVideoMedia("sendrecv");
    sdpSession->removeAttributeFromLocalVideoMedia("sendonly");

    sdpSession->addAttributeToLocalAudioMedia("sendonly");
    sdpSession->addAttributeToLocalVideoMedia("inactive");

    // Create re-INVITE with new offer
    status = SIPSessionReinvite (call);

    if (status != PJ_SUCCESS) {
        return false;
    }

    return true;
}

bool
SIPVoIPLink::offhold (const std::string& id) throw (VoipLinkException)
{
	Sdp *sdpSession;
    pj_status_t status;
    SIPCall *call;

    _debug ("UserAgent: retrieve call from hold status");

    call = getSIPCall (id);

    if (call == NULL) {
    	throw VoipLinkException("Could not find call");
    }

    sdpSession = call->getLocalSDP();
    if (sdpSession == NULL) {
    	throw VoipLinkException("Could not find sdp session");
    }

    try {
        // Retreive previously selected codec
        AudioCodecType pl;
        sfl::Codec *sessionMedia = sdpSession->getSessionAudioCodec();
        if (sessionMedia == NULL) {
            // throw VoipLinkException("Could not find session media");
    	    _warn("UserAgent: Session media not yet initialized, using default (ULAW)");
    	    pl = PAYLOAD_CODEC_ULAW;
        }
        else {
    	    // Get PayloadType for this codec
    	    pl = (AudioCodecType) sessionMedia->getPayloadType();
        }

        _debug ("UserAgent: Payload from session media %d", pl);


        // Create a new instance for this codec
        sfl::Codec* audiocodec = Manager::instance().getAudioCodecFactory().instantiateCodec (pl);
        if (audiocodec == NULL) {
    	    throw VoipLinkException("Could not instantiate codec");
        }

        call->getAudioRtp()->initAudioRtpConfig ();
        call->getAudioRtp()->initAudioSymmetricRtpSession ();
        call->getAudioRtp()->start (static_cast<sfl::AudioCodec *>(audiocodec));
    }
    catch (const SdpException &e) {
    	_error("UserAgent: Exception: %s", e.what());
    } 
    catch (...) {
    	throw VoipLinkException("Could not create audio rtp session");
    }

    sdpSession->removeAttributeFromLocalAudioMedia("sendrecv");
    sdpSession->removeAttributeFromLocalAudioMedia("sendonly");

    sdpSession->addAttributeToLocalAudioMedia("sendrecv");

    /* Create re-INVITE with new offer */
    status = SIPSessionReinvite (call);
    if (status != PJ_SUCCESS) {
        return false;
    }

    call->setState (Call::Active);

    return true;
}

bool
SIPVoIPLink::sendTextMessage (sfl::InstantMessaging *module, const std::string& callID, const std::string& message, const std::string& from)
{
    _debug ("SipVoipLink: Send text message to %s, from %s", callID.c_str(), from.c_str());

    SIPCall *call = getSIPCall (callID);
    pj_status_t status = !PJ_SUCCESS;


    if (call) {
        std::string formatedFrom = from;

        // add double quotes for xml formating
        formatedFrom.insert (0,"\"");
        formatedFrom.append ("\"");

        /* Send IM message */
        sfl::InstantMessaging::UriList list;

        sfl::InstantMessaging::UriEntry entry;
        entry[sfl::IM_XML_URI] = std::string (formatedFrom);

        list.push_front (entry);

        std::string formatedMessage = module->appendUriList (message, list);

        status = module->send_sip_message (call->inv, (std::string&) callID, formatedMessage);

    } else {
        /* Notify the client of an error */
        /*Manager::instance ().incomingMessage (	"",
        										"sflphoned",
        										"Unable to send a message outside a call.");*/
    }

    return status;
}

int SIPSessionReinvite (SIPCall *call)
{

    pj_status_t status;
    pjsip_tx_data *tdata;
    pjmedia_sdp_session *local_sdp;

    _debug("UserAgent: Sending re-INVITE request");

    if (call == NULL) {
        _error ("UserAgent: Error: Call is NULL in session reinvite");
        return !PJ_SUCCESS;
    }

    if ( (local_sdp = call->getLocalSDP()->getLocalSdpSession()) == NULL) {
        _debug ("UserAgent: Error: Unable to find local sdp");
        return !PJ_SUCCESS;
    }

    // Build the reinvite request
    status = pjsip_inv_reinvite (call->inv, NULL, local_sdp, &tdata);

    if (status != PJ_SUCCESS)
        return 1;   // !PJ_SUCCESS

    // Send it
    status = pjsip_inv_send_msg (call->inv, tdata);

    if (status != PJ_SUCCESS)
        return 1;   // !PJ_SUCCESS

    return PJ_SUCCESS;
}

bool
SIPVoIPLink::transfer (const std::string& id, const std::string& to) throw (VoipLinkException)
{

    std::string tmp_to;
    pjsip_evsub *sub;
    pjsip_tx_data *tdata;

    struct pjsip_evsub_user xfer_cb;
    pj_status_t status;

    SIPCall *call = getSIPCall (id);
    if (call == NULL) {
    	throw VoipLinkException("Could not find call");
    }

    call->stopRecording();

    std::string account_id = Manager::instance().getAccountFromCall (id);
    SIPAccount *account = dynamic_cast<SIPAccount *> (Manager::instance().getAccount (account_id));
    if (account == NULL) {
    	throw VoipLinkException("Could not find account");
    }

    std::string dest;
    pj_str_t pjDest;

    if (to.find ("@") == std::string::npos) {
        dest = account->getToUri (to);
        pj_cstr (&pjDest, dest.c_str());
    }

    _info ("UserAgent: Transfering to %s", dest.c_str());

    /* Create xfer client subscription. */
    pj_bzero (&xfer_cb, sizeof (xfer_cb));
    xfer_cb.on_evsub_state = &transfer_client_cb;

    status = pjsip_xfer_create_uac (call->inv->dlg, &xfer_cb, &sub);
    if (status != PJ_SUCCESS) {
    	throw VoipLinkException("Could not create xfer request");
    }

    /* Associate this voiplink of call with the client subscription
     * We can not just associate call with the client subscription
     * because after this function, we can no find the cooresponding
     * voiplink from the call any more. But the voiplink is useful!
     */
    pjsip_evsub_set_mod_data (sub, getModId(), this);

    /*
     * Create REFER request.
     */
    status = pjsip_xfer_initiate (sub, &pjDest, &tdata);
    if (status != PJ_SUCCESS) {
    	throw VoipLinkException("Could not create REFER request");
    }

    // Put SIP call id in map in order to retrieve call during transfer callback
    std::string callidtransfer (call->inv->dlg->call_id->id.ptr, call->inv->dlg->call_id->id.slen);
    transferCallID.insert (std::pair<std::string, std::string> (callidtransfer, call->getCallId()));

    /* Send. */
    status = pjsip_xfer_send_request (sub, tdata);
    if (status != PJ_SUCCESS) {
    	throw VoipLinkException("Could not send xfer request");
    }

    return true;
}

bool SIPVoIPLink::attendedTransfer(const std::string& transferId, const std::string& targetId)
{
	char str_dest_buf[PJSIP_MAX_URL_SIZE*2];
	pj_str_t str_dest;
	pjsip_dialog *target_dlg;
	pjsip_uri *uri;
	pjsip_evsub *sub;
	pjsip_tx_data *tdata;

	struct pjsip_evsub_user xfer_cb;
	pj_status_t status;

	_debug("UserAgent: Attended transfer");

	str_dest.ptr = NULL;
	str_dest.slen = 0;

    SIPCall *targetCall = getSIPCall (targetId);
    target_dlg = targetCall->inv->dlg;

    /* Print URI */
    str_dest_buf[0] = '<';
    str_dest.slen = 1;

    uri = (pjsip_uri*) pjsip_uri_get_uri(target_dlg->remote.info->uri);
    int len = pjsip_uri_print(PJSIP_URI_IN_REQ_URI, uri,
                              str_dest_buf+1, sizeof(str_dest_buf)-1);
    str_dest.slen += len;

    len = pj_ansi_snprintf(str_dest_buf + str_dest.slen,
    		               sizeof(str_dest_buf) - str_dest.slen,
    			           "?"
    		               "Replaces=%.*s"
    			           "%%3Bto-tag%%3D%.*s"
    			           "%%3Bfrom-tag%%3D%.*s>",
    			           (int)target_dlg->call_id->id.slen,
                           target_dlg->call_id->id.ptr,
                           (int)target_dlg->remote.info->tag.slen,
                           target_dlg->remote.info->tag.ptr,
                           (int)target_dlg->local.info->tag.slen,
                           target_dlg->local.info->tag.ptr);

    str_dest.ptr = str_dest_buf;
    str_dest.slen += len;

    SIPCall *transferCall = getSIPCall (transferId);

    /* Create xfer client subscription. */
    pj_bzero (&xfer_cb, sizeof (xfer_cb));
    xfer_cb.on_evsub_state = &transfer_client_cb;

    status = pjsip_xfer_create_uac (transferCall->inv->dlg, &xfer_cb, &sub);

    if (status != PJ_SUCCESS) {
    	_warn ("UserAgent: Unable to create xfer -- %d", status);
    	return false;
    }

    /* Associate this voiplink of call with the client subscription
     * We can not just associate call with the client subscription
     * because after this function, we can no find the cooresponding
     * voiplink from the call any more. But the voiplink is useful!
     */
    pjsip_evsub_set_mod_data (sub, getModId(), this);

    /*
     * Create REFER request.
     */
    status = pjsip_xfer_initiate (sub, &str_dest, &tdata);

    if (status != PJ_SUCCESS) {
    	_error ("UserAgent: Unable to create REFER request -- %d", status);
    	return false;
    }

    // Put SIP call id in map in order to retrieve call during transfer callback
    std::string callidtransfer (transferCall->inv->dlg->call_id->id.ptr,
    							transferCall->inv->dlg->call_id->id.slen);
    _debug ("%s", callidtransfer.c_str());
    transferCallID.insert (std::pair<std::string, std::string> (callidtransfer, transferCall->getCallId()));


    /* Send. */
    status = pjsip_xfer_send_request (sub, tdata);

    if (status != PJ_SUCCESS) {
    	_error ("UserAgent: Unable to send REFER request -- %d", status);
    	return false;
    }

	return true;
}

bool SIPVoIPLink::transferStep2 (SIPCall* call)
{

    // TODO is this the best way to proceed?
    Manager::instance().peerHungupCall (call->getCallId());

    return true;
}

bool
SIPVoIPLink::refuse (const std::string& id)
{
    SIPCall *call;
    pj_status_t status;
    pjsip_tx_data *tdata;

    _debug ("UserAgent: Refuse call %s", id.c_str());

    call = getSIPCall (id);

    if (call==0) {
        _error ("UserAgent: Error: Call doesn't exist");
        return false;
    }

    // can't refuse outgoing call or connected
    if (!call->isIncoming() || call->getConnectionState() == Call::Connected) {
        _debug ("UserAgent: Call %s is not in state incoming, or is already answered");
        return false;
    }

    // Stop RTP session
    _debug ("UserAgent: stopping RTP Session");
    call->getAudioRtp()->stop();
    call->getVideoRtp()->stop();

    // User refuse current call. Notify peer
    status = pjsip_inv_end_session (call->inv, PJSIP_SC_DECLINE, NULL, &tdata);   //603

    if (status != PJ_SUCCESS)
        return false;

    status = pjsip_inv_send_msg (call->inv, tdata);

    if (status != PJ_SUCCESS)
        return false;

    // Make sure the pointer is NULL in callbacks
    call->inv->mod_data[getModId() ] = NULL;

    removeCall (id);

    _debug ("UserAgent: Refuse call completed");

    return true;
}

std::string
SIPVoIPLink::getCurrentVideoCodecName(const std::string& id)
{
    SIPCall *call = getSIPCall (id);
	if(call == NULL) {
		_error("UserAgent: Error: No current call");
		return "";
	}

	return call->getLocalSDP()->getSessionVideoCodec();
}

std::string
SIPVoIPLink::getCurrentCodecName(const std::string& id)
{
	SIPCall *call = getSIPCall (id);
	if(call == NULL) {
		_error("UserAgent: Error: No current call");
		return "";
	}

	sfl::Codec *ac = call->getLocalSDP()->getSessionAudioCodec();
	if (ac)
		return ac->getMimeSubtype();

    return "";
}

std::string SIPVoIPLink::getUseragentName (const std::string& id)
{
    /*
    useragent << PROGNAME << "/" << PACKAGE_VERSION;
    return useragent.str();
    */

    SIPAccount *account = (SIPAccount *) Manager::instance().getAccount (id);

    std::ostringstream  useragent;

    useragent << account->getUseragent();

    if (useragent.str() == "sflphone" || useragent.str() == "")
        useragent << "/" << PACKAGE_VERSION;

    return useragent.str ();
}

bool
SIPVoIPLink::carryingDTMFdigits (const std::string& id, char code)
{
    SIPCall *call = getSIPCall (id);

    if (!call) {
        //_error ("UserAgent: Error: Call doesn't exist while sending DTMF");
        return false;
    }

    std::string accountID = Manager::instance().getAccountFromCall (id);
    SIPAccount *account = static_cast<SIPAccount *> (Manager::instance().getAccount (accountID));

    if (!account) {
        _error ("UserAgent: Error: Account not found while sending DTMF");
        return false;
    }

    DtmfType type = account->getDtmfType();

    if (type == OVERRTP)
        dtmfOverRtp (call, code);
    else if (type == SIPINFO)
        dtmfSipInfo (call, code);
    else {
        _error ("UserAgent: Error: Dtmf type does not exist");
        return false;
    }

    return true;
}


bool
SIPVoIPLink::dtmfSipInfo (SIPCall *call, char code)
{

    int duration;
    char dtmf_body[1000];
    pj_status_t status;
    pjsip_tx_data *tdata;
    pj_str_t methodName, content;
    pjsip_method method;
    pjsip_media_type ctype;
    pj_pool_t *tmp_pool;

    _debug ("UserAgent: Send DTMF %c", code);

    // Create a temporary memory pool
    tmp_pool = pj_pool_create (&_cp->factory, "tmpdtmf10", 1000, 1000, NULL);
    if (tmp_pool == NULL) {
    	_debug ("UserAgent: Could not initialize memory pool while sending DTMF");
    	return false;
    }

    duration = Manager::instance().voipPreferences.getPulseLength();

    pj_strdup2 (tmp_pool, &methodName, "INFO");
    pjsip_method_init_np (&method, &methodName);

    /* Create request message. */
    status = pjsip_dlg_create_request (call->inv->dlg, &method, -1, &tdata);

    if (status != PJ_SUCCESS) {
        _debug ("UserAgent: Unable to create INFO request -- %d", status);
        return false;
    }

    /* Get MIME type */
    pj_strdup2 (tmp_pool, &ctype.type, "application");

    pj_strdup2 (tmp_pool, &ctype.subtype, "dtmf-relay");

    snprintf (dtmf_body, sizeof dtmf_body - 1, "Signal=%c\r\nDuration=%d\r\n", code, duration);

    /* Create "application/dtmf-relay" message body. */
    pj_strdup2 (tmp_pool, &content, dtmf_body);

    tdata->msg->body = pjsip_msg_body_create (tdata->pool, &ctype.type, &ctype.subtype, &content);

    if (tdata->msg->body == NULL) {
        _debug ("UserAgent: Unable to create msg body!");
        pjsip_tx_data_dec_ref (tdata);
        return false;
    }

    /* Send the request. */
    status = pjsip_dlg_send_request (call->inv->dlg, tdata, getModId(), NULL);

    if (status != PJ_SUCCESS) {
        _debug ("UserAgent: Unable to send MESSAGE request -- %d", status);
        return false;
    }

    pj_pool_release(tmp_pool);

    return true;
}

bool
SIPVoIPLink::dtmfOverRtp (SIPCall* call, char code)
{
    call->getAudioRtp()->sendDtmfDigit (atoi (&code));

    return true;
}



bool
SIPVoIPLink::SIPOutgoingInvite (SIPCall* call)
{
    // If no SIP proxy setting for direct call with only IP address
    if (!SIPStartCall (call, "")) {
        _debug ("! SIP Failure: call not started");
        return false;
    }

    return true;
}

bool
SIPVoIPLink::SIPStartCall (SIPCall* call, const std::string& subject UNUSED)
{
    pj_status_t status;
    pjsip_inv_session *inv;
    pjsip_dialog *dialog;
    pjsip_tx_data *tdata;

    _debug ("UserAgent: Start sip call");

    if (call == NULL)
        return false;

    _error ("UserAgent: pool capacity %d", pj_pool_get_capacity (_pool));
    _error ("UserAgent: pool size %d", pj_pool_get_used_size (_pool));

    std::string id = Manager::instance().getAccountFromCall (call->getCallId());

    // Get the basic information about the callee account
    SIPAccount * account = NULL;

    account = dynamic_cast<SIPAccount *> (Manager::instance().getAccount (id));

    if (account == NULL) {
        _debug ("UserAgent: Error: Account is null in SIPStartCall");
        return false;
    }


    // Creates URI
    std::string fromUri = account->getFromUri();
    std::string toUri = call->getPeerNumber(); // expecting a fully well formed sip uri

    std::string address = findLocalAddressFromUri (toUri, account->getAccountTransport ());
    int port = findLocalPortFromUri (toUri, account->getAccountTransport ());

    std::stringstream ss;
    std::string portStr;
    ss << port;
    ss >> portStr;

    std::string contactUri = account->getContactHeader (address, portStr);

    _debug ("UserAgent: FROM uri: %s, TO uri: %s, CONTACT uri: %s",
            fromUri.c_str(), toUri.c_str(), contactUri.c_str());

    pj_str_t pjFrom;
    pj_cstr (&pjFrom, fromUri.c_str());

    pj_str_t pjContact;
    pj_cstr (&pjContact, contactUri.c_str());

    pj_str_t pjTo;
    pj_cstr (&pjTo, toUri.c_str());

    // Create the dialog (UAC)
    status = pjsip_dlg_create_uac (pjsip_ua_instance(), &pjFrom,
                                   &pjContact, &pjTo, NULL, &dialog);
    if (status != PJ_SUCCESS) {
        _error ("UserAgent: Error: UAC creation failed");
        return false;
    }

    // Create the invite session for this call
    status = pjsip_inv_create_uac (dialog, call->getLocalSDP()->getLocalSdpSession(), 0, &inv);

    if (! (account->getServiceRoute().empty())) {
        pjsip_route_hdr *route_set = createRouteSet(account, inv->pool);
        pjsip_dlg_set_route_set (dialog, route_set);
    }
    PJ_ASSERT_RETURN (status == PJ_SUCCESS, false);

    // Set auth information
    pjsip_auth_clt_set_credentials (&dialog->auth_sess, account->getCredentialCount(), account->getCredInfo());

    // Associate current call in the invite session
    inv->mod_data[getModId() ] = call;

    status = pjsip_inv_invite (inv, &tdata);
    PJ_ASSERT_RETURN (status == PJ_SUCCESS, false);

    // Associate current invite session in the call
    call->inv = inv;

    // Set the appropriate transport
    pjsip_tpselector *tp;

    initTransportSelector (account->getAccountTransport (), &tp, inv->pool);

    // increment transport's ref count by one
    status = pjsip_dlg_set_transport (dialog, tp);
    PJ_ASSERT_RETURN (status == PJ_SUCCESS, false);

    status = pjsip_inv_send_msg (inv, tdata);
    PJ_ASSERT_RETURN (status == PJ_SUCCESS, false);

    if (account->getAccountTransport()) {

        _debug ("UserAgent: Sent invite request using transport: %s %s (refcnt=%d)",
                account->getAccountTransport()->obj_name,
                account->getAccountTransport()->info,
                (int) pj_atomic_get (account->getAccountTransport()->ref_cnt));
    }

    _error ("UserAgent: pool capacity %d", pj_pool_get_capacity (_pool));
    _error ("UserAgent: pool size %d", pj_pool_get_used_size (_pool));

    return true;
}

void
SIPVoIPLink::SIPCallServerFailure (SIPCall *call)
{
    if (call != 0) {
        _error ("UserAgent: Error: Server error!");
        std::string id = call->getCallId();
        Manager::instance().callFailure (id);
        removeCall (id);
    }
}

void
SIPVoIPLink::SIPCallClosed (SIPCall *call)
{
    _info ("UserAgent: Closing call");

    if (!call) {
        _warn ("UserAgent: Error: CAll pointer is NULL\n");
        return;
    }

    std::string id = call->getCallId();

    if (Manager::instance().isCurrentCall (id)) {
        _debug ("UserAgent: Stopping RTP when closing");
        call->getAudioRtp()->stop();
        call->getVideoRtp()->stop();
    }

    Manager::instance().peerHungupCall (id);
    removeCall (id);
}

void
SIPVoIPLink::SIPCallReleased (SIPCall *call)
{
    if (!call) {
        return;
    }

    // if we are here.. something when wrong before...
    _debug ("UserAgent: SIP call release");

    std::string id = call->getCallId();

    Manager::instance().callFailure (id);

    removeCall (id);
}


void
SIPVoIPLink::SIPCallAnswered (SIPCall *call, pjsip_rx_data *rdata UNUSED)
{

    _info ("UserAgent: SIP call answered");

    if (!call) {
        _warn ("UserAgent: Error: SIP failure, unknown call");
        return;
    }

    if (call->getConnectionState() != Call::Connected) {
        _debug ("UserAgent: Update call state , id = %s", call->getCallId().c_str());
        call->setConnectionState (Call::Connected);
        call->setState (Call::Active);
        Manager::instance().peerAnsweredCall (call->getCallId());
    } else {
        _debug ("UserAgent: Answering call (on/off hold to send ACK)");
    }
}


SIPCall*
SIPVoIPLink::getSIPCall (const std::string& id)
{
    Call* call = getCall (id);

    if (call) {
        return dynamic_cast<SIPCall*> (call);
    }

    return NULL;
}

namespace
{
    std::string getIPFromSIP(std::string sipURI)
    {
        //Remove sip: prefix
        size_t found = sipURI.find(":");
        if (found!=std::string::npos)
            sipURI.erase (0, found + 1);

        found = sipURI.find ("@");
        if (found!=std::string::npos)
            sipURI.erase (found);

        found = sipURI.find (">");

        if (found != std::string::npos)
            sipURI.erase(found);
        return sipURI;
    }
}

bool SIPVoIPLink::SIPNewIpToIpCall (const std::string& id, const std::string& to)
{
    SIPCall *call;
    pj_status_t status;
    pjsip_dialog *dialog;
    pjsip_inv_session *inv;
    pjsip_tx_data *tdata;
    std::string localAddress, addrSdp;

    _debug ("UserAgent: New IP2IP call %s to %s", id.c_str(), to.c_str());

    /* Create the call */
    call = new SIPCall (id, Call::Outgoing, _cp);

    call->setCallConfiguration (Call::IPtoIP);

    // Init recfile name using to uri
    call->initRecFileName (to);

    SIPAccount * account = NULL;
    account = dynamic_cast<SIPAccount *> (Manager::instance().getAccount (IP2IP_PROFILE));

    if (account == NULL) {
        _error ("UserAgent: Error: Account %s is null. Returning", IP2IP_PROFILE);
        delete call;
        return false;
    }

    // Set the local address
    localAddress = getInterfaceAddrFromName (account->getLocalInterface ());
    // Set SDP parameters - Set to local
    addrSdp = localAddress;

    // If local address bound to ANY, reslove it using PJSIP
    if (localAddress == "0.0.0.0")
        loadSIPLocalIP (&localAddress);

    _debug ("UserAgent: Local Address for IP2IP call: %s", localAddress.c_str());

    // Local address to appear in SDP
    if (addrSdp == "0.0.0.0")
        addrSdp = localAddress;

    _debug ("UserAgent: Media Address for IP2IP call: %s", localAddress.c_str());

    // Set local address for RTP media
    setCallMediaLocal (call, localAddress);

    std::string toUri = account->getToUri (to);
    call->setPeerNumber (toUri);

    _debug ("UserAgent: TO uri for IP2IP call: %s", toUri.c_str());

    sfl::Codec* audiocodec = Manager::instance().getAudioCodecFactory().instantiateCodec (PAYLOAD_CODEC_ULAW);

    // Audio Rtp Session must be initialized before creating initial offer in SDP session
    // since SDES require crypto attribute.
    try {
        call->getAudioRtp()->initAudioRtpConfig ();
        call->getAudioRtp()->initAudioSymmetricRtpSession ();
        call->getAudioRtp()->initLocalCryptoInfo ();
        call->getAudioRtp()->start (static_cast<sfl::AudioCodec *>(audiocodec));
    } catch (...) {
        _debug ("UserAgent: Unable to create RTP Session in new IP2IP call (%s:%d)", __FILE__, __LINE__);
    }

    // Building the local SDP offer
    call->getLocalSDP()->setLocalIP (addrSdp);
    status = call->getLocalSDP()->createOffer (account->getActiveCodecs (), account->getActiveVideoCodecs());
    if (status != PJ_SUCCESS)
        _error("UserAgent: Failed to create local offer\n");

    // Init TLS transport if enabled
    if (account->isTlsEnabled()) {
        _debug ("UserAgent: TLS enabled for IP2IP calls");
        int at = toUri.find ("@");
        int trns = toUri.find (";transport");
        std::string remoteAddr = toUri.substr (at+1, trns-at-1);

        if (toUri.find ("sips:") != 1) {
            _debug ("UserAgent: Error \"sips\" scheme required for TLS call");
            delete call;
            return false;
        }

        if (createTlsTransport (account->getAccountID(), remoteAddr) != PJ_SUCCESS) {
            delete call;
            return false;
        }
    }

    // If no transport already set, use the default one created at pjsip initialization
    if (account->getAccountTransport() == NULL) {
        _debug ("UserAgent: No transport for this account, using the default one");
        account->setAccountTransport (_localUDPTransport);
    }

    _debug ("UserAgent: Local port %i for IP2IP call", account->getLocalPort());

    _debug ("UserAgent: Local address in sdp %s for IP2IP call", localAddress.c_str());

    // Create URI
    std::string fromUri = account->getFromUri();
    std::string address = findLocalAddressFromUri (toUri, account->getAccountTransport());

    int port = findLocalPortFromUri (toUri, account->getAccountTransport());

    std::stringstream ss;
    std::string portStr;
    ss << port;
    ss >> portStr;

    std::string contactUri = account->getContactHeader (address, portStr);

    _debug ("UserAgent:  FROM uri: %s, TO uri: %s, CONTACT uri: %s",
            fromUri.c_str(), toUri.c_str(), contactUri.c_str());

    pj_str_t pjFrom;
    pj_cstr (&pjFrom, fromUri.c_str());

    pj_str_t pjTo;
    pj_cstr (&pjTo, toUri.c_str());

    pj_str_t pjContact;
    pj_cstr (&pjContact, contactUri.c_str());

    // Create the dialog (UAC)
    // (Parameters are "strduped" inside this function)
    _debug ("UserAgent: Creating dialog for this call");
    status = pjsip_dlg_create_uac (pjsip_ua_instance(), &pjFrom, &pjContact, &pjTo, NULL, &dialog);
    PJ_ASSERT_RETURN (status == PJ_SUCCESS, false);

    // Create the invite session for this call
    _debug ("UserAgent: Creating invite session for this call");
    status = pjsip_inv_create_uac (dialog, call->getLocalSDP()->getLocalSdpSession(), 0, &inv);
    PJ_ASSERT_RETURN (status == PJ_SUCCESS, false);

    if (! (account->getServiceRoute().empty())) {
        pjsip_route_hdr *route_set = createRouteSet(account, inv->pool);
        pjsip_dlg_set_route_set (dialog, route_set);
    }

    // Set the appropriate transport
    pjsip_tpselector *tp;

    initTransportSelector (account->getAccountTransport(), &tp, inv->pool);

    if (!account->getAccountTransport()) {
        _error ("UserAgent: Error: Transport is NULL in IP2IP call");
    }

    // set_transport methods increment transport's ref_count
    status = pjsip_dlg_set_transport (dialog, tp);

    if (status != PJ_SUCCESS) {
        _error ("UserAgent: Error: Failed to set the transport for an IP2IP call");
        delete call;
        return false;
    }

    // Associate current call in the invite session
    inv->mod_data[getModId() ] = call;

    status = pjsip_inv_invite (inv, &tdata);

    PJ_ASSERT_RETURN (status == PJ_SUCCESS, false);

    // Associate current invite session in the call
    call->inv = inv;

    status = pjsip_inv_send_msg (inv, tdata);

    if (status != PJ_SUCCESS) {
        delete call;
        return false;
    }

    call->setConnectionState (Call::Progressing);

    call->setState (Call::Active);
    addCall (call);
    return true;
}


///////////////////////////////////////////////////////////////////////////////
// Private functions
///////////////////////////////////////////////////////////////////////////////

bool SIPVoIPLink::pjsipInit()
{
    pj_status_t status;
    pjsip_inv_callback inv_cb;
    pj_str_t accepted;
    std::string name_mod;
    std::string addr;

    name_mod = "sflphone";

    _debug ("pjsip_init");

    // Init PJLIB: must be called before any call to the pjsip library
    status = pj_init();
    // Use pjsip macros for sanity check
    PJ_ASSERT_RETURN (status == PJ_SUCCESS, 1);

    // Init PJLIB-UTIL library
    status = pjlib_util_init();
    PJ_ASSERT_RETURN (status == PJ_SUCCESS, 1);

    // Set the pjsip log level
    pj_log_set_level (PJ_LOG_LEVEL);

    // Init PJNATH
    status = pjnath_init();
    PJ_ASSERT_RETURN (status == PJ_SUCCESS, 1);

    // Create a pool factory to allocate memory
    pj_caching_pool_init (_cp, &pj_pool_factory_default_policy, 0);

    // Create memory pool for application.
    _pool = pj_pool_create (&_cp->factory, "sflphone", 4000, 4000, NULL);

    if (!_pool) {
        _debug ("UserAgent: Could not initialize memory pool");
        return PJ_ENOMEM;
    }

    // Create the SIP endpoint
    status = pjsip_endpt_create (&_cp->factory, pj_gethostname()->ptr, &_endpt);

    PJ_ASSERT_RETURN (status == PJ_SUCCESS, 1);

    if (!loadSIPLocalIP (&addr)) {
        _debug ("UserAgent: Unable to determine network capabilities");
        return false;
    }

    // Initialize default UDP transport according to
    // IP to IP settings (most likely using port 5060)
    createDefaultSipUdpTransport();

    // Call this method to create TLS listener
    createDefaultSipTlsListener();

    // Initialize transaction layer
    status = pjsip_tsx_layer_init_module (_endpt);
    PJ_ASSERT_RETURN (status == PJ_SUCCESS, 1);

    // Initialize UA layer module
    status = pjsip_ua_init_module (_endpt, NULL);
    PJ_ASSERT_RETURN (status == PJ_SUCCESS, 1);

    // Initialize Replaces support. See the Replaces specification in RFC 3891
    status = pjsip_replaces_init_module (_endpt);
    PJ_ASSERT_RETURN (status == PJ_SUCCESS, 1);

    // Initialize 100rel support
    status = pjsip_100rel_init_module (_endpt);
    PJ_ASSERT_RETURN (status == PJ_SUCCESS, 1);

    // Initialize and register sflphone module
    _mod_ua.name = pj_str ( (char*) name_mod.c_str());
    _mod_ua.id = -1;
    _mod_ua.priority = PJSIP_MOD_PRIORITY_APPLICATION;
    _mod_ua.on_rx_request = &transaction_request_cb;
    _mod_ua.on_rx_response = &transaction_response_cb;
    status = pjsip_endpt_register_module (_endpt, &_mod_ua);
    PJ_ASSERT_RETURN (status == PJ_SUCCESS, 1);

    // Init the event subscription module.
    // It extends PJSIP by supporting SUBSCRIBE and NOTIFY methods
    status = pjsip_evsub_init_module (_endpt);
    PJ_ASSERT_RETURN (status == PJ_SUCCESS, 1);

    // Init xfer/REFER module
    status = pjsip_xfer_init_module (_endpt);
    PJ_ASSERT_RETURN (status == PJ_SUCCESS, 1);
    PJ_ASSERT_RETURN (status == PJ_SUCCESS, 1);

    // Init the callback for INVITE session:
    pj_bzero (&inv_cb, sizeof (inv_cb));
    inv_cb.on_state_changed = &invite_session_state_changed_cb;
    inv_cb.on_new_session = &outgoing_request_forked_cb;
    inv_cb.on_media_update = &sdp_media_update_cb;
    inv_cb.on_tsx_state_changed = &transaction_state_changed_cb;
    inv_cb.on_rx_offer = &sdp_request_offer_cb;
    inv_cb.on_create_offer = &sdp_create_offer_cb;

    // Initialize session invite module
    status = pjsip_inv_usage_init (_endpt, &inv_cb);
    PJ_ASSERT_RETURN (status == PJ_SUCCESS, 1);

    _debug ("UserAgent: VOIP callbacks initialized");

    // Add endpoint capabilities (INFO, OPTIONS, etc) for this UA
    pj_str_t allowed[] = { { (char*) "INFO", 4}, { (char*) "REGISTER", 8}, { (char*) "OPTIONS", 7}, { (char*) "MESSAGE", 7 } };       //  //{"INVITE", 6}, {"ACK",3}, {"BYE",3}, {"CANCEL",6}
    accepted = pj_str ( (char*) "application/sdp");

    // Register supported methods
    pjsip_endpt_add_capability (_endpt, &_mod_ua, PJSIP_H_ALLOW, NULL, PJ_ARRAY_SIZE (allowed), allowed);

    const pj_str_t STR_MIME_TEXT_PLAIN = { (char*) "text/plain", 10 };
    pjsip_endpt_add_capability (_endpt, &_mod_ua, PJSIP_H_ACCEPT, NULL, 1, &STR_MIME_TEXT_PLAIN);

    // Register "application/sdp" in ACCEPT header
    pjsip_endpt_add_capability (_endpt, &_mod_ua, PJSIP_H_ACCEPT, NULL, 1, &accepted);

    _debug ("UserAgent: pjsip version %s for %s initialized", pj_get_version(), PJ_OS_NAME);

    status = pjsip_replaces_init_module	(_endpt);
    PJ_ASSERT_RETURN (status == PJ_SUCCESS, 1);

    // Create the secondary thread to poll sip events
    _evThread->start();

    /* Done! */
    return PJ_SUCCESS;
}

pj_status_t SIPVoIPLink::stunServerResolve (std::string id)
{
    pj_str_t stunServer;
    pj_uint16_t stunPort;
    pj_stun_sock_cb stun_sock_cb;
    pj_stun_sock *stun_sock;
    pj_stun_config stunCfg;
    pj_status_t status;

    // Fetch the account information from the config file
    SIPAccount * account = NULL;
    account = dynamic_cast<SIPAccount *> (Manager::instance().getAccount (id));

    if (account == NULL) {
        _debug ("stunServerResolve: Account is null. Returning");
        return !PJ_SUCCESS;
    }

    // Get the STUN server name and port
    stunServer = account->getStunServerName ();

    stunPort = account->getStunPort ();

    // Initialize STUN configuration
    pj_stun_config_init (&stunCfg, &_cp->factory, 0, pjsip_endpt_get_ioqueue (_endpt), pjsip_endpt_get_timer_heap (_endpt));

    status = PJ_EPENDING;

    pj_bzero (&stun_sock_cb, sizeof (stun_sock_cb));

    stun_sock_cb.on_rx_data = &stun_sock_on_rx_data_cb;

    stun_sock_cb.on_status = &stun_sock_on_status_cb;

    status = pj_stun_sock_create (&stunCfg, "stunresolve", pj_AF_INET(), &stun_sock_cb, NULL, NULL, &stun_sock);

    if (status != PJ_SUCCESS) {
        char errmsg[PJ_ERR_MSG_SIZE];
        pj_strerror (status, errmsg, sizeof (errmsg));
        _debug ("Error creating STUN socket for %.*s: %s", (int) stunServer.slen, stunServer.ptr, errmsg);
        return status;
    }

    status = pj_stun_sock_start (stun_sock, &stunServer, stunPort, NULL);

    if (status != PJ_SUCCESS) {
        char errmsg[PJ_ERR_MSG_SIZE];
        pj_strerror (status, errmsg, sizeof (errmsg));
        _debug ("Error starting STUN socket for %.*s: %s", (int) stunServer.slen, stunServer.ptr, errmsg);
        pj_stun_sock_destroy (stun_sock);
        stun_sock = NULL;
        return status;
    }

    return status;
}



bool SIPVoIPLink::acquireTransport (const std::string& accountID)
{

    SIPAccount* account = dynamic_cast<SIPAccount *> (Manager::instance().getAccount (accountID));

    if (!account)
        return false;


    // If an account is already bound to this account, decrease its reference
    // as it is going to change. If the same transport is selected, reference
    // counter will be increased
    if (account->getAccountTransport()) {

        _debug ("pjsip_transport_dec_ref in acquireTransport");
        pjsip_transport_dec_ref (account->getAccountTransport());
    }

    // Try to create a new transport in case the settings for this account
    // are different than one defined for already created ones
    // If TLS is enabled, TLS connection is automatically handled when sending account registration
    // However, for any other sip transaction, we must create TLS connection
    if (createSipTransport (accountID)) {
        return true;
    }
    // A transport is already created on this port, use it
    else {

        _debug ("Could not create a new transport (%s)", account->getTransportMapKey().c_str());
        _debug ("Searching transport (%s) in transport map", account->getTransportMapKey().c_str());

        // Could not create new transport, this transport may already exists
        SipTransportMap::iterator transport;
        transport = _transportMap.find (account->getTransportMapKey());

        if (transport != _transportMap.end()) {

            // Transport already exist, use it for this account
            _debug ("Found transport (%s) in transport map", account->getTransportMapKey().c_str());

            pjsip_transport* tr = transport->second;

            // Set transport to be used for transaction involving this account
            account->setAccountTransport (tr);

            // Increment newly associated transport reference counter
            // If the account is shutdowning, time is automatically canceled
            pjsip_transport_add_ref (tr);

            return true;
        } else {

            // Transport could not either be created, socket not available
            _debug ("Did not find transport (%s) in transport map", account->getTransportMapKey().c_str());

            account->setAccountTransport (_localUDPTransport);

            std::string localHostName (_localUDPTransport->local_name.host.ptr, _localUDPTransport->local_name.host.slen);

            _debug ("Use default one instead (%s:%i)", localHostName.c_str(), _localUDPTransport->local_name.port);

            // account->setLocalAddress(localHostName);
            account->setLocalPort (_localUDPTransport->local_name.port);

            // Transport could not either be created or found in the map, socket not available
            return false;
        }
    }
}


bool SIPVoIPLink::createDefaultSipUdpTransport()
{

    int errPjsip = 0;

    // Retrieve Direct IP Calls settings.
    SIPAccount * account = NULL;

    // Use IP2IP_PROFILE to init default udp transport settings
    account = dynamic_cast<SIPAccount *> (Manager::instance().getAccount (IP2IP_PROFILE));

    // Create a UDP listener meant for all accounts for which TLS was not enabled
    // Cannot acquireTransport since default UDP transport must be created regardless of TLS
    errPjsip = createUdpTransport (IP2IP_PROFILE);

    if (account && (errPjsip == PJ_SUCCESS)) {

        // Store transport in transport map
        addTransportToMap (account->getTransportMapKey(), account->getAccountTransport());

        // if account is not NULL, use IP2IP trasport as default one
        _localUDPTransport = account->getAccountTransport();

    }
    // If the above UDP server
    // could not be created, then give it another try
    // on a random sip port
    else if (errPjsip != PJ_SUCCESS) {
        _debug ("UserAgent: Could not initialize SIP listener on port %d", _regPort);
        _regPort = RANDOM_SIP_PORT;

        _debug ("UserAgent: Trying to initialize SIP listener on port %d", _regPort);
        // If no std::string specified, pointer to transport is stored in _localUDPTransport
        errPjsip = createUdpTransport();

        if (errPjsip != PJ_SUCCESS) {
            _debug ("UserAgent: Fail to initialize SIP listener on port %d", _regPort);
            return false;
        }
    }

    return true;

}


void SIPVoIPLink::createDefaultSipTlsListener()
{

    SIPAccount * account = NULL;
    account = dynamic_cast<SIPAccount *> (Manager::instance().getAccount (IP2IP_PROFILE));

    if (account->isTlsEnabled()) {
        createTlsListener (IP2IP_PROFILE);
    }
}


void SIPVoIPLink::createTlsListener (const std::string& accountID)
{

    pjsip_tpfactory *tls;
    pj_sockaddr_in local_addr;
    pjsip_host_port a_name;
    pj_status_t status;
    pj_status_t success;

    _debug ("Create TLS listener");

    /* Grab the tls settings, populated
     * from configuration file.
     */
    SIPAccount * account = NULL;
    account = dynamic_cast<SIPAccount *> (Manager::instance().getAccount (accountID));

    if (account == NULL) {
        _debug ("UserAgent: Account is null while creating TLS default listener. Returning");
        // return !PJ_SUCCESS;
    }


    // Init local address for this listener to be bound (ADDR_ANY on port 5061).
    pj_sockaddr_in_init (&local_addr, 0, 0);
    pj_uint16_t localTlsPort = account->getTlsListenerPort();
    local_addr.sin_port = pj_htons (localTlsPort);

    pj_str_t pjAddress;
    pj_cstr (&pjAddress, PJ_INADDR_ANY);
    success = pj_sockaddr_in_set_str_addr (&local_addr, &pjAddress);


    // Init published address for this listener (Local IP address on port 5061)
    std::string publishedAddress;
    loadSIPLocalIP (&publishedAddress);

    pj_bzero (&a_name, sizeof (pjsip_host_port));
    pj_cstr (&a_name.host, publishedAddress.c_str());
    a_name.port = account->getTlsListenerPort();

    /* Get TLS settings. Expected to be filled */
    pjsip_tls_setting * tls_setting = account->getTlsSetting();


    _debug ("UserAgent: TLS transport to be initialized with published address %.*s,"
    " published port %d,\n                  local address %.*s, local port %d",
    (int) a_name.host.slen, a_name.host.ptr,
    (int) a_name.port, pjAddress.slen, pjAddress.ptr, (int) localTlsPort);


    status = pjsip_tls_transport_start (_endpt, tls_setting, &local_addr, &a_name, 1, &tls);

    if (status != PJ_SUCCESS) {
        _debug ("UserAgent: Error creating SIP TLS listener (%d)", status);
    } else {
        _localTlsListener = tls;
    }

    // return PJ_SUCCESS;

}


bool SIPVoIPLink::createSipTransport (std::string id)
{

    SIPAccount* account = dynamic_cast<SIPAccount *> (Manager::instance().getAccount (id));

    if (!account)
        return false;

    pj_status_t status;

    if (account->isTlsEnabled()) {

        if (_localTlsListener == NULL)
            createTlsListener (id);

        // Parse remote address to establish connection
        std::string remoteSipUri = account->getServerUri();
        int sips = remoteSipUri.find ("<sips:") + 6;
        int trns = remoteSipUri.find (";transport");
        std::string remoteAddr = remoteSipUri.substr (sips, trns-sips);

        // Nothing to do, TLS listener already created at pjsip's startup and TLS connection
        // is automatically handled in pjsip when sending registration messages.
        if (createTlsTransport (id, remoteAddr) != PJ_SUCCESS)
            return false;

        return true;
    } else {

        // Launch a new UDP listener/transport, using the published address
        if (account->isStunEnabled ()) {

            status = createAlternateUdpTransport (id);

            if (status != PJ_SUCCESS) {
                _debug ("Failed to init UDP transport with STUN published address for account %s", id.c_str());
                return false;
            }

        } else {

            status = createUdpTransport (id);

            if (status != PJ_SUCCESS) {
                _debug ("Failed to initialize UDP transport for account %s", id.c_str());
                return false;
            } else {

                // If transport successfully created, store it in the internal map.
                // STUN aware transport are account specific and should not be stored in map.
                // TLS transport is ephemeral and is managed by PJSIP, should not be stored either.
                addTransportToMap (account->getTransportMapKey(), account->getAccountTransport());
            }
        }
    }

    return true;
}



bool SIPVoIPLink::addTransportToMap (std::string key, pjsip_transport* transport)
{

    SipTransportMap::iterator iter_transport;
    iter_transport = _transportMap.find (key);

    // old transport in transport map, erase it
    if (iter_transport != _transportMap.end()) {
        _transportMap.erase (iter_transport);
    }

    _debug ("UserAgent: Storing newly created transport in map using key %s", key.c_str());
    _transportMap.insert (std::pair<std::string, pjsip_transport*> (key, transport));

    return true;

}


int SIPVoIPLink::createUdpTransport (std::string id)
{

    pj_status_t status;
    pj_sockaddr_in bound_addr;
    pjsip_host_port a_name;
    // char tmpIP[32];
    pjsip_transport *transport;
    std::string listeningAddress = "0.0.0.0";
    int listeningPort = _regPort;

    /* Use my local address as default value */
    if (!loadSIPLocalIP (&listeningAddress))
        return !PJ_SUCCESS;

    _debug ("UserAgent: Create UDP transport for account \"%s\"", id.c_str());

    /*
     * Retrieve the account information
     */
    SIPAccount * account = NULL;

    // if account id is not specified, init _localUDPTransport
    if (id != "") {

        account = dynamic_cast<SIPAccount *> (Manager::instance().getAccount (id));
    }

    // Set information to the local address and port
    if (account == NULL) {

        _debug ("UserAgent: Account with id \"%s\" is null in createUdpTransport.", id.c_str());

    } else {

        // We are trying to initialize a UDP transport available for all local accounts and direct IP calls
        _debug ("UserAgent: found account %s in map", account->getAccountID().c_str());

        if (account->getLocalInterface () != "default") {
            listeningAddress = getInterfaceAddrFromName (account->getLocalInterface());
        }

        listeningPort = account->getLocalPort ();
    }

    pj_memset (&bound_addr, 0, sizeof (bound_addr));

    pj_str_t temporary_address;

    if (account && account->getLocalInterface () == "default") {

        // Init bound address to ANY
        bound_addr.sin_addr.s_addr = pj_htonl (PJ_INADDR_ANY);
        loadSIPLocalIP (&listeningAddress);
    } else {

        // bind this account to a specific interface
        pj_strdup2 (_pool, &temporary_address, listeningAddress.c_str());
        bound_addr.sin_addr = pj_inet_addr (&temporary_address);
    }

    bound_addr.sin_port = pj_htons ( (pj_uint16_t) listeningPort);
    bound_addr.sin_family = PJ_AF_INET;
    pj_bzero (bound_addr.sin_zero, sizeof (bound_addr.sin_zero));

    // Create UDP-Server (default port: 5060)
    // Use here either the local information or the published address
    if (account && !account->getPublishedSameasLocal ()) {

        // Set the listening address to the published address
        listeningAddress = account->getPublishedAddress ();

        // Set the listening port to the published port
        listeningPort = account->getPublishedPort ();
        _debug ("UserAgent: Creating UDP transport published %s:%i", listeningAddress.c_str (), listeningPort);

    }

    // We must specify this here to avoid the IP2IP_PROFILE
    // to create a transport with name 0.0.0.0 to appear in the via header
    if (id == IP2IP_PROFILE)
        loadSIPLocalIP (&listeningAddress);

    if (listeningAddress == "" || listeningPort == 0) {
        _error ("UserAgent: Error invalid address for new udp transport");
        return !PJ_SUCCESS;
    }

    /* Init published name */
    pj_bzero (&a_name, sizeof (pjsip_host_port));
    pj_cstr (&a_name.host, listeningAddress.c_str());
    a_name.port = listeningPort;

    status = pjsip_udp_transport_start (_endpt, &bound_addr, &a_name, 1, &transport);

    // Print info from transport manager associated to endpoint
    pjsip_tpmgr * tpmgr = pjsip_endpt_get_tpmgr (_endpt);
    pjsip_tpmgr_dump_transports (tpmgr);

    if (status != PJ_SUCCESS) {
        _debug ("UserAgent: (%d) Unable to start UDP transport on %s:%d", status, listeningAddress.data(), listeningPort);
        return status;
    } else {
        _debug ("UserAgent: UDP transport initialized successfully on %s:%d", listeningAddress.c_str (), listeningPort);
        if (account == NULL) {
            _debug ("UserAgent: Use transport as local UDP server");
            _localUDPTransport = transport;
        } else {
            _debug ("UserAgent: bind transport to account %s", account->getAccountID().c_str());
            account->setAccountTransport (transport);
        }
    }

    return PJ_SUCCESS;
}

std::string SIPVoIPLink::findLocalAddressFromUri (const std::string& uri, pjsip_transport *transport)
{
    pj_str_t localAddress;
    pjsip_transport_type_e transportType;
    pjsip_tpselector *tp_sel;
    pj_pool_t *tmp_pool;

    _debug ("SIP: Find local address from URI");

    // Create a temporary memory pool
    tmp_pool = pj_pool_create (&_cp->factory, "tmpdtmf10", 1000, 1000, NULL);
    if (tmp_pool == NULL) {
    	_error ("UserAgent: Could not initialize memory pool");
    }

    // Find the transport that must be used with the given uri
    pj_str_t tmp;
    pj_strdup2_with_null (tmp_pool, &tmp, uri.c_str());
    pjsip_uri * genericUri = NULL;
    genericUri = pjsip_parse_uri (tmp_pool, tmp.ptr, tmp.slen, 0);

    pj_str_t pjMachineName;
    pj_strdup (tmp_pool, &pjMachineName, pj_gethostname());
    std::string machineName (pjMachineName.ptr, pjMachineName.slen);

    if (genericUri == NULL) {
        _warn ("SIP: generic URI is NULL in findLocalAddressFromUri");
        return machineName;
    }

    pjsip_sip_uri * sip_uri = NULL;

    sip_uri = (pjsip_sip_uri*) pjsip_uri_get_uri (genericUri);

    if (sip_uri == NULL) {
        _warn ("SIP: Invalid uri in findLocalAddressFromURI");
        return machineName;
    }

    if (PJSIP_URI_SCHEME_IS_SIPS (sip_uri)) {
        transportType = PJSIP_TRANSPORT_TLS;

    } else {
        if (transport == NULL) {
            _warn ("SIP: Transport is NULL in findLocalAddressFromUri. Try the local UDP transport");
            transport = _localUDPTransport;
        }

        transportType = PJSIP_TRANSPORT_UDP;
    }

    // Get the transport manager associated with
    // this endpoint
    pjsip_tpmgr * tpmgr = NULL;

    tpmgr = pjsip_endpt_get_tpmgr (_endpt);

    if (tpmgr == NULL) {
        _warn ("SIP: Unexpected: Cannot get tpmgr from endpoint.");
        return machineName;
    }

    // Find the local address (and port) based on the registered
    // transports and the transport type
    int port;

    pj_status_t status;

    /* Init the transport selector */

    //_debug ("Transport ID: %s", transport->obj_name);
    if (transportType == PJSIP_TRANSPORT_UDP) {
        status = initTransportSelector (transport, &tp_sel, tmp_pool);

        if (status == PJ_SUCCESS) {
            status = pjsip_tpmgr_find_local_addr (tpmgr, tmp_pool, transportType, tp_sel, &localAddress, &port);
        } else {
            status = pjsip_tpmgr_find_local_addr (tpmgr, tmp_pool, transportType, NULL, &localAddress, &port);
        }
    } else {
        status = pjsip_tpmgr_find_local_addr (tpmgr, tmp_pool, transportType, NULL, &localAddress, &port);
    }

    if (status != PJ_SUCCESS) {
        _debug ("SIP: Failed to find local address from transport");
        return machineName;
    }

    std::string localaddr (localAddress.ptr, localAddress.slen);

    if (localaddr == "0.0.0.0")
        loadSIPLocalIP (&localaddr);

    _debug ("SIP: Local address discovered from attached transport: %s", localaddr.c_str());

    pj_pool_release(tmp_pool);

    return localaddr;
}



pj_status_t SIPVoIPLink::initTransportSelector (pjsip_transport *transport, pjsip_tpselector **tp_sel, pj_pool_t *tp_pool)
{
    pjsip_tpselector *tp;

    if (transport != NULL) {
        tp = (pjsip_tpselector *) pj_pool_zalloc (tp_pool, sizeof (pjsip_tpselector));
        tp->type = PJSIP_TPSELECTOR_TRANSPORT;
        tp->u.transport = transport;

        *tp_sel = tp;

        return PJ_SUCCESS;
    }

    return !PJ_SUCCESS;
}

int SIPVoIPLink::findLocalPortFromUri (const std::string& uri, pjsip_transport *transport)
{
    pj_str_t localAddress;
    pjsip_transport_type_e transportType;
    int port;
    pjsip_tpselector *tp_sel;
    pj_pool_t *tmp_pool;

    _debug ("SIP: Find local port from URI");

    // Create a temporary memory pool
    tmp_pool = pj_pool_create (&_cp->factory, "tmpdtmf10", 1000, 1000, NULL);
    if (tmp_pool == NULL) {
    	_debug ("UserAgent: Could not initialize memory pool");
    	return false;
    }

    // Find the transport that must be used with the given uri
    pj_str_t tmp;
    pj_strdup2_with_null (tmp_pool, &tmp, uri.c_str());
    pjsip_uri * genericUri = NULL;
    genericUri = pjsip_parse_uri (tmp_pool, tmp.ptr, tmp.slen, 0);

    if (genericUri == NULL) {
        _debug ("UserAgent: genericUri is NULL in findLocalPortFromUri");
        return atoi (DEFAULT_SIP_PORT);
    }

    pjsip_sip_uri * sip_uri = NULL;

    sip_uri = (pjsip_sip_uri*) pjsip_uri_get_uri (genericUri);

    if (sip_uri == NULL) {
        _debug ("UserAgent: Invalid uri in findLocalAddressFromTransport");
        return atoi (DEFAULT_SIP_PORT);
    }

    if (PJSIP_URI_SCHEME_IS_SIPS (sip_uri)) {
        transportType = PJSIP_TRANSPORT_TLS;
        port = atoi (DEFAULT_SIP_TLS_PORT);
    } else {
        if (transport == NULL) {
            _debug ("UserAgent: transport is NULL in findLocalPortFromUri - Try the local UDP transport");
            transport = _localUDPTransport;
        }

        transportType = PJSIP_TRANSPORT_UDP;

        port = atoi (DEFAULT_SIP_PORT);
    }

    // Get the transport manager associated with
    // this endpoint
    pjsip_tpmgr * tpmgr = NULL;

    tpmgr = pjsip_endpt_get_tpmgr (_endpt);

    if (tpmgr == NULL) {
        _debug ("UserAgent: unexpected, cannot get tpmgr from endpoint.");
        return port;
    }

    // Find the local address (and port) based on the registered
    // transports and the transport type

    /* Init the transport selector */
    pj_status_t status;

    if (transportType == PJSIP_TRANSPORT_UDP) {
        _debug ("UserAgent: transport ID: %s", transport->obj_name);

        status = initTransportSelector (transport, &tp_sel, tmp_pool);

        if (status == PJ_SUCCESS)
            status = pjsip_tpmgr_find_local_addr (tpmgr, tmp_pool, transportType, tp_sel, &localAddress, &port);
        else
            status = pjsip_tpmgr_find_local_addr (tpmgr, tmp_pool, transportType, NULL, &localAddress, &port);
    } else
        status = pjsip_tpmgr_find_local_addr (tpmgr, tmp_pool, transportType, NULL, &localAddress, &port);


    if (status != PJ_SUCCESS) {
        _debug ("UserAgent: failed to find local address from transport");
    }

    _debug ("UserAgent: local port discovered from attached transport: %i", port);

    pj_pool_release(tmp_pool);

    return port;
}


pj_status_t SIPVoIPLink::createTlsTransport (const std::string& accountID, std::string remoteAddr)
{
    pj_status_t success;

    _debug ("Create TLS transport for account %s\n", accountID.c_str());

    // Retrieve the account information
    SIPAccount * account = dynamic_cast<SIPAccount *> (Manager::instance().getAccount (accountID));

    if (!account) {
        _debug ("UserAgent: Account is NULL when creating TLS connection, returning");
        return !PJ_SUCCESS;
    }

    pj_sockaddr_in rem_addr;
    pj_str_t remote;

    pj_cstr (&remote, remoteAddr.c_str());

    pj_sockaddr_in_init (&rem_addr, &remote, (pj_uint16_t) 5061);

    // Update TLS settings for account registration using the default listeners
    // Pjsip does not allow to create multiple listener
    // pjsip_tpmgr *mgr = pjsip_endpt_get_tpmgr(_endpt);
    // pjsip_tls_listener_update_settings(_endpt, _pool, mgr, _localTlsListener, account->getTlsSetting());

    // Create a new TLS connection from TLS listener
    pjsip_transport *tls;
    success = pjsip_endpt_acquire_transport (_endpt, PJSIP_TRANSPORT_TLS, &rem_addr, sizeof (rem_addr), NULL, &tls);

    if (success != PJ_SUCCESS)
        _debug ("UserAgent: Error could not create TLS transport");
    else
        account->setAccountTransport (tls);

    return success;
}

pj_status_t SIPVoIPLink::createAlternateUdpTransport (std::string id)
{
    pj_sockaddr_in boundAddr;
    pjsip_host_port a_name;
    pj_status_t status;
    pj_str_t stunServer;
    pj_uint16_t stunPort;
    pj_sockaddr_in pub_addr;
    pj_sock_t sock;
    std::string listeningAddress = "";
    int listeningPort;

    _debug ("UserAgent: Create Alternate UDP transport");

    /*
     * Retrieve the account information
     */
    SIPAccount * account = NULL;
    account = dynamic_cast<SIPAccount *> (Manager::instance().getAccount (id));

    if (account == NULL) {
        _error ("UserAgent: Error: Account is null. Returning");
        return !PJ_SUCCESS;
    }

    stunServer = account->getStunServerName ();

    stunPort = account->getStunPort ();

    status = stunServerResolve (id);

    if (status != PJ_SUCCESS) {
        _error ("UserAgent: Error: Resolving STUN server: %i", status);
        return status;
    }

    // Init socket
    sock = PJ_INVALID_SOCKET;

    _debug ("UserAgent: Initializing IPv4 socket on %s:%i", stunServer.ptr, stunPort);

    status = pj_sockaddr_in_init (&boundAddr, &stunServer, 0);

    if (status != PJ_SUCCESS) {
        _debug ("UserAgent: Error: Initializing IPv4 socket on %s:%i", stunServer.ptr, stunPort);
        return status;
    }

    // Create and bind the socket
    status = pj_sock_socket (pj_AF_INET(), pj_SOCK_DGRAM(), 0, &sock);

    if (status != PJ_SUCCESS) {
        _debug ("UserAgent: Error: Unable to create or bind socket (%d)", status);
        return status;
    }

    // Query the mapped IP address and port on the 'outside' of the NAT
    status = pjstun_get_mapped_addr (&_cp->factory, 1, &sock, &stunServer, stunPort, &stunServer, stunPort, &pub_addr);

    if (status != PJ_SUCCESS) {
        _debug ("UserAgwent: Error: Contacting STUN server (%d)", status);
        pj_sock_close (sock);
        return status;
    }

    _debug ("UserAgent: Firewall address : %s:%d", pj_inet_ntoa (pub_addr.sin_addr), pj_ntohs (pub_addr.sin_port));

    a_name.host = pj_str (pj_inet_ntoa (pub_addr.sin_addr));
    a_name.port = pj_ntohs (pub_addr.sin_port);

    listeningAddress = std::string (a_name.host.ptr);
    listeningPort = (int) a_name.port;

    // Set the address to be used in SDP
    account->setPublishedAddress (listeningAddress);
    account->setPublishedPort (listeningPort);

    // Create the UDP transport
    pjsip_transport *transport;
    status = pjsip_udp_transport_attach2 (_endpt, PJSIP_TRANSPORT_UDP, sock, &a_name, 1, &transport);

    if (status != PJ_SUCCESS) {
        _debug ("UserAgent: Error: Creating alternate SIP UDP listener (%d)", status);
        return status;
    }

    _debug ("UserAgent: UDP Transport successfully created on %s:%i", listeningAddress.c_str (), listeningPort);

    account->setAccountTransport (transport);

    if (transport) {

        _debug ("UserAgent: Initial ref count: %s %s (refcnt=%i)", transport->obj_name, transport->info,
        (int) pj_atomic_get (transport->ref_cnt));

        pj_sockaddr *addr = (pj_sockaddr*) & (transport->key.rem_addr);

        static char str[PJ_INET6_ADDRSTRLEN];
        pj_inet_ntop ( ( (const pj_sockaddr*) addr)->addr.sa_family, pj_sockaddr_get_addr (addr), str, sizeof (str));


        _debug ("UserAgent: KEY: %s:%d",str, pj_sockaddr_get_port ( (const pj_sockaddr*) & (transport->key.rem_addr)));

    }

    pjsip_tpmgr * tpmgr = pjsip_endpt_get_tpmgr (_endpt);

    pjsip_tpmgr_dump_transports (tpmgr);

    return PJ_SUCCESS;
}


void SIPVoIPLink::shutdownSipTransport (const std::string& accountID)
{

    _debug ("UserAgent: Shutdown Sip Transport");

    SIPAccount* account = dynamic_cast<SIPAccount *> (Manager::instance().getAccount (accountID));

    if (!account)
        return;

    if (account->getAccountTransport()) {

        _debug ("Transport bound to account, decrease ref count");

        // decrease reference count added by pjsip_regc_send
        // PJSIP's IDLE timer is set if counter reach 0

        // there is still problems when account registration fails, so comment it for now
        // status = pjsip_transport_dec_ref(account->getAccountTransport());

        // detach transport from this account
        account->setAccountTransport (NULL);

    }

}

std::string SIPVoIPLink::parseDisplayName(char * buffer)
{
    // Parse the display name from "From" header
    char* from_header = strstr (buffer, "From: ");

    std::string displayName;

    if (from_header) {
        std::string temp (from_header);
        int begin_displayName = temp.find ("\"") + 1;
        int end_displayName = temp.rfind ("\"");
        displayName = temp.substr (begin_displayName, end_displayName - begin_displayName);

        if (displayName.size() > 25) {
            displayName = std::string ("");
        }
    } else {
        displayName = std::string ("");
    }

    return displayName;
}

void SIPVoIPLink::stripSipUriPrefix(std::string& sipUri)
{
    //Remove sip: prefix
    size_t found = sipUri.find ("sip:");

    if (found!=std::string::npos)
    	sipUri.erase (found, found+4);

    found = sipUri.find ("@");

    if (found!=std::string::npos)
    	sipUri.erase (found);
}

bool SIPVoIPLink::loadSIPLocalIP (std::string *addr)
{

    bool returnValue = true;
    std::string localAddress = "127.0.0.1";
    pj_sockaddr ip_addr;

    if (pj_gethostip (pj_AF_INET(), &ip_addr) != PJ_SUCCESS) {
        // Update the registration state if no network capabilities found
        _debug ("UserAgent: Get host ip failed!");
        returnValue = false;
    } else {
        localAddress = std::string (pj_inet_ntoa (ip_addr.ipv4.sin_addr));
        _debug ("UserAgent: Checking network, local IP address: %s", localAddress.data());
    }

    *addr = localAddress;

    return returnValue;
}

pjsip_route_hdr *SIPVoIPLink::createRouteSet(Account *account, pj_pool_t *hdr_pool)
{
	size_t found;
	std::string host = "";
	std::string port = "";
	pjsip_route_hdr *route_set;

	_debug ("SIP: Find local port from URI");

	SIPAccount *sipaccount = dynamic_cast<SIPAccount *>(account);
    std::string route = sipaccount->getServiceRoute();
    _error ("UserAgent: Set Service-Route with %s", route.c_str());

    found = route.find(":");
	if(found != std::string::npos) {
		host = route.substr(0, found);
		port = route.substr(found + 1, route.length());
	}
	else {
		host = route;
		port = "0";
	}

    route_set = pjsip_route_hdr_create (hdr_pool);
    pjsip_route_hdr *routing = pjsip_route_hdr_create (hdr_pool);
    pjsip_sip_uri *url = pjsip_sip_uri_create (hdr_pool, 0);
    routing->name_addr.uri = (pjsip_uri*) url;
    pj_strdup2 (hdr_pool, &url->host, host.c_str());
    url->port = atoi(port.c_str());

    pj_list_push_back (route_set, pjsip_hdr_clone (hdr_pool, routing));

    return route_set;

}

bool SIPVoIPLink::dnsResolution(pjsip_tx_data *tdata) {
	pj_addrinfo ai;
	unsigned count;
	// pjsip_server_addresses svr_addr;
	pj_status_t status;
	pjsip_host_info dest_info;

	_debug("UserAgent: Dns Resolution");

	int af = pj_AF_INET();

    status = pjsip_process_route_set(tdata, &dest_info);

	pj_sockaddr_init(pj_AF_INET(), &tdata->dest_info.addr.entry[0].addr, NULL, 0);

	/* Resolve */
	count = 1;
	if((status = pj_getaddrinfo(af, &dest_info.addr.host, &count, &ai)) != PJ_SUCCESS) {
		_error("UserAgent: Unable to perform DNS resolution");
	}

	_debug("UserAgent: Found address %s", pj_inet_ntoa (ai.ai_addr.ipv4.sin_addr));

	tdata->dest_info.addr.entry[0].addr.addr.sa_family = (pj_uint16_t)af;
	pj_memcpy(&tdata->dest_info.addr.entry[0].addr, &ai.ai_addr, sizeof(pj_sockaddr));

	tdata->dest_info.addr.count = count;

	return true;
}

void SIPVoIPLink::busySleep (unsigned msec)
{

#if defined(PJ_SYMBIAN) && PJ_SYMBIAN != 0
    /* Ideally we shouldn't call pj_thread_sleep() and rather
     * CActiveScheduler::WaitForAnyRequest() here, but that will
     * drag in Symbian header and it doesn't look pretty.
     */
    pj_thread_sleep (msec);
#else
    pj_time_val timeout, now, tv;

    pj_gettimeofday (&timeout);
    timeout.msec += msec;
    pj_time_val_normalize (&timeout);

    tv.sec = 0;
    tv.msec = 10;
    pj_time_val_normalize (&tv);

    do {
        pjsip_endpt_handle_events (_endpt, &tv);
        pj_gettimeofday (&now);
    } while (PJ_TIME_VAL_LT (now, timeout));

#endif
}

bool SIPVoIPLink::pjsipShutdown (void)
{
    if (_endpt) {
        _debug ("UserAgent: Shutting down...");
        busySleep (1000);
    }

    pj_thread_join (thread);

    pj_thread_destroy (thread);
    thread = NULL;

    /* Destroy endpoint. */

    if (_endpt) {
        pjsip_endpt_destroy (_endpt);
        _endpt = NULL;
    }

    /* Destroy pool and pool factory. */
    if (_pool) {
        pj_pool_release (_pool);
        _pool = NULL;
        pj_caching_pool_destroy (_cp);
    }

    /* Shutdown PJLIB */
    pj_shutdown();

    _debug ("UserAgent: Shutted down successfully");

    /* Done. */
    return true;
}

int getModId()
{
    return _mod_ua.id;
}

static void dns_cb (pj_status_t status, void *token, const struct pjsip_server_addresses *addr)
{

	_debug("UserAgent: DNS callback");

    struct result * result = (struct result*) token;

    result->status = status;

    if (status == PJ_SUCCESS) {
        pj_memcpy (&result->servers, addr, sizeof (*addr));
    }
}

void setVoicemailInfo (std::string account, pjsip_msg_body *body)
{

    int voicemail = 0, pos_begin, pos_end;
    std::string voice_str = "Voice-Message: ";
    std::string delimiter = "/";
    std::string msg_body, voicemail_str;

    _debug ("UserAgent: checking the voice message!");
    // The voicemail message is formated like that:
    // Voice-Message: 1/0  . 1 is the number we want to retrieve in this case

    // We get the notification body
    msg_body = (char*) body->data;

    // We need the position of the first character of the string voice_str
    pos_begin = msg_body.find (voice_str);
    // We need the position of the delimiter
    pos_end = msg_body.find (delimiter);

    // So our voicemail number between the both index

    try {

        voicemail_str = msg_body.substr (pos_begin + voice_str.length(), pos_end - (pos_begin + voice_str.length()));
        voicemail = atoi (voicemail_str.c_str());
    } catch (std::out_of_range& e) {
        std::cerr << e.what() << std::endl;
    }

    // We need now to notify the manager
    if (voicemail != 0)
        Manager::instance().startVoiceMessageNotification (account, voicemail);
}

void SIPVoIPLink::SIPHandleReinvite (SIPCall *call UNUSED)
{
    _debug ("UserAgent: Handle reinvite");
}

// This callback is called when the invite session state has changed
void invite_session_state_changed_cb (pjsip_inv_session *inv, pjsip_event *e)
{
    _debug ("UserAgent: Call state changed to %s", invitationStateMap[inv->state]);

    /* Retrieve the call information */
    SIPCall *call = reinterpret_cast<SIPCall*> (inv->mod_data[_mod_ua.id]);
    if (call == NULL) {
        return;
    }

    //Retrieve the body message
    pjsip_rx_data *rdata = e->body.tsx_state.src.rdata;

    // If the call is a direct IP-to-IP call
    SIPVoIPLink * link = NULL;
    if (call->getCallConfiguration () == Call::IPtoIP) {
        link = SIPVoIPLink::instance ();
    } else {
        std::string accId = Manager::instance().getAccountFromCall (call->getCallId());
        link = dynamic_cast<SIPVoIPLink *> (Manager::instance().getAccountLink (accId));
    }

    if (link == NULL) {
        _error ("UserAgent: Error: Link is NULL in call state changed callback");
        return;
    }

    if (inv->state != PJSIP_INV_STATE_CONFIRMED) {
        // Update UI with the current status code and description
        pjsip_transaction * tsx = e->body.tsx_state.tsx;
        int statusCode = tsx ? tsx->status_code : 404;
        if (statusCode) {
            const pj_str_t * description = pjsip_get_status_text (statusCode);
            // test wether or not dbus manager is instantiated, if not no need to notify the client
            Manager::instance().getDbusManager()->getCallManager()->sipCallStateChanged (call->getCallId(), std::string (description->ptr, description->slen), statusCode);
        }
    }

    if (inv->state == PJSIP_INV_STATE_EARLY && e->body.tsx_state.tsx->role == PJSIP_ROLE_UAC) {
    	// The call is ringing - We need to handle this case only on outgoing call
        call->setConnectionState (Call::Ringing);
        Manager::instance().peerRingingCall (call->getCallId());
    } else if (inv->state == PJSIP_INV_STATE_CONFIRMED) {
    	// After we sent or received a ACK - The connection is established
        link->SIPCallAnswered (call, rdata);
    } else if (inv->state == PJSIP_INV_STATE_DISCONNECTED) {

        _debug ("UserAgent: State: %s. Cause: %.*s", invitationStateMap[inv->state], (int) inv->cause_text.slen, inv->cause_text.ptr);

        std::string accId = Manager::instance().getAccountFromCall (call->getCallId());
        if((link = dynamic_cast<SIPVoIPLink *> (Manager::instance().getAccountLink (accId))) == NULL)
        	return;

        switch (inv->cause) {
            // The call terminates normally - BYE / CANCEL
            case PJSIP_SC_OK:
            case PJSIP_SC_REQUEST_TERMINATED:
                link->SIPCallClosed (call);
                break;
            case PJSIP_SC_DECLINE:
                _debug ("UserAgent: Call %s is declined", call->getCallId().c_str());
                if (inv->role == PJSIP_ROLE_UAC)
                    link->SIPCallServerFailure (call);
                break;
            case PJSIP_SC_NOT_FOUND:            /* peer not found */
            case PJSIP_SC_REQUEST_TIMEOUT:      /* request timeout */
            case PJSIP_SC_NOT_ACCEPTABLE_HERE:  /* no compatible codecs */
            case PJSIP_SC_NOT_ACCEPTABLE_ANYWHERE:
            case PJSIP_SC_UNSUPPORTED_MEDIA_TYPE:
            case PJSIP_SC_UNAUTHORIZED:
            case PJSIP_SC_FORBIDDEN:
            case PJSIP_SC_REQUEST_PENDING:
            case PJSIP_SC_ADDRESS_INCOMPLETE:
                link->SIPCallServerFailure (call);
                break;
            default:
                link->SIPCallServerFailure (call);
                _error ("UserAgent: Unhandled call state. This is probably a bug.");
                break;
        }
    }

}

void sdp_request_offer_cb (pjsip_inv_session *inv, const pjmedia_sdp_session *offer)
{
    _info ("UserAgent: Received SDP offer");


#ifdef CAN_REINVITE
    _debug ("UserAgent: %s (%d): on_rx_offer REINVITE", __FILE__, __LINE__);

    SIPCall *call;
    pj_status_t status;
    std::string accId;
    SIPVoIPLink *link;

    call = (SIPCall*) inv->mod_data[getModId() ];

    if (!call) {
        return;
    }

    accId = Manager::instance().getAccountFromCall (call->getCallId());

    link = dynamic_cast<SIPVoIPLink *> (Manager::instance().getAccountLink (accId));

    SIPAccount *account = dynamic_cast<SIPAccount *> (Manager::instance().getAccount (accId));

    status = call->getLocalSDP()->receiveOffer (offer, account->getActiveCodecs (), account->getActiveVideoCodecs());
    call->getLocalSDP()->startNegotiation();

    status = pjsip_inv_set_sdp_answer (call->inv, call->getLocalSDP()->getLocalSdpSession());

    if (link) {
        link->SIPHandleReinvite (call);
    }
#endif

}

void sdp_create_offer_cb (pjsip_inv_session *inv, pjmedia_sdp_session **p_offer)
{
    _info ("UserAgent: Create new SDP offer");

    /* Retrieve the call information */
    SIPCall * call = NULL;
    call = reinterpret_cast<SIPCall*> (inv->mod_data[_mod_ua.id]);

    std::string callid = call->getCallId();
    std::string accountid = Manager::instance().getAccountFromCall (callid);

    SIPAccount *account = dynamic_cast<SIPAccount *> (Manager::instance().getAccount (accountid));

    SIPVoIPLink *link = dynamic_cast<SIPVoIPLink *> (Manager::instance().getAccountLink (accountid));

    // Set the local address
    std::string localAddress = link->getInterfaceAddrFromName (account->getLocalInterface ());
    // Set SDP parameters - Set to local
    std::string addrSdp = localAddress;

    _debug ("UserAgent: Local Address for IP2IP call: %s", localAddress.c_str());

    // If local address bound to ANY, reslove it using PJSIP
    if (localAddress == "0.0.0.0") {
        link->loadSIPLocalIP (&localAddress);
    }

    // Local address to appear in SDP
    if (addrSdp == "0.0.0.0") {
        addrSdp = localAddress;
    }

    // Set local address for RTP media
    setCallMediaLocal (call, localAddress);

    // Building the local SDP offer
    call->getLocalSDP()->setLocalIP (addrSdp);
    call->getLocalSDP()->createOffer (account->getActiveCodecs(), account->getActiveVideoCodecs());

    *p_offer = call->getLocalSDP()->getLocalSdpSession();

}

// This callback is called after SDP offer/answer session has completed.
void sdp_media_update_cb (pjsip_inv_session *inv, pj_status_t status)
{
    _debug ("UserAgent: Call media update");

    const pjmedia_sdp_session *remote_sdp;
    const pjmedia_sdp_session *local_sdp;
    SIPVoIPLink * link = NULL;
    SIPCall * call;
    char buffer[1000];

    call = reinterpret_cast<SIPCall *> (inv->mod_data[getModId()]);
    if (call == NULL) {
        _debug ("UserAgent: Call declined by peer, SDP negotiation stopped");
        return;
    }

    link = dynamic_cast<SIPVoIPLink *> (Manager::instance().getAccountLink (""));
    if (link == NULL) {
        _warn ("UserAgent: Error: Failed to get sip link");
        return;
    }

    if (status != PJ_SUCCESS) {
        _warn ("UserAgent: Error: while negotiating the offer");
        link->hangup (call->getCallId());
        Manager::instance().callFailure (call->getCallId());
        return;
    }

    if (!inv->neg) {
    	_warn ("UserAgent: Error: no negotiator for this session");
        return;
    }

    // Retreive SDP session for this call
    Sdp *sdpSession = call->getLocalSDP();

    // Get active session sessions
    pjmedia_sdp_neg_get_active_remote (inv->neg, &remote_sdp);
    pjmedia_sdp_neg_get_active_local (inv->neg, &local_sdp);

    // Print SDP session
	memset(buffer, 0, 1000);
	pjmedia_sdp_print(remote_sdp, buffer, 1000);
	_debug("SDP: Remote active SDP Session:\n%s", buffer);

	memset(buffer, 0, 1000);
	pjmedia_sdp_print(local_sdp, buffer, 1000);
	_debug("SDP: Local active SDP Session:\n%s", buffer);

	// Set active SDP sessions
    sdpSession->setActiveRemoteSdpSession(remote_sdp);
    sdpSession->setActiveLocalSdpSession(local_sdp);

    // Update internal field for
    sdpSession->updateInternalState();
    bool audioRTPSessionValid = true;

    try {
        call->getAudioRtp()->updateDestinationIpAddress();
        call->getAudioRtp()->setDtmfPayloadType(sdpSession->getTelephoneEventType());
    }
    catch (const AudioRtpFactoryException &e)
    {
        _error(e.what());
        audioRTPSessionValid = false;
    }

    call->getVideoRtp()->updateSDP(call->getLocalSDP());
    call->getVideoRtp()->updateDestination(call->getLocalSDP()->getRemoteIP(), call->getLocalSDP()->getRemoteVideoPort());
    call->getVideoRtp()->start();

    // Get the crypto attribute containing srtp's cryptographic context (keys, cipher)
    CryptoOffer crypto_offer;
    call->getLocalSDP()->getRemoteSdpCryptoFromOffer (remote_sdp, crypto_offer);

    bool nego_success = false;

    if (!crypto_offer.empty()) {

        _debug ("UserAgent: Crypto attribute in SDP, init SRTP session");

        // init local cryptografic capabilities for negotiation
        std::vector<sfl::CryptoSuiteDefinition>localCapabilities;

        for (int i = 0; i < 3; i++) {
            localCapabilities.push_back (sfl::CryptoSuites[i]);
        }

        // Mkae sure incoming crypto offer is valid
        sfl::SdesNegotiator sdesnego (localCapabilities, crypto_offer);

        if (sdesnego.negotiate()) {
            _debug ("UserAgent: SDES negotiation successfull");
            nego_success = true;

            _debug ("UserAgent: Set remote cryptographic context");

            try {
                call->getAudioRtp()->setRemoteCryptoInfo (sdesnego);
            } catch (...) {}

            Manager::instance().getDbusManager()->getCallManager()->secureSdesOn (call->getCallId());
        } else {
            Manager::instance().getDbusManager()->getCallManager()->secureSdesOff (call->getCallId());
        }
    }


    // We did not found any crypto context for this media, RTP fallback
    if (audioRTPSessionValid and !nego_success && call->getAudioRtp()->getAudioRtpType() == sfl::Sdes) {

        // We did not found any crypto context for this media
        // @TODO if SRTPONLY, CallFail

        _debug ("UserAgent: Did not found any crypto or negotiation failed but Sdes enabled");
        call->getAudioRtp()->stop();
        call->getAudioRtp()->setSrtpEnabled (false);

        // if RTPFALLBACK, change RTP session
        std::string accountID = Manager::instance().getAccountFromCall (call->getCallId());
        SIPAccount *account = (SIPAccount *) Manager::instance().getAccount (accountID);

        if (account->getSrtpFallback())
            call->getAudioRtp()->initAudioSymmetricRtpSession ();
    }

    if (!sdpSession)
        return;

    sfl::AudioCodec *sessionMedia = sdpSession->getSessionAudioCodec();

    if (!sessionMedia)
        return;

    AudioCodecType pl = (AudioCodecType) sessionMedia->getPayloadType();

    try {
        Manager::instance().audioLayerMutexLock();
        Manager::instance().getAudioDriver()->startStream();
        Manager::instance().audioLayerMutexUnlock();

        // udate session media only if required
        if (pl != call->getAudioRtp()->getSessionMedia()) {
            sfl::Codec* audiocodec = Manager::instance().getAudioCodecFactory().instantiateCodec (pl);

            if (audiocodec == NULL)
                _error ("UserAgent: No audiocodec found");

            call->getAudioRtp()->updateSessionMedia (static_cast<sfl::AudioCodec *>(audiocodec));
        }
    }  // FIXME: should this really be std::exception? If so, it should be caught last
    catch (const SdpException &e) {
        _error("UserAgent: Exception: %s", e.what());
    }
    catch (const std::exception& rtpException) {
        _error ("UserAgent: Exception: %s", rtpException.what());
    } 

}

void outgoing_request_forked_cb (pjsip_inv_session *inv UNUSED, pjsip_event *e UNUSED)
{
}

void transaction_state_changed_cb (pjsip_inv_session *inv, pjsip_transaction *tsx, pjsip_event *e)
{
    assert (tsx);

    pjsip_rx_data* r_data;
    pjsip_tx_data* t_data;

    _debug ("UserAgent: Transaction changed to state %s (event %d)", transactionStateMap[tsx->state], e->type);


    if (tsx->role==PJSIP_ROLE_UAS && tsx->state==PJSIP_TSX_STATE_TRYING &&
        pjsip_method_cmp (&tsx->method, &pjsip_refer_method) ==0) {
        /** Handle the refer method **/
        onCallTransfered (inv, e->body.tsx_state.src.rdata);

    } else if (tsx->role==PJSIP_ROLE_UAS && tsx->state==PJSIP_TSX_STATE_TRYING) {

        if (e && e->body.rx_msg.rdata) {

            r_data = e->body.rx_msg.rdata;

            if (r_data && r_data->msg_info.msg->line.req.method.id == PJSIP_OTHER_METHOD) {

                std::string method_info = "INFO";
                std::string method_notify = "NOTIFY";

                std::string request =  pjsip_rx_data_get_info (r_data);

                _debug ("UserAgent: %s", request.c_str());

                if (request.find (method_notify) != std::string::npos) {
  			// Attempt to to get feedback of call transfer status
//                	std::string contentType(e->body.rx_msg.rdata.msg_info.ctype.media.type->ptr,
//                			e->body.rx_msg.rdata.msg_info.ctype.media.type->slen);
//                	_debug("OK: %s", contentType.c_str());
                }
                // Must reply 200 OK on SIP INFO request
                else if (request.find (method_info) != std::string::npos) {
                    pjsip_dlg_create_response (inv->dlg, r_data, PJSIP_SC_OK, NULL, &t_data);
                    pjsip_dlg_send_response (inv->dlg, tsx, t_data);
		    return;
                }
            }
        }

        // Incoming TEXT message
        if (e && e->body.tsx_state.src.rdata) {

            // sender of this message
            std::string from;

            // Get the message inside the transaction
            r_data = e->body.tsx_state.src.rdata;
            std::string formatedMessage = (char*) r_data->msg_info.msg->body->data;

            // Try to determine who is the recipient of the message
            SIPCall *call = reinterpret_cast<SIPCall *> (inv->mod_data[getModId() ]);

            if (!call) {
                _debug ("Incoming TEXT message: Can't find the recipient of the message");
                return;
            }

            // Respond with a 200/OK
            pjsip_dlg_create_response (inv->dlg, r_data, PJSIP_SC_OK, NULL, &t_data);
            pjsip_dlg_send_response (inv->dlg, tsx, t_data);

            std::string message;
            std::string urilist;
            sfl::InstantMessaging::UriList list;

            sfl::InstantMessaging *module = Manager::instance().getInstantMessageModule();

            try {
                // retrive message from formated text
                message = module->findTextMessage (formatedMessage);

                // retreive the recipient-list of this message
                urilist = module->findTextUriList (formatedMessage);

                // parse the recipient list xml
                list = module->parseXmlUriList (urilist);

                // If no item present in the list, peer is considered as the sender
                if (list.empty()) {
                    from = call->getPeerNumber ();
                } else {
                    sfl::InstantMessaging::UriEntry entry = list.front();
                    sfl::InstantMessaging::UriEntry::iterator iterAttr = entry.find (IM_XML_URI);

                    if (iterAttr->second != "Me")
                        from = iterAttr->second;
                    else
                        from = call->getPeerNumber ();
                }

            } catch (sfl::InstantMessageException &e) {
                _error ("SipVoipLink: %s", e.what());
                message = "";
                from = call->getPeerNumber ();
                return;
            }


            // strip < and > characters in case of an IP address
            std::string stripped;

            if (from[0] == '<' && from[from.size()-1] == '>')
                stripped = from.substr (1, from.size()-2);
            else
                stripped = from;

            // Pass through the instant messaging module if needed
            // Right now, it does do anything.
            // And notify the clients

            Manager::instance ().incomingMessage (call->getCallId (), stripped, module->receive (message, stripped, call->getCallId ()));
        }
    }
}

void registration_cb (struct pjsip_regc_cbparam *param)
{
	std::string *accountid = static_cast<std::string *>(param->token);
    SIPAccount * account = static_cast<SIPAccount *> (Manager::instance().getAccount(*accountid));

    if (account == NULL) {
        _debug ("Account is NULL in registration_cb.");
        return;
    }

    assert (param);

    const pj_str_t * description = pjsip_get_status_text (param->code);

    if (param->code && description) {
        std::string state(description->ptr, description->slen);
        Manager::instance().getDbusManager()->getCallManager()->registrationStateChanged (account->getAccountID(), state, param->code);
        std::pair<int, std::string> details (param->code, state);
        // TODO: there id a race condition for this ressource when closing the application
        account->setRegistrationStateDetailed (details);
    }

    if (param->status == PJ_SUCCESS) {
        if (param->code < 0 || param->code >= 300) {
            /* Sometimes, the status is OK, but we still failed.
             * So checking the code for real result
             */
            _debug ("UserAgent: The error is: %d", param->code);

            switch (param->code) {

                case 606:
                    account->setRegistrationState (ErrorConfStun);
                    break;

                case 503:
                case 408:
                    account->setRegistrationState (ErrorHost);
                    break;

                case 401:
                case 403:
                case 404:
                    account->setRegistrationState (ErrorAuth);
                    break;

                case 423: { // Expiration Interval Too Brief

                    int expire_value;
                    std::istringstream stream (account->getRegistrationExpire());
                    stream >> expire_value;

                    std::stringstream out;
                    out << (expire_value * 2);
                    std::string s = out.str();

                    account->setRegistrationExpire (s);
                    account->registerVoIPLink();
                }
                break;

                default:
                    account->setRegistrationState (Error);
                    break;
            }

            account->setRegister (false);

            // shutdown this transport since useless
            // if(account->getAccountTransport() != _localUDPTransport) {

            SIPVoIPLink::instance ()->shutdownSipTransport (account->getAccountID());
            //}

        } else {
            // Registration/Unregistration is success
            if (account->isRegister())
                account->setRegistrationState (Registered);
            else {
                account->setRegistrationState (Unregistered);
                account->setRegister (false);

                SIPVoIPLink::instance ()->shutdownSipTransport (account->getAccountID());

                // pjsip_regc_destroy(param->regc);
                // account->setRegistrationInfo(NULL);
            }
        }
    } else {
        account->setRegistrationState (ErrorAuth);
        account->setRegister (false);

        SIPVoIPLink::instance ()->shutdownSipTransport (account->getAccountID());
    }

}

// Optional function to be called to process incoming request message.
pj_bool_t
transaction_request_cb (pjsip_rx_data *rdata)
{
    pj_status_t status;
    unsigned options = 0;
    pjsip_dialog* dialog, *replaced_dlg;
    pjsip_tx_data *tdata;
    pjsip_tx_data *response;
    SIPVoIPLink *link;
    std::string id;
    SIPCall* call;
    pjsip_inv_session *inv;
    pjmedia_sdp_session *r_sdp;

    _info ("UserAgent: Transaction REQUEST received using transport: %s %s (refcnt=%d)",
    						rdata->tp_info.transport->obj_name,
    						rdata->tp_info.transport->info,
    						(int) pj_atomic_get (rdata->tp_info.transport->ref_cnt));

    // No need to go any further on incoming ACK
    if (rdata->msg_info.msg->line.req.method.id == PJSIP_ACK_METHOD && pjsip_rdata_get_dlg (rdata) != NULL) {
        _info ("UserAgent: received an ACK");
        return true;
    }

    /* First, let's got the username and server name from the invite.
     * We will use them to detect which account is the callee.
     */
    pjsip_uri *uri = rdata->msg_info.to->uri;
    pjsip_sip_uri *sip_uri = (pjsip_sip_uri *) pjsip_uri_get_uri (uri);

    std::string userName = std::string (sip_uri->user.ptr, sip_uri->user.slen);
    std::string server = std::string (sip_uri->host.ptr, sip_uri->host.slen);
    _debug ("UserAgent: The receiver is: %s@%s", userName.data(), server.data());

    // Get the account id of callee from username and server
    std::string account_id = Manager::instance().getAccountIdFromNameAndServer (userName, server);
    _debug ("UserAgent: Account ID for this call, %s", account_id.c_str());

    /* If we don't find any account to receive the call */
    if (account_id.empty())
        _debug ("UserAgent: Username %s doesn't match any account, using IP2IP!",userName.c_str());

    /* Get the voip link associated to the incoming call */
    /* The account must before have been associated to the call in ManagerImpl */
    if ((link = dynamic_cast<SIPVoIPLink *> (Manager::instance().getAccountLink (account_id))) == NULL) {
        _warn ("UserAgent: Error: cannot retrieve the voiplink from the account ID...");
        pjsip_endpt_respond_stateless (_endpt, rdata, PJSIP_SC_INTERNAL_SERVER_ERROR,
        							   NULL, NULL, NULL);
        return false;
    }

    // retrive display name from the message buffer
    std::string displayName = SIPVoIPLink::parseDisplayName(rdata->msg_info.msg_buf);
    _debug("UserAgent: Display name for this call %s", displayName.c_str());

    /* Now, it is the time to find the information of the caller */
    uri = rdata->msg_info.from->uri;
    sip_uri = (pjsip_sip_uri *) pjsip_uri_get_uri (uri);

    // Store the peer number
    char tmp[PJSIP_MAX_URL_SIZE];
    int length = pjsip_uri_print (PJSIP_URI_IN_FROMTO_HDR, sip_uri, tmp, PJSIP_MAX_URL_SIZE);
    std::string peerNumber (tmp, length);

    //Remove sip: prefix
    SIPVoIPLink::stripSipUriPrefix(peerNumber);
    _debug ("UserAgent: Peer number: %s", peerNumber.c_str());

    // Get the server voicemail notification
    // Catch the NOTIFY message
    if (rdata->msg_info.msg->line.req.method.id == PJSIP_OTHER_METHOD) {

        std::string method_name = "NOTIFY";

        // Retrieve all the message. Should contains only the method name but ...
        std::string request(rdata->msg_info.msg->line.req.method.name.ptr);

        // Check if the message is a notification
        if (request.find (method_name) != (size_t)-1) {
            /* Notify the right account */
            setVoicemailInfo (account_id, rdata->msg_info.msg->body);
            request.find (method_name);
        }

        pjsip_endpt_respond_stateless (_endpt, rdata, PJSIP_SC_OK, NULL, NULL, NULL);

        return true;
    }

    // Handle an OPTIONS message
    if (rdata->msg_info.msg->line.req.method.id == PJSIP_OPTIONS_METHOD) {
        handleIncomingOptions (rdata);
        return true;
    }

    // Respond statelessly any non-INVITE requests with 500
    if (rdata->msg_info.msg->line.req.method.id != PJSIP_INVITE_METHOD) {
        if (rdata->msg_info.msg->line.req.method.id != PJSIP_ACK_METHOD) {
            pjsip_endpt_respond_stateless (_endpt, rdata, PJSIP_SC_METHOD_NOT_ALLOWED,
            NULL, NULL, NULL);
            return true;
        }
    }

    SIPAccount *account = dynamic_cast<SIPAccount *> (Manager::instance().getAccount (account_id));

    getRemoteSdpFromOffer (rdata, &r_sdp);

    if (account->getActiveCodecs().empty()) {
        _warn ("UserAgent: Error: No active codec");
        pjsip_endpt_respond_stateless (_endpt, rdata, PJSIP_SC_NOT_ACCEPTABLE_HERE ,
        											  NULL, NULL, NULL);
        return false;
    }

    // Verify that we can handle the request
    status = pjsip_inv_verify_request (rdata, &options, NULL, NULL, _endpt, NULL);
    if (status != PJ_SUCCESS) {
        pjsip_endpt_respond_stateless (_endpt, rdata, PJSIP_SC_METHOD_NOT_ALLOWED,
        NULL, NULL, NULL);
        return true;
    }

    /******************************************* URL HOOK *********************************************/

    if (Manager::instance().hookPreference.getSipEnabled()) {
        _debug ("UserAgent: Set sip url hooks");

        std::string header_value(fetchHeaderValue (rdata->msg_info.msg,
                    Manager::instance().hookPreference.getUrlSipField()));

        if (header_value.size () < header_value.max_size()) {
            if (not header_value.empty()) {
                urlhook->addAction (header_value,
                Manager::instance().hookPreference.getUrlCommand());
            }
        } else
            throw std::length_error ("UserAgent: Url exceeds std::string max_size");
    }

    /************************************************************************************************/
    _info ("UserAgent: Create a new call");

    // Generate a new call ID for the incoming call!
    id = Manager::instance().getNewCallID();

    if ((call = new SIPCall (id, Call::Incoming, _cp)) == NULL) {
        _warn ("UserAgent: Error: Unable to create an incoming call");
        pjsip_endpt_respond_stateless (_endpt, rdata, PJSIP_SC_INTERNAL_SERVER_ERROR,
                NULL, NULL, NULL);
        return false;
    }

    Manager::instance().associateCallToAccount (call->getCallId(), account_id);

    std::string addrToUse, addrSdp ="0.0.0.0";

    pjsip_tpselector *tp;

    if (account != NULL) {

        // May use the published address as well

        addrToUse = SIPVoIPLink::instance ()->getInterfaceAddrFromName (account->getLocalInterface ());
        account->isStunEnabled () ? addrSdp = account->getPublishedAddress () : addrSdp = addrToUse;
        // Set the appropriate transport to have the right VIA header
        link->initTransportSelector (account->getAccountTransport (), &tp, call->getMemoryPool());

        if (account->getAccountTransport()) {

            _debug ("UserAgent: SIP transport for this account: %s %s (refcnt=%i)",
            account->getAccountTransport()->obj_name,
            account->getAccountTransport()->info,
            (int) pj_atomic_get (account->getAccountTransport()->ref_cnt));
        }

    }

    if (addrToUse == "0.0.0.0")
        link->loadSIPLocalIP (&addrToUse);

    if (addrSdp == "0.0.0.0")
        addrSdp = addrToUse;

    call->setConnectionState (Call::Progressing);
    call->setPeerNumber (peerNumber);
    call->setDisplayName (displayName);
    call->initRecFileName (peerNumber);

    _debug ("UserAgent: DisplayName: %s", displayName.c_str());

    // Have to do some stuff with the SDP
    // Set the codec map, IP, peer number and so on... for the SIPCall object
    setCallMediaLocal (call, addrToUse);

    // We retrieve the remote sdp offer in the rdata struct to begin the negotiation
    call->getLocalSDP()->setLocalIP (addrSdp);

    // Init audio rtp session
    try {
        _debug ("UserAgent: Create RTP session for this call");
        call->getAudioRtp()->initAudioRtpConfig ();
        call->getAudioRtp()->initAudioSymmetricRtpSession ();
    } catch (...) {
        _warn ("UserAgent: Error: Failed to create rtp thread from answer");
    }

    // Retreive crypto offer from body, if any
    if (rdata->msg_info.msg->body) {

        char sdpbuffer[1000];
        int len = rdata->msg_info.msg->body->print_body (rdata->msg_info.msg->body, sdpbuffer, 1000);
        if (len == -1) // error
                       len = 0;
        std::string sdpoffer = std::string (sdpbuffer, len);
        size_t start = sdpoffer.find ("a=crypto:");

        // Found crypto header in SDP
        if (start != std::string::npos) {

            std::string cryptoHeader = sdpoffer.substr (start, (sdpoffer.size() - start) -1);
            _debug ("UserAgent: Found incoming crypto offer: %s", cryptoHeader.c_str());

            CryptoOffer crypto_offer;
            crypto_offer.push_back (cryptoHeader);

            bool nego_success = false;

            if (!crypto_offer.empty()) {

                _debug ("UserAgent: Crypto attribute in SDP, init SRTP session");

                // init local cryptografic capabilities for negotiation
                std::vector<sfl::CryptoSuiteDefinition>localCapabilities;

                for (int i = 0; i < 3; i++) {
                    localCapabilities.push_back (sfl::CryptoSuites[i]);
                }

                sfl::SdesNegotiator sdesnego (localCapabilities, crypto_offer);

                if (sdesnego.negotiate()) {
                    _debug ("UserAgent: SDES negotiation successfull \n");
                    nego_success = true;

                    try {
                        _debug ("UserAgent: Create RTP session for this call");
                        call->getAudioRtp()->setRemoteCryptoInfo (sdesnego);
                        call->getAudioRtp()->initLocalCryptoInfo ();
                    } catch (...) {
                        _warn ("UserAgent: Error: Failed to create rtp thread from answer");
                    }
                }
            }
        }
    }

<<<<<<< HEAD

    status = call->getLocalSDP()->receiveOffer (r_sdp, account->getActiveCodecs (), account->getActiveVideoCodecs());
    if (status!=PJ_SUCCESS) {
=======
    status = call->getLocalSDP()->receiveOffer (r_sdp, account->getActiveCodecs ());
    if (status != PJ_SUCCESS) {
>>>>>>> 51f7409e
        delete call;
        call = NULL;
        _warn ("UserAgent: fail in receiving initial offer");
        pjsip_endpt_respond_stateless (_endpt, rdata, PJSIP_SC_INTERNAL_SERVER_ERROR, NULL, NULL, NULL);
        return false;
    }

    // Init default codec for early media session
    sfl::Codec* audiocodec = Manager::instance().getAudioCodecFactory().instantiateCodec (PAYLOAD_CODEC_ULAW);

    // Init audio rtp session
    try {
        _debug ("UserAgent: Create RTP session for this call");
        call->getAudioRtp()->start (static_cast<sfl::AudioCodec *>(audiocodec));
    } catch (...) {
        _warn ("UserAgent: Error: Failed to create rtp thread from answer");
    }


    /* Create the local dialog (UAS) */
    status = pjsip_dlg_create_uas (pjsip_ua_instance(), rdata, NULL, &dialog);

    if (status != PJ_SUCCESS) {
        delete call;
        call = NULL;
        _warn ("UserAgent: Error: Failed to create uas dialog");
        pjsip_endpt_respond_stateless (_endpt, rdata, PJSIP_SC_INTERNAL_SERVER_ERROR,
        NULL, NULL, NULL);
        return false;
    }

    // Specify media capability during invite session creation
    status = pjsip_inv_create_uas (dialog, rdata, call->getLocalSDP()->getLocalSdpSession(), 0, &inv);

    // Explicitly set the transport, set_transport methods increment transport's reference counter
    status = pjsip_dlg_set_transport (dialog, tp);
    PJ_ASSERT_RETURN (status == PJ_SUCCESS, 1);

    // Associate the call in the invite session
    inv->mod_data[_mod_ua.id] = call;

    // Check whether Replaces header is present in the request and process accordingly.
    status = pjsip_replaces_verify_request(rdata, &replaced_dlg, PJ_FALSE, &response);
    if (status != PJ_SUCCESS) {
    	_warn("UserAgent: Error: Something wrong with Replaces request.");
        // Respond with 500 (Internal Server Error)
    	pjsip_endpt_respond_stateless(_endpt, rdata, 500, NULL, NULL, NULL);
    }

    // Check if call have been transfered
    if (replaced_dlg) { // If Replace header present

    	_debug("UserAgent: Replace request foud");

    	pjsip_inv_session *replaced_inv;

    	// Always answer the new INVITE with 200, regardless whether
    	// the replaced call is in early or confirmed state.
    	if ((status = pjsip_inv_answer(inv, 200, NULL, NULL, &response)) == PJ_SUCCESS)
    		pjsip_inv_send_msg(inv, response);

    	// Get the INVITE session associated with the replaced dialog.
    	replaced_inv = pjsip_dlg_get_inv_session(replaced_dlg);

    	// Disconnect the "replaced" INVITE session.
         status = pjsip_inv_end_session(replaced_inv, PJSIP_SC_GONE, NULL, &tdata);
         if (status == PJ_SUCCESS && tdata)
             status = pjsip_inv_send_msg(replaced_inv, tdata);

<<<<<<< HEAD
         call->inv = inv;
    }
    else { // Prooceed with normal call flow
=======
         call->replaceInvSession(inv);
    } else { // Prooceed with normal call flow
>>>>>>> 51f7409e

        // Send a 180 Ringing response
        _info ("UserAgent: Send a 180 Ringing response");
        status = pjsip_inv_initial_answer (inv, rdata, PJSIP_SC_RINGING, NULL, NULL, &tdata);
        PJ_ASSERT_RETURN (status == PJ_SUCCESS, 1);

        status = pjsip_inv_send_msg (inv, tdata);
        PJ_ASSERT_RETURN (status == PJ_SUCCESS, 1);

    	// Associate invite session to the current call
    	call->inv = inv;

    	// Update the connection state
    	call->setConnectionState (Call::Ringing);

    	_debug ("UserAgent: Add call to account link");

    	if (Manager::instance().incomingCall (call, account_id)) {
    		// Add this call to the callAccountMap in ManagerImpl
    		Manager::instance().getAccountLink (account_id)->addCall (call);
    	} else {
    		// Fail to notify UI
    		delete call;
    		call = NULL;
    		_warn ("UserAgent: Fail to notify UI!");
    		pjsip_endpt_respond_stateless (_endpt, rdata, PJSIP_SC_INTERNAL_SERVER_ERROR,
    				NULL, NULL, NULL);
    		return false;
    	}
    }

    /* Done */
    return true;
}

pj_bool_t transaction_response_cb (pjsip_rx_data *rdata)
{
    _info ("UserAgent: Transaction response using transport: %s %s (refcnt=%d)",
    rdata->tp_info.transport->obj_name,
    rdata->tp_info.transport->info,
    (int) pj_atomic_get (rdata->tp_info.transport->ref_cnt));

    pjsip_dialog *dlg = pjsip_rdata_get_dlg (rdata);

    if (!dlg)
    	return PJ_SUCCESS;

    pjsip_transaction *tsx = pjsip_rdata_get_tsx (rdata);

	if (!tsx || tsx->method.id != PJSIP_INVITE_METHOD)
		return PJ_SUCCESS;

	if (tsx->status_code < 200) {
		_info ("UserAgent: Received provisional response");
	} else if (tsx->status_code >= 300) {
		_warn ("UserAgent: Dialog failed");
		// pjsip_dlg_dec_session(dlg);
		// ACK for non-2xx final response is sent by transaction.
	} else {
		_info ("UserAgent: Received 200 OK response");
		sendAck (dlg, rdata);
	}

    return PJ_SUCCESS;
}

static void sendAck (pjsip_dialog *dlg, pjsip_rx_data *rdata)
{
    pjsip_tx_data *tdata;

    // Create ACK request
    pjsip_dlg_create_request (dlg, &pjsip_ack_method, rdata->msg_info.cseq->cseq, &tdata);

    pjsip_dlg_send_request (dlg, tdata,-1, NULL);
}

void onCallTransfered (pjsip_inv_session *inv, pjsip_rx_data *rdata)
{
    SIPCall *currentCall;
    const pj_str_t str_refer_to = { (char*) "Refer-To", 8};
    const pj_str_t str_refer_sub = { (char*) "Refer-Sub", 9 };
    const pj_str_t str_ref_by = { (char*) "Referred-By", 11 };
    pjsip_generic_string_hdr *refer_to;
    pjsip_generic_string_hdr *refer_sub;
    pjsip_hdr *ref_by_hdr;
    pj_bool_t no_refer_sub = PJ_FALSE;
    char *uri;
    std::string sipUri;
    pjsip_status_code code;

    currentCall = (SIPCall *) inv->mod_data[_mod_ua.id];
    if (currentCall == NULL) {
        _debug ("UserAgent: Call doesn't exist (%s, %s)", __FILE__, __LINE__);
        return;
    }

    /* Find the Refer-To header */
    refer_to = (pjsip_generic_string_hdr*)
    pjsip_msg_find_hdr_by_name (rdata->msg_info.msg, &str_refer_to, NULL);
    if (refer_to == NULL) {
        /* Invalid Request.
         * No Refer-To header!
         */
        _debug ("UserAgent: Received REFER without Refer-To header!");
        pjsip_dlg_respond (inv->dlg, rdata, 400, NULL, NULL, NULL);
        return;
    }

    /* Find optional Refer-Sub header */
    refer_sub = (pjsip_generic_string_hdr*)
    pjsip_msg_find_hdr_by_name (rdata->msg_info.msg, &str_refer_sub, NULL);
    if (refer_sub)
        if (!pj_strnicmp2 (&refer_sub->hvalue, "true", 4) == 0)
            no_refer_sub = PJ_TRUE;

    /* Find optional Referred-By header (to be copied onto outgoing INVITE
     * request.
     */
    ref_by_hdr = (pjsip_hdr*)
    pjsip_msg_find_hdr_by_name (rdata->msg_info.msg, &str_ref_by, NULL);

    /* Notify callback */
    code = PJSIP_SC_ACCEPTED;

    _debug ("UserAgent: Call to %.*s is being transfered to %.*s",
    				(int) inv->dlg->remote.info_str.slen,
    				inv->dlg->remote.info_str.ptr,
    				(int) refer_to->hvalue.slen,
    				refer_to->hvalue.ptr);

    /* We're cheating here.
     * We need to get a null terminated string from a pj_str_t.
     * So grab the pointer from the hvalue and NULL terminate it, knowing
     * that the NULL position will be occupied by a newline.
     */
    uri = refer_to->hvalue.ptr;

    uri[refer_to->hvalue.slen] = '\0';

    /* Now make the outgoing call. */
    sipUri = std::string (uri);

    std::string currentCallId = currentCall->getCallId();

    std::string newCallId(Manager::instance().getNewCallID());

    SIPVoIPLink::instance()->newOutgoingCall(newCallId, sipUri);

    Manager::instance().hangupCall(currentCall->getCallId());
}


void transfer_client_cb (pjsip_evsub *sub, pjsip_event *event)
{
    PJ_UNUSED_ARG (event);

    /*
     * When subscription is accepted (got 200/OK to REFER), check if
     * subscription suppressed.
     */
    if (pjsip_evsub_get_state (sub) == PJSIP_EVSUB_STATE_ACCEPTED) {

        _debug ("UserAgent: Transfer received, waiting for notifications. ");

        pjsip_rx_data *rdata;
        pjsip_generic_string_hdr *refer_sub;
        const pj_str_t REFER_SUB = { (char *) "Refer-Sub", 9 };

        /* Must be receipt of response message */
        pj_assert(event->type == PJSIP_EVENT_TSX_STATE &&
                  event->body.tsx_state.type == PJSIP_EVENT_RX_MSG);
        rdata = event->body.tsx_state.src.rdata;

        /* Find Refer-Sub header */
        refer_sub = (pjsip_generic_string_hdr*)
                    pjsip_msg_find_hdr_by_name(rdata->msg_info.msg,
                                               &REFER_SUB, NULL);

        /* Check if subscription is suppressed */
        if (refer_sub and pj_stricmp2(&refer_sub->hvalue, "false") == 0)
            _debug("UserAgent: No subscription requested");
        else
            _debug("UserAgent: Transfer subscription reqeusted");

    } else if (pjsip_evsub_get_state (sub) == PJSIP_EVSUB_STATE_ACTIVE or
    		pjsip_evsub_get_state (sub) == PJSIP_EVSUB_STATE_TERMINATED) {
        /*
         * On incoming NOTIFY, notify application about call transfer progress.
         */

        pjsip_msg *msg;
        pjsip_msg_body *body;
        pjsip_status_line status_line;
        pj_bool_t is_last;
        pj_bool_t cont;
        pj_status_t status;

        _debug("UserAgent: PJSIP_EVSUB_STATE_ACTIVE PJSIP_EVSUB_STATE_TERMINATED");

        SIPVoIPLink *link = reinterpret_cast<SIPVoIPLink *> (pjsip_evsub_get_mod_data (sub, _mod_ua.id));

        /* When subscription is terminated, clear the xfer_sub member of
         * the inv_data.
         */

        if (pjsip_evsub_get_state (sub) == PJSIP_EVSUB_STATE_TERMINATED) {
            pjsip_evsub_set_mod_data (sub, _mod_ua.id, NULL);
            _debug ("UserAgent: Xfer client subscription terminated");
        }

        /* Application is not interested with call progress status */
        if (!link or !event) {
            _warn ("UserAgent: Either link or event is empty in transfer callback");
            return;
        }


        pjsip_rx_data* r_data = event->body.rx_msg.rdata;

        std::string method_notify = "NOTIFY";
        std::string request =  pjsip_rx_data_get_info (r_data);

        /* This better be a NOTIFY request */
        if (r_data->msg_info.msg->line.req.method.id == PJSIP_OTHER_METHOD and
                request.find (method_notify) != std::string::npos) {

            /* Check if there's body */
            msg = r_data->msg_info.msg;
            body = msg->body;

            if (!body) {
                _warn ("UserAgent: Warning! Received NOTIFY without message body");
                return;
            }

            /* Check for appropriate content */
            if (pj_stricmp2 (&body->content_type.type, "message") != 0 or
                    pj_stricmp2 (&body->content_type.subtype, "sipfrag") != 0) {
                _warn ("UserAgent: Warning! Received NOTIFY without message/sipfrag content");
                return;
            }

            /* Try to parse the content */
            status = pjsip_parse_status_line ( (char*) body->data, body->len, &status_line);

            if (status != PJ_SUCCESS) {
                _warn ("UserAgent: Warning! Received NOTIFY with invalid message/sipfrag content");
                return;
            }

        } else {
            _error ("UserAgent: Error: Set code to 500 during transfer");
            status_line.code = 500;
            status_line.reason = *pjsip_get_status_text (500);
        }

        // Get call coresponding to this transaction
        std::string transferID (r_data->msg_info.cid->id.ptr, r_data->msg_info.cid->id.slen);
        std::map<std::string, std::string>::iterator it = transferCallID.find (transferID);
        std::string cid = it->second;
        SIPCall *call = dynamic_cast<SIPCall *> (link->getCall (cid));
        if (!call) {
            _warn ("UserAgent:  Call with id %s doesn't exit!", cid.c_str());
            return;
        }

        /* Notify application */
        is_last = (pjsip_evsub_get_state (sub) ==PJSIP_EVSUB_STATE_TERMINATED);

        cont = !is_last;

        _debug ("UserAgent: Notification status line: %d", status_line.code);

        if (status_line.code/100 == 2) {

            _debug ("UserAgent: Received 200 OK on call transfered, stop call!");
            pjsip_tx_data *tdata;

            status = pjsip_inv_end_session (call->inv, PJSIP_SC_GONE, NULL, &tdata);

            if (status != PJ_SUCCESS)
                _debug ("UserAgent: Fail to create end session msg!");
<<<<<<< HEAD
            } else {
                status = pjsip_inv_send_msg (call->inv, tdata);
=======
            else {
                status = pjsip_inv_send_msg (call->getInvSession(), tdata);
>>>>>>> 51f7409e

                if (status != PJ_SUCCESS)
                    _debug ("UserAgent: Fail to send end session msg!");
            }

            Manager::instance().hangupCall(call->getCallId());
            cont = PJ_FALSE;
        }

        if (!cont)
            pjsip_evsub_set_mod_data (sub, _mod_ua.id, NULL);
    }
}


void transfer_server_cb (pjsip_evsub *sub, pjsip_event *event)
{
    PJ_UNUSED_ARG (event);

    /*
     * When subscription is terminated, clear the xfer_sub member of
     * the inv_data.
     */
    switch (pjsip_evsub_get_state (sub)) {
	case PJSIP_EVSUB_STATE_NULL:
		break;
	case PJSIP_EVSUB_STATE_SENT:
		break;
	case PJSIP_EVSUB_STATE_ACCEPTED:
		break;
	case PJSIP_EVSUB_STATE_PENDING:
		break;
	case PJSIP_EVSUB_STATE_ACTIVE:
		break;
	case PJSIP_EVSUB_STATE_TERMINATED:
		break;
	case PJSIP_EVSUB_STATE_UNKNOWN:
		break;
	default:
		break;
	}

    if (pjsip_evsub_get_state (sub) == PJSIP_EVSUB_STATE_TERMINATED) {
        SIPCall *call;

        call = (SIPCall*) pjsip_evsub_get_mod_data (sub, _mod_ua.id);

        if (!call) {
        	_debug("UserAgent: Could not find subscription data");
            return;
        }

        pjsip_evsub_set_mod_data (sub, _mod_ua.id, NULL);

        _error ("UserAgent: Xfer server subscription terminated");
    }
}

void handleIncomingOptions (pjsip_rx_data *rdata)
{


    pjsip_tx_data *tdata;
    pjsip_response_addr res_addr;
    const pjsip_hdr *cap_hdr;
    pj_status_t status;

    /* Create basic response. */
    status = pjsip_endpt_create_response (_endpt, rdata, PJSIP_SC_OK, NULL, &tdata);

    if (status != PJ_SUCCESS) {
        return;
    }

    /* Add Allow header */
    cap_hdr = pjsip_endpt_get_capability (_endpt, PJSIP_H_ALLOW, NULL);

    if (cap_hdr) {
        pjsip_msg_add_hdr (tdata->msg, (pjsip_hdr*) pjsip_hdr_clone (tdata->pool, cap_hdr));
    }

    /* Add Accept header */
    cap_hdr = pjsip_endpt_get_capability (_endpt, PJSIP_H_ACCEPT, NULL);

    if (cap_hdr) {
        pjsip_msg_add_hdr (tdata->msg, (pjsip_hdr*) pjsip_hdr_clone (tdata->pool, cap_hdr));
    }

    /* Add Supported header */
    cap_hdr = pjsip_endpt_get_capability (_endpt, PJSIP_H_SUPPORTED, NULL);

    if (cap_hdr) {
        pjsip_msg_add_hdr (tdata->msg, (pjsip_hdr*) pjsip_hdr_clone (tdata->pool, cap_hdr));
    }

    /* Add Allow-Events header from the evsub module */
    cap_hdr = pjsip_evsub_get_allow_events_hdr (NULL);

    if (cap_hdr) {
        pjsip_msg_add_hdr (tdata->msg, (pjsip_hdr*) pjsip_hdr_clone (tdata->pool, cap_hdr));
    }

    /* Send response statelessly */
    pjsip_get_response_addr (tdata->pool, rdata, &res_addr);

    status = pjsip_endpt_send_response (_endpt, &res_addr, tdata, NULL, NULL);


    if (status != PJ_SUCCESS)
        pjsip_tx_data_dec_ref (tdata);
}

/*****************************************************************************************************************/


bool setCallMediaLocal (SIPCall* call, const std::string &localIP)
{
    SIPAccount *account = NULL;

    _debug ("UserAgent: Set local media information for this call");

    if (call) {

        std::string account_id = Manager::instance().getAccountFromCall (call->getCallId ());

        account = dynamic_cast<SIPAccount *> (Manager::instance().getAccount (account_id));

        // Setting Audio and Video
        unsigned int callLocalAudioPort = RANDOM_LOCAL_PORT;
        unsigned int callLocalVideoPort = RANDOM_LOCAL_PORT;
        assert(callLocalAudioPort != callLocalVideoPort);
        unsigned int callLocalExternAudioPort = callLocalAudioPort;

        if (account->isStunEnabled ()) {
            // If use Stun server
            callLocalExternAudioPort = account->getStunPort ();
            //localIP = account->getPublishedAddress ();
        }

        _debug ("UserAgent: Setting local ip address: %s", localIP.c_str());
        _debug ("UserAgent: Setting local audio port to: %d", callLocalAudioPort);
        _debug ("UserAgent: Setting local video port to: %d", callLocalVideoPort);
        _debug ("UserAgent: Setting local audio port (external) to: %d", callLocalExternAudioPort);

        // Set local audio port for SIPCall(id)
        call->setLocalIp (localIP);
        call->setLocalAudioPort (callLocalAudioPort);
        call->setLocalVideoPort (callLocalVideoPort);

        call->getLocalSDP()->setLocalPublishedAudioPort (callLocalExternAudioPort);
        call->getLocalSDP()->setLocalPublishedVideoPort(callLocalVideoPort);

        return true;
    } else {

        _error ("UserAgent: Error: No call found while setting media information for this call");

        return false;

    }
}

std::string fetchHeaderValue (pjsip_msg *msg, std::string field)
{


    pj_str_t name;
    pjsip_generic_string_hdr * hdr;
    std::string value, url;
    size_t pos;

    /* Convert the field name into pjsip type */
    name = pj_str ( (char*) field.c_str());

    /* Get the header value and convert into string*/
    hdr = (pjsip_generic_string_hdr*) pjsip_msg_find_hdr_by_name (msg, &name, NULL);

    if (!hdr)
        return "";

    value = hdr->hvalue.ptr;

    if ( (pos=value.find ("\n")) == std::string::npos) {
        return "";
    }

    url = value.substr (0, pos);

    return url;
}

std::vector<std::string> SIPVoIPLink::getAllIpInterface (void)
{
    pj_sockaddr addrList[16];
    unsigned int addrCnt = PJ_ARRAY_SIZE (addrList);

    pj_status_t success;
    success = pj_enum_ip_interface (pj_AF_INET(), &addrCnt, addrList);

    std::vector<std::string> ifaceList;

    if (success != PJ_SUCCESS) {
        return ifaceList;
    }

    _debug ("Detecting available interfaces...");

    int i;

    for (i = 0; i < (int) addrCnt; i++) {
        char tmpAddr[PJ_INET_ADDRSTRLEN];
        pj_sockaddr_print (&addrList[i], tmpAddr, sizeof (tmpAddr), 0);
        ifaceList.push_back (std::string (tmpAddr));
        _debug ("Local interface %s", tmpAddr);
    }

    return ifaceList;
}


int get_iface_list (struct ifconf *ifconf)
{
    int sock, rval;

    if ( (sock = socket (AF_INET,SOCK_STREAM,0)) < 0)
        _debug ("get_iface_list error could not open socket\n");


    if ( (rval = ioctl (sock, SIOCGIFCONF , (char*) ifconf)) < 0)
        _debug ("get_iface_list error ioctl(SIOGIFCONF)\n");

    close (sock);

    return rval;
}

std::vector<std::string> SIPVoIPLink::getAllIpInterfaceByName (void)
{
    std::vector<std::string> ifaceList;

    static struct ifreq ifreqs[20];
    struct ifconf ifconf;
    int  nifaces;

    // add the default
    ifaceList.push_back (std::string ("default"));

    memset (&ifconf,0,sizeof (ifconf));
    ifconf.ifc_buf = (char*) (ifreqs);
    ifconf.ifc_len = sizeof (ifreqs);

    if (get_iface_list (&ifconf) < 0)
        _debug ("getAllIpInterfaceByName error could not get interface list\n");

    nifaces =  ifconf.ifc_len/sizeof (struct ifreq);

    _debug ("Interfaces (count = %d):\n", nifaces);

    for (int i = 0; i < nifaces; i++) {
        _debug ("  %s  ", ifreqs[i].ifr_name);
        ifaceList.push_back (std::string (ifreqs[i].ifr_name));
        _debug ("    %s\n", getInterfaceAddrFromName (ifreqs[i].ifr_name).c_str());
    }

    return ifaceList;
}

std::string SIPVoIPLink::getInterfaceAddrFromName (std::string ifaceName)
{

    struct ifreq ifr;
    int fd;
    int err;

    struct sockaddr_in *saddr_in;
    struct in_addr *addr_in;

    if ( (fd = socket (AF_INET, SOCK_DGRAM,0)) < 0)
        _error ("UserAgent: Error: could not open socket");

    memset (&ifr, 0, sizeof (struct ifreq));

    strcpy (ifr.ifr_name, ifaceName.c_str());
    ifr.ifr_addr.sa_family = AF_INET;

    if ( (err = ioctl (fd, SIOCGIFADDR, &ifr)) < 0)
        _debug ("UserAgent: Use default interface (0.0.0.0)");

    saddr_in = (struct sockaddr_in *) &ifr.ifr_addr;
    addr_in = & (saddr_in->sin_addr);

    std::string addr (inet_ntoa (*addr_in));

    close (fd);

    return addr;
}


pj_bool_t stun_sock_on_status_cb (pj_stun_sock *stun_sock UNUSED, pj_stun_sock_op op UNUSED, pj_status_t status)
{
    if (status == PJ_SUCCESS)
        return PJ_TRUE;
    else
        return PJ_FALSE;
}

pj_bool_t stun_sock_on_rx_data_cb (pj_stun_sock *stun_sock UNUSED, void *pkt UNUSED, unsigned pkt_len UNUSED, const pj_sockaddr_t *src_addr UNUSED, unsigned addr_len UNUSED)
{
    return PJ_TRUE;
}


std::string getLocalAddressAssociatedToAccount (std::string id)
{
    SIPAccount *account = NULL;
    pj_sockaddr_in local_addr_ipv4;
    pjsip_transport *tspt;
    std::string localAddr;
    pj_str_t tmp;

    _debug ("UserAgent: Get local address associated to account");

    account = dynamic_cast<SIPAccount *> (Manager::instance().getAccount (id));

    // Set the local address

    if (account != NULL && account->getAccountTransport ()) {
        tspt = account->getAccountTransport ();

        if (tspt != NULL) {
            local_addr_ipv4 = tspt->local_addr.ipv4;
        } else {
            _debug ("UserAgent: transport is null");
            local_addr_ipv4 = _localUDPTransport->local_addr.ipv4;
        }
    } else {
        _debug ("UserAgent: account is null");
        local_addr_ipv4 = _localUDPTransport->local_addr.ipv4;
    }

    tmp = pj_str (pj_inet_ntoa (local_addr_ipv4.sin_addr));
    localAddr = std::string (tmp.ptr);

    return localAddr;

}

void getRemoteSdpFromOffer (pjsip_rx_data *rdata, pjmedia_sdp_session** r_sdp)
{

    pjmedia_sdp_session *sdp;
    pjsip_msg *msg;
    pjsip_msg_body *body;

    // Get the message
    msg = rdata->msg_info.msg;
    // Get the body message
    body = msg->body;

    // Parse the remote request to get the sdp session

    if (body) {
        pjmedia_sdp_parse (rdata->tp_info.pool, (char*) body->data, body->len, &sdp);
        *r_sdp = sdp;
    }

    else
        *r_sdp = NULL;
}
<|MERGE_RESOLUTION|>--- conflicted
+++ resolved
@@ -3946,14 +3946,8 @@
         }
     }
 
-<<<<<<< HEAD
-
     status = call->getLocalSDP()->receiveOffer (r_sdp, account->getActiveCodecs (), account->getActiveVideoCodecs());
-    if (status!=PJ_SUCCESS) {
-=======
-    status = call->getLocalSDP()->receiveOffer (r_sdp, account->getActiveCodecs ());
     if (status != PJ_SUCCESS) {
->>>>>>> 51f7409e
         delete call;
         call = NULL;
         _warn ("UserAgent: fail in receiving initial offer");
@@ -4023,14 +4017,8 @@
          if (status == PJ_SUCCESS && tdata)
              status = pjsip_inv_send_msg(replaced_inv, tdata);
 
-<<<<<<< HEAD
          call->inv = inv;
-    }
-    else { // Prooceed with normal call flow
-=======
-         call->replaceInvSession(inv);
     } else { // Prooceed with normal call flow
->>>>>>> 51f7409e
 
         // Send a 180 Ringing response
         _info ("UserAgent: Send a 180 Ringing response");
@@ -4313,13 +4301,8 @@
 
             if (status != PJ_SUCCESS)
                 _debug ("UserAgent: Fail to create end session msg!");
-<<<<<<< HEAD
-            } else {
+            else {
                 status = pjsip_inv_send_msg (call->inv, tdata);
-=======
-            else {
-                status = pjsip_inv_send_msg (call->getInvSession(), tdata);
->>>>>>> 51f7409e
 
                 if (status != PJ_SUCCESS)
                     _debug ("UserAgent: Fail to send end session msg!");
