--- conflicted
+++ resolved
@@ -181,12 +181,8 @@
 
     TRY(pj_init());
     TRY(pjlib_util_init());
-<<<<<<< HEAD
-    pj_log_set_level(0);    // From 0 (min) to 6 (max)
-=======
     // From 0 (min) to 6 (max)
     pj_log_set_level(Logger::getDebugMode() ? 6 : 0);
->>>>>>> fe877988
     TRY(pjnath_init());
 
     pj_caching_pool_init(cp_, &pj_pool_factory_default_policy, 0);
