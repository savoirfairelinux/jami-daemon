--- conflicted
+++ resolved
@@ -199,7 +199,6 @@
     return PJ_FALSE;
 }
 
-<<<<<<< HEAD
 #ifdef __ANDROID__
 void showMsg(const char *format, ...)
 {
@@ -219,7 +218,7 @@
     showMsg("%s", data);
 }
 #endif
-=======
+
 void updateSDPFromSTUN(SIPCall &call, SIPAccount &account, const SipTransport &transport)
 {
     std::vector<long> socketDescriptors(call.getAudioRtp().getSocketDescriptors());
@@ -236,8 +235,6 @@
         ERROR("%s", e.what());
     }
 }
-
->>>>>>> 25647376
 
 pj_bool_t transaction_request_cb(pjsip_rx_data *rdata)
 {
@@ -744,22 +741,24 @@
     std::string contact = account->getContactHeader();
     pj_str_t pjContact = pj_str((char*) contact.c_str());
 
-<<<<<<< HEAD
+
 #ifndef __ANDROID__
-#warning update pj_sip
-    if (not received.empty() and received != account->getPublishedAddress()) {
-=======
+  
     if (account->isStunEnabled()) {
         DEBUG("Setting VIA sent-by to %s:%u", account->transport_->local_name.host.ptr, account->transport_->local_name.port);
         if (pjsip_regc_set_via_sent_by(regc, &account->transport_->local_name, account->transport_) != PJ_SUCCESS)
             throw VoipLinkException("Unable to set the \"sent-by\" field");
     } else if (not received.empty() and received != account->getPublishedAddress()) {
->>>>>>> 25647376
+
         DEBUG("Setting VIA sent-by to %s:%d", received.c_str(), account->getRPort());
         if (pjsip_regc_set_via_sent_by(regc, account->getViaAddr(), account->transport_) != PJ_SUCCESS)
             throw VoipLinkException("Unable to set the \"sent-by\" field");
     }
-#endif
+
+#else
+#warning update pj_sip
+#endif
+
     if (pjsip_regc_init(regc, &pjSrv, &pjFrom, &pjFrom, 1, &pjContact, account->getRegistrationExpire()) != PJ_SUCCESS)
         throw VoipLinkException("Unable to initialize account registration structure");
 
