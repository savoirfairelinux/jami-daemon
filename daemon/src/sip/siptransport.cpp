--- conflicted
+++ resolved
@@ -59,17 +59,12 @@
 #include "pjsip/sip_transport_tls.h"
 #endif
 
-<<<<<<< HEAD
-#if HAVE_DBUS
-#include "dbus/dbusmanager.h"
-#include "dbus/configurationmanager.h"
+#ifndef __ANDROID__
+#include "client/configurationmanager.h"
+#else
+#include "client/android/configuration.h"
 #endif
- 
-=======
-#include "client/client.h"
-#include "client/configurationmanager.h"
-
->>>>>>> df05f088
+
 static const char * const DEFAULT_INTERFACE = "default";
 static const char * const ANY_HOSTS = "0.0.0.0";
 
@@ -525,13 +520,8 @@
     if (pjstun_get_mapped_addr(&cp_->factory, 1, &sock, &serverName, port, &serverName, port, &pub_addr) != PJ_SUCCESS) {
         ERROR("Can't contact STUN server");
         pj_sock_close(sock);
-<<<<<<< HEAD
-#if HAVE_DBUS
-        Manager::instance().getDbusManager()->getConfigurationManager()->stunStatusFailure(account.getAccountID());
-#endif
-=======
+
         Manager::instance().getClient()->getConfigurationManager()->stunStatusFailure(account.getAccountID());
->>>>>>> df05f088
         return NULL;
     }
 
