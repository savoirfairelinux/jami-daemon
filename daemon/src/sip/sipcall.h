/*
 *  Copyright (C) 2004, 2005, 2006, 2008, 2009, 2010, 2011 Savoir-Faire Linux Inc.
 *  Author: Alexandre Bourget <alexandre.bourget@savoirfairelinux.com>
 *  Author: Yan Morin <yan.morin@savoirfairelinux.com>
 *  Author : Laurielle Lea <laurielle.lea@savoirfairelinux.com>
 *
 *  This program is free software; you can redistribute it and/or modify
 *  it under the terms of the GNU General Public License as published by
 *  the Free Software Foundation; either version 3 of the License, or
 *  (at your option) any later version.
 *
 *  This program is distributed in the hope that it will be useful,
 *  but WITHOUT ANY WARRANTY; without even the implied warranty of
 *  MERCHANTABILITY or FITNESS FOR A PARTICULAR PURPOSE.  See the
 *  GNU General Public License for more details.
 *
 *  You should have received a copy of the GNU General Public License
 *  along with this program; if not, write to the Free Software
 *   Foundation, Inc., 675 Mass Ave, Cambridge, MA 02139, USA.
 *
 *  Additional permission under GNU GPL version 3 section 7:
 *
 *  If you modify this program, or any covered work, by linking or
 *  combining it with the OpenSSL project's OpenSSL library (or a
 *  modified version of that library), containing parts covered by the
 *  terms of the OpenSSL or SSLeay licenses, Savoir-Faire Linux Inc.
 *  grants you additional permission to convey the resulting work.
 *  Corresponding Source for a non-source form of such a combination
 *  shall include the source code for the parts of OpenSSL used as well
 *  as that of the covered work.
 */
#ifndef __SIPCALL_H__
#define __SIPCALL_H__

#include "call.h"
#include <tr1/memory>

class pjsip_evsub;
class pj_caching_pool;
class pj_pool_t;
class pjsip_inv_session;
class Sdp;

namespace sfl
{
class AudioRtpFactory;
}

namespace sfl_video
{
class VideoRtpSession;
}

/**
 * @file sipcall.h
 * @brief SIPCall are SIP implementation of a normal Call
 */
class SIPCall : public Call
{
    public:

        /**
         * Constructor
         * @param id	The call identifier
         * @param type  The type of the call. Could be Incoming
         *						 Outgoing
         */
        SIPCall (const std::string& id, Call::CallType type, pj_caching_pool *caching_pool);

        /**
         * Destructor
         */
        ~SIPCall ();

<<<<<<< HEAD
        /**
         * The invite session to be reused in case of transfer
         */
        pjsip_inv_session *inv;

=======
>>>>>>> 653a8a3b
        /**
         * Return the local SDP session
         */
        Sdp* getLocalSDP (void) {
            return local_sdp_;
        }

        /**
         * Returns a pointer to the AudioRtp object
         */
        sfl::AudioRtpFactory * getAudioRtp (void) {
            return _audiortp;
        }

        /**
         * Returns a pointer to the VideoRtp object
         */
        sfl_video::VideoRtpSession * getVideoRtp () {
            return videortp_.get();
        }

        /**
         * Return the local memory pool for this call
         */
        pj_pool_t *getMemoryPool(void) {
            return pool_;
        }

        /**
         * The invite session to be reused in case of transfer
         */
        pjsip_inv_session *inv;

    private:

        // Copy Constructor
        SIPCall (const SIPCall& rh);

        // Assignment Operator
        SIPCall& operator= (const SIPCall& rh);

        /**
<<<<<<< HEAD
         * Call specific memory pool initialization size (based on empirical data)
         */
        static const int CALL_MEMPOOL_INIT_SIZE;

        /**
         * Call specific memory pool incrementation size
         */
        static const int CALL_MEMPOOL_INC_SIZE;

        /**
=======
>>>>>>> 653a8a3b
         * Audio Rtp Session factory
         */
        sfl::AudioRtpFactory * _audiortp;

        /**
<<<<<<< HEAD
         * Video Rtp Session factory
         */
        std::tr1::shared_ptr<sfl_video::VideoRtpSession> videortp_;

        /**
=======
>>>>>>> 653a8a3b
         * The pool to allocate memory, released once call hang up
         */
        pj_pool_t *pool_;

        /**
         * The SDP session
         */
        Sdp *local_sdp_;
};

#endif // __SIPCALL_H__<|MERGE_RESOLUTION|>--- conflicted
+++ resolved
@@ -72,14 +72,6 @@
          */
         ~SIPCall ();
 
-<<<<<<< HEAD
-        /**
-         * The invite session to be reused in case of transfer
-         */
-        pjsip_inv_session *inv;
-
-=======
->>>>>>> 653a8a3b
         /**
          * Return the local SDP session
          */
@@ -122,32 +114,16 @@
         SIPCall& operator= (const SIPCall& rh);
 
         /**
-<<<<<<< HEAD
-         * Call specific memory pool initialization size (based on empirical data)
-         */
-        static const int CALL_MEMPOOL_INIT_SIZE;
-
-        /**
-         * Call specific memory pool incrementation size
-         */
-        static const int CALL_MEMPOOL_INC_SIZE;
-
-        /**
-=======
->>>>>>> 653a8a3b
          * Audio Rtp Session factory
          */
         sfl::AudioRtpFactory * _audiortp;
 
         /**
-<<<<<<< HEAD
          * Video Rtp Session factory
          */
         std::tr1::shared_ptr<sfl_video::VideoRtpSession> videortp_;
 
         /**
-=======
->>>>>>> 653a8a3b
          * The pool to allocate memory, released once call hang up
          */
         pj_pool_t *pool_;
