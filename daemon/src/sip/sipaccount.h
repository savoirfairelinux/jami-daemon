--- conflicted
+++ resolved
@@ -520,21 +520,17 @@
         /* Returns true if the username and/or hostname match this account */
         bool matches(const std::string &username, const std::string &hostname, pjsip_endpoint *endpt, pj_pool_t *pool) const;
 
-<<<<<<< HEAD
         /**
          * Presence management
          */
         SIPPresence * getPresence();
 
-private:
-=======
         unsigned generateAudioPort() const;
 #ifdef SFL_VIDEO
         unsigned generateVideoPort() const;
 #endif
 
     private:
->>>>>>> 0bde5fde
         NON_COPYABLE(SIPAccount);
 
         bool fullMatch(const std::string &username, const std::string &hostname, pjsip_endpoint *endpt, pj_pool_t *pool) const;
@@ -783,12 +779,11 @@
         pjsip_host_port via_addr_;
 
         /**
-<<<<<<< HEAD
          * Presence data structure
          */
         SIPPresence * presence_;
 
-=======
+        /*
          * Port range for audio RTP ports
          */
         std::pair<unsigned, unsigned> audioPortRange_;
@@ -799,7 +794,6 @@
          */
         std::pair<unsigned, unsigned> videoPortRange_;
 #endif
->>>>>>> 0bde5fde
 };
 
 #endif