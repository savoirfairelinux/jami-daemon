/*
 *  Copyright (C) 2004, 2005, 2006, 2008, 2009, 2010, 2011 Savoir-Faire Linux Inc.
 *  Author: Pierre-Luc Beaudoin <pierre-luc.beaudoin@savoirfairelinux.com>
 *  Author: Alexandre Bourget <alexandre.bourget@savoirfairelinux.com>
 *
 *  This program is free software; you can redistribute it and/or modify
 *  it under the terms of the GNU General Public License as published by
 *  the Free Software Foundation; either version 3 of the License, or
 *  (at your option) any later version.
 *
 *  This program is distributed in the hope that it will be useful,
 *  but WITHOUT ANY WARRANTY; without even the implied warranty of
 *  MERCHANTABILITY or FITNESS FOR A PARTICULAR PURPOSE.  See the
 *  GNU General Public License for more details.
 *
 *  You should have received a copy of the GNU General Public License
 *  along with this program; if not, write to the Free Software
 *   Foundation, Inc., 675 Mass Ave, Cambridge, MA 02139, USA.
 *
 *  Additional permission under GNU GPL version 3 section 7:
 *
 *  If you modify this program, or any covered work, by linking or
 *  combining it with the OpenSSL project's OpenSSL library (or a
 *  modified version of that library), containing parts covered by the
 *  terms of the OpenSSL or SSLeay licenses, Savoir-Faire Linux Inc.
 *  grants you additional permission to convey the resulting work.
 *  Corresponding Source for a non-source form of such a combination
 *  shall include the source code for the parts of OpenSSL used as well
 *  as that of the covered work.
 */
#include <vector>

#include "global.h"
#include "callmanager.h"

#include "sip/sipcall.h"
#include "sip/sipvoiplink.h"
#include "audio/audiolayer.h"
#include "audio/audiortp/audio_rtp_factory.h"
#include "audio/audiortp/audio_zrtp_session.h"

#include "manager.h"

namespace {
    const char* SERVER_PATH = "/org/sflphone/SFLphone/CallManager";
}

CallManager::CallManager(DBus::Connection& connection)
    : DBus::ObjectAdaptor(connection, SERVER_PATH)
{}

void CallManager::placeCall(const std::string& accountID,
                            const std::string& callID,
                            const std::string& to)
{
    // Check if a destination number is available
    if (to.empty())
        DEBUG("No number entered - Call stopped");
    else
        Manager::instance().outgoingCall(accountID, callID, to);
}

void CallManager::placeCallFirstAccount(const std::string& callID,
                                        const std::string& to)
{
    using std::vector;
    using std::string;

    if (to.empty()) {
        WARN("CallManager: Warning: No number entered, call stopped");
        return;
    }

    vector<string> accountList(Manager::instance().loadAccountOrder());

    if (accountList.empty())
        accountList = Manager::instance().getAccountList();

    for (vector<string>::const_iterator i = accountList.begin(); i != accountList.end(); ++i) {
        if ((*i != IP2IP_PROFILE) && Manager::instance().getAccount(*i)->isEnabled()) {
            Manager::instance().outgoingCall(*i, callID, to);
            break;
        }
    }
}

void
CallManager::refuse(const std::string& callID)
{
    Manager::instance().refuseCall(callID);
}

void
CallManager::accept(const std::string& callID)
{
    Manager::instance().answerCall(callID);
}

void
CallManager::hangUp(const std::string& callID)
{
    Manager::instance().hangupCall(callID);
}

void
CallManager::hangUpConference(const std::string& confID)
{
    Manager::instance().hangupConference(confID);
}

void
CallManager::hold(const std::string& callID)
{
    Manager::instance().onHoldCall(callID);
}

void
CallManager::unhold(const std::string& callID)
{
    Manager::instance().offHoldCall(callID);
}

void
CallManager::transfer(const std::string& callID, const std::string& to)
{
    Manager::instance().transferCall(callID, to);
}

void CallManager::attendedTransfer(const std::string& transferID, const std::string& targetID)
{
    Manager::instance().attendedTransfer(transferID, targetID);
}

void CallManager::setVolume(const std::string& device, const double& value)
{
<<<<<<< HEAD
    if (device == "speaker")
        Manager::instance().setSpkrVolume(value * 100.0);
    else if (device == "mic")
        Manager::instance().setMicVolume(value * 100.0);
=======
    AudioLayer *audiolayer = Manager::instance().getAudioDriver();

    if(!audiolayer) {
        ERROR("CallManager: Audio layer not valid while updating volume");
        return;
    }

    DEBUG("DBUS set volume for %s: %f", device.c_str(), value);

    if (device == "speaker") { 
        audiolayer->setPlaybackGain((int)(value * 100.0));
    } else if (device == "mic") {
        audiolayer->setCaptureGain((int)(value * 100.0));
    }
>>>>>>> fb3fb8c1

    volumeChanged(device, value);
}

double
CallManager::getVolume(const std::string& device)
{
    AudioLayer *audiolayer = Manager::instance().getAudioDriver();

    if(!audiolayer) {
        ERROR("CallManager: Audio layer not valid while updating volume");
        return 0.0;
    }

    if (device == "speaker")
        return audiolayer->getPlaybackGain() / 100.0;
    else if (device == "mic")
        return audiolayer->getCaptureGain() / 100.0;

    return 0;
}

void
CallManager::joinParticipant(const std::string& sel_callID, const std::string& drag_callID)
{
    Manager::instance().joinParticipant(sel_callID, drag_callID);
}

void
CallManager::createConfFromParticipantList(const std::vector< std::string >& participants)
{
    Manager::instance().createConfFromParticipantList(participants);
}

void
CallManager::addParticipant(const std::string& callID, const std::string& confID)
{
    Manager::instance().addParticipant(callID, confID);
}

void
CallManager::addMainParticipant(const std::string& confID)
{
    Manager::instance().addMainParticipant(confID);
}

void
CallManager::detachParticipant(const std::string& callID)
{
    Manager::instance().detachParticipant(callID, "");
}

void
CallManager::joinConference(const std::string& sel_confID, const std::string& drag_confID)
{
    Manager::instance().joinConference(sel_confID, drag_confID);
}

void
CallManager::holdConference(const std::string& confID)
{
    Manager::instance().holdConference(confID);
}

void
CallManager::unholdConference(const std::string& confID)
{
    Manager::instance().unHoldConference(confID);
}

std::map<std::string, std::string>
CallManager::getConferenceDetails(const std::string& callID)
{
    return Manager::instance().getConferenceDetails(callID);
}

std::vector<std::string>
CallManager::getConferenceList()
{
    return Manager::instance().getConferenceList();
}

std::vector<std::string>
CallManager::getParticipantList(const std::string& confID)
{
    return Manager::instance().getParticipantList(confID);
}

bool
CallManager::startRecordedFilePlayback(const std::string& filepath)
{
    return Manager::instance().startRecordedFilePlayback(filepath);
}

void
CallManager::stopRecordedFilePlayback(const std::string& filepath)
{
    Manager::instance().stopRecordedFilePlayback(filepath);
}

void
CallManager::setRecording(const std::string& callID)
{
    Manager::instance().setRecordingCall(callID);
}

bool
CallManager::getIsRecording(const std::string& callID)
{
    return Manager::instance().isRecording(callID);
}

std::string CallManager::getCurrentAudioCodecName(const std::string& callID)
{
    return Manager::instance().getCurrentCodecName(callID);
}

std::map<std::string, std::string>
CallManager::getCallDetails(const std::string& callID)
{
    return Manager::instance().getCallDetails(callID);
}

std::vector<std::string>
CallManager::getCallList()
{
    return Manager::instance().getCallList();
}

void
CallManager::playDTMF(const std::string& key)
{
    Manager::instance().sendDtmf(Manager::instance().getCurrentCallId(), key.data()[0]);
}

void
CallManager::startTone(const int32_t& start , const int32_t& type)
{
    if (start) {
        if (type == 0)
            Manager::instance().playTone();
        else
            Manager::instance().playToneWithMessage();
    } else
        Manager::instance().stopTone();
}

// TODO: this will have to be adapted
// for conferencing in order to get
// the right pointer for the given
// callID.
sfl::AudioZrtpSession *
CallManager::getAudioZrtpSession(const std::string& callID)
{
    SIPVoIPLink * link = dynamic_cast<SIPVoIPLink *>(Manager::instance().getAccountLink(""));

    if (!link)
        throw CallManagerException("Failed to get sip link");

    SIPCall *call;

    try {
        call = link->getSIPCall(callID);
    } catch (const VoipLinkException &e) {
        throw CallManagerException("Call id " + callID + " is not valid");
    }

    sfl::AudioZrtpSession * zSession = call->getAudioRtp().getAudioZrtpSession();

    if (!zSession)
        throw CallManagerException("Failed to get AudioZrtpSession");

    return zSession;
}

void
CallManager::setSASVerified(const std::string& callID)
{
    try {
        sfl::AudioZrtpSession * zSession;
        zSession = getAudioZrtpSession(callID);
        zSession->SASVerified();
    } catch (...) {}
}

void
CallManager::resetSASVerified(const std::string& callID)
{
    try {
        sfl::AudioZrtpSession * zSession = getAudioZrtpSession(callID);
        zSession->resetSASVerified();
    } catch (...) {}
}

void
CallManager::setConfirmGoClear(const std::string& callID)
{
    try {
        sfl::AudioZrtpSession * zSession = getAudioZrtpSession(callID);
        zSession->goClearOk();
    } catch (...) {}
}

void CallManager::requestGoClear(const std::string& callID)
{
    try {
        sfl::AudioZrtpSession * zSession = getAudioZrtpSession(callID);
        zSession->requestGoClear();
    } catch (...) {}
}

void
CallManager::acceptEnrollment(const std::string& callID, const bool& accepted)
{
    try {
        sfl::AudioZrtpSession * zSession = getAudioZrtpSession(callID);
        zSession->acceptEnrollment(accepted);
    } catch (...) {}
}

void
CallManager::setPBXEnrollment(const std::string& callID, const bool& yesNo)
{
    try {
        sfl::AudioZrtpSession * zSession = getAudioZrtpSession(callID);
        zSession->setPBXEnrollment(yesNo);
    } catch (...) {}
}

void
CallManager::sendTextMessage(const std::string& callID, const std::string& message)
{
    if (!Manager::instance().sendTextMessage(callID, message, "Me"))
        throw CallManagerException();
}<|MERGE_RESOLUTION|>--- conflicted
+++ resolved
@@ -133,12 +133,6 @@
 
 void CallManager::setVolume(const std::string& device, const double& value)
 {
-<<<<<<< HEAD
-    if (device == "speaker")
-        Manager::instance().setSpkrVolume(value * 100.0);
-    else if (device == "mic")
-        Manager::instance().setMicVolume(value * 100.0);
-=======
     AudioLayer *audiolayer = Manager::instance().getAudioDriver();
 
     if(!audiolayer) {
@@ -148,12 +142,10 @@
 
     DEBUG("DBUS set volume for %s: %f", device.c_str(), value);
 
-    if (device == "speaker") { 
-        audiolayer->setPlaybackGain((int)(value * 100.0));
-    } else if (device == "mic") {
-        audiolayer->setCaptureGain((int)(value * 100.0));
-    }
->>>>>>> fb3fb8c1
+    if (device == "speaker")
+        audiolayer->setPlaybackGain(value * 100.0);
+    else if (device == "mic")
+        audiolayer->setCaptureGain(value * 100.0);
 
     volumeChanged(device, value);
 }
@@ -163,7 +155,7 @@
 {
     AudioLayer *audiolayer = Manager::instance().getAudioDriver();
 
-    if(!audiolayer) {
+    if (!audiolayer) {
         ERROR("CallManager: Audio layer not valid while updating volume");
         return 0.0;
     }
