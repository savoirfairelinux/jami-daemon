--- conflicted
+++ resolved
@@ -199,17 +199,12 @@
     return result;
 }
 
-<<<<<<< HEAD
 std::vector<std::string> ConfigurationManager::getVideoCodecDetails (const std::string& codec)
 {
     return sfl_video::getCodecSpecifications(codec);
 }
 
-std::vector<std::string> ConfigurationManager::getActiveAudioCodecList (
-        const std::string& accountID)
-=======
 std::vector<int32_t> ConfigurationManager::getActiveAudioCodecList (const std::string& accountID)
->>>>>>> 3dc63b11
 {
     std::vector<int32_t> v;
 
@@ -564,9 +559,7 @@
         SIPAccount *sipaccount = static_cast<SIPAccount*>(account);
         sipaccount->setCredentials(details);
     }
-<<<<<<< HEAD
-}
-
+}
 
 void ConfigurationManager::startVideoPreview(const int32_t &width, const int32_t &height, int32_t &shmKey, int32_t &semKey, int32_t &videoBufferSize)
 {
@@ -602,7 +595,4 @@
 		preview_->stop();
 		preview_.reset();
 	}
-}
-=======
-}
->>>>>>> 3dc63b11
+}