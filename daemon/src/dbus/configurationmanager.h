--- conflicted
+++ resolved
@@ -52,7 +52,6 @@
 
 #include "dbus_cpp.h"
 
-<<<<<<< HEAD
 #include <tr1/memory> // for shared_ptr
 
 namespace sfl_video {
@@ -61,18 +60,12 @@
 
 class ConfigurationManager
     : public org::sflphone::SFLphone::ConfigurationManager_adaptor,
-  public DBus::IntrospectableAdaptor,
-      public DBus::ObjectAdaptor {
+    public DBus::IntrospectableAdaptor,
+    public DBus::ObjectAdaptor {
     private:
         std::vector<std::string> shortcutsKeys;
         // FIXME: this probably shouldn't live here
         std::tr1::shared_ptr<sfl_video::VideoPreview> preview_;
-=======
-class ConfigurationManager :
-    public org::sflphone::SFLphone::ConfigurationManager_adaptor,
-    public DBus::IntrospectableAdaptor,
-    public DBus::ObjectAdaptor {
->>>>>>> 7a59d9c6
 
     public:
 
