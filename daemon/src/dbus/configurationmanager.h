--- conflicted
+++ resolved
@@ -85,12 +85,9 @@
         std::vector< std::string > getVideoCodecList (void);
         std::vector< std::string > getSupportedTlsMethod (void);
         std::vector< std::string > getAudioCodecDetails (const int32_t& payload);
-<<<<<<< HEAD
         std::vector< std::string > getVideoCodecDetails (const std::string& payload);
-        std::vector< std::string > getActiveAudioCodecList (const std::string& accountID);
-=======
         std::vector< int32_t > getActiveAudioCodecList (const std::string& accountID);
->>>>>>> 3dc63b11
+
         void setActiveAudioCodecList (const std::vector< std::string >& list, const std::string& accountID);
         std::vector< std::string > getActiveVideoCodecList (const std::string& accountID);
         void setActiveVideoCodecList (const std::vector< std::string >& list, const std::string& accountID);
