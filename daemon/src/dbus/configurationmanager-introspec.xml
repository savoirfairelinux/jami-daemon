--- conflicted
+++ resolved
@@ -79,17 +79,19 @@
         </method>
 
         <method name="setCredentials" tp:name-for-bindings="setCredentials">
-<<<<<<< HEAD
-        <annotation name="com.trolltech.QtDBus.QtTypeName.In2" value="MapStringString"/>
-=======
->>>>>>> 66c4ff56
             <arg type="s" name="accountID" direction="in">
             </arg>
+            <annotation name="com.trolltech.QtDBus.QtTypeName.In1" value="VectorMapStringString"/>
             <arg type="aa{ss}" name="credentialInformation" direction="in" tp:type="String_String_Map">
             </arg>
         </method>
 
         <method name="getIp2IpDetails" tp:name-for-bindings="getIp2IpDetails">
+            <tp:docstring>
+            Get configuration settings of the IP2IP_PROFILE. They are sligthly different from account settings since no VoIP accounts are involved.
+            </tp:docstring>
+            <annotation name="com.trolltech.QtDBus.QtTypeName.Out0" value="MapStringString"/>
+            <!--<annotation name="com.trolltech.QtDBus.QtTypeName.In0" value="MapStringString"/>-->
             <arg type="a{ss}" name="details" direction="out" tp:type="String_String_Map">
             <tp:docstring>
             Available parameters are:
@@ -123,12 +125,9 @@
         </method>
 
        <method name="getCredentials" tp:name-for-bindings="getCredentials">
-<<<<<<< HEAD
-           <annotation name="com.trolltech.QtDBus.QtTypeName.Out0" value="MapStringString"/>
-=======
->>>>>>> 66c4ff56
            <arg type="s" name="accountID" direction="in">
            </arg>
+           <annotation name="com.trolltech.QtDBus.QtTypeName.Out0" value="VectorMapStringString"/>
            <arg type="aa{ss}" name="credentialInformation" direction="out">
            </arg>
        </method>
@@ -243,11 +242,7 @@
        <!-- Codecs-related methods -->
 
        <method name="getAudioCodecList" tp:name-for-bindings="getAudioCodecList">
-<<<<<<< HEAD
-           <annotation name="com.trolltech.QtDBus.QtTypeName.Out0" value="VectorString"/>
-=======
            <annotation name="com.trolltech.QtDBus.QtTypeName.Out0" value="VectorInt"/>
->>>>>>> 66c4ff56
            <arg type="ai" name="list" direction="out">
            </arg>
        </method>
@@ -261,11 +256,7 @@
        </method>
 
        <method name="getActiveAudioCodecList" tp:name-for-bindings="getActiveAudioCodecList">
-<<<<<<< HEAD
-           <annotation name="com.trolltech.QtDBus.QtTypeName.Out0" value="VectorString"/>
-=======
            <annotation name="com.trolltech.QtDBus.QtTypeName.Out0" value="VectorInt"/>
->>>>>>> 66c4ff56
            <arg type="s" name="accountID" direction="in">
            </arg>
            <arg type="ai" name="list" direction="out">
