<?xml version="1.0" encoding="UTF-8" ?>

<node name="/callmanager-introspec" xmlns:tp="http://telepathy.freedesktop.org/wiki/DbusSpec#extensions-v0">
    <interface name="org.sflphone.SFLphone.CallManager">

        <tp:docstring xmlns="http://www.w3.org/1999/xhtml">
            <p>The CallManager interface is used to manage call and conference related actions.</p>
            <p>Since SFLphone-daemon supports multiple incoming/outgoing calls, any actions involving a specific call must address the method by the means of a unique callID.
            SFLphone-clients is responsible for generating the callID on outgoing calls. Conversely, SFLphone-daemon will generate a unique callID for incoming calls.</p>
        </tp:docstring>
        <method name="placeCall" tp:name-for-bindings="placeCall">
            <tp:docstring>
              <p>This is the main method in order to place a new call. The call is registered with the daemon using this method.</p>
            </tp:docstring>
            <arg type="s" name="accountID" direction="in">
              <tp:docstring>
                The ID of the account with which you want to make a call. If the call is to be placed without any account by means of a SIP URI (i.e. sip:num@server), the "IP2IP_PROFILE" is passed as the accountID. For more details on accounts see the configuration manager interface.
              </tp:docstring>
            </arg>
            <arg type="s" name="callID" direction="in">
              <tp:docstring>
                The callID is a unique identifier that must be randomly generated on the client's side. Any subsequent actions refering to this call must use this callID.
              </tp:docstring>
            </arg>
            <arg type="s" name="to" direction="in">
              <tp:docstring>
                If bound to a VoIP account, then the argument is the phone number. In case of calls involving "IP2IP_PROFILE", a complete SIP URI must be specified.
              </tp:docstring>
            </arg>
        </method>

        <method name="placeCallFirstAccount" tp:name-for-bindings="placeCallFirstAccount">
            <tp:added version="0.9.8"/>
            <tp:docstring>
              Place a call with the first registered account in the account list.
              <tp:rationale>
                Use this function when you don't have any information about the accounts used (Ex: Firefly mozilla extension)
              </tp:rationale>
            </tp:docstring>
            <arg type="s" name="callID" direction="in">
              <tp:docstring>
                The callID is a unique identifier that must be randomly generated on the client's side. Any subsequent actions refering to this call must use this callID.
              </tp:docstring>
            </arg>
            <arg type="s" name="to" direction="in">
              <tp:docstring>
                If bound to a VoIP account, then the argument is the phone number. In case of calls involving "IP2IP_PROFILE", a complete SIP URI must be specified.
              </tp:docstring>
            </arg>
        </method>

        <method name="refuse" tp:name-for-bindings="refuse">
            <tp:docstring>
              Refuse an incoming call.
            </tp:docstring>
            <arg type="s" name="callID" direction="in">
              <tp:docstring>
                The callID.
              </tp:docstring>
            </arg>

        </method>

        <method name="accept" tp:name-for-bindings="accept">
            <tp:docstring>
              Answer an incoming call. Automatically puts the current call on HOLD.
            </tp:docstring>
            <arg type="s" name="callID" direction="in">
              <tp:docstring>
                The callID.
              </tp:docstring>
            </arg>
        </method>

        <method name="hangUp" tp:name-for-bindings="hangUp">
            <tp:docstring>
              Hangup a call in state "CURRENT" or "HOLD".
            </tp:docstring>
            <arg type="s" name="callID" direction="in">
              <tp:docstring>
                The callID.
              </tp:docstring>
            </arg>
        </method>

        <method name="hangUpConference" tp:name-for-bindings="hangUpConference">
            <tp:added version="0.9.7"/>
            <tp:docstring>
              Hangup a conference, and every call participating to the conference.
            </tp:docstring>
            <arg type="s" name="confID" direction="in">
              <tp:docstring>
                The unique conference ID.
              </tp:docstring>
            </arg>
        </method>

        <method name="hold" tp:name-for-bindings="hold">
            <tp:docstring>
              Place a call on hold.
            </tp:docstring>
            <arg type="s" name="callID" direction="in">
              <tp:docstring>
                The callID.
              </tp:docstring>
            </arg>
        </method>

        <method name="unhold" tp:name-for-bindings="unhold">
            <tp:docstring>
              Take a call off hold, and place this call in state CURRENT.
            </tp:docstring>
            <arg type="s" name="callID" direction="in">
              <tp:docstring>
                The callID.
              </tp:docstring>
            </arg>
        </method>

        <method name="transfer" tp:name-for-bindings="transfer">
            <tp:docstring>
              Transfer a call to the given phone number.
            </tp:docstring>
            <arg type="s" name="callID" direction="in">
              <tp:docstring>
                The callID.
              </tp:docstring>
            </arg>
            <arg type="s" name="to" direction="in">
              <tp:docstring>
                The phone number to which the call will be transferred.
              </tp:docstring>
            </arg>
        </method>

        <method name="attendedTransfer" tp:name-for-bindings="attendedTransfer">
            <tp:docstring>
              Perform an attended transfer on two calls.
            </tp:docstring>
            <arg type="s" name="transferID" direction="in">
              <tp:docstring>
                The callID of the call to be transfered.
              </tp:docstring>
            </arg>
            <arg type="s" name="targetID" direction="in">
              <tp:docstring>
                The callID of the target call.
              </tp:docstring>
            </arg>
        </method>

        <method name="playDTMF" tp:name-for-bindings="playDTMF">
            <tp:docstring>
              Dual-Tone multi-frequency. Tell the core to play dialtones. A SIP INFO message is sent to notify the server.
            </tp:docstring>
            <arg type="s" name="key" direction="in">
              <tp:docstring>
                Unicode character for pressed key.
              </tp:docstring>
            </arg>
        </method>

        <method name="startTone" tp:name-for-bindings="startTone">
            <tp:docstring>
              Start audio stream and play tone.
            </tp:docstring>
            <arg type="i" name="start" direction="in"/>
            <arg type="i" name="type" direction="in"/>
        </method>

        <method name="setVolume" tp:name-for-bindings="setVolume">
            <tp:docstring>
              <p>Sets the volume using a linear scale [0,100].</p>
              <tp:rationale>Pulseaudio has its own mechanism to modify application volume. This method is enabled only if the ALSA API is used.</tp:rationale>
            </tp:docstring>
            <arg type="s" name="device" direction="in">
              <tp:docstring>
                The device: mic or speaker
              </tp:docstring>
            </arg>
            <arg type="d" name="value" direction="in">
              <tp:docstring>
                The volume value (between 0 and 100)
              </tp:docstring>
            </arg>
        </method>

        <method name="getVolume" tp:name-for-bindings="getVolume">
            <tp:docstring>
              <p>Return the volume value of the given device on a linear scale [0,100].</p>
              <tp:rationale>Only enabled if the ALSA API is used, Pulseaudio has its own mechanism to modify application volume.</tp:rationale>
            </tp:docstring>
            <arg type="s" name="device" direction="in">
              <tp:docstring>
                The device: mic or speaker
              </tp:docstring>
            </arg>
            <arg type="d" name="value" direction="out">
              <tp:docstring>
                The volume value (between 0 and 100)
              </tp:docstring>
            </arg>
        </method>

        <method name="joinParticipant" tp:name-for-bindings="joinParticipant">
            <tp:added version="0.9.7"/>
            <tp:docstring>
              <p>Join two participants together to create a 3-way conference including the current client.</p>
              <tp:rationale>The signal <tp:member-ref>conferenceCreated</tp:member-ref> is emitted on success.</tp:rationale>
            </tp:docstring>
            <arg type="s" name="sel_callID" direction="in"/>
            <arg type="s" name="drag_callID" direction="in"/>
        </method>

        <method name="createConfFromParticipantList" tp:name-for-bindings="createConfFromParticipantList">
            <tp:added version="0.9.14"/>
            <tp:docstring>
                <p>Create a conference from a list of participants</p>
            <tp:rationale>The signal <tp:member-ref>conferenceCreated</tp:member-ref> is emitted on success.</tp:rationale>
            </tp:docstring>
            <arg type="as" name="participants" direction="in"/>
        </method>

        <method name="addParticipant" tp:name-for-bindings="addParticipant">
            <tp:added version="0.9.7"/>
            <tp:docstring>
              <p>Join a new particiant to an existing conference.</p>
              <tp:rationale>The signal <tp:member-ref>conferenceChanged</tp:member-ref> is emitted on success.</tp:rationale>
            </tp:docstring>
            <arg type="s" name="callID" direction="in">
              <tp:docstring>
                The ID of the call to add to the conference
              </tp:docstring>
            </arg>
            <arg type="s" name="confID" direction="in">
              <tp:docstring>
                An existing conference ID
              </tp:docstring>
            </arg>
        </method>

        <method name="addMainParticipant" tp:name-for-bindings="addMainParticipant">
            <tp:added version="0.9.7"/>
            <tp:docstring>
              <p>As the core can handle multiple calls an conferences, it may happens that the client's user leave a conference to answer an incoming call or send new ones. This method is used to reintroduce SFLphone-client's user into the conference.</p>
              <p>It put the current call on state HOLD or detach SFLphone-client's user from the another conference.</p>
            </tp:docstring>
            <arg type="s" name="confID" direction="in">
              <tp:docstring>
                An existing conference ID
              </tp:docstring>
            </arg>
        </method>

        <method name="detachParticipant" tp:name-for-bindings="detachParticipant">
            <tp:added version="0.9.7"/>
            <tp:docstring>
              Detach the given call from the conference. If only one participant is left, the conference is deleted and the signal <tp:member-ref>conferenceRemoved</tp:member-ref> is emited.
            </tp:docstring>
            <arg type="s" name="callID" direction="in">
              <tp:docstring>
                The call ID
              </tp:docstring>
            </arg>
        </method>

        <method name="joinConference" tp:name-for-bindings="joinConference">
            <tp:added version="0.9.7"/>
            <tp:docstring>
                Join two conferences together.
            </tp:docstring>
            <arg type="s" name="sel_confID" direction="in"/>
            <arg type="s" name="drag_confID" direction="in"/>
        </method>

        <method name="getConferenceDetails" tp:name-for-bindings="getConferenceDetails">
            <tp:added version="0.9.7"/>
            <tp:docstring>
              Returns a hashtable containing conference details.
            </tp:docstring>
            <arg type="s" name="callID" direction="in">
              <tp:docstring>
                The conference ID
              </tp:docstring>
            </arg>
            <annotation name="com.trolltech.QtDBus.QtTypeName.Out0" value="MapStringString"/>
            <arg type="a{ss}" name="infos" direction="out">
              <tp:docstring>
                A map containing the ID of the conferences
                and their states:
                <ul>
                  <li>ACTIVE_ATTACHED</li>
                  <li>ACTIVE_DETACHED</li>
                  <li>HOLD</li>
                </ul>
              </tp:docstring>
            </arg>
        </method>

        <method name="getConferenceList" tp:name-for-bindings="getConferenceList">
            <tp:added version="0.9.7"/>
            <tp:docstring>
              Returns a list containing all active
              conferences.
              <tp:rationale>To update client status, one should
              use <tp:member-ref>getParticipantList</tp:member-ref>
              with provided conference IDs.</tp:rationale>
            </tp:docstring>
            <arg type="as" name="list" direction="out">
              <tp:docstring>
                The list of conferences.
              </tp:docstring>
            </arg>
        </method>

        <method name="setRecording" tp:name-for-bindings="setRecording">
            <tp:docstring>
              Start recording a call.
            </tp:docstring>
            <arg type="s" name="callID" direction="in">
              <tp:docstring>
                The ID of the call to record.
              </tp:docstring>
            </arg>
        </method>

        <method name="getIsRecording" tp:name-for-bindings="getIsRecording">
            <tp:docstring>
              Tells whether or not a call is being recorded.
            </tp:docstring>
            <arg type="s" name="callID" direction="in">
              <tp:docstring>
                The call ID.
              </tp:docstring>
            </arg>
            <arg type="b" name="isRecording" direction="out">
              <tp:docstring>
                Returns true is the call is being recorded. False otherwise.
              </tp:docstring>
            </arg>
        </method>

        <signal name="recordPlaybackFilepath" tp:name-for-bindings="recordPlaybackFilepath">
            <tp:docstring>
              Once after starting recording for the first time, this signal is emited to
              provide the recorded file path to client application.
            </tp:docstring>
            <arg type="s" name="callID" />
            <arg type="s" name="filepath"/>
        </signal>

        <signal name="recordPlaybackStopped" tp:name-for-bindings="recordPlaybackStopped">
            <tp:docstring/>
            <arg type="s" name="filepath" />
        </signal>


        <method name="getCallDetails" tp:name-for-bindings="getCallDetails">
            <tp:docstring>
              Get all the details about a specific call.
            </tp:docstring>
            <arg type="s" name="callID" direction="in">
              <tp:docstring>
                The call ID.
              </tp:docstring>
            </arg>
            <annotation name="com.trolltech.QtDBus.QtTypeName.Out0" value="MapStringString"/>
            <arg type="a{ss}" name="infos" direction="out" tp:type="String_String_Map">
              <tp:docstring xmlns="http://www.w3.org/1999/xhtml">
                <p>A map containing the call details: </p>
                <ul>
                  <li>ACCOUNTID</li>
                  <li>PEER_NUMBER</li>
                  <li>PEER_NAME</li>
                  <li>DISPLAY_NAME</li>
                  <li>CALL_STATE</li>
                  <li>CALL_TYPE</li>
                </ul>
              </tp:docstring>
            </arg>
        </method>

        <method name="getCallList" tp:name-for-bindings="getCallList">
            <tp:docstring>
              Get the list of active calls.
              <tp:rationale>To get the call details, iterate on the return value and call <tp:member-ref>getCallDetails</tp:member-ref> method.</tp:rationale>
            </tp:docstring>
            <arg type="as" name="list" direction="out">
              <tp:docstring>
                A list of call IDs.
              </tp:docstring>
            </arg>
        </method>

        <method name="getCurrentAudioCodecName" tp:name-for-bindings="getCurrentAudioCodecName">
            <arg type="s" name="callID" direction="in"/>
            <arg type="s" name="codecName" direction="out"/>
        </method>

        <method name="sendTextMessage" tp:name-for-bindings="sendTextMessage">
            <tp:docstring>
                Send a text message to the specified call
            </tp:docstring>
            <arg type="s" name="callID" direction="in"/>
            <arg type="s" name="message" direction="in"/>
        </method>

        <signal name="newCallCreated" tp:name-for-bindings="newCallCreated">
            <tp:docstring>
              <p>Notify that a cell have been created.</p>
              <p>The callID generated by the daemon must be stored by the clients in order to address other action for
                this call. This signal is emitted when call have been created by the daemon itself.</p>
              <tp:rationale> The client must subscribe to this signal to handle calls created by other clients </tp:rationale>
            </tp:docstring>
            <arg type="s" name="accountID">
              <tp:docstring>
                The account ID of the calle. Clients must notify teh right account when receiving this signal.
              </tp:docstring>
            </arg>
            <arg type="s" name="callID">
              <tp:docstring>
                A new call ID.
              </tp:docstring>
            </arg>
            <arg type="s" name="to">
              <tp:docstring>
               The sip uri this call is trying to reach
              </tp:docstring>
            </arg>
        </signal>

        <signal name="incomingCall" tp:name-for-bindings="incomingCall">
            <tp:docstring>
              <p>Notify an incoming call.</p>
              <p>The callID generated by the daemon must be stored by the clients in order to address other action for
                this call. This signal is emitted when we receive a call from a remote peer</p>
              <tp:rationale>The client must subscribe to this signal to handle incoming calls.</tp:rationale>
            </tp:docstring>
            <arg type="s" name="accountID">
              <tp:docstring>
                The account ID of the callee. Clients must notify the right account when receiving this signal.
              </tp:docstring>
            </arg>
            <arg type="s" name="callID">
              <tp:docstring>
                A new call ID.
              </tp:docstring>
            </arg>
            <arg type="s" name="from">
              <tp:docstring>
                The caller phone number.
              </tp:docstring>
            </arg>
        </signal>

        <signal name="incomingMessage" tp:name-for-bindings="incomingMessage">
            <tp:docstring>
                Notify clients that a new text message has been received.
            </tp:docstring>
            <arg type="s" name="callID" />
            <arg type="s" name="from" />
            <arg type="s" name="message" />
        </signal>

        <signal name="callStateChanged" tp:name-for-bindings="callStateChanged">
            <tp:docstring>
              <p>Notify of a change in a call state.</p>
              <p>The client must subscribe to this signal.</p>
            </tp:docstring>
            <arg type="s" name="callID">
              <tp:docstring>
                The call ID.
              </tp:docstring>
            </arg>
            <arg type="s" name="state" >
              <tp:docstring>
                The acceptable states are:
                <ul>
                  <li>INCOMING: Initial state of incoming calls</li>
                  <li>RINGING: Initial state of received outgoing call</li>
                  <li>CURRENT: The normal active state of an answered call</li>
                  <li>HUNGUP: Notify that the call has been hungup by peer</li>
                  <li>BUSY</li>
                  <li>FAILURE: Error when processing a call</li>
                  <li>HOLD</li>
                  <li>UNHOLD_CURRENT</li>
                  <li>UNHOLD_RECORD</li>
                </ul>
              </tp:docstring>
            </arg>
        </signal>

        <signal name="conferenceChanged" tp:name-for-bindings="conferenceChanged">
            <tp:added version="0.9.7"/>
            <tp:docstring>
              Notify of a change in the conferences state
            </tp:docstring>
            <arg type="s" name="confID">
              <tp:docstring>
                The conference ID.
              </tp:docstring>
            </arg>
            <arg type="s" name="state">
              <tp:docstring>
                The acceptable states are:
                <ul>
                  <li>ACTIVE_ATTACHED: SFLphone user is
                  participating to this conference</li>
                  <li>ACTIVE_DETACHED: This situation can
                  occur if a call is received while
                  SFLphone user is participating to a
                  conference. In this case, one can leave
                  the conference by answering the
                  call. Other participants may continue
                  conferencing normally.</li>
                  <li>HOLD: Each call in this conference
                  is on state HOLD</li>
                </ul>
              </tp:docstring>
            </arg>
        </signal>

        <method name="getParticipantList" tp:name-for-bindings="getParticipantList">
            <tp:added version="0.9.7"/>
            <tp:docstring>
              Get the call IDs of every participant to a given conference. The client should keep and update the list of participant.
            </tp:docstring>
            <arg type="s" name="confID" direction="in">
              <tp:docstring>
                The conference ID.
              </tp:docstring>
            </arg>
            <arg type="as" name="list" direction="out">
              <tp:docstring>
                The list of the call IDs.
              </tp:docstring>
            </arg>
        </method>

        <signal name="conferenceCreated" tp:name-for-bindings="conferenceCreated">
            <tp:added version="0.9.7"/>
            <tp:docstring>
              Emited when a new conference is created. SFLphone-client is reponsible to store the confID and call <tp:member-ref>getParticipantList</tp:member-ref> to update the display.
            </tp:docstring>
            <arg type="s" name="confID">
              <tp:docstring>
                A new conference ID.
              </tp:docstring>
            </arg>
        </signal>

        <signal name="conferenceRemoved" tp:name-for-bindings="conferenceRemoved">
            <tp:added version="0.9.7"/>
            <tp:docstring>
              Emited when a new conference is remove. SFLphone-client should have kept a list of current participant in order to display modification.
            </tp:docstring>
            <arg type="s" name="confID">
              <tp:docstring>
                The conference ID.
              </tp:docstring>
            </arg>
        </signal>

        <method name="holdConference" tp:name-for-bindings="holdConference">
            <tp:added version="0.9.7"/>
            <tp:docstring>
              Hold on every calls participating to this conference.
            </tp:docstring>
            <arg type="s" name="confID" direction="in">
              <tp:docstring>
                The conference ID.
              </tp:docstring>
            </arg>
        </method>

        <method name="unholdConference" tp:name-for-bindings="unholdConference">
            <tp:added version="0.9.7"/>
            <tp:docstring>
              Hold off every calls participating to this conference.
            </tp:docstring>
            <arg type="s" name="confID" direction="in">
              <tp:docstring>
                The conference ID.
              </tp:docstring>
            </arg>
        </method>

                <method name="startRecordedFilePlayback" tp:name-for-bindings="startRecordedFilePlayback">
            <tp:added version="0.9.14"/>
            <arg type="s" name="filepath" direction="in"/>
            <arg type="b" name="result" direction="out"/>
            </method>

        <method name="stopRecordedFilePlayback" tp:name-for-bindings="stopRecordedFilePlayback">
            <tp:added version="0.9.14"/>
            <tp:docstring/>
            <arg type="s" name="filepath" direction="in"/>
        </method>

        <signal name="sipCallStateChanged" tp:name-for-bindings="sipCallStateChanged">
            <tp:docstring>
              <p>Call state changed, SFLphone received a notification
                from registrar concerning this call.</p>
            </tp:docstring>
            <arg type="s" name="callID"  />
              <tp:docstring>
                The call ID
              </tp:docstring>
            <arg type="s" name="state"  />
              <tp:docstring>
                Description string
              </tp:docstring>
            <arg type="i" name="code"  />
              <tp:docstring>
                The SIP or IAX2 message code
              </tp:docstring>
        </signal>

        <signal name="registrationStateChanged" tp:name-for-bindings="registrationStateChanged">
            <tp:docstring>
                <p>Account state changed, SFLphone received a notification
                from registrar.</p>
            </tp:docstring>
            <arg type="s" name="accountID" >
              <tp:docstring>
                The account ID
              </tp:docstring>
            </arg>
            <arg type="s" name="state">
              <tp:docstring>
                Description string
              </tp:docstring>
            </arg>
            <arg type="i" name="code">
              <tp:docstring>
                The SIP or IAX2 message code
              </tp:docstring>
            </arg>
        </signal>

        <signal name="voiceMailNotify" tp:name-for-bindings="voiceMailNotify">
            <tp:docstring>
              Notify the clients of the voicemail number for a specific account, if applicable.
            </tp:docstring>
            <arg type="s" name="accountID">
              <tp:docstring>
                The account ID.
              </tp:docstring>
            </arg>
            <arg type="i" name="count">
              <tp:docstring>
                The number of waiting messages.
              </tp:docstring>
            </arg>
        </signal>

        <signal name="volumeChanged" tp:name-for-bindings="volumeChanged">
                <tp:docstring>
<<<<<<< HEAD
              <p>Notify clients of a volume level
                change.</p>
              <p>This signal occurs only if ALSA is
                enabled since Pulseaudio streams are
                managed externally. </p>
=======
              <p>Notify clients of a volume level change.</p>
              <p>This signal occurs only if ALSA is enabled since Pulseaudio streams are managed externally. </p>
>>>>>>> 6614ee1e
            </tp:docstring>
            <arg type="s" name="device">
              <tp:docstring>
                The device: mic or speaker
              </tp:docstring>
            </arg>
            <arg type="d" name="value">
              <tp:docstring>
                The new volume value
              </tp:docstring>
            </arg>
        </signal>

        <signal name="transferSucceeded" tp:name-for-bindings="transferSucceeded">
            <tp:docstring>
              <p>Transfer has been successfully
              processed. Client should remove transfered
              call from call list as it is no longer
              accessible in SFLphone-daemon.</p>
            </tp:docstring>
        </signal>

        <signal name="transferFailed" tp:name-for-bindings="transferFailed">
            <tp:docstring>
              <p>Transfer operation failed. Corresponding
              call is no longer accessible in
              SFLphone-daemon.</p>
            </tp:docstring>
        </signal>

        <signal name="secureSdesOn" tp:name-for-bindings="secureSdesOn">
            <tp:added version="0.9.7"/>
            <tp:docstring>
              <p>Signal sent on SDES session success. Media transmission is encripted
<<<<<<< HEAD
              for this call only. It does not apply for a
              conference.</p>
=======
              for this call only. It does not apply for a conference.</p>
>>>>>>> 6614ee1e
              <p>A conference can be considered to be secured if and only if each
              participant is secured.</p>
            </tp:docstring>
            <arg type="s" name="callID"/>
        </signal>

        <signal name="secureSdesOff" tp:name-for-bindings="secureSdesOff">
            <tp:added version="0.9.7"/>
            <tp:docstring>
<<<<<<< HEAD
              <p>Sinal sent to notify that SDES session
              failed.</p>
=======
              <p>Sinal sent to notify that SDES session failed.</p>
>>>>>>> 6614ee1e
              <p>Media transmission is not encrypted.</p>
            </tp:docstring>
            <arg type="s" name="callID" />
        </signal>

        <!-- ZRTP Methods and Signals -->
        <signal name="secureZrtpOn" tp:name-for-bindings="secureZrtpOn">
            <tp:added version="0.9.7"/>
            <arg type="s" name="callID"  />
            <arg type="s" name="cipher"  />
        </signal>

        <signal name="secureZrtpOff" tp:name-for-bindings="secureZrtpOff">
            <tp:added version="0.9.7"/>
            <arg type="s" name="callID" />
        </signal>

        <signal name="confirmGoClear" tp:name-for-bindings="confirmGoClear">
            <tp:added version="0.9.7"/>
            <arg type="s" name="callID" />
        </signal>

        <signal name="zrtpNegotiationFailed" tp:name-for-bindings="zrtpNegotiationFailed">
            <tp:added version="0.9.7"/>
            <arg type="s" name="callID" />
            <arg type="s" name="reason"  />
            <arg type="s" name="severity" />
        </signal>

        <signal name="zrtpNotSuppOther" tp:name-for-bindings="zrtpNotSuppOther">
            <tp:added version="0.9.7"/>
            <arg type="s" name="callID" />
        </signal>

        <signal name="showSAS" tp:name-for-bindings="showSAS">
            <tp:added version="0.9.7"/>
            <tp:added version="0.9.7"/>
            <arg type="s" name="callID" />
            <arg type="s" name="sas"  />
            <arg type="b" name="verified"/>
        </signal>

        <method name="setSASVerified" tp:name-for-bindings="setSASVerified">
            <tp:added version="0.9.7"/>
            <arg type="s" name="callID" direction="in"/>
        </method>

        <method name="resetSASVerified" tp:name-for-bindings="resetSASVerified">
            <tp:added version="0.9.7"/>
            <arg type="s" name="callID" direction="in"/>
        </method>

        <method name="setConfirmGoClear" tp:name-for-bindings="setConfirmGoClear">
            <tp:added version="0.9.7"/>
            <arg type="s" name="callID" direction="in"/>
        </method>

        <method name="requestGoClear" tp:name-for-bindings="requestGoClear">
            <tp:added version="0.9.7"/>
            <arg type="s" name="callID" direction="in"/>
        </method>

        <method name="acceptEnrollment" tp:name-for-bindings="acceptEnrollment">
            <tp:added version="0.9.7"/>
            <arg type="s" name="callID" direction="in"/>
            <arg type="b" name="accepted" direction="in"/>
        </method>

        <method name="setPBXEnrollment" tp:name-for-bindings="setPBXEnrollment">
            <tp:added version="0.9.7"/>
            <arg type="s" name="callID" direction="in"/>
            <arg type="b" name="yesNo" direction="in"/>
        </method>
    </interface>
</node><|MERGE_RESOLUTION|>--- conflicted
+++ resolved
@@ -656,16 +656,8 @@
 
         <signal name="volumeChanged" tp:name-for-bindings="volumeChanged">
                 <tp:docstring>
-<<<<<<< HEAD
-              <p>Notify clients of a volume level
-                change.</p>
-              <p>This signal occurs only if ALSA is
-                enabled since Pulseaudio streams are
-                managed externally. </p>
-=======
               <p>Notify clients of a volume level change.</p>
               <p>This signal occurs only if ALSA is enabled since Pulseaudio streams are managed externally. </p>
->>>>>>> 6614ee1e
             </tp:docstring>
             <arg type="s" name="device">
               <tp:docstring>
@@ -700,12 +692,7 @@
             <tp:added version="0.9.7"/>
             <tp:docstring>
               <p>Signal sent on SDES session success. Media transmission is encripted
-<<<<<<< HEAD
-              for this call only. It does not apply for a
-              conference.</p>
-=======
               for this call only. It does not apply for a conference.</p>
->>>>>>> 6614ee1e
               <p>A conference can be considered to be secured if and only if each
               participant is secured.</p>
             </tp:docstring>
@@ -715,12 +702,7 @@
         <signal name="secureSdesOff" tp:name-for-bindings="secureSdesOff">
             <tp:added version="0.9.7"/>
             <tp:docstring>
-<<<<<<< HEAD
-              <p>Sinal sent to notify that SDES session
-              failed.</p>
-=======
               <p>Sinal sent to notify that SDES session failed.</p>
->>>>>>> 6614ee1e
               <p>Media transmission is not encrypted.</p>
             </tp:docstring>
             <arg type="s" name="callID" />
