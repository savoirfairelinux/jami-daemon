/*
 *  Copyright (C) 2004, 2005, 2006, 2008, 2009, 2010, 2011 Savoir-Faire Linux Inc.
 *  Author: Pierre-Luc Beaudoin <pierre-luc.beaudoin@savoirfairelinux.com>
 *
 *  This program is free software; you can redistribute it and/or modify
 *  it under the terms of the GNU General Public License as published by
 *  the Free Software Foundation; either version 3 of the License, or
 *  (at your option) any later version.
 *
 *  This program is distributed in the hope that it will be useful,
 *  but WITHOUT ANY WARRANTY; without even the implied warranty of
 *  MERCHANTABILITY or FITNESS FOR A PARTICULAR PURPOSE.  See the
 *  GNU General Public License for more details.
 *
 *  You should have received a copy of the GNU General Public License
 *  along with this program; if not, write to the Free Software
 *   Foundation, Inc., 675 Mass Ave, Cambridge, MA 02139, USA.
 *
 *  Additional permission under GNU GPL version 3 section 7:
 *
 *  If you modify this program, or any covered work, by linking or
 *  combining it with the OpenSSL project's OpenSSL library (or a
 *  modified version of that library), containing parts covered by the
 *  terms of the OpenSSL or SSLeay licenses, Savoir-Faire Linux Inc.
 *  grants you additional permission to convey the resulting work.
 *  Corresponding Source for a non-source form of such a combination
 *  shall include the source code for the parts of OpenSSL used as well
 *  as that of the covered work.
 */

#ifndef __SFL_CALLMANAGER_H__
#define __SFL_CALLMANAGER_H__

#include "dbus_cpp.h"
#if __GNUC__ >= 4 && __GNUC_MINOR__ >= 6
/* This warning option only exists for gcc 4.6.0 and greater. */
#pragma GCC diagnostic ignored "-Wunused-but-set-variable"
#endif

#pragma GCC diagnostic ignored "-Wignored-qualifiers"
#pragma GCC diagnostic ignored "-Wunused-parameter"
#include "callmanager-glue.h"
#pragma GCC diagnostic warning "-Wignored-qualifiers"
#pragma GCC diagnostic warning "-Wunused-parameter"

#if __GNUC__ >= 4 && __GNUC_MINOR__ >= 6
/* This warning option only exists for gcc 4.6.0 and greater. */
#pragma GCC diagnostic warning "-Wunused-but-set-variable"
#endif

#include <stdexcept>

class CallManagerException: public std::runtime_error {
    public:
        CallManagerException(const std::string& str="") :
            std::runtime_error("A CallManagerException occured: " + str) {}
};

namespace sfl {
class AudioZrtpSession;
}

class CallManager
    : public org::sflphone::SFLphone::CallManager_adaptor,
  public DBus::IntrospectableAdaptor,
      public DBus::ObjectAdaptor {
    public:

        CallManager(DBus::Connection& connection);
        static const char* SERVER_PATH;

        /* methods exported by this interface,
         * you will have to implement them in your ObjectAdaptor
         */

        /* Call related methods */
        void placeCall(const std::string& accountID, const std::string& callID, const std::string& to);
        void placeCallFirstAccount(const std::string& callID, const std::string& to);

        void refuse(const std::string& callID);
        void accept(const std::string& callID);
        void hangUp(const std::string& callID);
        void hold(const std::string& callID);
        void unhold(const std::string& callID);
        void transfer(const std::string& callID, const std::string& to);
        void attendedTransfer(const std::string& transferID, const std::string& targetID);
        std::map< std::string, std::string > getCallDetails(const std::string& callID);
        std::vector< std::string > getCallList();
        std::string getCurrentCallID();

        /* Conference related methods */
        void joinParticipant(const std::string& sel_callID, const std::string& drag_callID);
        void createConfFromParticipantList(const std::vector< std::string >& participants);
        void addParticipant(const std::string& callID, const std::string& confID);
        void addMainParticipant(const std::string& confID);
        void detachParticipant(const std::string& callID);
        void joinConference(const std::string& sel_confID, const std::string& drag_confID);
        void hangUpConference(const std::string& confID);
        void holdConference(const std::string& confID);
        void unholdConference(const std::string& confID);
        std::vector< std::string > getConferenceList();
        std::vector< std::string > getParticipantList(const std::string& confID);
        std::map< std::string, std::string > getConferenceDetails(const std::string& callID);

        /* File Playback methods */
        bool startRecordedFilePlayback(const std::string& filepath);
        void stopRecordedFilePlayback(const std::string& filepath);

        /* General audio methods */
<<<<<<< HEAD
        void setVolume (const std::string& device, const double& value);
        double getVolume (const std::string& device);
        void setRecording (const std::string& callID);
        bool getIsRecording (const std::string& callID);
        std::string getCurrentAudioCodecName (const std::string& callID);
        std::string getCurrentVideoCodecName (const std::string& callID);
        void playDTMF (const std::string& key);
        void startTone (const int32_t& start, const int32_t& type);
=======
        void setVolume(const std::string& device, const double& value);
        double getVolume(const std::string& device);
        void setRecording(const std::string& callID);
        bool getIsRecording(const std::string& callID);
        std::string getCurrentAudioCodecName(const std::string& callID);
        void playDTMF(const std::string& key);
        void startTone(const int32_t& start, const int32_t& type);
>>>>>>> 1083b59a

        /* Security related methods */
        void setSASVerified(const std::string& callID);
        void resetSASVerified(const std::string& callID);
        void setConfirmGoClear(const std::string& callID);
        void requestGoClear(const std::string& callID);
        void acceptEnrollment(const std::string& callID, const bool& accepted);
        void setPBXEnrollment(const std::string& callID, const bool& yesNo);

        /* Instant messaging */
        void sendTextMessage(const std::string& callID, const std::string& message);

    private:

        sfl::AudioZrtpSession * getAudioZrtpSession(const std::string& callID);
};


#endif//CALLMANAGER_H<|MERGE_RESOLUTION|>--- conflicted
+++ resolved
@@ -106,25 +106,15 @@
         bool startRecordedFilePlayback(const std::string& filepath);
         void stopRecordedFilePlayback(const std::string& filepath);
 
-        /* General audio methods */
-<<<<<<< HEAD
-        void setVolume (const std::string& device, const double& value);
-        double getVolume (const std::string& device);
-        void setRecording (const std::string& callID);
-        bool getIsRecording (const std::string& callID);
-        std::string getCurrentAudioCodecName (const std::string& callID);
-        std::string getCurrentVideoCodecName (const std::string& callID);
-        void playDTMF (const std::string& key);
-        void startTone (const int32_t& start, const int32_t& type);
-=======
+        /* General media methods */
         void setVolume(const std::string& device, const double& value);
         double getVolume(const std::string& device);
         void setRecording(const std::string& callID);
         bool getIsRecording(const std::string& callID);
         std::string getCurrentAudioCodecName(const std::string& callID);
+        std::string getCurrentVideoCodecName(const std::string& callID);
         void playDTMF(const std::string& key);
         void startTone(const int32_t& start, const int32_t& type);
->>>>>>> 1083b59a
 
         /* Security related methods */
         void setSASVerified(const std::string& callID);
