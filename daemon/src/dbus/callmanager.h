--- conflicted
+++ resolved
@@ -88,16 +88,7 @@
         /* Conference related methods */
         bool joinParticipant(const std::string& sel_callID, const std::string& drag_callID);
         void createConfFromParticipantList(const std::vector< std::string >& participants);
-<<<<<<< HEAD
-        void createConference(const std::string& id1, const std::string& id2);
-        void addParticipant(const std::string& callID, const std::string& confID);
-        void addMainParticipant(const std::string& confID);
-        void detachParticipant(const std::string& callID);
-        void joinConference(const std::string& sel_confID, const std::string& drag_confID);
-        void hangUpConference(const std::string& confID);
-        void holdConference(const std::string& confID);
-        void unholdConference(const std::string& confID);
-=======
+
         bool addParticipant(const std::string& callID, const std::string& confID);
         bool addMainParticipant(const std::string& confID);
         bool detachParticipant(const std::string& callID);
@@ -105,7 +96,7 @@
         bool hangUpConference(const std::string& confID);
         bool holdConference(const std::string& confID);
         bool unholdConference(const std::string& confID);
->>>>>>> 25647376
+
         std::vector<std::string> getConferenceList();
         std::vector<std::string> getParticipantList(const std::string& confID);
         std::string getConferenceId(const std::string& callID);
