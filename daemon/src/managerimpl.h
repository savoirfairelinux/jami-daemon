/*
 *  Copyright (C) 2004-2012 Savoir-Faire Linux Inc.
 *  Author: Yan Morin <yan.morin@savoirfairelinux.com>
 *  Author: Laurielle Lea <laurielle.lea@savoirfairelinux.com>
 *  Author: Emmanuel Milou <emmanuel.milou@savoirfairelinux.com>
 *  Author: Guillaume Carmel-Archambault <guillaume.carmel-archambault@savoirfairelinux.com>
 *  Author: Alexandre Savard <alexandre.savard@savoirfairelinux.com>
 *
 *  This program is free software; you can redistribute it and/or modify
 *  it under the terms of the GNU General Public License as published by
 *  the Free Software Foundation; either version 3 of the License, or
 *  (at your option) any later version.
 *
 *  This program is distributed in the hope that it will be useful,
 *  but WITHOUT ANY WARRANTY; without even the implied warranty of
 *  MERCHANTABILITY or FITNESS FOR A PARTICULAR PURPOSE.  See the
 *  GNU General Public License for more details.
 *
 *  You should have received a copy of the GNU General Public License
 *  along with this program; if not, write to the Free Software
 *  Foundation, Inc., 51 Franklin Street, Fifth Floor, Boston, MA  02110-1301 USA.
 *
 *  Additional permission under GNU GPL version 3 section 7:
 *
 *  If you modify this program, or any covered work, by linking or
 *  combining it with the OpenSSL project's OpenSSL library (or a
 *  modified version of that library), containing parts covered by the
 *  terms of the OpenSSL or SSLeay licenses, Savoir-Faire Linux Inc.
 *  grants you additional permission to convey the resulting work.
 *  Corresponding Source for a non-source form of such a combination
 *  shall include the source code for the parts of OpenSSL used as well
 *  as that of the covered work.
 */

#ifndef MANAGER_IMPL_H_
#define MANAGER_IMPL_H_

#ifdef HAVE_CONFIG_H
#include "config.h"
#endif

#include <string>
#include <vector>
#include <set>
#include <map>
#include <tr1/memory>

<<<<<<< HEAD
#include "cc_thread.h"
#if HAVE_DBUS
=======
#include <pthread.h>
>>>>>>> 8b3f0b97
#include "dbus/dbusmanager.h"
#endif

#include "config/sfl_config.h"

#include "account.h"

#include "call.h"
#include "conference.h"

#include "audio/audiolayer.h"
#include "audio/sound/tone.h"  // for Tone::TONEID declaration
#include "audio/codecs/audiocodecfactory.h"
#include "audio/mainbuffer.h"

#include "preferences.h"
#include "history/history.h"
#include "noncopyable.h"

namespace Conf {
    class YamlParser;
    class YamlEmitter;
}

class DTMF;
class AudioFile;
class AudioLayer;
class History;
class TelephoneTone;
class VoIPLink;

#ifdef USE_ZEROCONF
class DNSService;
#endif

class Account;
class SIPAccount;
class IAXAccount;


/** Define a type for a std::string to std::string Map inside ManagerImpl */
typedef std::map<std::string, std::string> CallAccountMap;

/** To send multiple string */
typedef std::list<std::string> TokenList;

/** To store conference objects by conference ids */
typedef std::map<std::string, Conference*> ConferenceMap;

static const char * const default_conf = "conf";

/** Manager (controller) of sflphone daemon */
class ManagerImpl {
    public:
        ManagerImpl();
        ~ManagerImpl();

        /**
         * General preferences configuration
         */
        Preferences preferences;

        /**
         * Voip related preferences
         */
        VoipPreference voipPreferences;

        /**
         * Hook preferences
         */
        HookPreference hookPreference;

        /**
         * Audio preferences
         */
        AudioPreference audioPreference;

        /**
         * Shortcut preferences
         */
        ShortcutPreferences shortcutPreferences;

        /**
         * Initialisation of thread (sound) and map.
         * Init a new VoIPLink, audio codec and audio driver
         */
        void init(const std::string &config_file);

#ifdef HAVE_DBUS
        /**
         * Enter Dbus mainloop
         */
        void run();
#endif

        /*
         * Terminate all threads and exit DBus loop
         */
        void finish();

        /**
         * Accessor to audiodriver.
         * it's multi-thread and use mutex internally
         * @return AudioLayer*  The audio layer object
         */
        AudioLayer* getAudioDriver() {
            return audiodriver_;
        }

<<<<<<< HEAD
		void setPath(const std::string &path);

		int getSipLogLevel();
=======
        void startAudioDriverStream();
>>>>>>> 8b3f0b97

        /**
         * Functions which occur with a user's action
         * Place a new call
         * @param accountId	The account to make tha call with
         * @param call_id  The call identifier
         * @param to  The recipient of the call
         * @param conf_id The conference identifier if any
         * @return bool true on success
         *		  false otherwise
         */
        bool outgoingCall(const std::string&, const std::string&, const std::string&, const std::string& = "");

        /**
         * Functions which occur with a user's action
         * Answer the call
         * @param id  The call identifier
         */
        bool answerCall(const std::string& id);

        /**
         * Functions which occur with a user's action
         * Hangup the call
         * @param id  The call identifier
         */
        void hangupCall(const std::string& id);


        /**
         * Functions which occur with a user's action
         * Hangup the conference (hangup every participants)
         * @param id  The call identifier
         */
        bool hangupConference(const std::string& id);

        /**
         * Functions which occur with a user's action
         * Put the call on hold
         * @param id  The call identifier
         */
        void onHoldCall(const std::string& id);

        /**
         * Functions which occur with a user's action
         * Put the call off hold
         * @param id  The call identifier
         */
        void offHoldCall(const std::string& id);

        /**
         * Functions which occur with a user's action
         * Transfer the call
         * @param id  The call identifier
         * @param to  The recipient of the transfer
         */
        bool transferCall(const std::string& id, const std::string& to);

        /**
         * Attended transfer
         * @param The call id to be transfered
         * @param The target
         */
        bool attendedTransfer(const std::string& transferID, const std::string& targetID);

        /**
         * Notify the client the transfer is successful
         */
        void transferSucceeded();

        /**
         * Notify the client that the transfer failed
         */
        void transferFailed();

        /**
         * Functions which occur with a user's action
         * Refuse the call
         * @param id  The call identifier
         */
        void refuseCall(const std::string& id);

        /**
         * Create a new conference given two participant
         * @param the first participant ID
         * @param the second participant ID
         */
        Conference* createConference(const std::string& id1, const std::string& id2);

        /**
         * Delete this conference
         * @param the conference ID
         */
        void removeConference(const std::string& conference_id);

        /**
         * Return the conference id for which this call is attached
         * @ param the call id
         */
        Conference* getConferenceFromCallID(const std::string& call_id);

        /**
         * Hold every participant to a conference
         * @param the conference id
         */
        void holdConference(const std::string& conference_id);

        /**
         * Unhold all conference participants
         * @param the conference id
         */
        void unHoldConference(const std::string& conference_id);

        /**
         * Test if this id is a conference (usefull to test current call)
         * @param the call id
         */
        bool isConference(const std::string& call_id) const;

        /**
         * Test if a call id corresponds to a conference participant
         * @param the call id
         */
        bool isConferenceParticipant(const std::string& call_id);

        /**
         * Add a participant to a conference
         * @param the call id
         * @param the conference id
         */
        void addParticipant(const std::string& call_id, const std::string& conference_id);

        /**
         * Bind the main participant to a conference (mainly called on a double click action)
         * @param the conference id
         */
        void addMainParticipant(const std::string& conference_id);

        /**
         * Join two participants to create a conference
         * @param the fist call id
         * @param the second call id
         */
        void joinParticipant(const std::string& call_id1, const std::string& call_id2);

        /**
         * Create a conference from a list of participant
         * @param A vector containing the list of participant
         */
        void createConfFromParticipantList(const std::vector< std::string > &);

        /**
         * Detach a participant from a conference, put the call on hold, do not hangup it
         * @param call id
         * @param the current call id
         */
        void detachParticipant(const std::string& call_id, const std::string& current_call_id);

        /**
         * Remove the conference participant from a conference
         * @param call id
         */
        void removeParticipant(const std::string& call_id);

        /**
         * Join two conference together into one unique conference
         */
        void joinConference(const std::string& conf_id1, const std::string& conf_id2);

        void addStream(const std::string& call_id);

        void removeStream(const std::string& call_id);

        /**
         * Save config to file
         */
        void saveConfig();

        /**
         * @return true if we tried to register once
         */
        bool hasTriedToRegister_;

        /**
         * Handle choice of the DTMF-send-way
         * @param   id: callid of the line.
         * @param   code: pressed key.
         */
        void sendDtmf(const std::string& id, char code);

        /**
         * Play a ringtone
         */
        void playTone();

        /**
         * Play a special ringtone ( BUSY ) if there's at least one message on the voice mail
         */
        void playToneWithMessage();

        /**
         * Acts on the audio streams and audio files
         */
        void stopTone();

        /**
         * When receiving a new incoming call, add it to the callaccount map
         * and notify user
         * @param call A call pointer
         * @param accountId an account id
         */
        void incomingCall(Call &call, const std::string& accountId);

        /**
         * Notify the user that the recipient of the call has answered and the put the
         * call in Current state
         * @param id  The call identifier
         */
        void peerAnsweredCall(const std::string& id);

        /**
         * Rings back because the outgoing call is ringing and the put the
         * call in Ringing state
         * @param id  The call identifier
         */
        void peerRingingCall(const std::string& id);

        /**
         * Put the call in Hungup state, remove the call from the list
         * @param id  The call identifier
         */
        void peerHungupCall(const std::string& id);

#if HAVE_INSTANT_MESSAGING
        /**
         * Notify the client with an incoming message
         * @param accountId	The account identifier
         * @param message The content of the message
         */
        void incomingMessage(const std::string& callID, const std::string& from, const std::string& message);


        /**
         * Send a new text message to the call, if participate to a conference, send to all participant.
         * @param callID	The call to send the message
         * @param message	The content of the message
        * @param from	        The sender of this message (could be another participant of a conference)
         */
        bool sendTextMessage(const std::string& callID, const std::string& message, const std::string& from);
#endif // HAVE_INSTANT_MESSAGING

        /**
         * Notify the client he has voice mails
         * @param accountId	  The account identifier
         * @param nb_msg The number of messages
         */
        void startVoiceMessageNotification(const std::string& accountId, int nb_msg);

        /**
         * ConfigurationManager - Send registration request
         * @param accountId The account to register/unregister
         * @param enable The flag for the type of registration
         *		 false for unregistration request
         *		 true for registration request
         */
        void sendRegister(const std::string& accountId, bool enable);

        /**
         * Register all account in accountMap_
         */
        void registerAllAccounts();

        /**
         * Unregister all account in accountMap_
         */
        void unregisterAllAccounts();

        /**
         * Get account list
         * @return std::vector<std::string> A list of accoundIDs
         */
        std::vector<std::string> getAccountList() const;

        /**
         * Set the account order in the config file
         */
        void setAccountsOrder(const std::string& order);

        /**
         * Retrieve details about a given account
         * @param accountID	  The account identifier
         * @return std::map< std::string, std::string > The account details
         */
        std::map<std::string, std::string> getAccountDetails(const std::string& accountID) const;

        /**
         * Retrieve details about a given call
         * @param callID	  The account identifier
         * @return std::map< std::string, std::string > The call details
         */
        std::map<std::string, std::string> getCallDetails(const std::string& callID);

        /**
         * Get call list
         * @return std::vector<std::string> A list of call IDs
         */
        std::vector<std::string> getCallList() const;

        /**
         * Retrieve details about a given call
         * @param callID	  The account identifier
         * @return std::map< std::string, std::string > The call details
         */
        std::map<std::string, std::string> getConferenceDetails(const std::string& callID) const;

        /**
         * Get call list
         * @return std::vector<std::string> A list of call IDs
         */
        std::vector<std::string> getConferenceList() const;


        /**
         * Get a list of participant to a conference
         * @return std::vector<std::string> A list of call IDs
         */
        std::vector<std::string> getParticipantList(const std::string& confID) const;

        std::string getConferenceId(const std::string& callID);

        /**
         * Save the details of an existing account, given the account ID
         * This will load the configuration map with the given data.
         * It will also register/unregister links where the 'Enabled' switched.
         * @param accountID	  The account identifier
         * @param details	  The account parameters
         */
        void setAccountDetails(const std::string& accountID,
                               const std::map<std::string, ::std::string > &details);

        /**
         * Add a new account, and give it a new account ID automatically
         * @param details The new account parameters
         * @return The account Id given to the new account
         */
        std::string addAccount(const std::map<std::string, std::string> &details);

        /**
         * Delete an existing account, unregister VoIPLink associated, and
         * purge from configuration.
         * @param accountID	The account unique ID
         */
        void removeAccount(const std::string& accountID);

        /**
         * Get current codec name
         * @param call id
         * @return std::string The codec name
         */
        std::string getCurrentAudioCodecName(const std::string& id);
        std::string getCurrentVideoCodecName(const std::string& id);

        /**
         * Set input audio plugin
         * @param audioPlugin The audio plugin
         */
        void setAudioPlugin(const std::string& audioPlugin);

        /**
             * Set audio device
             * @param index The index of the soundcard
             * @param the type of stream, either SFL_PCM_PLAYBACK, SFL_PCM_CAPTURE, SFL_PCM_RINGTONE
             */
        void setAudioDevice(int index, AudioLayer::PCMType streamType);

        /**
         * Get list of supported audio output device
         * @return std::vector<std::string> A list of the audio devices supporting playback
         */
        std::vector<std::string> getAudioOutputDeviceList();

        /**
         * Get list of supported audio input device
         * @return std::vector<std::string> A list of the audio devices supporting capture
         */
        std::vector<std::string> getAudioInputDeviceList();

        /**
         * Get string array representing integer indexes of output, input, and ringtone device
         * @return std::vector<std::string> A list of the current audio devices
         */
        std::vector<std::string> getCurrentAudioDevicesIndex();

        /**
         * Get index of an audio device
         * @param name The string description of an audio device
         * @return int  His index
         */
        int getAudioDeviceIndex(const std::string &name);

        /**
         * Get current alsa plugin
         * @return std::string  The Alsa plugin
         */
        std::string getCurrentAudioOutputPlugin() const;

        /**
         * Get the noise reduction engin state from
         * the current audio layer.
         */
        std::string getNoiseSuppressState() const;

        /**
         * Set the noise reduction engin state in the current
         * audio layer.
         */
        void setNoiseSuppressState(const std::string &state);

        /**
         * Get the echo canceller engin state from
         * the current audio layer
         */
        bool getEchoCancelState() const;

        /**
         * Set the echo canceller engin state
         */
        void setEchoCancelState(const std::string &state);

        /**
         * Convert a list of payload in a special format, readable by the server.
         * Required format: payloads separated with one slash.
         * @return std::string The serializabled string
         */
        static std::string join_string(const std::vector<std::string> &v);

        static std::vector<std::string> split_string(std::string v);

        /**
         * Ringtone option.
         * If ringtone is enabled, ringtone on incoming call use custom choice. If not, only standart tone.
         * @return int	1 if enabled
         *	        0 otherwise
         */
        int isRingtoneEnabled(const std::string& id);

        /**
         * Set the ringtone option
         * Inverse current value
         */
        void ringtoneEnabled(const std::string& id);

        /**
         * Get is always recording functionality
         */
        bool getIsAlwaysRecording() const;

        /**
         * Set is always recording functionality, every calls will then be set in RECORDING mode
         * once answered
         */
        void setIsAlwaysRecording(bool isAlwaysRec);

        /**
         * Set recording on / off
         * Start recording
         * @param id  The call identifier
         */
        void setRecordingCall(const std::string& id);

        /**
         * Return true if the call is currently recorded
         */
        bool isRecording(const std::string& id);

        /**
         * Start playback fo a recorded file if and only if audio layer is not already started.
         * @param File path of the file to play
             */
        bool startRecordedFilePlayback(const std::string&);

        void recordingPlaybackSeek(const double value);

        /**
         * Stop playback of recorded file
         * @param File of the file to stop
         */
        void stopRecordedFilePlayback(const std::string&);

        /**
         * Set the maximum number of days to keep in the history
         * @param calls The number of days
         */
        void setHistoryLimit(int days);

        /**
         * Get the maximum number of days to keep in the history
         * @return double The number of days
         */
        int getHistoryLimit() const;

        /**
         * Set the desktop mail notification level
         */
        void setMailNotify();


        /**
         * Addressbook configuration
         */
        std::map<std::string, int32_t> getAddressbookSettings() const;

        /**
         * Addressbook configuration
         */
        void setAddressbookSettings(const std::map<std::string, int32_t>& settings);

        /**
         * Addressbook list
         */
        void setAddressbookList(const std::vector<  std::string >& list);

        /**
         * Addressbook list
         */
        std::vector <std::string> getAddressbookList() const;

        /**
         * Configure the start-up option
         * @return int	1 if SFLphone should start in the system tray
         *	        0 otherwise
         */
        int isStartHidden();

        /**
         * Configure the start-up option
         * At startup, SFLphone can be displayed or start hidden in the system tray
         */
        void startHidden();

        /**
         * Get the audio manager
         * @return int The audio manager
         *		    "alsa"
         *		    "pulseaudio"
         */
        std::string getAudioManager() const;

        /**
         * Set the audio manager
         */
        void setAudioManager(const std::string &api);

        void switchAudioManager();

        /**
         * Set the internal audio sampling rate change. Should close the audio layer and
         * reopen stream at different rate,
         */
        void audioSamplingRateChanged(int);

        /**
         * Change a specific value in the configuration tree.
         * This value will then be saved in the user config file sflphonedrc
         * @param section	The section name
         * @param name	The parameter name
         * @param value	The new string value
         * @return bool	true on success
         *		      false otherwise
         */
        void setConfig(const std::string& section, const std::string& name, const std::string& value);

        /**
         * Change a specific value in the configuration tree.
         * This value will then be saved in the user config file sflphonedrc
         * @param section	The section name
         * @param name	The parameter name
         * @param value	The new int value
         * @return bool	true on success
         *		      false otherwise
         */
        void setConfig(const std::string& section, const std::string& name, int value);

        /**
         * Get a string from the configuration tree
         * Throw an Conf::ConfigTreeItemException if not found
         * @param section The section name to look in
         * @param name    The parameter name
         * @return sdt::string    The string value
         */
        std::string getConfigString(const std::string& section, const std::string& name) const;

        /**
         * Handle audio sounds heard by a caller while they wait for their
         * connection to a called party to be completed.
         */
        void ringback();

        /**
         * Handle played music when an incoming call occurs
         */
        void ringtone(const std::string& accountID);

        /**
         * Handle played music when a congestion occurs
         */
        void congestion();

        /**
         * Handle played sound when a call can not be conpleted because of a busy recipient
         */
        void callBusy(const std::string& id);

        /**
         * Handle played sound when a failure occurs
         */
        void callFailure(const std::string& id);

        /**
         * Retrieve the current telephone tone
         * @return AudioLoop*   The audio tone or 0 if no tone (init before calling this function)
         */
        AudioLoop* getTelephoneTone();

        /**
         * Retrieve the current telephone file
         * @return AudioLoop* The audio file or 0 if the wav is stopped
         */
        AudioLoop* getTelephoneFile();

        /**
         * @return true is there is one or many incoming call waiting
         * new call, not anwsered or refused
         */
        bool incomingCallWaiting() const;

        /**
         * Return a new random callid that is not present in the list
         * @return std::string A brand new callid
         */
        std::string getNewCallID();

        /**
         * Get the current call id
         * @return std::string	The call id or ""
         */
        std::string getCurrentCallId() const;

        /**
         * Check if a call is the current one
         * @param callId the new callid
         * @return bool   True if the id is the current call
         */
        bool isCurrentCall(const std::string& callId) const;

        void initAudioDriver();

        /**
         * Load the accounts order set by the user from the sflphonedrc config file
         * @return std::vector<std::string> A vector containing the account ID's
         */
        std::vector<std::string> loadAccountOrder() const;

        // map of codec (for configlist request)
        const AudioCodecFactory audioCodecFactory;

    private:

        /**
         * Get the Call referred to by callID. If the Call does not exist, return NULL
         */
        Call *getCallFromCallID(const std::string &callID);

        /**
         * Play the dtmf-associated sound
         * @param code  The pressed key
         */
        void playDtmf(char code);

        /**
         * Process remaining participant given a conference and the current call id.
         * Mainly called when a participant is detached or hagned up
         * @param current call id
         * @param conference pointer
         */
        void processRemainingParticipants(Conference &conf);

        /**
         * Create config directory in home user and return configuration file path
         */
        std::string retrieveConfigPath() const;

        /*
         * Initialize zeroconf module and scanning
         */
        void initZeroconf();

        /**
         * Set current call ID to empty string
         */
        void unsetCurrentCall();

        /**
         * Switch of current call id
         * @param id The new callid
         */
        void switchCall(const std::string& id);

        /*
         * Play one tone
         * @return false if the driver is uninitialize
         */
        void playATone(Tone::TONEID toneId);
#if HAVE_DBUS
        DBusManager dbus_;
#endif
        /** The configuration tree. It contains accounts parameters, general user settings ,audio settings, ... */
        Conf::ConfigTree config_;

        /** Current Call ID */
        std::string currentCallId_;

        /** Protected current call access */
        pthread_mutex_t currentCallMutex_;

        /** Audio layer */
        AudioLayer* audiodriver_;

        // Main thread
        std::tr1::shared_ptr<DTMF> dtmfKey_;

        /////////////////////
        // Protected by Mutex
        /////////////////////
        pthread_mutex_t toneMutex_;
        std::tr1::shared_ptr<TelephoneTone> telephoneTone_;
        std::tr1::shared_ptr<AudioFile> audiofile_;

        // To handle volume control
        // short speakerVolume_;
        // short micVolume_;
        // End of sound variable

        /**
         * Mutex used to protect audio layer
         */
        pthread_mutex_t audioLayerMutex_;

        /**
         * Waiting Call Vectors
         */
        CallIDSet waitingCall_;

        /**
         * Protect waiting call list, access by many voip/audio threads
         */
        pthread_mutex_t waitingCallMutex_;

        /**
         * Number of waiting call, synchronize with waitingcall callidvector
         */
        unsigned int nbIncomingWaitingCall_;

        /**
         * Add incoming callid to the waiting list
         * @param id std::string to add
         */
        void addWaitingCall(const std::string& id);

        /**
         * Remove incoming callid to the waiting list
         * @param id std::string to remove
         */
        void removeWaitingCall(const std::string& id);

        /** Remove a CallID/std::string association
         * Protected by mutex
         * @param callID the CallID to remove
         */
        void removeCallAccount(const std::string& callID);

        /**
         * Path of the ConfigFile
         */
        std::string path_;

#ifdef USE_ZEROCONF
        // DNSService contain every zeroconf services
        //  configuration detected on the network
        DNSService *DNSService_;
#endif

        /** Map to associate a CallID to the good account */
        CallAccountMap callAccountMap_;

        /** Mutex to lock the call account map (main thread + voiplink thread) */
        pthread_mutex_t callAccountMapMutex_;

        std::map<std::string, bool> IPToIPMap_;

        bool isIPToIP(const std::string& callID) const;

        /**
         * Load the account map from configuration
         */
        int loadAccountMap(Conf::YamlParser &parser);
        /**
         * Load default account map (no configuration)
         */
        void loadDefaultAccountMap();

        /**
         * Instance of the MainBuffer for the whole application
         *
         * In order to send signal to other parts of the application, one must pass through the mainbuffer.
         * Audio instances must be registered into the MainBuffer and bound together via the ManagerImpl.
         *
         */
        MainBuffer mainBuffer_;

    public:

        void setIPToIPForCall(const std::string& callID, bool IPToIP);

        /** Associate a new std::string to a std::string
         * Protected by mutex
         * @param callID the new CallID not in the list yet
         * @param accountID the known accountID present in accountMap
         * @return bool True if the new association is create
         */
        void associateCallToAccount(const std::string& callID, const std::string& accountID);

        /**
         * Test if call is a valid call, i.e. have been created and stored in
         * call-account map
         * @param callID the std::string to be tested
         * @return true if call is created and present in the call-account map
         */
        bool isValidCall(const std::string& callID);

        /**
         * Return a pointer to the  instance of the mainbuffer
         */
        MainBuffer &getMainBuffer() {
            return mainBuffer_;
        }

        /**
         * Tell if there is a current call processed
         * @return bool True if there is a current call
         */
        bool hasCurrentCall() const;
#if HAVE_DBUS
        /**
         * Return the current DBusManager
         * @return A pointer to the DBusManager instance
         */
        DBusManager * getDbusManager() {
            return &dbus_;
        }
#ifdef SFL_VIDEO
        VideoControls * getVideoControls() {
            return dbus_.getVideoControls();
        }
#endif
#endif /* HAVE_DBUS */

        /**
        * Tell if an account exists
        * @param accountID account ID check
        * @return bool True if the account exists
        *		  false otherwise
        */
        bool accountExists(const std::string& accountID);

        std::vector<std::map<std::string, std::string> > getHistory();
        void clearHistory();

        /**
         * Get an account pointer, looks for both SIP and IAX
         * @param accountID account ID to get
         * @return Account*	 The account pointer or 0
         */
        Account* getAccount(const std::string& accountID) const;

        /**
         * Get a SIP account pointer
         * @param accountID account ID to get
         * @return SIPAccount* The account pointer or 0
         */
        SIPAccount *getSipAccount(const std::string& accontID) const;

#if HAVE_IAX
        /**
         * Get an IAX account pointer
         * @param accountID account ID to get
         * @return IAXAccount* The account pointer or 0
         */
        IAXAccount *getIaxAccount(const std::string& accountID) const;
#endif

	/**
         * Get a pointer to the IP2IP account
         * @return SIPAccount * Pointer to the IP2IP account
         */
        SIPAccount *getIP2IPAccount() const;

        /** Return the std::string from a CallID
         * Protected by mutex
         * @param callID the CallID in the list
         * @return std::string  The accountID associated or "" if the callID is not found
         */
        std::string getAccountFromCall(const std::string& callID);

        /**
         * Get the voip link from the account pointer
         * @param accountID	  Account ID to get
         * @return VoIPLink*   The voip link from the account pointer or 0
         */
        VoIPLink* getAccountLink(const std::string& accountID);

        // Map containing conference pointers
        ConferenceMap conferenceMap_;

        /**
         * Send registration to all enabled accounts
         */
        void registerAccounts();
        void saveHistory();

    private:
        NON_COPYABLE(ManagerImpl);

        /**
         * Get a map with all the current SIP and IAX accounts
         */
        AccountMap getAllAccounts() const;

        /**
          * To handle the persistent history
          * TODO: move this to ConfigurationManager
          */
        sfl::History history_;
        bool finished_;
};
#endif // MANAGER_IMPL_H_<|MERGE_RESOLUTION|>--- conflicted
+++ resolved
@@ -44,13 +44,9 @@
 #include <set>
 #include <map>
 #include <tr1/memory>
-
-<<<<<<< HEAD
-#include "cc_thread.h"
+#include <pthread.h>
+
 #if HAVE_DBUS
-=======
-#include <pthread.h>
->>>>>>> 8b3f0b97
 #include "dbus/dbusmanager.h"
 #endif
 
@@ -139,6 +135,8 @@
          */
         void init(const std::string &config_file);
 
+        void setPath(const std::string &path);
+
 #ifdef HAVE_DBUS
         /**
          * Enter Dbus mainloop
@@ -160,13 +158,7 @@
             return audiodriver_;
         }
 
-<<<<<<< HEAD
-		void setPath(const std::string &path);
-
-		int getSipLogLevel();
-=======
         void startAudioDriverStream();
->>>>>>> 8b3f0b97
 
         /**
          * Functions which occur with a user's action
