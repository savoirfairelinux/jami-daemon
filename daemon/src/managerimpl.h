/*
 *  Copyright (C) 2004, 2005, 2006, 2008, 2009, 2010, 2011 Savoir-Faire Linux Inc.
 *  Author: Yan Morin <yan.morin@savoirfairelinux.com>
 *  Author: Laurielle Lea <laurielle.lea@savoirfairelinux.com>
 *  Author: Emmanuel Milou <emmanuel.milou@savoirfairelinux.com>
 *  Author: Guillaume Carmel-Archambault <guillaume.carmel-archambault@savoirfairelinux.com>
 *  Author: Alexandre Savard <alexandre.savard@savoirfairelinux.com>
 *
 *  This program is free software; you can redistribute it and/or modify
 *  it under the terms of the GNU General Public License as published by
 *  the Free Software Foundation; either version 3 of the License, or
 *  (at your option) any later version.
 *
 *  This program is distributed in the hope that it will be useful,
 *  but WITHOUT ANY WARRANTY; without even the implied warranty of
 *  MERCHANTABILITY or FITNESS FOR A PARTICULAR PURPOSE.  See the
 *  GNU General Public License for more details.
 *
 *  You should have received a copy of the GNU General Public License
 *  along with this program; if not, write to the Free Software
 *   Foundation, Inc., 675 Mass Ave, Cambridge, MA 02139, USA.
 *
 *  Additional permission under GNU GPL version 3 section 7:
 *
 *  If you modify this program, or any covered work, by linking or
 *  combining it with the OpenSSL project's OpenSSL library (or a
 *  modified version of that library), containing parts covered by the
 *  terms of the OpenSSL or SSLeay licenses, Savoir-Faire Linux Inc.
 *  grants you additional permission to convey the resulting work.
 *  Corresponding Source for a non-source form of such a combination
 *  shall include the source code for the parts of OpenSSL used as well
 *  as that of the covered work.
 */

#ifndef __SFL_MANAGER_H__
#define __SFL_MANAGER_H__

#include <string>
#include <vector>
#include <set>
#include <map>
#include <cc++/thread.h>
#include "dbus/dbusmanager.h"

#include "config/config.h"

#include "call.h"
#include "conference.h"

#include "audio/sound/tone.h"  // for Tone::TONEID declaration
#include "audio/codecs/audiocodecfactory.h"

#include "audio/mainbuffer.h"
#include "preferences.h"
#include "noncopyable.h"

namespace sfl {
class InstantMessaging;
}

namespace Conf {
class YamlParser;
class YamlEmitter;
}

class DTMF;
class AudioFile;
class AudioLayer;
class TelephoneTone;
class VoIPLink;

#ifdef USE_ZEROCONF
class DNSService;
#endif

class HistoryManager;
class Account;

/** Define a type for a AccountMap container */
typedef std::map<std::string, Account*> AccountMap;

/** Define a type for a std::string to std::string Map inside ManagerImpl */
typedef std::map<std::string, std::string> CallAccountMap;

typedef std::map<std::string, Call::CallConfiguration> CallConfigMap;

/** To send multiple string */
typedef std::list<std::string> TokenList;

/** To store conference objects by conference ids */
typedef std::map<std::string, Conference*> ConferenceMap;

static const char * const default_conf = "conf";

/** Manager (controller) of sflphone daemon */
class ManagerImpl {
    public:
        ManagerImpl();
        ~ManagerImpl();


        /**
         * General preferences configuration
         */
        Preferences preferences;

        /**
         * Voip related preferences
         */
        VoipPreference voipPreferences;

        /**
         * Addressbook related preferences
         */
        AddressbookPreference addressbookPreference;

        /**
         * Hook preferences
         */
        HookPreference hookPreference;

        /**
         * Audio preferences
         */
        AudioPreference audioPreference;

        /**
         * Video preferences
         */
        VideoPreference videoPreference;

        /**
         * Shortcut preferences
         */
        ShortcutPreferences shortcutPreferences;

        /**
         * Initialisation of thread (sound) and map.
         * Init a new VoIPLink, audio codec and audio driver
         */
        void init(std::string config_file="");

        /**
         * Terminate all thread (sound, link) and unload AccountMap
         */
        void terminate();

        /**
         * Accessor to audiodriver.
         * it's multi-thread and use mutex internally
         * @return AudioLayer*  The audio layer object
         */
        AudioLayer* getAudioDriver() {
            return audiodriver_;
        }

        /**
         * Functions which occur with a user's action
         * Place a new call
         * @param accountId	The account to make tha call with
         * @param call_id  The call identifier
         * @param to  The recipient of the call
         * @param conf_id The conference identifier if any
         * @return bool true on success
         *		  false otherwise
         */
        bool outgoingCall(const std::string&, const std::string&, const std::string&, const std::string& = "");

        /**
         * Functions which occur with a user's action
         * Answer the call
         * @param id  The call identifier
         */
        bool answerCall(const std::string& id);

        /**
         * Functions which occur with a user's action
         * Hangup the call
         * @param id  The call identifier
         */
        void hangupCall(const std::string& id);


        /**
         * Functions which occur with a user's action
         * Hangup the conference (hangup every participants)
         * @param id  The call identifier
         */
        bool hangupConference(const std::string& id);

        /**
         * Functions which occur with a user's action
         * Put the call on hold
         * @param id  The call identifier
         */
        void onHoldCall(const std::string& id);

        /**
         * Functions which occur with a user's action
         * Put the call off hold
         * @param id  The call identifier
         */
        void offHoldCall(const std::string& id);

        /**
         * Functions which occur with a user's action
         * Transfer the call
         * @param id  The call identifier
         * @param to  The recipient of the transfer
         */
        bool transferCall(const std::string& id, const std::string& to);

        /**
         * Attended transfer
         * @param The call id to be transfered
         * @param The target
         */
        bool attendedTransfer(const std::string& transferID, const std::string& targetID);

        /**
         * Notify the client the transfer is successful
         */
        void transferSucceded();

        /**
         * Notify the client that the transfer failed
         */
        void transferFailed();

        /**
         * Functions which occur with a user's action
         * Refuse the call
         * @param id  The call identifier
         */
        void refuseCall(const std::string& id);

        /**
         * Create a new conference given two participant
         * @param the first participant ID
         * @param the second participant ID
         */
        Conference* createConference(const std::string& id1, const std::string& id2);

        /**
         * Delete this conference
         * @param the conference ID
         */
        void removeConference(const std::string& conference_id);

        /**
         * Return the conference id for which this call is attached
         * @ param the call id
         */
        Conference* getConferenceFromCallID(const std::string& call_id);

        /**
         * Hold every participant to a conference
         * @param the conference id
         */
        void holdConference(const std::string& conference_id);

        /**
         * Unhold all conference participants
         * @param the conference id
         */
        void unHoldConference(const std::string& conference_id);

        /**
         * Test if this id is a conference (usefull to test current call)
         * @param the call id
         */
        bool isConference(const std::string& call_id) const;

        /**
         * Test if a call id corresponds to a conference participant
         * @param the call id
         */
        bool isConferenceParticipant(const std::string& call_id);

        /**
         * Add a participant to a conference
         * @param the call id
         * @param the conference id
         */
        void addParticipant(const std::string& call_id, const std::string& conference_id);

        /**
         * Bind the main participant to a conference (mainly called on a double click action)
         * @param the conference id
         */
        void addMainParticipant(const std::string& conference_id);

        /**
         * Join two participants to create a conference
         * @param the fist call id
         * @param the second call id
         */
        void joinParticipant(const std::string& call_id1, const std::string& call_id2);

        /**
         * Create a conference from a list of participant
         * @param A vector containing the list of participant
         */
        void createConfFromParticipantList(const std::vector< std::string > &);

        /**
         * Detach a participant from a conference, put the call on hold, do not hangup it
         * @param call id
         * @param the current call id
         */
        void detachParticipant(const std::string& call_id, const std::string& current_call_id);

        /**
         * Remove the conference participant from a conference
         * @param call id
         */
        void removeParticipant(const std::string& call_id);

        /**
         * Join two conference together into one unique conference
         */
        void joinConference(const std::string& conf_id1, const std::string& conf_id2);

        void addStream(const std::string& call_id);

        void removeStream(const std::string& call_id);

        /**
         * Save config to file
         */
        void saveConfig();

        /**
         * @return true if we tried to register once
         */
        bool hasTriedToRegister_;

        /**
         * Handle choice of the DTMF-send-way
         * @param   id: callid of the line.
         * @param   code: pressed key.
         */
        void sendDtmf(const std::string& id, char code);

        /**
         * Play a ringtone
         */
        void playTone();

        /**
         * Play a special ringtone ( BUSY ) if there's at least one message on the voice mail
         */
        void playToneWithMessage();

        /**
         * Acts on the audio streams and audio files
         */
        void stopTone();

        /**
         * When receiving a new incoming call, add it to the callaccount map
         * and notify user
         * @param call A call pointer
         * @param accountId an account id
         */
        void incomingCall(Call* call, const std::string& accountId);

        /**
         * Notify the user that the recipient of the call has answered and the put the
         * call in Current state
         * @param id  The call identifier
         */
        void peerAnsweredCall(const std::string& id);

        /**
         * Rings back because the outgoing call is ringing and the put the
         * call in Ringing state
         * @param id  The call identifier
         */
        void peerRingingCall(const std::string& id);

        /**
         * Put the call in Hungup state, remove the call from the list
         * @param id  The call identifier
         */
        void peerHungupCall(const std::string& id);

        /**
         * Notify the client with an incoming message
         * @param accountId	The account identifier
         * @param message The content of the message
         */
        void incomingMessage(const std::string& callID, const std::string& from, const std::string& message);


        /**
         * Send a new text message to the call, if participate to a conference, send to all participant.
         * @param callID	The call to send the message
         * @param message	The content of the message
        * @param from	        The sender of this message (could be another participant of a conference)
         */
        bool sendTextMessage(const std::string& callID, const std::string& message, const std::string& from);

        /**
         * Notify the client he has voice mails
         * @param accountId	  The account identifier
         * @param nb_msg The number of messages
         */
        void startVoiceMessageNotification(const std::string& accountId, int nb_msg);

        /**
         * Notify the client through DBus that registration state has been updated
         */
        void connectionStatusNotification();

        /**
         * ConfigurationManager - Send registration request
         * @param accountId The account to register/unregister
         * @param enable The flag for the type of registration
         *		 0 for unregistration request
         *		 1 for registration request
         */
        void sendRegister(const ::std::string& accountId , const int32_t& enable);

        /**
         * Get account list
         * @return std::vector<std::string> A list of accoundIDs
         */
        std::vector<std::string> getAccountList() const;

        /**
         * Set the account order in the config file
         */
        void setAccountsOrder(const std::string& order);

        /**
         * Retrieve details about a given account
         * @param accountID	  The account identifier
         * @return std::map< std::string, std::string > The account details
         */
        std::map<std::string, std::string> getAccountDetails(const std::string& accountID) const;

        /**
         * Retrieve details about a given call
         * @param callID	  The account identifier
         * @return std::map< std::string, std::string > The call details
         */
        std::map<std::string, std::string> getCallDetails(const std::string& callID);

        /**
         * Get call list
         * @return std::vector<std::string> A list of call IDs
         */
        std::vector<std::string> getCallList() const;

        /**
         * Retrieve details about a given call
         * @param callID	  The account identifier
         * @return std::map< std::string, std::string > The call details
         */
        std::map<std::string, std::string> getConferenceDetails(const std::string& callID) const;

        /**
         * Get call list
         * @return std::vector<std::string> A list of call IDs
         */
        std::vector<std::string> getConferenceList() const;


        /**
         * Get a list of participant to a conference
         * @return std::vector<std::string> A list of call IDs
         */
        std::vector<std::string> getParticipantList(const std::string& confID) const;

        /**
         * Save the details of an existing account, given the account ID
         * This will load the configuration map with the given data.
         * It will also register/unregister links where the 'Enabled' switched.
         * @param accountID	  The account identifier
         * @param details	  The account parameters
         */
        void setAccountDetails(const std::string& accountID,
                               const std::map<std::string, ::std::string > &details);

        /**
         * Add a new account, and give it a new account ID automatically
         * @param details The new account parameters
         * @return The account Id given to the new account
         */
        std::string addAccount(const std::map<std::string, std::string> &details);

        /**
         * Delete an existing account, unregister VoIPLink associated, and
         * purge from configuration.
         * @param accountID	The account unique ID
         */
        void removeAccount(const std::string& accountID);

        /**
         * Get current video codec name
         * @param call id 
         * @return std::string The video codec name
         */
        std::string getCurrentVideoCodecName (const std::string& id);

        /**
         * Get current codec name
         * @param call id
         * @return std::string The codec name
         */
        std::string getCurrentCodecName(const std::string& id);

        /**
         * Set input audio plugin
         * @param audioPlugin The audio plugin
         */
        void setAudioPlugin(const std::string& audioPlugin);

        /**
             * Set audio device
             * @param index The index of the soundcard
             * @param the type of stream, either SFL_PCM_PLAYBACK, SFL_PCM_CAPTURE, SFL_PCM_RINGTONE
             */
        void setAudioDevice(const int index, const int streamType);

        /**
         * Get list of supported audio output device
         * @return std::vector<std::string> A list of the audio devices supporting playback
         */
        std::vector<std::string> getAudioOutputDeviceList();

        /**
         * Get list of supported audio input device
         * @return std::vector<std::string> A list of the audio devices supporting capture
         */
        std::vector<std::string> getAudioInputDeviceList();

        /**
         * Get string array representing integer indexes of output, input, and ringtone device
         * @return std::vector<std::string> A list of the current audio devices
         */
        std::vector<std::string> getCurrentAudioDevicesIndex();

        /**
         * Get index of an audio device
         * @param name The string description of an audio device
         * @return int  His index
         */
        int getAudioDeviceIndex(const std::string &name);

        /**
         * Get current alsa plugin
         * @return std::string  The Alsa plugin
         */
        std::string getCurrentAudioOutputPlugin() const;

        /**
         * Get the noise reduction engin state from
         * the current audio layer.
         */
        std::string getNoiseSuppressState() const;

        /**
         * Set the noise reduction engin state in the current
         * audio layer.
         */
        void setNoiseSuppressState(const std::string &state);

        /**
         * Get the echo canceller engin state from
         * the current audio layer
         */
        bool getEchoCancelState() const;

        /**
         * Set the echo canceller engin state
         */
        void setEchoCancelState(const std::string &state);

        int getEchoCancelTailLength() const;

        void setEchoCancelTailLength(int);

        int getEchoCancelDelay() const;

        void setEchoCancelDelay(int);

        /**
         * Get the list of available V4L2 devices
         * @return std::vector<std::string> A list of the V4L2 capture devices
         */
        std::vector<std::string> getVideoInputDeviceList();

        /**
         * Get the list of available inputs for the current V4L2 device 
         * @return std::vector<std::string> A list of the V4L2 inputs
         */
        std::vector<std::string> getVideoInputDeviceChannelList(const std::string &dev);

        /**
         * Get the list of available resolutions for the current V4L2 device/input pair
         * @return std::vector<std::string> A list of frame sizes
         */
        std::vector<std::string> getVideoInputDeviceSizeList(const std::string &dev, const std::string &channel);

        /**
         * Get the list of available frame rates for the current V4L2 device/input/resolution
         * @return std::vector<std::string> A list of the possible frame rates
         */
        std::vector<std::string> getVideoInputDeviceRateList(const std::string &dev, const std::string &channel, const std::string &size);

        /**
         * Get video input device index
         */
        std::string getVideoInputDevice();

        /**
         * Get video input device input index
         */
        std::string getVideoInputDeviceChannel();

        /**
         * Get video input device size index
         */
        std::string getVideoInputDeviceSize();

        /**
         * Get video input device rate index
         */
        std::string getVideoInputDeviceRate();

        /**
         * Set video input device
         * @param index The index of the V4L2 device
         */
        void setVideoInputDevice(const std::string& api);

        /**
         * Set v4l2 input
         * @param index The index of the V4L2 input 
         */
        void setVideoInputDeviceChannel(const std::string& api);

        /**
         * Set video input resolution
         * @param index The index of the resolution in the list of supported sizes
         */
        void setVideoInputDeviceSize(const std::string& api);

        /**
         * Set video input frame rate
         * @param index The index of the frame rate in the list of supported rates
         */
        void setVideoInputDeviceRate(const std::string& api);

        /**
         * Convert a list of payload in a special format, readable by the server.
         * Required format: payloads separated with one slash.
         * @return std::string The serializabled string
         */
        static std::string serialize(const std::vector<std::string> &v);

        static std::vector<std::string> unserialize(std::string v);

        /**
         * Ringtone option.
         * If ringtone is enabled, ringtone on incoming call use custom choice. If not, only standart tone.
         * @return int	1 if enabled
         *	        0 otherwise
         */
        int isRingtoneEnabled(const std::string& id);

        /**
         * Set the ringtone option
         * Inverse current value
         */
        void ringtoneEnabled(const std::string& id);

        /**
         * Get the recording path from configuration tree
         * @return the string correspoding to the path
         */
        std::string getRecordPath() const;

        /**
         * Set the recoding path in the configuration tree
         * @param a string reresenting the path
         */
        void setRecordPath(const std::string& recPath);

        /**
         * Get is always recording functionality
         */
        bool getIsAlwaysRecording() const;

        /**
         * Set is always recording functionality, every calls will then be set in RECORDING mode
         * once answered
         */
        void setIsAlwaysRecording(bool isAlwaysRec);

        /**
         * Set recording on / off
         * Start recording
         * @param id  The call identifier
         */
        void setRecordingCall(const std::string& id);

        /**
         * Return true if the call is currently recorded
         */
        bool isRecording(const std::string& id);

        /**
         * Start playback fo a recorded file if and only if audio layer is not already started.
         * @param File path of the file to play
             */
        bool startRecordedFilePlayback(const std::string&);

        /**
         * Stop playback of recorded file
         * @param File of the file to stop
         */
        void stopRecordedFilePlayback(const std::string&);

        /**
         * Set the maximum number of days to keep in the history
         * @param calls The number of days
         */
        void setHistoryLimit(int days);

        /**
         * Get the maximum number of days to keep in the history
         * @return double The number of days
         */
        int getHistoryLimit() const;

        /**
         * Configure the start-up option
         * @return int	1 if SFLphone should start in the system tray
         *	        0 otherwise
         */
        int isStartHidden();

        /**
         * Configure the start-up option
         * At startup, SFLphone can be displayed or start hidden in the system tray
         */
        void startHidden();

        /**
         * Set the desktop mail notification level
         */
        void setMailNotify();


        /**
         * Addressbook configuration
         */
        std::map<std::string, int32_t> getAddressbookSettings() const;

        /**
         * Addressbook configuration
         */
        void setAddressbookSettings(const std::map<std::string, int32_t>& settings);

        /**
         * Addressbook list
         */
        void setAddressbookList(const std::vector<  std::string >& list);

        /**
         * Addressbook list
         */
        std::vector <std::string> getAddressbookList() const;

        /**
         * Hook configuration
         */
        std::map<std::string, std::string> getHookSettings() const;

        /**
         * Hook configuration
         */
        void setHookSettings(const std::map<std::string, std::string>& settings);


        /**
         * Get the audio manager
         * @return int The audio manager
         *		    "alsa"
         *		    "pulseaudio"
         */
        std::string getAudioManager() const;

        /**
         * Set the audio manager
         */
        void setAudioManager(const std::string &api);

        void switchAudioManager();

        /**
         * Set the internal audio sampling rate change. Should close the audio layer and
         * reopen stream at different rate,
         */
        void audioSamplingRateChanged(int);

        /**
         * Get the desktop mail notification level
         * @return int The mail notification level
         */
        int32_t getMailNotify() const;

        /**
         * Get the list of the active codecs
         * @return std::vector< ::std::string >  The list of active codecs
         */
        std::vector<std::string> getActiveCodecList() const;

        /**
         * Retrieve in the configuration tree the value of a parameter in a specific section
         * @param section	The section to look in
         * @param name	The name of the parameter you want to get
         * @param arg	Undocumented
         * @return bool	true on success
         *			false otherwise
         */
        bool getConfig(const std::string& section, const std::string& name, TokenList& arg) const;

        /**
         * Change a specific value in the configuration tree.
         * This value will then be saved in the user config file sflphonedrc
         * @param section	The section name
         * @param name	The parameter name
         * @param value	The new string value
         * @return bool	true on success
         *		      false otherwise
         */
        bool setConfig(const std::string& section, const std::string& name, const std::string& value);

        /**
         * Change a specific value in the configuration tree.
         * This value will then be saved in the user config file sflphonedrc
         * @param section	The section name
         * @param name	The parameter name
         * @param value	The new int value
         * @return bool	true on success
         *		      false otherwise
         */
        bool setConfig(const std::string& section, const std::string& name, int value);

        /**
         * Get a int from the configuration tree
         * Throw an Conf::ConfigTreeItemException if not found
         * @param section The section name to look in
         * @param name    The parameter name
         * @return int    The int value
         */

        int getConfigInt(const std::string& section, const std::string& name) const;

        /**
           * Get a bool from the configuration tree
           * Throw an Conf::ConfigTreeItemException if not found
           * @param section The section name to look in
           * @param name    The parameter name
           * @return bool    The bool value
           */

        bool getConfigBool(const std::string& section, const std::string& name) const;

        /**
         * Get a string from the configuration tree
         * Throw an Conf::ConfigTreeItemException if not found
         * @param section The section name to look in
         * @param name    The parameter name
         * @return sdt::string    The string value
         */
        std::string getConfigString(const std::string& section, const std::string& name) const;

        /**
         * Retrieve the soundcards index in the user config file and try to open audio devices
         * with a specific alsa plugin.
         * Set the audio layer sample rate
         */
        void selectAudioDriver();

        /**
         * Handle audio sounds heard by a caller while they wait for their
         * connection to a called party to be completed.
         */
        void ringback();

        /**
         * Handle played music when an incoming call occurs
         */
        void ringtone(const std::string& accountID);

        /**
         * Handle played music when a congestion occurs
         */
        void congestion();

        /**
         * Handle played sound when a call can not be conpleted because of a busy recipient
         */
        void callBusy(const std::string& id);

        /**
         * Handle played sound when a failure occurs
         */
        void callFailure(const std::string& id);

        /**
         * Retrieve the current telephone tone
         * @return AudioLoop*   The audio tone or 0 if no tone (init before calling this function)
         */
        AudioLoop* getTelephoneTone();

        /**
         * Retrieve the current telephone file
         * @return AudioLoop* The audio file or 0 if the wav is stopped
         */
        AudioLoop* getTelephoneFile();

        /**
         * @return true is there is one or many incoming call waiting
         * new call, not anwsered or refused
         */
        bool incomingCallWaiting();

        /*
         * Inline functions to manage speaker volume control
         * Read by main thread and AudioLayer thread
         * Write by main thread only
         * @return unsigned short	The volume value
         */
        unsigned short getSpkrVolume() const {
            return speakerVolume_;
        }

        /*
         * Inline functions to manage speaker volume control
         * Read by main thread and AudioLayer thread
         * Write by main thread only
         * @param spkr_vol	The volume value
         */
        void setSpkrVolume(unsigned short spkr_vol);

        /*
         * Inline functions to manage mic volume control
         * Read by main thread and AudioLayer thread
         * Write by main thread only
         * @return unsigned short	The volume value
         */
        unsigned short getMicVolume() const {
            return micVolume_;
        }

        /*
         * Inline functions to manage mic volume control
         * Read by main thread and AudioLayer thread
         * Write by main thread only
         * @param mic_vol	The volume value
         */
        void setMicVolume(unsigned short mic_vol);

        /**
         * Return a new random callid that is not present in the list
         * @return std::string A brand new callid
         */
        std::string getNewCallID();

        /**
         * Get the current call id
         * @return std::string	The call id or ""
         */
        std::string getCurrentCallId() const;

        /**
         * Check if a call is the current one
         * @param callId the new callid
         * @return bool   True if the id is the current call
         */
        bool isCurrentCall(const std::string& callId) const;

        void initAudioDriver();

        void audioLayerMutexLock() {
            audiolayerMutex_.enterMutex();
        }

        void audioLayerMutexUnlock() {
            audiolayerMutex_.leaveMutex();
        }

        /**
         * Load the accounts order set by the user from the sflphonedrc config file
         * @return std::vector<std::string> A vector containing the account ID's
         */
        std::vector<std::string> loadAccountOrder() const;

        // map of codec (for configlist request)
        const AudioCodecFactory audioCodecFactory;

    private:
        /**
         * Play the dtmf-associated sound
         * @param code  The pressed key
         */
        void playDtmf(char code);

        /**
         * Process remaining participant given a conference and the current call id.
         * Mainly called when a participant is detached or hagned up
         * @param current call id
         * @param conference pointer
         */
        void processRemainingParticipants(const std::string &current_call_id, Conference * &conf);

        /**
         * Create config directory in home user and return configuration file path
         */
        std::string getConfigFile() const;


        /*
         * Initialize zeroconf module and scanning
         */
        void initZeroconf();

        /*
         * Init the volume for speakers/micro from 0 to 100 value
         */
        void initVolume();

        /**
         * Switch of current call id
         * @param id The new callid
         */
        void switchCall(const std::string& id);

        /*
         * Play one tone
         * @return false if the driver is uninitialize
         */
        void playATone(Tone::TONEID toneId);

        DBusManager dbus_;

        /** The configuration tree. It contains accounts parameters, general user settings ,audio settings, ... */
        Conf::ConfigTree config_;

        /** Current Call ID */
        std::string currentCallId_;

        /** Protected current call access */
        ost::Mutex currentCallMutex_;

        /** Audio layer */
        AudioLayer* audiodriver_;

        // Main thread

        DTMF* dtmfKey_;

        /////////////////////
        // Protected by Mutex
        /////////////////////
        ost::Mutex toneMutex_;
        TelephoneTone* telephoneTone_;
        AudioFile *audiofile_;

        // To handle volume control
        short speakerVolume_;
        short micVolume_;
        // End of sound variable

        /**
         * Mutex used to protect audio layer
         */
        ost::Mutex audiolayerMutex_;

        /**
         * Waiting Call Vectors
         */
        CallIDSet waitingCall_;

        /**
         * Protect waiting call list, access by many voip/audio threads
         */
        ost::Mutex waitingCallMutex_;

        /**
         * Number of waiting call, synchronize with waitingcall callidvector
         */
        unsigned int nbIncomingWaitingCall_;

        /**
         * Add incoming callid to the waiting list
         * @param id std::string to add
         */
        void addWaitingCall(const std::string& id);

        /**
         * Remove incoming callid to the waiting list
         * @param id std::string to remove
         */
        void removeWaitingCall(const std::string& id);

        /**
         * Tell if a call is waiting and should be remove
         * @param id std::string to test
         * @return bool True if the call is waiting
         */
        bool isWaitingCall(const std::string& id);

        /** Remove a CallID/std::string association
         * Protected by mutex
         * @param callID the CallID to remove
         */
        void removeCallAccount(const std::string& callID);

        /**
         * Path of the ConfigFile
         */
        std::string path_;

#ifdef USE_ZEROCONF
        // DNSService contain every zeroconf services
        //  configuration detected on the network
        DNSService *DNSService_;
#endif

        /** Map to associate a CallID to the good account */
        CallAccountMap callAccountMap_;

        /** Mutex to lock the call account map (main thread + voiplink thread) */
        ost::Mutex callAccountMapMutex_;

        CallConfigMap callConfigMap_;

        bool associateConfigToCall(const std::string& callID, Call::CallConfiguration config);

        Call::CallConfiguration getConfigFromCall(const std::string& callID) const;

        bool removeCallConfig(const std::string& callID);

        /**
         *Contains a list of account (sip, aix, etc) and their respective voiplink/calls */
        AccountMap accountMap_;

        /**
         * Load the account from configuration
         */
        void loadAccountMap(Conf::YamlParser *parser);

        /**
         * Unload the account (delete them)
         */
        void unloadAccountMap();

        /**
         * Instance of the MainBuffer for the whole application
         *
         * In order to send signal to other parts of the application, one must pass through the mainbuffer.
         * Audio instances must be registered into the MainBuffer and bound together via the ManagerImpl.
         *
         */
        MainBuffer mainBuffer_;

    public:

        /** Associate a new std::string to a std::string
         * Protected by mutex
         * @param callID the new CallID not in the list yet
         * @param accountID the known accountID present in accountMap
         * @return bool True if the new association is create
         */
        bool associateCallToAccount(const std::string& callID, const std::string& accountID);

        /**
         * Test if call is a valid call, i.e. have been created and stored in
         * call-account map
         * @param callID the std::string to be tested
         * @return true if call is created and present in the call-account map
         */
        bool isValidCall(const std::string& callID);

        /**
         * Return a pointer to the  instance of the mainbuffer
         */
        MainBuffer *getMainBuffer() {
            return &mainBuffer_;
        }

        /**
         * Return a pointer to the instance of InstantMessaging
         */
        sfl::InstantMessaging *getInstantMessageModule() {
            return imModule_;
        }

        /**
         * Tell if there is a current call processed
         * @return bool True if there is a current call
         */
        bool hasCurrentCall() const;

        /**
         * Return the current DBusManager
         * @return A pointer to the DBusManager instance
         */
        DBusManager * getDbusManager() {
            return &dbus_;
        }

        /**
        * Tell if an account exists
        * @param accountID account ID check
        * @return bool True if the account exists
        *		  false otherwise
        */
        bool accountExists(const std::string& accountID);

        /**
         * Get a list of serialized history entries
         * @return A list of serialized entry
         */
        std::vector<std::string> getHistorySerialized() const;

        /**
         * Set a list of serialized history entries
         * @param Vector of history entries
             */
        void setHistorySerialized(std::vector<std::string> history);
        /**
         * Get an account pointer
         * @param accountID account ID to get
         * @return Account*	 The account pointer or 0
         */
        Account* getAccount(const std::string& accountID);

        /** Return the std::string from a CallID
         * Protected by mutex
         * @param callID the CallID in the list
         * @return std::string  The accountID associated or "" if the callID is not found
         */
        std::string getAccountFromCall(const std::string& callID);

        /**
         * Get the voip link from the account pointer
         * @param accountID	  Account ID to get
         * @return VoIPLink*   The voip link from the account pointer or 0
         */
        VoIPLink* getAccountLink(const std::string& accountID="");

        std::string getAccountIdFromNameAndServer(const std::string& userName, const std::string& server) const;

        int getLocalIp2IpPort() const;

        std::string getStunServer() const;
        void setStunServer(const std::string &server);

        int isStunEnabled();
        void enableStun();

        // Map containing conference pointers
        ConferenceMap conferenceMap_;

        void notifyVideoDeviceEvent();
        /**
         * Send registration to all enabled accounts
         */
        void registerAccounts();

    private:
<<<<<<< HEAD
        // Copy Constructor
        ManagerImpl(const ManagerImpl& rh);

        // Assignment Operator
        ManagerImpl& operator= (const ManagerImpl& rh);
=======
        NON_COPYABLE(ManagerImpl);
>>>>>>> 7a59d9c6

        /**
          * To handle the persistent history
          */
        HistoryManager * history_;

        /**
         * Instant messaging module, resposible to initiate, format, parse,
         * send, and receive instant messages.
         */
        sfl::InstantMessaging *imModule_;
};

#endif // __MANAGER_H__<|MERGE_RESOLUTION|>--- conflicted
+++ resolved
@@ -1277,15 +1277,7 @@
         void registerAccounts();
 
     private:
-<<<<<<< HEAD
-        // Copy Constructor
-        ManagerImpl(const ManagerImpl& rh);
-
-        // Assignment Operator
-        ManagerImpl& operator= (const ManagerImpl& rh);
-=======
         NON_COPYABLE(ManagerImpl);
->>>>>>> 7a59d9c6
 
         /**
           * To handle the persistent history
