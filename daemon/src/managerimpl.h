--- conflicted
+++ resolved
@@ -51,10 +51,6 @@
 #include "audio/codecs/audiocodecfactory.h" 
 
 #include "audio/mainbuffer.h"
-<<<<<<< HEAD
-#include "yamlparser.h"
-=======
->>>>>>> 653a8a3b
 #include "preferences.h"
 
 namespace sfl {
@@ -72,14 +68,6 @@
 class TelephoneTone;
 class VoIPLink;
 
-<<<<<<< HEAD
-namespace Conf
-{
-    class YamlEmitter;
-}
-
-=======
->>>>>>> 653a8a3b
 #ifdef USE_ZEROCONF
 class DNSService;
 #endif
@@ -1335,15 +1323,7 @@
          */
         void checkCallConfiguration (const std::string& id, const std::string& to, Call::CallConfiguration *callConfig);
 
-<<<<<<< HEAD
         Conf::YamlEmitter *emitter_;
-
-        friend class SIPTest;
-        friend class ConfigurationTest;
-        friend class HistoryTest;
-=======
-        Conf::YamlEmitter *emitter;
->>>>>>> 653a8a3b
 };
 
 #endif // __MANAGER_H__