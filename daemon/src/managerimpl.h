--- conflicted
+++ resolved
@@ -667,7 +667,6 @@
         int getHistoryLimit() const;
 
         /**
-<<<<<<< HEAD
          * Set the desktop mail notification level
          */
         void setMailNotify();
@@ -692,7 +691,8 @@
          * Addressbook list
          */
         std::vector <std::string> getAddressbookList() const;
-=======
+
+        /**
          * Configure the start-up option
          * @return int	1 if SFLphone should start in the system tray
          *	        0 otherwise
@@ -704,7 +704,6 @@
          * At startup, SFLphone can be displayed or start hidden in the system tray
          */
         void startHidden();
->>>>>>> 36dc1109
 
         /**
          * Get the audio manager
