--- conflicted
+++ resolved
@@ -118,13 +118,9 @@
     PAYLOAD_CODEC_SPEEX_32000 = 112
 };
 
-<<<<<<< HEAD
-#define IP2IP_PROFILE "IP2IP"
-=======
 /** The struct to reflect the order the user wants to use the codecs */
 typedef std::vector<int> CodecOrder;
 
->>>>>>> 72c3cfe6
 #define DIR_SEPARATOR_STR "/" // Directory separator char
 #define DIR_SEPARATOR_CH = '/' /** Directory separator string */
 
