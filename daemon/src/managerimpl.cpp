--- conflicted
+++ resolved
@@ -75,13 +75,14 @@
 #include "history/historynamecache.h"
 #include "history/history.h"
 #include "manager.h"
-<<<<<<< HEAD
-#include "dbus/configurationmanager.h"
-
-=======
-
+
+#ifndef __ANDROID__
 #include "client/configurationmanager.h"
->>>>>>> df05f088
+#else
+#include "client/android/configuration.h"
+#endif
+
+
 #ifdef SFL_VIDEO
 #include "client/video_controls.h"
 #endif
@@ -111,15 +112,7 @@
 ManagerImpl::ManagerImpl() :
     preferences(), voipPreferences(),
     hookPreference(),  audioPreference(), shortcutPreferences(),
-<<<<<<< HEAD
-    hasTriedToRegister_(false), audioCodecFactory(),
-#if HAVE_DBUS
-	dbus_(),
-#endif
-	config_(),
-=======
     hasTriedToRegister_(false), audioCodecFactory(), client_(), config_(),
->>>>>>> df05f088
     currentCallId_(), currentCallMutex_(), audiodriver_(0), dtmfKey_(),
     toneMutex_(), telephoneTone_(), audiofile_(), audioLayerMutex_(),
     waitingCalls_(), waitingCallsMutex_(), path_(),
@@ -254,13 +247,7 @@
         audiodriver_ = NULL;
     }
 
-<<<<<<< HEAD
-#if HAVE_DBUS
-    dbus_.exit();
-#endif
-=======
     client_.exit();
->>>>>>> df05f088
 }
 
 bool ManagerImpl::isCurrentCall(const std::string& callId) const
@@ -434,17 +421,8 @@
     if (audioPreference.getIsAlwaysRecording())
         toggleRecordingCall(call_id);
 
-#if HAVE_DBUS
-    // update call state on client side
-<<<<<<< HEAD
-    dbus_.getCallManager()->callStateChanged(call_id, "CURRENT");
-#else
-    on_call_state_changed_wrapper(call_id, "CURRENT");
-#endif
-
-=======
     client_.getCallManager()->callStateChanged(call_id, "CURRENT");
->>>>>>> df05f088
+
     return result;
 }
 
@@ -470,18 +448,8 @@
     AudioLayer *al = getAudioDriver();
     if(al) al->setPlaybackMode(AudioLayer::NONE);
 
-<<<<<<< HEAD
-#if HAVE_DBUS
-    /* Broadcast a signal over DBus */
-    DEBUG("Send DBUS call state change (HUNGUP) for id %s", callId.c_str());
-    dbus_.getCallManager()->callStateChanged(callId, "HUNGUP");
-#else
-    on_call_state_changed_wrapper(callId, "HUNGUP");
-#endif
-=======
     DEBUG("Send call state change (HUNGUP) for id %s", callId.c_str());
     client_.getCallManager()->callStateChanged(callId, "HUNGUP");
->>>>>>> df05f088
 
     /* We often get here when the call was hungup before being created */
     if (not isValidCall(callId) and not isIPToIP(callId)) {
@@ -598,15 +566,7 @@
     if (current_call_id == callId)
         unsetCurrentCall();
 
-<<<<<<< HEAD
-#if HAVE_DBUS
-    dbus_.getCallManager()->callStateChanged(callId, "HOLD");
-#else
-    on_call_state_changed_wrapper(callId, "HOLD");
-#endif
-=======
     client_.getCallManager()->callStateChanged(callId, "HOLD");
->>>>>>> df05f088
 
     getMainBuffer().dumpInfo();
     return result;
@@ -644,15 +604,7 @@
             result = false;
     }
 
-<<<<<<< HEAD
-#if HAVE_DBUS
-    dbus_.getCallManager()->callStateChanged(callId, "UNHOLD");
-#else
-    on_call_state_changed_wrapper(callId, "UNHOLD");
-#endif
-=======
     client_.getCallManager()->callStateChanged(callId, "UNHOLD");
->>>>>>> df05f088
 
     if (isConferenceParticipant(callId)) {
         Call *call = getCallFromCallID(callId);
@@ -701,30 +653,12 @@
 
 void ManagerImpl::transferFailed()
 {
-<<<<<<< HEAD
-#if HAVE_DBUS
-    dbus_.getCallManager()->transferFailed();
-#else
-    DEBUG("transferFailed");
-    on_transfer_state_changed_wrapper ("SUCCESS");
-#endif
-=======
     client_.getCallManager()->transferFailed();
->>>>>>> df05f088
 }
 
 void ManagerImpl::transferSucceeded()
 {
-<<<<<<< HEAD
-#if HAVE_DBUS
-    dbus_.getCallManager()->transferSucceeded();
-#else
-    DEBUG("transferSucceeded");
-    on_transfer_state_changed_wrapper ("FAIL");
-#endif
-=======
     client_.getCallManager()->transferSucceeded();
->>>>>>> df05f088
 }
 
 bool ManagerImpl::attendedTransfer(const std::string& transferID, const std::string& targetID)
@@ -771,15 +705,8 @@
     }
 
     removeWaitingCall(id);
-<<<<<<< HEAD
-#if HAVE_DBUS
-    dbus_.getCallManager()->callStateChanged(id, "HUNGUP");
-#else
-    on_call_state_changed_wrapper(id, "HUNGUP");
-#endif
-=======
+
     client_.getCallManager()->callStateChanged(id, "HUNGUP");
->>>>>>> df05f088
 
     // Disconnect streams
     removeStream(id);
@@ -801,16 +728,7 @@
     // Add conference to map
     conferenceMap_.insert(std::make_pair(conf->getConfID(), conf));
 
-<<<<<<< HEAD
-#if HAVE_DBUS
-    // broadcast a signal over dbus
-    dbus_.getCallManager()->conferenceCreated(conf->getConfID());
-#else
-    on_conference_created_wrapper(conf->getConfID());
-#endif
-=======
     client_.getCallManager()->conferenceCreated(conf->getConfID());
->>>>>>> df05f088
 
     return conf;
 }
@@ -831,16 +749,7 @@
         return;
     }
 
-<<<<<<< HEAD
-#if HAVE_DBUS
-    // broadcast a signal over dbus
-    dbus_.getCallManager()->conferenceRemoved(conference_id);
-#else
-    on_conference_removed_wrapper(conf->getConfID());
-#endif
-=======
     client_.getCallManager()->conferenceRemoved(conference_id);
->>>>>>> df05f088
 
     // We now need to bind the audio to the remain participant
 
@@ -902,16 +811,9 @@
     }
 
     conf->setState(isRec ? Conference::HOLD_REC : Conference::HOLD);
-<<<<<<< HEAD
-#if HAVE_DBUS
-    dbus_.getCallManager()->conferenceChanged(conf->getConfID(), conf->getStateStr());
-#else
-    on_conference_state_changed_wrapper(conf->getConfID(), conf->getStateStr());
-#endif
-
-=======
+
     client_.getCallManager()->conferenceChanged(conf->getConfID(), conf->getStateStr());
->>>>>>> df05f088
+
     return true;
 }
 
@@ -943,15 +845,9 @@
     }
 
     conf->setState(isRec ? Conference::ACTIVE_ATTACHED_REC : Conference::ACTIVE_ATTACHED);
-<<<<<<< HEAD
-#if HAVE_DBUS
-    dbus_.getCallManager()->conferenceChanged(conf->getConfID(), conf->getStateStr());
-#else
-    on_conference_state_changed_wrapper(conf->getConfID(), conf->getStateStr());
-#endif
-=======
+
     client_.getCallManager()->conferenceChanged(conf->getConfID(), conf->getStateStr());
->>>>>>> df05f088
+
     return true;
 }
 
@@ -1086,15 +982,7 @@
         else
             WARN("Invalid conference state while adding main participant");
 
-<<<<<<< HEAD
-#if HAVE_DBUS
-        dbus_.getCallManager()->conferenceChanged(conference_id, conf->getStateStr());
-#else
-        on_conference_state_changed_wrapper(conf->getConfID(), conf->getStateStr());
-#endif
-=======
         client_.getCallManager()->conferenceChanged(conference_id, conf->getStateStr());
->>>>>>> df05f088
     }
 
     switchCall(conference_id);
@@ -1254,15 +1142,7 @@
         if (!callSuccess)
             conf->remove(generatedCallID);
         else {
-<<<<<<< HEAD
-#if HAVE_DBUS
-            dbus_.getCallManager()->newCallCreated(account, generatedCallID, tostr);
-#else
-            on_new_call_created_wrapper (account, generatedCallID, tostr);
-#endif
-=======
             client_.getCallManager()->newCallCreated(account, generatedCallID, tostr);
->>>>>>> df05f088
             successCounter++;
         }
     }
@@ -1270,13 +1150,7 @@
     // Create the conference if and only if at least 2 calls have been successfully created
     if (successCounter >= 2) {
         conferenceMap_[conf->getConfID()] = conf;
-<<<<<<< HEAD
-#if HAVE_DBUS
-        dbus_.getCallManager()->conferenceCreated(conf->getConfID());
-#endif
-=======
         client_.getCallManager()->conferenceCreated(conf->getConfID());
->>>>>>> df05f088
 
         {
             sfl::ScopedLock lock(audioLayerMutex_);
@@ -1349,16 +1223,8 @@
         else
             WARN("Undefined behavior, invalid conference state in detach participant");
 
-<<<<<<< HEAD
-#if HAVE_DBUS
-        dbus_.getCallManager()->conferenceChanged(conf->getConfID(), conf->getStateStr());
-#else
-        on_conference_state_changed_wrapper(conf->getConfID(), conf->getStateStr());
-#endif
-=======
         client_.getCallManager()->conferenceChanged(conf->getConfID(),
                                                   conf->getStateStr());
->>>>>>> df05f088
 
         unsetCurrentCall();
     }
@@ -1391,15 +1257,9 @@
     removeStream(call_id);
 
     getMainBuffer().dumpInfo();
-<<<<<<< HEAD
-#if HAVE_DBUS
-    dbus_.getCallManager()->conferenceChanged(conf->getConfID(), conf->getStateStr());
-#else
-    on_conference_state_changed_wrapper(conf->getConfID(), conf->getStateStr());
-#endif
-=======
+
     client_.getCallManager()->conferenceChanged(conf->getConfID(), conf->getStateStr());
->>>>>>> df05f088
+
     processRemainingParticipants(*conf);
 }
 
@@ -1678,16 +1538,8 @@
     std::string number(call.getPeerNumber());
 
     std::string from("<" + number + ">");
-<<<<<<< HEAD
-#if HAVE_DBUS
-    dbus_.getCallManager()->incomingCall(accountId, callID, call.getDisplayName() + " " + from);
-#else
-    //incoming_call(accountId, callID, call.getDisplayName() + " " + from);
-    on_incoming_call_wrapper(accountId, callID, call.getDisplayName() + " " + from);
-#endif
-=======
+
     client_.getCallManager()->incomingCall(accountId, callID, call.getDisplayName() + " " + from);
->>>>>>> df05f088
 }
 
 
@@ -1722,22 +1574,11 @@
             account->getVoIPLink()->sendTextMessage(callID, message, from);
         }
 
-#if HAVE_DBUS
         // in case of a conference we must notify client using conference id
         client_.getCallManager()->incomingMessage(conf->getConfID(), from, message);
 
     } else
-<<<<<<< HEAD
-        dbus_.getCallManager()->incomingMessage(callID, from, message);
-#else
-
-        on_incoming_message_wrapper(conf->getConfID(), from, message);
-    } else 
-        on_incoming_message_wrapper(callID, from, message);
-#endif
-=======
         client_.getCallManager()->incomingMessage(callID, from, message);
->>>>>>> df05f088
 }
 
 //THREAD=VoIP
@@ -1838,15 +1679,7 @@
     if (audioPreference.getIsAlwaysRecording())
         toggleRecordingCall(id);
 
-<<<<<<< HEAD
-#if HAVE_DBUS
-    dbus_.getCallManager()->callStateChanged(id, "CURRENT");
-#else
-    on_call_state_changed_wrapper(id, "CURRENT");
-#endif
-=======
     client_.getCallManager()->callStateChanged(id, "CURRENT");
->>>>>>> df05f088
 }
 
 //THREAD=VoIP Call=Outgoing
@@ -1857,15 +1690,7 @@
     if (isCurrentCall(id))
         ringback();
 
-<<<<<<< HEAD
-#if HAVE_DBUS
-    dbus_.getCallManager()->callStateChanged(id, "RINGING");
-#else
-    on_call_state_changed_wrapper(id, "RINGING");
-#endif
-=======
     client_.getCallManager()->callStateChanged(id, "RINGING");
->>>>>>> df05f088
 }
 
 //THREAD=VoIP Call=Outgoing/Ingoing
@@ -1902,16 +1727,7 @@
         }
     }
 
-<<<<<<< HEAD
-#if HAVE_DBUS
-    /* Broadcast a signal over DBus */
-    dbus_.getCallManager()->callStateChanged(call_id, "HUNGUP");
-#else
-    on_call_state_changed_wrapper(call_id, "HUNGUP");
-#endif
-=======
     client_.getCallManager()->callStateChanged(call_id, "HUNGUP");
->>>>>>> df05f088
 
     removeWaitingCall(call_id);
     if (not incomingCallsWaiting())
@@ -1924,15 +1740,8 @@
 void ManagerImpl::callBusy(const std::string& id)
 {
     DEBUG("Call %s busy", id.c_str());
-<<<<<<< HEAD
-#if HAVE_DBUS
-    dbus_.getCallManager()->callStateChanged(id, "BUSY");
-#else
-    on_call_state_changed_wrapper(id, "BUSY");
-#endif
-=======
+
     client_.getCallManager()->callStateChanged(id, "BUSY");
->>>>>>> df05f088
 
     if (isCurrentCall(id)) {
         playATone(Tone::TONE_BUSY);
@@ -1946,15 +1755,7 @@
 //THREAD=VoIP
 void ManagerImpl::callFailure(const std::string& call_id)
 {
-<<<<<<< HEAD
-#if HAVE_DBUS
-    dbus_.getCallManager()->callStateChanged(call_id, "FAILURE");
-#else
-    on_call_state_changed_wrapper(call_id, "FAILURE");
-#endif
-=======
     client_.getCallManager()->callStateChanged(call_id, "FAILURE");
->>>>>>> df05f088
 
     if (isCurrentCall(call_id)) {
         playATone(Tone::TONE_BUSY);
@@ -1975,13 +1776,7 @@
 void ManagerImpl::startVoiceMessageNotification(const std::string& accountId,
         int nb_msg)
 {
-<<<<<<< HEAD
-#if HAVE_DBUS
-    dbus_.getCallManager()->voiceMailNotify(accountId, nb_msg);
-#endif
-=======
     client_.getCallManager()->voiceMailNotify(accountId, nb_msg);
->>>>>>> df05f088
 }
 
 /**
@@ -2025,13 +1820,8 @@
 
     if (audiofile_.get()) {
         std::string filepath(audiofile_->getFilePath());
-<<<<<<< HEAD
-#if HAVE_DBUS
-        dbus_.getCallManager()->recordPlaybackStopped(filepath);
-#endif
-=======
+
         client_.getCallManager()->recordPlaybackStopped(filepath);
->>>>>>> df05f088
         audiofile_.reset();
     }
 }
@@ -2110,13 +1900,7 @@
         sfl::ScopedLock m(toneMutex_);
 
         if (audiofile_.get()) {
-<<<<<<< HEAD
-#if HAVE_DBUS
-            dbus_.getCallManager()->recordPlaybackStopped(audiofile_->getFilePath());
-#endif
-=======
             client_.getCallManager()->recordPlaybackStopped(audiofile_->getFilePath());
->>>>>>> df05f088
             audiofile_.reset();
         }
 
@@ -2357,18 +2141,9 @@
         return false;
     }
 
-<<<<<<< HEAD
-    rec->setRecording();
-#if HAVE_DBUS
-    dbus_.getCallManager()->recordPlaybackFilepath(id, rec->getFilename());
-#else
-    on_record_playback_filepath_wrapper(id, rec->getFilename());
-#endif
-=======
     const bool result = rec->toggleRecording();
     client_.getCallManager()->recordPlaybackFilepath(id, rec->getFilename());
     return result;
->>>>>>> df05f088
 }
 
 bool ManagerImpl::isRecording(const std::string& id)
@@ -2397,13 +2172,7 @@
         sfl::ScopedLock m(toneMutex_);
 
         if (audiofile_.get()) {
-<<<<<<< HEAD
-#if HAVE_DBUS
-            dbus_.getCallManager()->recordPlaybackStopped(audiofile_->getFilePath());
-#endif
-=======
             client_.getCallManager()->recordPlaybackStopped(audiofile_->getFilePath());
->>>>>>> df05f088
             audiofile_.reset();
         }
 
@@ -2702,17 +2471,8 @@
     else
         account->unregisterVoIPLink();
 
-#if HAVE_DBUS
     // Update account details to the client side
-<<<<<<< HEAD
-    dbus_.getConfigurationManager()->accountsChanged();
-#else
-    DEBUG("Notify the client on account changed");
-    on_accounts_changed_wrapper();
-#endif
-=======
     client_.getConfigurationManager()->accountsChanged();
->>>>>>> df05f088
 }
 
 std::string
@@ -2775,16 +2535,7 @@
 
     saveConfig();
 
-<<<<<<< HEAD
-#if HAVE_DBUS
-    dbus_.getConfigurationManager()->accountsChanged();
-#else
-    DEBUG("Notify the client on accounts changed");
-    on_accounts_changed_wrapper();
-#endif
-=======
     client_.getConfigurationManager()->accountsChanged();
->>>>>>> df05f088
 
     return accountID.str();
 }
@@ -2808,15 +2559,7 @@
 
     saveConfig();
 
-<<<<<<< HEAD
-#if HAVE_DBUS
-    dbus_.getConfigurationManager()->accountsChanged();
-#else
-    on_accounts_changed_wrapper();
-#endif
-=======
     client_.getConfigurationManager()->accountsChanged();
->>>>>>> df05f088
 }
 
 std::string ManagerImpl::getAccountFromCall(const std::string& callID)
@@ -3189,14 +2932,9 @@
 {
     if (!history_.save())
         ERROR("Could not save history!");
-#if HAVE_DBUS
-    else
-<<<<<<< HEAD
-        dbus_.getConfigurationManager()->historyChanged();
-#endif
-=======
-        client_.getConfigurationManager()->historyChanged();
->>>>>>> df05f088
+
+    client_.getConfigurationManager()->historyChanged();
+
 }
 
 void ManagerImpl::clearHistory()
