--- conflicted
+++ resolved
@@ -75,15 +75,6 @@
 #define MD5_APPEND(pms,buf,len) pj_md5_update(pms, (const pj_uint8_t*)buf, len)
 
 ManagerImpl::ManagerImpl (void) :
-<<<<<<< HEAD
-    _hasTriedToRegister(false), _config(), _currentCallId2(),
-    _currentCallMutex(), _audiodriver(0),
-    _dtmfKey(0), _audioCodecFactory(), _toneMutex(),
-    _telephoneTone(0), _audiofile(0), _spkr_volume(0),
-    _mic_volume(0), _mutex(), _dbus(0), _waitingCall(),
-    _waitingCallMutex(), _nbIncomingWaitingCall(0), _path(""),
-    _setupLoaded(false), _callAccountMap(),
-=======
     _hasTriedToRegister (false), _config(), _currentCallId2(),
     _currentCallMutex(), _audiodriver (NULL),
     _dtmfKey (NULL), _audioCodecFactory(), _toneMutex(),
@@ -91,7 +82,6 @@
     _mic_volume (0), _mutex(), _waitingCall(),
     _waitingCallMutex(), _nbIncomingWaitingCall (0), _path (""),
     _setupLoaded (false), _callAccountMap(),
->>>>>>> 2d1c2b8f
     _callAccountMapMutex(), _callConfigMap(), _accountMap(),
     _directIpAccount(0), _cleaner(0), _history(0), parser_(0),
     emitter_(0)
@@ -4441,13 +4431,10 @@
     }
 
     return v;
-<<<<<<< HEAD
 }
 
 
 void ManagerImpl::notifyVideoDeviceEvent()
 {
-	_dbus->getConfigurationManager()->videoDeviceEvent();
-=======
->>>>>>> 2d1c2b8f
+	_dbus.getConfigurationManager()->videoDeviceEvent();
 }