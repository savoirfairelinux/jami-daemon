--- conflicted
+++ resolved
@@ -424,13 +424,10 @@
 #if HAVE_DBUS
     // update call state on client side
     dbus_.getCallManager()->callStateChanged(call_id, "CURRENT");
-<<<<<<< HEAD
 #else
     on_call_state_changed_wrapper(call_id, "CURRENT");
 #endif
 
-    return true;
-=======
     return result;
 }
 
@@ -441,7 +438,7 @@
         if (audiodriver_)
             audiodriver_->stopStream();
     }
->>>>>>> 25647376
+
 }
 
 //THREAD=Main
@@ -856,13 +853,11 @@
     conf->setState(isRec ? Conference::HOLD_REC : Conference::HOLD);
 #if HAVE_DBUS
     dbus_.getCallManager()->conferenceChanged(conf->getConfID(), conf->getStateStr());
-<<<<<<< HEAD
 #else
     on_conference_state_changed_wrapper(conf->getConfID(), conf->getStateStr());
 #endif
-=======
+
     return true;
->>>>>>> 25647376
 }
 
 bool
@@ -887,22 +882,17 @@
             // if one call is currently recording, the conference is in state recording
             isRec |= call->isRecording();
 
-<<<<<<< HEAD
-        conf->setState(isRec ? Conference::ACTIVE_ATTACHED_REC : Conference::ACTIVE_ATTACHED);
-#if HAVE_DBUS
-        dbus_.getCallManager()->conferenceChanged(conf->getConfID(), conf->getStateStr());
-#else
-        on_conference_state_changed_wrapper(conf->getConfID(), conf->getStateStr());
-#endif
-=======
             switchCall(*iter);
             offHoldCall(*iter);
         }
->>>>>>> 25647376
     }
 
     conf->setState(isRec ? Conference::ACTIVE_ATTACHED_REC : Conference::ACTIVE_ATTACHED);
+#if HAVE_DBUS
     dbus_.getCallManager()->conferenceChanged(conf->getConfID(), conf->getStateStr());
+#else
+    on_conference_state_changed_wrapper(conf->getConfID(), conf->getStateStr());
+#endif
     return true;
 }
 
@@ -1039,13 +1029,9 @@
 
 #if HAVE_DBUS
         dbus_.getCallManager()->conferenceChanged(conference_id, conf->getStateStr());
-<<<<<<< HEAD
 #else
         on_conference_state_changed_wrapper(conf->getConfID(), conf->getStateStr());
 #endif
-        }
-=======
->>>>>>> 25647376
     }
 
     switchCall(conference_id);
