/*
 *  Copyright (C) 2004, 2005, 2006, 2008, 2009, 2010, 2011 Savoir-Faire Linux Inc.
 *  Author: Alexandre Bourget <alexandre.bourget@savoirfairelinux.com>
 *  Author: Yan Morin <yan.morin@savoirfairelinux.com>
 *  Author: Laurielle Lea <laurielle.lea@savoirfairelinux.com>
 *  Author: Emmanuel Milou <emmanuel.milou@savoirfairelinux.com>
 *  Author: Alexandre Savard <alexandre.savard@savoirfairelinux.com>
 *  Author: Guillaume Carmel-Archambault <guillaume.carmel-archambault@savoirfairelinux.com>
 *  This program is free software; you can redistribute it and/or modify
 *  it under the terms of the GNU General Public License as published by
 *  the Free Software Foundation; either version 3 of the License, or
 *  (at your option) any later version.
 *
 *  This program is distributed in the hope that it will be useful,
 *  but WITHOUT ANY WARRANTY; without even the implied warranty of
 *  MERCHANTABILITY or FITNESS FOR A PARTICULAR PURPOSE.  See the
 *  GNU General Public License for more details.
 *
 *  You should have received a copy of the GNU General Public License
 *  along with this program; if not, write to the Free Software
 *   Foundation, Inc., 675 Mass Ave, Cambridge, MA 02139, USA.
 *
 *  Additional permission under GNU GPL version 3 section 7:
 *
 *  If you modify this program, or any covered work, by linking or
 *  combining it with the OpenSSL project's OpenSSL library (or a
 *  modified version of that library), containing parts covered by the
 *  terms of the OpenSSL or SSLeay licenses, Savoir-Faire Linux Inc.
 *  grants you additional permission to convey the resulting work.
 *  Corresponding Source for a non-source form of such a combination
 *  shall include the source code for the parts of OpenSSL used as well
 *  as that of the covered work.
 */

#include "config.h"

#include "managerimpl.h"

#include "account.h"
#include "dbus/callmanager.h"
#include "global.h"
#include "sip/sipaccount.h"
#include "im/InstantMessaging.h"
#include "iax/iaxaccount.h"
#include "numbercleaner.h"

#include "audio/alsa/alsalayer.h"
#include "audio/pulseaudio/pulselayer.h"
#include "audio/sound/tonelist.h"
#include "audio/sound/audiofile.h"
#include "audio/sound/dtmf.h"
#include "history/historymanager.h"
#include "sip/sipvoiplink.h"
#include "iax/iaxvoiplink.h"
#include "manager.h"

#include "dbus/configurationmanager.h"

#include "conference.h"

#include "video/libav_utils.h"

#include <cerrno>
#include <ctime>
#include <cstdlib>
#include <iostream>
#include <fstream>
#include <sstream>
#include <sys/types.h> // mkdir(2)
#include <sys/stat.h>  // mkdir(2)

ManagerImpl::ManagerImpl (void) :
    _hasTriedToRegister (false), _config(), _currentCallId2(),
    _currentCallMutex(), _audiodriver (0),
    _dtmfKey (0), _audioCodecFactory(), _toneMutex(),
    _telephoneTone (0), _audiofile (0), _spkr_volume (0),
    _mic_volume (0), _waitingCall(),
    _waitingCallMutex(), _nbIncomingWaitingCall (0), _path (""),
    _callAccountMap(),
    _callAccountMapMutex(), _callConfigMap(), _accountMap(),
    _history (new HistoryManager), _imModule(new sfl::InstantMessaging)
{
    // initialize random generator for call id
    srand (time (NULL));

    // initialize libav libraries
    libav_utils::sfl_avcodec_init();
}

// never call if we use only the singleton...
ManagerImpl::~ManagerImpl (void)
{
    delete _imModule;
    delete _history;
	delete _audiofile;
}

void ManagerImpl::init (std::string config_file)
{
	if (config_file.empty())
		config_file = getConfigFile();
    _path = config_file;

    _debug ("Manager: configuration file path: %s", _path.c_str());

    Conf::YamlParser *parser;

	try {
		parser = new Conf::YamlParser (_path.c_str());
		parser->serializeEvents();
		parser->composeEvents();
		parser->constructNativeData();
	} catch (Conf::YamlParserException &e) {
		_error ("Manager: %s", e.what());
		delete parser;
		parser = NULL;
	}

	loadAccountMap(parser);
	delete parser;

    initVolume();
    initAudioDriver();

    // Initialize the list of supported audio codecs
    _audioCodecFactory.init();

    audioLayerMutexLock();

    if (_audiodriver) {
        _telephoneTone = new TelephoneTone (preferences.getZoneToneChoice(), _audiodriver->getSampleRate());
        _dtmfKey = new DTMF (8000);
    }

    audioLayerMutexUnlock();

    _history->load_history (preferences.getHistoryLimit());
    _imModule->init();
    registerAccounts();
}

void ManagerImpl::terminate ()
{
    std::vector<std::string> callList(getCallList());
    _debug ("Manager: Hangup %zu remaining call", callList.size());

    std::vector<std::string>::iterator iter;
    for (iter = callList.begin(); iter != callList.end(); ++iter)
        hangupCall (*iter);

    unloadAccountMap();

    delete _dtmfKey;

    delete _telephoneTone;
    _telephoneTone = NULL;

    audioLayerMutexLock();

    delete _audiodriver;
    _audiodriver = NULL;

    _audioCodecFactory.deleteHandlePointer();
    audioLayerMutexUnlock();
}

bool ManagerImpl::isCurrentCall (const std::string& callId)
{
    return _currentCallId2 == callId;
}

bool ManagerImpl::hasCurrentCall ()
{
	return not _currentCallId2.empty();
}

const std::string&
ManagerImpl::getCurrentCallId () const
{
    return _currentCallId2;
}

void ManagerImpl::switchCall (const std::string& id)
{
    ost::MutexLock m (_currentCallMutex);
    _debug ("----- Switch current call id to %s -----", id.c_str());
    _currentCallId2 = id;
}

///////////////////////////////////////////////////////////////////////////////
// Management of events' IP-phone user
///////////////////////////////////////////////////////////////////////////////
/* Main Thread */

bool ManagerImpl::outgoingCall (const std::string& account_id,
                                const std::string& call_id, const std::string& to, const std::string& conf_id)
{
    if (call_id.empty()) {
        _debug ("Manager: New outgoing call abbort, missing callid");
        return false;
    }

    // Call ID must be unique
    if (not getAccountFromCall (call_id).empty()) {
        _error ("Manager: Error: Call id already exists in outgoing call");
        return false;
    }

    _debug ("Manager: New outgoing call %s to %s", call_id.c_str(), to.c_str());

    stopTone();

    std::string current_call_id(getCurrentCallId());

    std::string prefix;
    if (hookPreference.getNumberEnabled())
        prefix = hookPreference.getNumberAddPrefix();

    std::string to_cleaned(NumberCleaner::clean(to, prefix));

    Call::CallConfiguration callConfig;
    /* Check what kind of call we are dealing with */
    checkCallConfiguration (call_id, to_cleaned, &callConfig);

    // in any cases we have to detach from current communication
    if (hasCurrentCall()) {
        _debug ("Manager: Has current call (%s) put it onhold", current_call_id.c_str());

        // if this is not a conferenceand this and is not a conference participant
        if (!isConference (current_call_id) && !participToConference (current_call_id))
       	    onHoldCall (current_call_id);
        else if (isConference (current_call_id) && !participToConference (call_id))
            detachParticipant (Call::DEFAULT_ID, current_call_id);
    }

    if (callConfig == Call::IPtoIP) {
        _debug ("Manager: Start IP2IP call");
        /* We need to retrieve the sip voiplink instance */
        if (SIPVoIPLink::instance()->SIPNewIpToIpCall(call_id, to_cleaned)) {
            switchCall (call_id);
            return true;
        } else
            callFailure (call_id);

        return false;
    }

    _debug ("Manager: Selecting account %s", account_id.c_str());

    // Is this account exist
    if (!accountExists (account_id)) {
        _error ("Manager: Error: Account doesn't exist in new outgoing call");
        return false;
    }

    if(!associateCallToAccount (call_id, account_id))
    	_warn("Manager: Warning: Could not associate call id %s to account id %s", call_id.c_str(), account_id.c_str());

    try {
        Call *call = getAccountLink(account_id)->newOutgoingCall (call_id, to_cleaned);

        switchCall (call_id);
        call->setConfId(conf_id);
    } catch (const VoipLinkException &e) {
        callFailure (call_id);
        _error ("Manager: %s", e.what());
        return false;
    }

    getMainBuffer()->stateInfo();

    return true;
}

//THREAD=Main : for outgoing Call
bool ManagerImpl::answerCall (const std::string& call_id)
{
    _debug ("Manager: Answer call %s", call_id.c_str());

    // If sflphone is ringing
    stopTone();

    // store the current call id
    std::string current_call_id(getCurrentCallId());

    // Retreive call coresponding to this id
    std::string account_id = getAccountFromCall (call_id);
    Call *call = getAccountLink (account_id)->getCall (call_id);
    if (call == NULL) {
        _error("Manager: Error: Call is null");
    }

    // in any cases we have to detach from current communication
    if (hasCurrentCall()) {

        _debug ("Manager: Currently conversing with %s", current_call_id.c_str());

        if (!isConference(current_call_id) && !participToConference (current_call_id)) {
            // if it is not a conference and is not a conference participant
            _debug ("Manager: Answer call: Put the current call (%s) on hold", current_call_id.c_str());
            onHoldCall (current_call_id);
        } else if (isConference (current_call_id) && !participToConference (call_id)) {
            // if we are talking to a conference and we are answering an incoming call
            _debug ("Manager: Detach main participant from conference");
            detachParticipant (Call::DEFAULT_ID, current_call_id);
        }
    }

    try {
        getAccountLink (account_id)->answer (call);
    }
    catch (const VoipLinkException &e) {
    	_error("Manager: Error: %s", e.what());
    }

    // if it was waiting, it's waiting no more
    removeWaitingCall (call_id);

    // if we dragged this call into a conference already
    if (participToConference (call_id))
        switchCall (call->getConfId());
    else
        switchCall (call_id);

    // Connect streams
    addStream (call_id);

    getMainBuffer()->stateInfo();

    // Start recording if set in preference
    if (audioPreference.getIsAlwaysRecording())
    	setRecordingCall(call_id);

    // update call state on client side
    if (audioPreference.getIsAlwaysRecording())
        _dbus.getCallManager()->callStateChanged (call_id, "RECORD");
    else
    	_dbus.getCallManager()->callStateChanged(call_id, "CURRENT");

    return true;
}

//THREAD=Main
void ManagerImpl::hangupCall (const std::string& callId)
{
    _info ("Manager: Hangup call %s", callId.c_str());

    // First stop audio layer if there is no call anymore
    if (getCallList().empty()) {

    	audioLayerMutexLock();

        if(_audiodriver == NULL) {
        	audioLayerMutexUnlock();
        	_error("Manager: Error: Audio layer was not instantiated");
        	return;
        }

        _debug ("Manager: stop audio stream, there is no call remaining");
        _audiodriver->stopStream();
        audioLayerMutexUnlock();
    }

    // store the current call id
    std::string currentCallId(getCurrentCallId());

    stopTone();

    /* Broadcast a signal over DBus */
    _debug ("Manager: Send DBUS call state change (HUNGUP) for id %s", callId.c_str());
    _dbus.getCallManager()->callStateChanged (callId, "HUNGUP");

    if (not isValidCall(callId) and not getConfigFromCall(callId) == Call::IPtoIP) {
    	_error("Manager: Error: Could not hang up call, call not valid");
        return;
    }

    // Disconnect streams
    removeStream(callId);

    if (participToConference (callId)) {
    	Conference *conf = getConferenceFromCallID (callId);
        if (conf != NULL) {
            // remove this participant
            removeParticipant (callId);
            processRemainingParticipant (currentCallId, conf);
        }
    } else {
        // we are not participating to a conference, current call switched to ""
        if (!isConference (currentCallId))
            switchCall ("");
    }

    if (getConfigFromCall (callId) == Call::IPtoIP) {
        /* Direct IP to IP call */
        try {
            SIPVoIPLink::instance()->hangup (callId);
        }
        catch (const VoipLinkException &e)
        {
            _error("%s", e.what());
        }
    }
    else {
    	std::string accountId (getAccountFromCall (callId));
        getAccountLink (accountId)->hangup (callId);
        removeCallAccount (callId);
    }

    getMainBuffer()->stateInfo();
}

bool ManagerImpl::hangupConference (const std::string& id)
{
    _debug ("Manager: Hangup conference %s", id.c_str());

    ConferenceMap::iterator iter_conf = _conferencemap.find (id);

    std::string currentAccountId;

    if (iter_conf != _conferencemap.end()) {
        Conference *conf = iter_conf->second;

        const ParticipantSet &participants = conf->getParticipantList();
        ParticipantSet::const_iterator iter;
        for (iter = participants.begin(); iter != participants.end(); ++iter)
            hangupCall (*iter);
    }

    switchCall ("");

    getMainBuffer()->stateInfo();

    return true;
}


//THREAD=Main
bool ManagerImpl::onHoldCall (const std::string& callId)
{
    bool returnValue = false;

    _debug ("Manager: Put call %s on hold", callId.c_str());

    stopTone();

    std::string current_call_id = getCurrentCallId();

    try {

    	if (getConfigFromCall (callId) == Call::IPtoIP) {
    		/* Direct IP to IP call */
    		returnValue = SIPVoIPLink::instance ()-> onhold (callId);
    	}
    	else {
    		/* Classic call, attached to an account */
            std::string account_id(getAccountFromCall (callId));

    		if (account_id.empty()) {
                _error ("Manager: Account ID %s or callid %s doesn't exists in call onHold", account_id.c_str(), callId.c_str());
    			return false;
    		}
    		returnValue = getAccountLink (account_id)->onhold (callId);
    	}
    }
    catch (const VoipLinkException &e){
    	_error("Manager: Error: %s", e.what());
    }

    // Unbind calls in main buffer
    removeStream (callId);

    // Remove call from teh queue if it was still there
    removeWaitingCall (callId);

    // keeps current call id if the action is not holding this call or a new outgoing call
    // this could happen in case of a conference
    if (current_call_id == callId)
        switchCall ("");

    _dbus.getCallManager()->callStateChanged (callId, "HOLD");

    getMainBuffer()->stateInfo();

    return returnValue;
}

//THREAD=Main
bool ManagerImpl::offHoldCall (const std::string& callId)
{
    std::string accountId;
    bool returnValue = true;
    std::string codecName;

    _debug ("Manager: Put call %s off hold", callId.c_str());

    stopTone();

    std::string currentCallId = getCurrentCallId();

    //Place current call on hold if it isn't

    if (hasCurrentCall()) {

        // if this is not a conference and this and is not a conference participant
        if (!isConference (currentCallId) && !participToConference (currentCallId)) {
        	_debug ("Manager: Has current call (%s), put on hold", currentCallId.c_str());
            onHoldCall (currentCallId);
        } else if (isConference (currentCallId) && !participToConference (callId))
            detachParticipant (Call::DEFAULT_ID, currentCallId);
    }

    bool isRec = false;

    /* Direct IP to IP call */
    if (getConfigFromCall (callId) == Call::IPtoIP)
        returnValue = SIPVoIPLink::instance ()-> offhold (callId);
    else {
        /* Classic call, attached to an account */
        accountId = getAccountFromCall (callId);

        _debug ("Manager: Setting offhold, Account %s, callid %s", accountId.c_str(), callId.c_str());

        Call * call = getAccountLink (accountId)->getCall (callId);
        if (call)
        {
            isRec = call->isRecording();
            returnValue = getAccountLink (accountId)->offhold (callId);
        }
    }

    _dbus.getCallManager()->callStateChanged (callId, isRec ? "UNHOLD_RECORD" : "UNHOLD_CURRENT");

    if (participToConference (callId)) {
        std::string currentAccountId;

        currentAccountId = getAccountFromCall (callId);
        Call *call = getAccountLink (currentAccountId)->getCall (callId);

        if (call)
            switchCall (call->getConfId());

    } else
        switchCall (callId);

    addStream(callId);

    getMainBuffer()->stateInfo();

    return returnValue;
}

//THREAD=Main
bool ManagerImpl::transferCall (const std::string& callId, const std::string& to)
{
    bool returnValue = false;;

    _info ("Manager: Transfer call %s", callId.c_str());

    std::string currentCallId = getCurrentCallId();

    if (participToConference(callId)) {
        Conference *conf = getConferenceFromCallID(callId);
        if (conf == NULL)
            _error("Manager: Error: Could not find conference from call id");

        removeParticipant (callId);
        processRemainingParticipant (callId, conf);
    }
    else if (!isConference(currentCallId))
            switchCall("");

    // Direct IP to IP call
    if (getConfigFromCall (callId) == Call::IPtoIP)
        returnValue = SIPVoIPLink::instance ()-> transfer (callId, to);
    else {
        std::string accountid (getAccountFromCall (callId));

        if (accountid == "") {
            _warn ("Manager: Call doesn't exists");
            return false;
        }

        returnValue = getAccountLink (accountid)->transfer (callId, to);
    }

    // remove waiting call in case we make transfer without even answer
    removeWaitingCall (callId);

    getMainBuffer()->stateInfo();

    return returnValue;
}

void ManagerImpl::transferFailed ()
{
	_dbus.getCallManager()->transferFailed();
}

void ManagerImpl::transferSucceded ()
{
	_dbus.getCallManager()->transferSucceded();
}

bool ManagerImpl::attendedTransfer(const std::string& transferID, const std::string& targetID)
{
    bool returnValue = false;

    _debug("Manager: Attended transfer");

    // Direct IP to IP call
    if (getConfigFromCall (transferID) == Call::IPtoIP)
        returnValue = SIPVoIPLink::instance ()-> attendedTransfer(transferID, targetID);
    else {	// Classic call, attached to an account

        std::string accountid = getAccountFromCall (transferID);

        if (accountid.empty()) {
            _warn ("Manager: Call doesn't exists");
            return false;
        }

        returnValue = getAccountLink (accountid)->attendedTransfer (transferID, targetID);
    }

    getMainBuffer()->stateInfo();

    return returnValue;
}

//THREAD=Main : Call:Incoming
bool ManagerImpl::refuseCall (const std::string& id)
{
    std::string accountid;
    bool returnValue;

    _debug ("Manager: Refuse call %s", id.c_str());

    std::string current_call_id = getCurrentCallId();

    stopTone();

    int nbCalls = getCallList().size();

    if (nbCalls <= 1) {
        _debug ("    refuseCall: stop audio stream, there is only %d call(s) remaining", nbCalls);

        audioLayerMutexLock();
        _audiodriver->stopStream();
        audioLayerMutexUnlock();
    }

    /* Direct IP to IP call */

    if (getConfigFromCall (id) == Call::IPtoIP)
        returnValue = SIPVoIPLink::instance ()-> refuse (id);
    else {
        /* Classic call, attached to an account */
        accountid = getAccountFromCall (id);

        if (accountid.empty()) {
            _warn ("Manager: Call doesn't exists");
            return false;
        }

        returnValue = getAccountLink (accountid)->refuse (id);

        removeCallAccount (id);
    }

    // if the call was outgoing or established, we didn't refuse it
    // so the method did nothing
    if (returnValue) {
        removeWaitingCall (id);

        _dbus.getCallManager()->callStateChanged (id, "HUNGUP");
    }

    // Disconnect streams
    removeStream(id);

    getMainBuffer()->stateInfo();

    return returnValue;
}

Conference*
ManagerImpl::createConference (const std::string& id1, const std::string& id2)
{
    typedef std::pair<std::string, Conference*> ConferenceEntry;
    _debug ("Manager: Create conference with call %s and %s", id1.c_str(), id2.c_str());

    Conference* conf = new Conference;

    conf->add (id1);
    conf->add (id2);

    // Add conference to map
    _conferencemap.insert (ConferenceEntry (conf->getConfID(), conf));

    // broadcast a signal over dbus
    _dbus.getCallManager()->conferenceCreated (conf->getConfID());

    return conf;
}

void ManagerImpl::removeConference (const std::string& conference_id)
{
    _debug ("Manager: Remove conference %s", conference_id.c_str());

    _debug ("Manager: number of participant: %d", (int) _conferencemap.size());
    ConferenceMap::iterator iter = _conferencemap.find (conference_id);

    Conference* conf = NULL;

    if (iter != _conferencemap.end())
        conf = iter->second;

    if (conf == NULL) {
        _error ("Manager: Error: Conference not found");
        return;
    }

    // broadcast a signal over dbus
    _dbus.getCallManager()->conferenceRemoved (conference_id);

    // We now need to bind the audio to the remain participant

    // Unbind main participant audio from conference
    getMainBuffer()->unBindAll (Call::DEFAULT_ID);

    const ParticipantSet &participants = conf->getParticipantList();

    // bind main participant audio to remaining conference call
    ParticipantSet::iterator iter_p = participants.begin();

    if (iter_p != participants.end())
        getMainBuffer()->bindCallID (*iter_p, Call::DEFAULT_ID);

    // Then remove the conference from the conference map
    if (_conferencemap.erase (conference_id) == 1)
        _debug ("Manager: Conference %s removed successfully", conference_id.c_str());
    else
        _error ("Manager: Error: Cannot remove conference: %s", conference_id.c_str());

    delete conf;
}

Conference*
ManagerImpl::getConferenceFromCallID (const std::string& call_id)
{
    std::string account_id;

    account_id = getAccountFromCall (call_id);
    Call *call = getAccountLink (account_id)->getCall (call_id);

    ConferenceMap::const_iterator iter = _conferencemap.find (call->getConfId());

    if (iter != _conferencemap.end())
        return iter->second;
    else
        return NULL;
}

void ManagerImpl::holdConference (const std::string& id)
{
    ConferenceMap::iterator iter_conf = _conferencemap.find (id);

    if (iter_conf == _conferencemap.end())
    	return;

    Conference *conf = iter_conf->second;

	bool isRec = conf->getState() == Conference::ACTIVE_ATTACHED_REC ||
				 conf->getState() == Conference::ACTIVE_DETACHED_REC ||
				 conf->getState() == Conference::HOLD_REC;

	const ParticipantSet &participants = conf->getParticipantList();
	ParticipantSet::const_iterator iter;
	for (iter = participants.begin(); iter != participants.end(); ++iter) {
		switchCall (*iter);
		onHoldCall (*iter);
	}

	conf->setState(isRec ? Conference::HOLD_REC : Conference::HOLD);
	_dbus.getCallManager()->conferenceChanged (conf->getConfID(), conf->getStateStr());
}

void ManagerImpl::unHoldConference (const std::string& id)
{
    ConferenceMap::iterator iter_conf = _conferencemap.find (id);
    if (iter_conf != _conferencemap.end()) {
        Conference *conf = iter_conf->second;

        bool isRec = conf->getState() == Conference::ACTIVE_ATTACHED_REC or
					 conf->getState() == Conference::ACTIVE_DETACHED_REC or
					 conf->getState() == Conference::HOLD_REC;

        const ParticipantSet &participants(conf->getParticipantList());

        for (ParticipantSet::const_iterator iter = participants.begin(); iter!= participants.end(); ++iter) {
            Call *call = getAccountLink(getAccountFromCall(*iter))->getCall(*iter);

            // if one call is currently recording, the conference is in state recording
            isRec |= call->isRecording();

            offHoldCall (*iter);
        }

        conf->setState(isRec ? Conference::ACTIVE_ATTACHED_REC : Conference::ACTIVE_ATTACHED);
        _dbus.getCallManager()->conferenceChanged (conf->getConfID(), conf->getStateStr());
    }
}

bool ManagerImpl::isConference (const std::string& id)
{
    return (_conferencemap.find(id) != _conferencemap.end());
}

bool ManagerImpl::participToConference (const std::string& call_id)
{
    std::string accountId(getAccountFromCall(call_id));
    Call *call = getAccountLink (accountId)->getCall(call_id);

    if (call == NULL) {
    	_error("Manager: Error call is NULL in particip to conference");
        return false;
    }

    if (call->getConfId().empty())
        return false;

    return true;
}

void ManagerImpl::addParticipant (const std::string& callId, const std::string& conferenceId)
{
    _debug ("Manager: Add participant %s to %s", callId.c_str(), conferenceId.c_str());
    ConferenceMap::iterator iter = _conferencemap.find (conferenceId);
    if (iter == _conferencemap.end()) {
    	_error("Manager: Error: Conference id is not valid");
    	return;
    }

    std::string currentAccountId(getAccountFromCall (callId));
    Call *call = getAccountLink (currentAccountId)->getCall (callId);
    if (call == NULL) {
    	_error("Manager: Error: Call id is not valid");
    	return;
    }

    // store the current call id (it will change in offHoldCall or in answerCall)
    std::string current_call_id(getCurrentCallId());

    // detach from prior communication and switch to this conference
    if (current_call_id != callId) {
        if (isConference (current_call_id))
            detachParticipant (Call::DEFAULT_ID, current_call_id);
        else
            onHoldCall (current_call_id);
    }
    // TODO: remove this ugly hack => There should be different calls when double clicking
    // a conference to add main participant to it, or (in this case) adding a participant
    // toconference
    switchCall ("");

    // Add main participant
    addMainParticipant (conferenceId);

    Conference* conf = iter->second;
    switchCall (conf->getConfID());

    // Add coresponding IDs in conf and call
    call->setConfId (conf->getConfID());
    conf->add (callId);

    // Connect new audio streams together
    getMainBuffer()->unBindAll (callId);

    std::map<std::string, std::string> callDetails = getCallDetails (callId);
    std::string callState = callDetails.find("CALL_STATE")->second;
    if (callState == "HOLD") {
    	conf->bindParticipant (callId);
    	offHoldCall (callId);
    } else if (callState == "INCOMING") {
    	conf->bindParticipant (callId);
    	answerCall (callId);
    } else if (callState == "CURRENT") {
    	conf->bindParticipant (callId);
    }

    const ParticipantSet &participants(conf->getParticipantList());
    if (participants.empty())
    	_error("Manager: Error: Participant list is empty for this conference");

    // reset ring buffer for all conference participant
    // flush conference participants only
    for (ParticipantSet::const_iterator iter_p = participants.begin();
            iter_p != participants.end(); ++iter_p)
    	getMainBuffer()->flush(*iter_p);

    getMainBuffer()->flush (Call::DEFAULT_ID);

    // Connect stream
    addStream(callId);
}

void ManagerImpl::addMainParticipant (const std::string& conference_id)
{
    if (hasCurrentCall()) {
        std::string current_call_id(getCurrentCallId());

        if (isConference(current_call_id))
            detachParticipant(Call::DEFAULT_ID, current_call_id);
        else
            onHoldCall(current_call_id);
    }

    audioLayerMutexLock();

    ConferenceMap::const_iterator iter = _conferencemap.find (conference_id);
    if (iter != _conferencemap.end()) {
        Conference *conf = iter->second;

        const ParticipantSet &participants = conf->getParticipantList();

        for (ParticipantSet::const_iterator iter_p = participants.begin();
                iter_p != participants.end(); ++iter_p) {
            getMainBuffer()->bindCallID(*iter_p, Call::DEFAULT_ID);
            // Reset ringbuffer's readpointers
			getMainBuffer()->flush(*iter_p);
        }

        getMainBuffer()->flush(Call::DEFAULT_ID);

        if (conf->getState() == Conference::ACTIVE_DETACHED)
            conf->setState(Conference::ACTIVE_ATTACHED);
        else if (conf->getState() == Conference::ACTIVE_DETACHED_REC)
        	conf->setState(Conference::ACTIVE_ATTACHED_REC);
        else
        	_warn("Manager: Warning: Invalid conference state while adding main participant");

        _dbus.getCallManager()->conferenceChanged (conference_id, conf->getStateStr());
    }

    audioLayerMutexUnlock();

    switchCall (conference_id);
}

void ManagerImpl::joinParticipant (const std::string& callId1, const std::string& callId2)
{
    _debug ("Manager: Join participants %s, %s", callId1.c_str(), callId2.c_str());

    std::map<std::string, std::string> call1Details = getCallDetails (callId1);
    std::map<std::string, std::string> call2Details = getCallDetails (callId2);

    std::string current_call_id = getCurrentCallId();
    _debug ("Manager: Current Call ID %s", current_call_id.c_str());

    // detach from the conference and switch to this conference
    if ( (current_call_id != callId1) && (current_call_id != callId2)) {

        if (isConference (current_call_id)) {
        	// If currently in a conference
            detachParticipant (Call::DEFAULT_ID, current_call_id);
        }
        else {
            // If currently in a call
            onHoldCall (current_call_id);
        }
    }

    Conference *conf = createConference (callId1, callId2);

    // Set corresponding conference ids for call 1
    std::string currentAccountId1 = getAccountFromCall (callId1);
    Call *call1 = getAccountLink (currentAccountId1)->getCall (callId1);
    if(call1 == NULL) {
    	_error("Manager: Could not find call %s", callId1.c_str());
    }
    call1->setConfId (conf->getConfID());
    getMainBuffer()->unBindAll(callId1);

    // Set corresponding conderence details
    std::string currentAccountId2 = getAccountFromCall (callId2);
    Call *call2 = getAccountLink (currentAccountId2)->getCall (callId2);
    if(call2 == NULL) {
    	_error("Manager: Could not find call %s", callId2.c_str());
    }
    call2->setConfId (conf->getConfID());
    getMainBuffer()->unBindAll(callId2);


    // Process call1 according to its state
    std::string call1_state_str = call1Details.find ("CALL_STATE")->second;
    _debug ("Manager: Process call %s state: %s", callId1.c_str(), call1_state_str.c_str());

    if (call1_state_str == "HOLD") {
    	conf->bindParticipant (callId1);
        offHoldCall (callId1);
    } else if (call1_state_str == "INCOMING") {
    	conf->bindParticipant (callId1);
        answerCall (callId1);
    } else if (call1_state_str == "CURRENT")
        conf->bindParticipant (callId1);
    else if (call1_state_str == "RECORD")
    	conf->bindParticipant(callId1);
    else if (call1_state_str == "INACTIVE") {
        conf->bindParticipant (callId1);
        answerCall (callId1);
    } else
        _warn ("Manager: Call state not recognized");

    // Process call2 according to its state
    std::string call2_state_str = call2Details.find ("CALL_STATE")->second;
    _debug ("Manager: Process call %s state: %s", callId2.c_str(), call2_state_str.c_str());

    if (call2_state_str == "HOLD") {
    	conf->bindParticipant (callId2);
        offHoldCall (callId2);
    } else if (call2_state_str == "INCOMING") {
    	conf->bindParticipant (callId2);
        answerCall (callId2);
    } else if (call2_state_str == "CURRENT")
        conf->bindParticipant (callId2);
    else if (call2_state_str == "RECORD")
    	conf->bindParticipant (callId2);
    else if (call2_state_str == "INACTIVE") {
    	conf->bindParticipant (callId2);
        answerCall (callId2);
    } else
        _warn ("Manager: Call state not recognized");

    // Switch current call id to this conference
    switchCall (conf->getConfID());
    conf->setState(Conference::ACTIVE_ATTACHED);

    // set recording sampling rate
    audioLayerMutexLock();
    if (_audiodriver)
    	conf->setRecordingSmplRate(_audiodriver->getSampleRate());

    audioLayerMutexUnlock();

    getMainBuffer()->stateInfo();
}

void ManagerImpl::createConfFromParticipantList(const std::vector< std::string > &participantList)
{
    // we must at least have 2 participant for a conference
    if (participantList.size() <= 1) {
        _error("Manager: Error: Participant number must be higher or equal to 2");
        return;
    }

    Conference *conf = new Conference();

    int successCounter = 0;
    for (size_t i = 0; i != participantList.size(); i++) {
		std::string numberaccount(participantList[i]);
		std::string tostr(numberaccount.substr(0, numberaccount.find(",")));
        std::string account(numberaccount.substr(numberaccount.find(",")+1, numberaccount.size()));

		std::string generatedCallID(getNewCallID());

		// Manager methods may behave differently if the call id particip to a conference
		conf->add(generatedCallID);

		switchCall("");

		// Create call
		bool callSuccess = outgoingCall(account, generatedCallID, tostr, conf->getConfID());

			// If not able to create call remove this participant from the conference
		if (!callSuccess)
			conf->remove(generatedCallID);
		else {
			_dbus.getCallManager()->newCallCreated(account, generatedCallID, tostr);
			successCounter++;
		}
    }

    // Create the conference if and only if at least 2 calls have been successfully created
    if (successCounter >= 2 ) {
        _conferencemap.insert(std::pair<std::string, Conference *> (conf->getConfID(), conf));
        _dbus.getCallManager()->conferenceCreated (conf->getConfID());

		audioLayerMutexLock();
		if(_audiodriver)
			conf->setRecordingSmplRate(_audiodriver->getSampleRate());

		audioLayerMutexUnlock();

		getMainBuffer()->stateInfo();
    } else
		delete conf;
}

void ManagerImpl::detachParticipant (const std::string& call_id,
                                     const std::string& current_id)
{
    _debug ("Manager: Detach participant %s (current id: %s)", call_id.c_str(), current_id.c_str());

    std::string current_call_id(getCurrentCallId());

    if (call_id != Call::DEFAULT_ID) {

        std::string currentAccountId(getAccountFromCall (call_id));
        Call *call = getAccountLink (currentAccountId)->getCall (call_id);

        if (call == NULL) {
        	_error("Manager: Error: Could not find call %s", call_id.c_str());
        	return;
        }

        // TODO: add conference_id as a second parameter
        ConferenceMap::iterator iter = _conferencemap.find(call->getConfId());

        Conference *conf = getConferenceFromCallID(call_id);
        if (conf == NULL) {
            _error ("Manager: Error: Call is not conferencing, cannot detach");
            return;
        }

        std::map<std::string, std::string> call_details(getCallDetails(call_id));
        std::map<std::string, std::string>::iterator iter_details(call_details.find ("CALL_STATE"));
        if (iter_details == call_details.end()) {
        	_error ("Manager: Error: Could not find CALL_STATE");
        	return;
        }

        if (iter_details->second == "RINGING")
        	removeParticipant (call_id);
        else {
        	onHoldCall (call_id);
        	removeParticipant (call_id);
        	processRemainingParticipant (current_call_id, conf);
        }
    } else {
        _debug ("Manager: Unbind main participant from conference %d");
        getMainBuffer()->unBindAll (Call::DEFAULT_ID);

        if (!isConference(current_call_id)) {
        	_error("Manager: Warning: Current call id (%s) is not a conference", current_call_id.c_str());
        	return;
        }

        ConferenceMap::iterator iter = _conferencemap.find (current_call_id);
        Conference *conf = iter->second;

        if (conf == NULL) {
        	_debug("Manager: Error: Conference is NULL");
        	return;
        }

        if (conf->getState() == Conference::ACTIVE_ATTACHED)
        	conf->setState(Conference::ACTIVE_DETACHED);
        else if(conf->getState() == Conference::ACTIVE_ATTACHED_REC)
        	conf->setState(Conference::ACTIVE_DETACHED_REC);
        else
        	_warn("Manager: Warning: Undefined behavior, invalid conference state in detach participant");

        _dbus.getCallManager()->conferenceChanged (conf->getConfID(), conf->getStateStr());

        switchCall ("");
    }
}

void ManagerImpl::removeParticipant (const std::string& call_id)
{
    _debug ("Manager: Remove participant %s", call_id.c_str());

    // this call is no more a conference participant
    const std::string currentAccountId(getAccountFromCall (call_id));
    Call *call = getAccountLink (currentAccountId)->getCall (call_id);

    ConferenceMap conf_map = _conferencemap;
    ConferenceMap::iterator iter = conf_map.find (call->getConfId());

    if (iter == conf_map.end()) {
        _error ("Manager: Error: No conference with id %s, cannot remove participant", call->getConfId().c_str());
        return;
    }

    Conference *conf = iter->second;

    _debug ("Manager: Remove participant %s", call_id.c_str());
    conf->remove(call_id);
    call->setConfId ("");

    removeStream(call_id);
    getMainBuffer()->stateInfo();
}

void ManagerImpl::processRemainingParticipant (const std::string &current_call_id, Conference *conf)
{
    const ParticipantSet &participants = conf->getParticipantList();
    size_t n = participants.size();
    _debug ("Manager: Process remaining %d participant(s) from conference %s",
			n, conf->getConfID().c_str());

    if (n > 1) {
        // Reset ringbuffer's readpointers
        for (ParticipantSet::const_iterator iter_p = participants.begin();
                iter_p != participants.end();
                ++iter_p)
            getMainBuffer()->flush (*iter_p);

        getMainBuffer()->flush (Call::DEFAULT_ID);
    } else if (n == 1) {
        ParticipantSet::iterator iter_participant = participants.begin();

        // bind main participant to remaining conference call
        if (iter_participant != participants.end()) {

            // this call is no more a conference participant
            std::string currentAccountId(getAccountFromCall (*iter_participant));
            Call *call = getAccountLink(currentAccountId)->getCall(*iter_participant);
            call->setConfId ("");

            // if we are not listening to this conference
            if (current_call_id != conf->getConfID())
                onHoldCall (call->getCallId());
            else
                switchCall (*iter_participant);
        }

        removeConference (conf->getConfID());
    } else {
        _debug ("Manager: No remaining participant, remove conference");
        removeConference (conf->getConfID());
        switchCall ("");
    }
}

void ManagerImpl::joinConference (const std::string& conf_id1,
                                  const std::string& conf_id2)
{
    ConferenceMap::iterator iter(_conferencemap.find(conf_id1));

    if (iter == _conferencemap.end()) {
        _error ("Manager: Error: Not a valid conference ID: %s", conf_id1.c_str());
        return;
    }

    Conference *conf1 = iter->second;

    if (_conferencemap.find (conf_id2) != _conferencemap.end()) {
        _error ("Manager: Error: Not a valid conference ID: %s", conf_id2.c_str());
        return;
    }

    const ParticipantSet &participants(conf1->getParticipantList());

    for (ParticipantSet::const_iterator iter_p = participants.begin();
            iter_p != participants.end(); ++iter_p) {
        detachParticipant (*iter_p, "");
        addParticipant (*iter_p, conf_id2);
    }
}

void ManagerImpl::addStream (const std::string& call_id)
{
    _debug ("Manager: Add audio stream %s", call_id.c_str());

    std::string currentAccountId(getAccountFromCall(call_id));
    Call *call(getAccountLink(currentAccountId)->getCall(call_id));

    if (participToConference(call_id)) {
        _debug ("Manager: Add stream to conference");

        // bind to conference participant
        ConferenceMap::iterator iter = _conferencemap.find (call->getConfId());

        if (iter != _conferencemap.end()) {
            Conference* conf = iter->second;

            conf->bindParticipant (call_id);

            const ParticipantSet &participants(conf->getParticipantList());

            // reset ring buffer for all conference participant
            for (ParticipantSet::const_iterator iter_p = participants.begin();
                    iter_p != participants.end(); ++iter_p)
                getMainBuffer()->flush (*iter_p);

            getMainBuffer()->flush (Call::DEFAULT_ID);
        }

    } else {
        _debug ("Manager: Add stream to call");

        // bind to main
        getMainBuffer()->bindCallID (call_id);

        audioLayerMutexLock();
        _audiodriver->flushUrgent();
        _audiodriver->flushMain();
        audioLayerMutexUnlock();
    }

    getMainBuffer()->stateInfo();
}

void ManagerImpl::removeStream (const std::string& call_id)
{
    _debug ("Manager: Remove audio stream %s", call_id.c_str());
    getMainBuffer()->unBindAll (call_id);
    getMainBuffer()->stateInfo();
}

//THREAD=Main
void ManagerImpl::saveConfig (void)
{
    _debug ("Manager: Saving Configuration to XDG directory %s", _path.c_str());
    audioPreference.setVolumemic (getMicVolume());
    audioPreference.setVolumespkr (getSpkrVolume());

    try {
        emitter_ = new Conf::YamlEmitter (_path.c_str());

        for (AccountMap::iterator iter = _accountMap.begin(); iter != _accountMap.end(); ++iter) {
        	// Skip the "" account ID (which refer to the IP2IP account)
            if (iter->first.empty())
                continue;
<<<<<<< HEAD
            }

            iter->second->serialize (emitter_);
            iter++;
=======
            else
                iter->second->serialize (emitter);
>>>>>>> 653a8a3b
        }

        preferences.serialize (emitter_);
        voipPreferences.serialize (emitter_);
        addressbookPreference.serialize (emitter_);
        hookPreference.serialize (emitter_);
        audioPreference.serialize (emitter_);
        videoPreference.serialize (emitter_);
        shortcutPreferences.serialize (emitter_);

        emitter_->serializeData();

        delete emitter_;
    } catch (Conf::YamlEmitterException &e) {
        _error ("ConfigTree: %s", e.what());
    }
}

//THREAD=Main
bool ManagerImpl::sendDtmf (const std::string& id, char code)
{
    std::string accountid(getAccountFromCall(id));
    playDtmf (code);
    return getAccountLink (accountid)->carryingDTMFdigits (id, code);
}

//THREAD=Main | VoIPLink
bool ManagerImpl::playDtmf (char code)
{
    stopTone();

    if (not voipPreferences.getPlayDtmf()) {
        _debug ("Manager: playDtmf: Do not have to play a tone...");
        return false;
    }

    // length in milliseconds
    int pulselen = voipPreferences.getPulseLength();

    if (pulselen == 0) {
        _debug ("Manager: playDtmf: Pulse length is not set...");
        return false;
    }

    audioLayerMutexLock();

    // numbers of int = length in milliseconds / 1000 (number of seconds)
    //                = number of seconds * SAMPLING_RATE by SECONDS

    // fast return, no sound, so no dtmf
    if (_audiodriver == NULL || _dtmfKey == NULL) {
        _debug ("Manager: playDtmf: Error no audio layer...");
        audioLayerMutexUnlock();
        return false;
    }

    // number of data sampling in one pulselen depends on samplerate
    // size (n sampling) = time_ms * sampling/s
    //                     ---------------------
    //                            ms/s
    int size = (int) ( (pulselen * (float) _audiodriver->getSampleRate()) / 1000);

    // this buffer is for mono
    // TODO <-- this should be global and hide if same size
    SFLDataFormat *buf = new SFLDataFormat[size];

    // Handle dtmf
    _dtmfKey->startTone (code);

    // copy the sound
    if (_dtmfKey->generateDTMF (buf, size)) {
        // Put buffer to urgentRingBuffer
        // put the size in bytes...
        // so size * 1 channel (mono) * sizeof (bytes for the data)
        // audiolayer->flushUrgent();
        _audiodriver->startStream();
        _audiodriver->putUrgent (buf, size * sizeof (SFLDataFormat));
    }

    audioLayerMutexUnlock();

    // TODO Cache the DTMF

    delete[] buf;
    return true;
}

// Multi-thread
bool ManagerImpl::incomingCallWaiting ()
{
    return _nbIncomingWaitingCall > 0;
}

void ManagerImpl::addWaitingCall (const std::string& id)
{
    _info ("Manager: Add waiting call %s (%d calls)", id.c_str(), _nbIncomingWaitingCall);

    ost::MutexLock m(_waitingCallMutex);
    _waitingCall.insert (id);
    _nbIncomingWaitingCall++;
}

void ManagerImpl::removeWaitingCall (const std::string& id)
{
    _info ("Manager: Remove waiting call %s (%d calls)", id.c_str(), _nbIncomingWaitingCall);

    ost::MutexLock m(_waitingCallMutex);
    // should return more than 1 if it erase a call

    if (_waitingCall.erase (id))
        _nbIncomingWaitingCall--;
}

bool ManagerImpl::isWaitingCall (const std::string& id)
{
    return _waitingCall.find(id) != _waitingCall.end();
}

///////////////////////////////////////////////////////////////////////////////
// Management of event peer IP-phone
////////////////////////////////////////////////////////////////////////////////
// SipEvent Thread
bool ManagerImpl::incomingCall (Call* call, const std::string& accountId)
{
    assert(call);
    stopTone();

    _debug ("Manager: Incoming call %s for account %s", call->getCallId().data(), accountId.c_str());

    associateCallToAccount (call->getCallId(), accountId);

    // If account is null it is an ip to ip call
    if (accountId.empty())
        associateConfigToCall (call->getCallId(), Call::IPtoIP);
    else {
        // strip sip: which is not required and bring confusion with ip to ip calls
        // when placing new call from history (if call is IAX, do nothing)
        std::string peerNumber(call->getPeerNumber());

        size_t startIndex = peerNumber.find ("sip:");

        if (startIndex != std::string::npos) {
            std::string strippedPeerNumber = peerNumber.substr (startIndex + 4);
            call->setPeerNumber (strippedPeerNumber);
        }
    }

    if (!hasCurrentCall()) {
        _debug ("Manager: Has no current call start ringing");
        call->setConnectionState (Call::Ringing);
        ringtone (accountId);

    } else
        _debug ("Manager: has current call, beep in current audio stream");

    addWaitingCall (call->getCallId());

    std::string from(call->getPeerName());
    std::string number(call->getPeerNumber());
    std::string display_name(call->getDisplayName());

    if (not from.empty() and not number.empty()) {
        from.append (" <");
        from.append (number);
        from.append (">");
    } else if (from.empty()) {
        from.append ("<");
        from.append (number);
        from.append (">");
    }

    /* Broadcast a signal over DBus */
    _debug ("Manager: From: %s, Number: %s, Display Name: %s", from.c_str(), number.c_str(), display_name.c_str());

    std::string display(display_name);
    display.append(" ");
    display.append(from);

    _dbus.getCallManager()->incomingCall(accountId, call->getCallId(), display);
    return true;
}


//THREAD=VoIP
void ManagerImpl::incomingMessage (const std::string& callID,
                                   const std::string& from,
                                   const std::string& message)
{
    if (participToConference (callID)) {
        Conference *conf = getConferenceFromCallID (callID);

        const ParticipantSet &participants = conf->getParticipantList();
        for (ParticipantSet::const_iterator iter_p = participants.begin();
                iter_p != participants.end(); ++iter_p) {

            if (*iter_p == callID)
                continue;

            std::string accountId(getAccountFromCall(*iter_p));

            _debug ("Manager: Send message to %s, (%s)", (*iter_p).c_str(), accountId.c_str());

            Account *account = getAccount (accountId);

            if (!account) {
                _error("Manager: Failed to get account while sending instant message");
                return;
            }
            account->getVoIPLink()->sendTextMessage (_imModule, callID, message, from);
        }

        // in case of a conference we must notify client using conference id
        _dbus.getCallManager()->incomingMessage (conf->getConfID(), from, message);

    } else
    	_dbus.getCallManager()->incomingMessage (callID, from, message);
}


//THREAD=VoIP
bool ManagerImpl::sendTextMessage (const std::string& callID, const std::string& message, const std::string& from)
{
    if (isConference (callID)) {
        _debug ("Manager: Is a conference, send instant message to everyone");
        ConferenceMap::iterator it = _conferencemap.find (callID);

        if (it == _conferencemap.end())
            return false;

        Conference *conf = it->second;

        if (!conf)
            return false;

        const ParticipantSet participants = conf->getParticipantList();

        for (ParticipantSet::const_iterator iter_p = participants.begin();
                iter_p != participants.end(); ++iter_p) {

            std::string accountId = getAccountFromCall (*iter_p);

            Account *account = getAccount (accountId);

            if (!account) {
                _debug ("Manager: Failed to get account while sending instant message");
                return false;
            }

			account->getVoIPLink()->sendTextMessage (_imModule, *iter_p, message, from);
        }

        return true;
    }

    if (participToConference (callID)) {
        _debug ("Manager: Particip to a conference, send instant message to everyone");

        Conference *conf = getConferenceFromCallID (callID);

        if (!conf)
            return false;

        const ParticipantSet participants(conf->getParticipantList());
        for (ParticipantSet::const_iterator iter_p = participants.begin();
                iter_p != participants.end(); ++iter_p) {

            const std::string accountId(getAccountFromCall(*iter_p));

            const Account *account = getAccount (accountId);

            if (!account) {
                _debug ("Manager: Failed to get account while sending instant message");
                return false;
            }

			account->getVoIPLink()->sendTextMessage (_imModule, *iter_p, message, from);
        }
    } else {
        const Account *account = getAccount (getAccountFromCall(callID));

        if (!account) {
            _debug ("Manager: Failed to get account while sending instant message");
            return false;
        }

        account->getVoIPLink()->sendTextMessage (_imModule, callID, message, from);
    }

    return true;
}

//THREAD=VoIP CALL=Outgoing
void ManagerImpl::peerAnsweredCall (const std::string& id)
{
    _debug ("Manager: Peer answered call %s", id.c_str());

    // The if statement is usefull only if we sent two calls at the same time.
    if (isCurrentCall(id))
        stopTone();

    // Connect audio streams
    addStream(id);

    audioLayerMutexLock();
    _audiodriver->flushMain();
    _audiodriver->flushUrgent();
    audioLayerMutexUnlock();

    if (audioPreference.getIsAlwaysRecording()) {
    	setRecordingCall(id);
    	_dbus.getCallManager()->callStateChanged (id, "RECORD");
    }
    else
    	_dbus.getCallManager()->callStateChanged(id, "CURRENT");
}

//THREAD=VoIP Call=Outgoing
void ManagerImpl::peerRingingCall (const std::string& id)
{
    _debug ("Manager: Peer call %s ringing", id.c_str());

    if (isCurrentCall(id))
        ringback();

    _dbus.getCallManager()->callStateChanged (id, "RINGING");
}

//THREAD=VoIP Call=Outgoing/Ingoing
void ManagerImpl::peerHungupCall (const std::string& call_id)
{
    _debug ("Manager: Peer hungup call %s", call_id.c_str());
    if (participToConference (call_id)) {
        Conference *conf = getConferenceFromCallID (call_id);

        if (conf != NULL) {
            removeParticipant (call_id);
            processRemainingParticipant (getCurrentCallId(), conf);
        }
    } else {
        if (isCurrentCall (call_id)) {
            stopTone();
            switchCall("");
        }
    }

    /* Direct IP to IP call */
    if (getConfigFromCall (call_id) == Call::IPtoIP)
        SIPVoIPLink::instance ()->hangup (call_id);
    else {
        const std::string account_id(getAccountFromCall (call_id));
        getAccountLink(account_id)->peerHungup(call_id);
    }

    /* Broadcast a signal over DBus */
    _dbus.getCallManager()->callStateChanged (call_id, "HUNGUP");

    removeWaitingCall (call_id);
    removeCallAccount (call_id);
    removeStream (call_id);

    if (getCallList().empty()) {
        _debug ("Manager: Stop audio stream, ther is only %d call(s) remaining", getCallList().size());

        audioLayerMutexLock();
        _audiodriver->stopStream();
        audioLayerMutexUnlock();
    }
}

//THREAD=VoIP
void ManagerImpl::callBusy (const std::string& id)
{
    _debug ("Manager: Call %s busy", id.c_str());
    _dbus.getCallManager()->callStateChanged (id, "BUSY");

    if (isCurrentCall (id)) {
        playATone (Tone::TONE_BUSY);
        switchCall ("");
    }

    removeCallAccount (id);
    removeWaitingCall (id);
}

//THREAD=VoIP
void ManagerImpl::callFailure (const std::string& call_id)
{
	_dbus.getCallManager()->callStateChanged (call_id, "FAILURE");
    if (isCurrentCall (call_id)) {
        playATone (Tone::TONE_BUSY);
        switchCall ("");
    }

    if (participToConference (call_id)) {
        _debug ("Manager: Call %s participating to a conference failed", call_id.c_str());
        Conference *conf = getConferenceFromCallID (call_id);

        if (conf == NULL) {
        	_error("Manager: Could not retreive conference from call id %s", call_id.c_str());
        	return;
        }

        // remove this participant
        removeParticipant (call_id);
        processRemainingParticipant (getCurrentCallId(), conf);
    }

    removeCallAccount (call_id);
    removeWaitingCall (call_id);
}

//THREAD=VoIP
void ManagerImpl::startVoiceMessageNotification (const std::string& accountId,
        int nb_msg)
{
	_dbus.getCallManager()->voiceMailNotify (accountId, nb_msg);
}

void ManagerImpl::connectionStatusNotification ()
{
    if (_dbus.isConnected())
    	_dbus.getConfigurationManager()->accountsChanged();
}

/**
 * Multi Thread
 */
bool ManagerImpl::playATone (Tone::TONEID toneId)
{
    if (not voipPreferences.getPlayTones())
        return false;

    audioLayerMutexLock();

    if (_audiodriver == NULL) {
    	_error("Manager: Error: Audio layer not initialized");
    	audioLayerMutexUnlock();
    	return false;
    }
    _audiodriver->flushUrgent();
    _audiodriver->startStream();
    audioLayerMutexUnlock();

    if (_telephoneTone != 0) {
        _toneMutex.enterMutex();
        _telephoneTone->setCurrentTone (toneId);
        _toneMutex.leaveMutex();
    }

    return true;
}

/**
 * Multi Thread
 */
void ManagerImpl::stopTone ()
{
    if (not voipPreferences.getPlayTones())
        return;

    _toneMutex.enterMutex();

    if (_telephoneTone != NULL)
        _telephoneTone->setCurrentTone (Tone::TONE_NULL);

    if (_audiofile) {
		std::string filepath(_audiofile->getFilePath());
		_dbus.getCallManager()->recordPlaybackStopped(filepath);
		delete _audiofile;
		_audiofile = NULL;
    }

    _toneMutex.leaveMutex();
}

/**
 * Multi Thread
 */
bool ManagerImpl::playTone ()
{
    playATone(Tone::TONE_DIALTONE);
    return true;
}

/**
 * Multi Thread
 */
bool ManagerImpl::playToneWithMessage ()
{
    playATone (Tone::TONE_CONGESTION);
    return true;
}

/**
 * Multi Thread
 */
void ManagerImpl::congestion ()
{
    playATone (Tone::TONE_CONGESTION);
}

/**
 * Multi Thread
 */
void ManagerImpl::ringback ()
{
    playATone (Tone::TONE_RINGTONE);
}

/**
 * Multi Thread
 */
void ManagerImpl::ringtone (const std::string& accountID)
{
    Account *account = getAccount (accountID);
    if (!account) {
        _warn ("Manager: Warning: invalid account in ringtone");
        return;
    }

    if (!account->getRingtoneEnabled()) {
    	ringback();
    	return;
    }

    std::string ringchoice = account->getRingtonePath();
	if (ringchoice.find (DIR_SEPARATOR_STR) == std::string::npos) {
		// check inside global share directory
		ringchoice = std::string (PROGSHAREDIR) + DIR_SEPARATOR_STR
					 + RINGDIR + DIR_SEPARATOR_STR + ringchoice;
	}

	audioLayerMutexLock();

	if (!_audiodriver) {
		_error ("Manager: Error: no audio layer in ringtone");
		audioLayerMutexUnlock();
		return;
	}

	int samplerate = _audiodriver->getSampleRate();

	audioLayerMutexUnlock();

	_toneMutex.enterMutex();

	if (_audiofile) {
		_dbus.getCallManager()->recordPlaybackStopped(_audiofile->getFilePath());
		delete _audiofile;
		_audiofile = NULL;
	}

	try {
		if (ringchoice.find (".wav") != std::string::npos)
			_audiofile = new WaveFile(ringchoice, samplerate);
		else {
			sfl::Codec *codec;
			if (ringchoice.find (".ul") != std::string::npos || ringchoice.find (".au") != std::string::npos)
			     codec = _audioCodecFactory.getCodec(PAYLOAD_CODEC_ULAW);
			else
		        throw AudioFileException("Couldn't guess an appropriate decoder");
			_audiofile = new RawFile(ringchoice, static_cast<sfl::AudioCodec *>(codec), samplerate);
		}
	}
	catch (AudioFileException &e) {
		_error("Manager: Exception: %s", e.what());
	}

	_toneMutex.leaveMutex();

	audioLayerMutexLock();
	// start audio if not started AND flush all buffers (main and urgent)
	_audiodriver->startStream();
	audioLayerMutexUnlock();
}

AudioLoop*
ManagerImpl::getTelephoneTone ()
{
    if (_telephoneTone) {
        ost::MutexLock m (_toneMutex);
        return _telephoneTone->getCurrentTone();
    }
    else
        return NULL;
}

AudioLoop*
ManagerImpl::getTelephoneFile ()
{
    ost::MutexLock m (_toneMutex);

    return _audiofile;
}

///////////////////////////////////////////////////////////////////////////////
// Private functions
///////////////////////////////////////////////////////////////////////////////
/**
 * Initialization: Main Thread
 */
std::string ManagerImpl::getConfigFile (void) const
{
	std::string configdir = std::string (HOMEDIR) + DIR_SEPARATOR_STR + ".config"
                 + DIR_SEPARATOR_STR + PROGDIR;

    if (XDG_CONFIG_HOME != NULL) {
        std::string xdg_env = std::string (XDG_CONFIG_HOME);
        if (not xdg_env.empty())
        	configdir = xdg_env;
    }

    if (mkdir (configdir.data(), 0700) != 0) {
        // If directory	creation failed
        if (errno != EEXIST)
            _debug ("Cannot create directory: %m");
    }

    return configdir + DIR_SEPARATOR_STR + PROGNAME + ".yml";
}

std::vector<std::string> ManagerImpl::unserialize (std::string s)
{
    std::vector<std::string> list;
    std::string temp;

    while (s.find ("/", 0) != std::string::npos) {
        size_t pos = s.find ("/", 0);
        temp = s.substr (0, pos);
        s.erase (0, pos + 1);
        list.push_back (temp);
    }

    return list;
}

std::string ManagerImpl::serialize (const std::vector<std::string> &v)
{
    std::string res;

    for (std::vector<std::string>::const_iterator iter = v.begin(); iter != v.end(); ++iter)
        res += *iter + "/";

    return res;
}

std::string ManagerImpl::getCurrentVideoCodecName (const std::string& id)
{

    std::string accountid = getAccountFromCall (id);
    VoIPLink* link = getAccountLink (accountid);
    Call* call = link->getCall (id);
    std::string codecName;

    _debug("Manager: Get current video codec name");

    if (call) {
        Call::CallState state = call->getState();
        if (state == Call::Active or state == Call::Conferencing) {
            codecName = link->getCurrentVideoCodecName(id);
        }
    }

    return codecName;	
}

std::string ManagerImpl::getCurrentCodecName (const std::string& id)
{
    std::string accountid = getAccountFromCall (id);
    VoIPLink* link = getAccountLink (accountid);
    Call* call = link->getCall (id);
    std::string codecName;

    if (call) {
        Call::CallState state = call->getState();
        if (state == Call::Active or state == Call::Conferencing)
            codecName = link->getCurrentCodecName(call);
    }

    return codecName;
}

/**
 * Set input audio plugin
 */
void ManagerImpl::setAudioPlugin (const std::string& audioPlugin)
{
	audioLayerMutexLock();

    audioPreference.setPlugin (audioPlugin);

    AlsaLayer *alsa = dynamic_cast<AlsaLayer*>(_audiodriver);
    if (!alsa) {
        _error("Can't find alsa device");
        audioLayerMutexUnlock();
        return ;
    }

    bool wasStarted = _audiodriver->isStarted();

    // Recreate audio driver with new settings
    delete _audiodriver;
    _audiodriver = new AlsaLayer;
    if (wasStarted)
        _audiodriver->startStream();

    audioLayerMutexUnlock();
}

/**
 * Set audio output device
 */
void ManagerImpl::setAudioDevice (const int index, int streamType)
{
    audioLayerMutexLock();

    AlsaLayer *alsaLayer = dynamic_cast<AlsaLayer*>(_audiodriver);
    if (!alsaLayer) {
        _error("Can't find alsa device");
        audioLayerMutexUnlock();
        return ;
    }

    bool wasStarted = _audiodriver->isStarted();

    switch (streamType) {
        case SFL_PCM_PLAYBACK:
            audioPreference.setCardout (index);
            break;
        case SFL_PCM_CAPTURE:
            audioPreference.setCardin (index);
            break;
        case SFL_PCM_RINGTONE:
            audioPreference.setCardring (index);
            break;
        default:
            break;
    }

    // Recreate audio driver with new settings
    delete _audiodriver;
    _audiodriver = new AlsaLayer;

    if (wasStarted)
        _audiodriver->startStream();

    audioLayerMutexUnlock();
}

/**
 * Get list of supported audio output device
 */
std::vector<std::string> ManagerImpl::getAudioOutputDeviceList (void)
{
    std::vector<std::string> devices;

    audioLayerMutexLock();

    AlsaLayer *alsalayer = dynamic_cast<AlsaLayer*>(_audiodriver);

    if (alsalayer)
        devices = alsalayer->getSoundCardsInfo(SFL_PCM_PLAYBACK);

    audioLayerMutexUnlock();

    return devices;
}


/**
 * Get list of supported audio input device
 */
std::vector<std::string> ManagerImpl::getAudioInputDeviceList (void)
{
    std::vector<std::string> devices;

    audioLayerMutexLock();

    AlsaLayer *alsalayer = dynamic_cast<AlsaLayer *> (_audiodriver);
    if (alsalayer)
    	devices = alsalayer->getSoundCardsInfo (SFL_PCM_CAPTURE);

    audioLayerMutexUnlock();

    return devices;
}

/**
 * Get string array representing integer indexes of output and input device
 */
std::vector<std::string> ManagerImpl::getCurrentAudioDevicesIndex ()
{
    audioLayerMutexLock();

    std::vector<std::string> v;

    AlsaLayer *alsa = dynamic_cast<AlsaLayer*>(_audiodriver);
    if (alsa) {
		std::stringstream ssi, sso, ssr;
		sso << alsa->getIndexOut();
		v.push_back (sso.str());
		ssi << alsa->getIndexIn();
		v.push_back (ssi.str());
		ssr << alsa->getIndexRing();
		v.push_back (ssr.str());
    }

    audioLayerMutexUnlock();

    return v;
}

std::vector<std::string> ManagerImpl::getVideoInputDeviceList()
{
    return videoPreference.getDeviceList();
}

std::vector<std::string> ManagerImpl::getVideoInputDeviceChannelList(const std::string &dev)
{
    return videoPreference.getChannelList(dev);
}

std::vector<std::string> ManagerImpl::getVideoInputDeviceSizeList(const std::string &dev, const std::string &channel)
{
    return videoPreference.getSizeList(dev, channel);
}

std::vector<std::string> ManagerImpl::getVideoInputDeviceRateList(const std::string &dev, const std::string &channel, const std::string &size)
{
    return videoPreference.getRateList(dev, channel, size);
}

std::string ManagerImpl::getVideoInputDevice()
{
    return videoPreference.getDevice();
}

std::string ManagerImpl::getVideoInputDeviceChannel()
{
    return videoPreference.getChannel();
}

std::string ManagerImpl::getVideoInputDeviceSize()
{
    return videoPreference.getSize();
}

std::string ManagerImpl::getVideoInputDeviceRate()
{
    return videoPreference.getRate();
}

void ManagerImpl::setVideoInputDevice(const std::string& api)
{
    videoPreference.setDevice(api);
}

void ManagerImpl::setVideoInputDeviceChannel(const std::string& api)
{
    videoPreference.setChannel(api);
}

void ManagerImpl::setVideoInputDeviceSize(const std::string& api)
{
    videoPreference.setSize(api);
}

void ManagerImpl::setVideoInputDeviceRate(const std::string& api)
{
    videoPreference.setRate(api);
}

int ManagerImpl::isRingtoneEnabled (const std::string& id)
{
    Account *account = getAccount (id);

    if (!account) {
        _warn ("Manager: Warning: invalid account in ringtone enabled");
        return 0;
    }

    return account->getRingtoneEnabled();
}

void ManagerImpl::ringtoneEnabled (const std::string& id)
{
    Account *account = getAccount (id);
    if (!account) {
        _warn ("Manager: Warning: invalid account in ringtone enabled");
        return;
    }

    account->getRingtoneEnabled() ? account->setRingtoneEnabled (false) : account->setRingtoneEnabled (true);
}

std::string ManagerImpl::getRecordPath (void) const
{
    return audioPreference.getRecordpath();
}

void ManagerImpl::setRecordPath (const std::string& recPath)
{
    _debug ("Manager: Set record path %s", recPath.c_str());
    audioPreference.setRecordpath (recPath);
}

bool ManagerImpl::getIsAlwaysRecording(void) const
{
	return audioPreference.getIsAlwaysRecording();
}

void ManagerImpl::setIsAlwaysRecording(bool isAlwaysRec)
{
	return audioPreference.setIsAlwaysRecording(isAlwaysRec);
}

void ManagerImpl::setRecordingCall (const std::string& id)
{
    Recordable* rec = NULL;

    if (not isConference (id)) {
        _debug ("Manager: Set recording for call %s", id.c_str());
        std::string accountid(getAccountFromCall(id));
        rec = getAccountLink(accountid)->getCall(id);
    } else {
        _debug ("Manager: Set recording for conference %s", id.c_str());
        ConferenceMap::const_iterator it(_conferencemap.find(id));
        Conference *conf = it->second;
        if (rec->isRecording())
        	conf->setState(Conference::ACTIVE_ATTACHED);
        else
        	conf->setState(Conference::ACTIVE_ATTACHED_REC);

        rec = conf;
    }

    if (rec == NULL) {
        _error("Manager: Error: Could not find recordable instance %s", id.c_str());
        return;
    }

    rec->setRecording();
	_dbus.getCallManager()->recordPlaybackFilepath(id, rec->getFileName());
}

bool ManagerImpl::isRecording (const std::string& id)
{
    const std::string accountid(getAccountFromCall (id));
    Recordable* rec = getAccountLink (accountid)->getCall (id);
    return rec and rec->isRecording();
}

bool ManagerImpl::startRecordedFilePlayback(const std::string& filepath)
{
    _debug("Manager: Start recorded file playback %s", filepath.c_str());

    audioLayerMutexLock();

    if (!_audiodriver) {
        _error("Manager: Error: No audio layer in start recorded file playback");
        audioLayerMutexUnlock();
        return false;
    }

    int sampleRate = _audiodriver->getSampleRate();

    audioLayerMutexUnlock();

    _toneMutex.enterMutex();

    if (_audiofile) {
    	_dbus.getCallManager()->recordPlaybackStopped(_audiofile->getFilePath());
		delete _audiofile;
		_audiofile = NULL;
    }

    try {
        _audiofile = new WaveFile(filepath, sampleRate);
    }
    catch (const AudioFileException &e) {
        _error("Manager: Exception: %s", e.what());
    }

    _toneMutex.leaveMutex();

    audioLayerMutexLock();
    _audiodriver->startStream();
    audioLayerMutexUnlock();

    return true;
}


void ManagerImpl::stopRecordedFilePlayback(const std::string& filepath)
{
    _debug("Manager: Stop recorded file playback %s", filepath.c_str());

    audioLayerMutexLock();
    _audiodriver->stopStream();
    audioLayerMutexUnlock();

    _toneMutex.enterMutex();
    delete _audiofile;
	_audiofile = NULL;
    _toneMutex.leaveMutex();
}

void ManagerImpl::setHistoryLimit (int days)
{
    _debug ("Manager: Set history limit");
    preferences.setHistoryLimit (days);
    saveConfig();
}

int ManagerImpl::getHistoryLimit (void) const
{
    return preferences.getHistoryLimit();
}

int32_t ManagerImpl::getMailNotify (void) const
{
    return preferences.getNotifyMails();
}

void ManagerImpl::setMailNotify (void)
{
    _debug ("Manager: Set mail notify");
    preferences.getNotifyMails() ? preferences.setNotifyMails (true) : preferences.setNotifyMails (false);
    saveConfig();
}

void ManagerImpl::setAudioManager (int32_t api)
{
    audioLayerMutexLock();

    if (!_audiodriver) {
    	audioLayerMutexUnlock();
        return;
    }

    int layerType = _audiodriver->getLayerType();

    if (layerType == api) {
        _debug ("Manager: Audio manager chosen already in use. No changes made. ");
        audioLayerMutexUnlock();
        return;
    }

    audioLayerMutexUnlock();

    preferences.setAudioApi(api);

    switchAudioManager();

    saveConfig();
}

int32_t ManagerImpl::getAudioManager (void) const
{
    return preferences.getAudioApi();
}


void ManagerImpl::notifyErrClient (int32_t errCode)
{
	_dbus.getConfigurationManager()->errorAlert(errCode);
}

int ManagerImpl::getAudioDeviceIndex (const std::string &name)
{
    int soundCardIndex = 0;

    audioLayerMutexLock();

    if (_audiodriver == NULL) {
    	_error("Manager: Error: Audio layer not initialized");
    	audioLayerMutexUnlock();
    	return soundCardIndex;
    }

    AlsaLayer *alsalayer = dynamic_cast<AlsaLayer *> (_audiodriver);

    if (alsalayer)
        soundCardIndex = alsalayer -> soundCardGetIndex (name);

    audioLayerMutexUnlock();

    return soundCardIndex;
}

std::string ManagerImpl::getCurrentAudioOutputPlugin (void) const
{
    return audioPreference.getPlugin();
}


std::string ManagerImpl::getNoiseSuppressState (void) const
{
    return audioPreference.getNoiseReduce() ? "enabled" : "disabled";
}

void ManagerImpl::setNoiseSuppressState (const std::string &state)
{
    audioPreference.setNoiseReduce (state == "enabled");
}

std::string ManagerImpl::getEchoCancelState() const
{
	return audioPreference.getEchoCancel() ? "enabled" : "disabled";
}

void ManagerImpl::setEchoCancelState(const std::string &state)
{
	audioPreference.setEchoCancel(state == "enabled");
}

int ManagerImpl::getEchoCancelTailLength(void) const
{
	return audioPreference.getEchoCancelTailLength();
}

void ManagerImpl::setEchoCancelTailLength(int length)
{
	audioPreference.setEchoCancelTailLength(length);
}

int ManagerImpl::getEchoCancelDelay(void) const
{
	return audioPreference.getEchoCancelDelay();
}

void ManagerImpl::setEchoCancelDelay(int delay)
{
	audioPreference.setEchoCancelDelay(delay);
}

/**
 * Initialization: Main Thread
 */
void ManagerImpl::initAudioDriver (void)
{
    audioLayerMutexLock();

    /* Retrieve the global devices info from the user config */
    int numCardIn = audioPreference.getCardin();
    int numCardOut = audioPreference.getCardout();
    int numCardRing = audioPreference.getCardring();

    if (!AlsaLayer::soundCardIndexExist (numCardIn, SFL_PCM_CAPTURE)) {
        _debug (" Card with index %d doesn't exist or cannot capture. Switch to 0.", numCardIn);
        numCardIn = ALSA_DFT_CARD_ID;
        audioPreference.setCardin (ALSA_DFT_CARD_ID);
    }

    if (!AlsaLayer::soundCardIndexExist (numCardOut, SFL_PCM_PLAYBACK)) {
        _debug (" Card with index %d doesn't exist or cannot playback. Switch to 0.", numCardOut);
        numCardOut = ALSA_DFT_CARD_ID;
        audioPreference.setCardout (ALSA_DFT_CARD_ID);
    }

    if (!AlsaLayer::soundCardIndexExist (numCardRing, SFL_PCM_RINGTONE)) {
        _debug (" Card with index %d doesn't exist or cannot ringtone. Switch to 0.", numCardRing);
        numCardRing = ALSA_DFT_CARD_ID;
        audioPreference.setCardring (ALSA_DFT_CARD_ID);
    }

    if (preferences.getAudioApi() == PULSEAUDIO && system("ps -C pulseaudio") == 0) {
		_audiodriver = new PulseLayer;
	} else {
		preferences.setAudioApi (ALSA);
        _audiodriver = new AlsaLayer;
    }

    audioLayerMutexUnlock();
}

void ManagerImpl::switchAudioManager (void)
{
    audioLayerMutexLock();

    bool wasStarted = _audiodriver->isStarted();

    int newType = (_audiodriver->getLayerType() == PULSEAUDIO) ? ALSA : PULSEAUDIO;
    delete _audiodriver;

    if (newType == ALSA)
    	_audiodriver = new AlsaLayer;
    else
    	_audiodriver = new PulseLayer();

    if (wasStarted)
        _audiodriver->startStream();

    audioLayerMutexUnlock();
}

void ManagerImpl::audioSamplingRateChanged (int samplerate)
{
    audioLayerMutexLock();

    if (!_audiodriver) {
    	_debug("Manager: No Audio driver initialized");
    	audioLayerMutexUnlock();
        return;
    }

    // Only modify internal sampling rate if new sampling rate is higher
    int currentSamplerate = _mainBuffer.getInternalSamplingRate();
    if (currentSamplerate >= samplerate) {
    	_debug("Manager: No need to update audio layer sampling rate");
    	audioLayerMutexUnlock();
    	return;
    }
    else
        _debug ("Manager: Audio sampling rate changed: %d -> %d", currentSamplerate, samplerate);

    int type = _audiodriver->getLayerType();
    bool wasActive = _audiodriver->isStarted();

    _mainBuffer.setInternalSamplingRate(samplerate);

    delete _audiodriver;
    if (type == PULSEAUDIO)
    	_audiodriver = new PulseLayer;
    else
    	_audiodriver = new AlsaLayer;

    unsigned int sampleRate = _audiodriver->getSampleRate();

    delete _telephoneTone;
    _telephoneTone = new TelephoneTone(preferences.getZoneToneChoice(), sampleRate);

    delete _dtmfKey;
    _dtmfKey = new DTMF (sampleRate);

    if (wasActive)
        _audiodriver->startStream();

    audioLayerMutexUnlock();
}

/**
 * Init the volume for speakers/micro from 0 to 100 value
 * Initialization: Main Thread
 */
void ManagerImpl::initVolume ()
{
    setSpkrVolume (audioPreference.getVolumespkr());
    setMicVolume (audioPreference.getVolumemic());
}

void ManagerImpl::setSpkrVolume (unsigned short spkr_vol)
{
    _spkr_volume = spkr_vol;
}

void ManagerImpl::setMicVolume (unsigned short mic_vol)
{
    _mic_volume = mic_vol;
}

int ManagerImpl::getLocalIp2IpPort (void) const
{
    return preferences.getPortNum();
}


//THREAD=Main
bool ManagerImpl::getConfig (const std::string& section,
                             const std::string& name, TokenList& arg) const
{
    return _config.getConfigTreeItemToken (section, name, arg);
}

//THREAD=Main
// throw an Conf::ConfigTreeItemException if not found
int ManagerImpl::getConfigInt (const std::string& section,
                               const std::string& name) const
{
    try {
        return _config.getConfigTreeItemIntValue (section, name);
    } catch (const Conf::ConfigTreeItemException& e) {
        throw;
    }

    return 0;
}

bool ManagerImpl::getConfigBool (const std::string& section,
                                 const std::string& name) const
{
    try {
        return _config.getConfigTreeItemValue (section, name) == Conf::TRUE_STR;
    } catch (const Conf::ConfigTreeItemException& e) {
        throw;
    }

    return false;
}

//THREAD=Main
std::string ManagerImpl::getConfigString (const std::string& section,
        const std::string& name) const
{
    try {
        return _config.getConfigTreeItemValue (section, name);
    } catch (const Conf::ConfigTreeItemException& e) {
        throw;
    }

    return "";
}

//THREAD=Main
bool ManagerImpl::setConfig (const std::string& section,
                             const std::string& name, const std::string& value)
{
    return _config.setConfigTreeItem (section, name, value);
}

//THREAD=Main
bool ManagerImpl::setConfig (const std::string& section,
                             const std::string& name, int value)
{
    std::ostringstream valueStream;
    valueStream << value;
    return _config.setConfigTreeItem (section, name, valueStream.str());
}

void ManagerImpl::setAccountsOrder (const std::string& order)
{
    _debug ("Manager: Set accounts order : %s", order.c_str());
    // Set the new config

    preferences.setAccountOrder (order);

    saveConfig();
}

std::vector<std::string> ManagerImpl::getAccountList () const
{
    using std::vector;
    using std::string;
    vector<string> account_order(loadAccountOrder());

    // The IP2IP profile is always available, and first in the list

    vector<string> v;

    AccountMap::const_iterator ip2ip_iter = _accountMap.find (IP2IP_PROFILE);
    if (ip2ip_iter->second)
        v.push_back (ip2ip_iter->second->getAccountID());
    else
        _error ("Manager: could not find IP2IP profile in getAccount list");

    // If no order has been set, load the default one
    // ie according to the creation date.

    if (account_order.empty()) {
        _debug ("Manager: account order is empty");
        for (AccountMap::const_iterator iter = _accountMap.begin(); iter != _accountMap.end(); ++iter) {
            if (iter->second != NULL and iter->first != IP2IP_PROFILE and not iter->first.empty()) {
                _debug ("PUSHING BACK %s", iter->first.c_str());
                v.push_back (iter->second->getAccountID());
            }
        }
    }
    else {
        // otherwise, load the custom one
        // ie according to the saved order
        _debug ("Manager: Load account list according to preferences");

        for (vector<string>::const_iterator iter = account_order.begin(); iter != account_order.end(); ++iter) {
            // This account has not been loaded, so we ignore it
            AccountMap::const_iterator account_iter = _accountMap.find (*iter);
            if (account_iter != _accountMap.end()) {
                if (account_iter->second and (account_iter->first not_eq IP2IP_PROFILE) and not account_iter->first.empty()) {
                    // If the account is valid
                    v.push_back (account_iter->second->getAccountID());
                }
            }
        }
    }

    return v;
}

std::map<std::string, std::string> ManagerImpl::getAccountDetails (
    const std::string& accountID) const
{
    // Default account used to get default parameters if requested by client (to build new account)
    static const SIPAccount DEFAULT_ACCOUNT("default");

    if (accountID.empty()) {
        _debug ("Manager: Returning default account settings");
        return DEFAULT_ACCOUNT.getAccountDetails();
    }

    AccountMap::const_iterator iter = _accountMap.find(accountID);
    Account * account = 0;
    if (iter != _accountMap.end())
        account = iter->second;

    if (account)
        return account->getAccountDetails();
    else {
        _debug ("Manager: Get account details on a non-existing accountID %s. Returning default", accountID.c_str());
        return DEFAULT_ACCOUNT.getAccountDetails();
    }
}

// method to reduce the if/else mess.
// Even better, switch to XML !

void ManagerImpl::setAccountDetails (const std::string& accountID,
                                     const std::map<std::string, std::string>& details)
{
    _debug ("Manager: Set account details for %s", accountID.c_str());

    Account* account = getAccount(accountID);
    if (account == NULL) {
        _error ("Manager: Error: Could not find account %s", accountID.c_str());
        return;
    }

    account->setAccountDetails (details);

    // Serialize configuration to disk once it is done
    saveConfig();

    if (account->isEnabled())
        account->registerVoIPLink();
    else
        account->unregisterVoIPLink();

    // Update account details to the client side
    _dbus.getConfigurationManager()->accountsChanged();
}

std::string ManagerImpl::addAccount (
    const std::map<std::string, std::string>& details)
{
    /** @todo Deal with both the _accountMap and the Configuration */
    std::string accountType, account_list;
    std::stringstream accountID;

    accountID << "Account:" << time (NULL);
    std::string newAccountID(accountID.str());

    // Get the type
    accountType = (*details.find (CONFIG_ACCOUNT_TYPE)).second;

    _debug ("Manager: Adding account %s", newAccountID.c_str());

    /** @todo Verify the uniqueness, in case a program adds accounts, two in a row. */

    Account* newAccount = NULL;
    if (accountType == "SIP") {
        newAccount = new SIPAccount(newAccountID);
    } else if (accountType == "IAX") {
        newAccount = new IAXAccount(newAccountID);
    } else {
        _error ("Unknown %s param when calling addAccount(): %s",
                CONFIG_ACCOUNT_TYPE, accountType.c_str());
        return "";
    }

    _accountMap[newAccountID] = newAccount;

    newAccount->setAccountDetails (details);

    // Add the newly created account in the account order list
    account_list = preferences.getAccountOrder();

    if (not account_list.empty()) {
        newAccountID += "/";
        // Prepend the new account
        account_list.insert (0, newAccountID);
        preferences.setAccountOrder (account_list);
    } else {
        newAccountID += "/";
        account_list = newAccountID;
        preferences.setAccountOrder (account_list);
    }

    _debug ("AccountMap: %s", account_list.c_str());

    newAccount->registerVoIPLink();

    saveConfig();

    if (_dbus.isConnected())
        _dbus.getConfigurationManager()->accountsChanged();

    return accountID.str();
}

void ManagerImpl::removeAccount (const std::string& accountID)
{
    // Get it down and dying
    Account* remAccount = getAccount (accountID);

    if (remAccount != NULL) {
        remAccount->unregisterVoIPLink();
        _accountMap.erase (accountID);
        // http://projects.savoirfairelinux.net/issues/show/2355
        // delete remAccount;
    }

    _config.removeSection (accountID);

    saveConfig();

    _debug ("REMOVE ACCOUNT");

    if (_dbus.isConnected())
        _dbus.getConfigurationManager()->accountsChanged();
}

// ACCOUNT handling
bool ManagerImpl::associateCallToAccount (const std::string& callID,
        const std::string& accountID)
{
    if (getAccountFromCall(callID).empty() and accountExists(accountID)) {
        // account id exist in AccountMap
        ost::MutexLock m (_callAccountMapMutex);
        _callAccountMap[callID] = accountID;
        _debug ("Manager: Associate Call %s with Account %s", callID.data(), accountID.data());
        return true;
    }
    return false;
}

std::string ManagerImpl::getAccountFromCall (const std::string& callID)
{
    ost::MutexLock m (_callAccountMapMutex);
	CallAccountMap::iterator iter = _callAccountMap.find (callID);

	return (iter == _callAccountMap.end()) ? "" : iter->second;
}

bool ManagerImpl::removeCallAccount (const std::string& callID)
{
    ost::MutexLock m (_callAccountMapMutex);
    return _callAccountMap.erase (callID);
}

bool ManagerImpl::isValidCall(const std::string& callID)
{
	ost::MutexLock m(_callAccountMapMutex);
    return _callAccountMap.find (callID) != _callAccountMap.end();
}

std::string ManagerImpl::getNewCallID ()
{
    std::ostringstream random_id ("s");
    random_id << (unsigned) rand();

    // when it's not found, it return ""
    // generate, something like s10000s20000s4394040

    while (not getAccountFromCall (random_id.str()).empty()) {
        random_id.clear();
        random_id << "s";
        random_id << (unsigned) rand();
    }

    return random_id.str();
}

std::vector<std::string> ManagerImpl::loadAccountOrder (void) const
{
    const std::string account_list(preferences.getAccountOrder());

    _debug ("Manager: Load account order %s", account_list.c_str());

    return unserialize (account_list);
}

void ManagerImpl::loadAccountMap(Conf::YamlParser *parser)
{
	SIPVoIPLink *link = SIPVoIPLink::instance();

    // build a default IP2IP account with default parameters
    Account *ip2ip = new SIPAccount(IP2IP_PROFILE);
    _accountMap[IP2IP_PROFILE] = ip2ip;

    // If configuration file parsed, load saved preferences
    if (parser) {
        Conf::Sequence *seq = parser->getAccountSequence()->getSequence();
        for (Conf::Sequence::const_iterator iter = seq->begin(); iter != seq->end(); ++iter) {
            Conf::MappingNode *map = (Conf::MappingNode *) (*iter);
            std::string accountid;
            map->getValue ("id", &accountid);

            if (accountid == "IP2IP") {
                ip2ip->unserialize (map);
                break;
            }
        }
    }

    // Initialize default UDP transport according to
    // IP to IP settings (most likely using port 5060)
    link->createDefaultSipUdpTransport();

    // Call this method to create TLS listener
    link->createDefaultSipTlsListener();


    // Force IP2IP settings to be loaded to be loaded
    // No registration in the sense of the REGISTER method is performed.
    ip2ip->registerVoIPLink();

    if (!parser)
    	return;

	// build preferences
    preferences.unserialize (parser->getPreferenceNode());
    voipPreferences.unserialize (parser->getVoipPreferenceNode());
    addressbookPreference.unserialize (parser->getAddressbookNode());
    hookPreference.unserialize (parser->getHookNode());
    audioPreference.unserialize (parser->getAudioNode());
    videoPreference.unserialize (parser->getVideoNode());
    shortcutPreferences.unserialize (parser->getShortcutNode());

    Conf::Sequence *seq = parser->getAccountSequence()->getSequence();

    // Each element in sequence is a new account to create
    for (Conf::Sequence::const_iterator iter = seq->begin(); iter != seq->end(); ++iter) {
        Conf::MappingNode *map = (Conf::MappingNode *) (*iter);

        std::string accountType;
        map->getValue ("type", &accountType);

        std::string accountid;
        map->getValue ("id", &accountid);

        std::string accountAlias;
        map->getValue ("alias", &accountAlias);

        if (accountid.empty() or accountAlias.empty() or accountid == IP2IP_PROFILE)
            continue;

        Account *a;
        if (accountType == "IAX")
        	a = new IAXAccount(accountid);
        else // assume SIP
        	a = new SIPAccount(accountid);

        _accountMap[accountid] = a;

		a->unserialize (map);
    }
}

void ManagerImpl::unloadAccountMap ()
{
    _debug ("Manager: Unload account map");

    AccountMap::iterator iter;
    for (iter = _accountMap.begin(); iter != _accountMap.end(); ++iter) {
        // Avoid removing the IP2IP account twice
        if (iter->first != "")
            delete iter->second;
    }

    _accountMap.clear();

    delete SIPVoIPLink::instance();
}

bool ManagerImpl::accountExists (const std::string& accountID)
{
    return _accountMap.find (accountID) != _accountMap.end();
}

Account*
ManagerImpl::getAccount (const std::string& accountID) const
{
    AccountMap::const_iterator iter = _accountMap.find(accountID);
    if (iter != _accountMap.end())
		return iter->second;

    _debug ("Manager: Did not found account %s, returning IP2IP account", accountID.c_str());
    return getAccount(IP2IP_PROFILE);
}

std::string ManagerImpl::getAccountIdFromNameAndServer (
    const std::string& userName, const std::string& server) const
{
    _info ("Manager : username = %s , server = %s", userName.c_str(), server.c_str());
    // Try to find the account id from username and server name by full match

    for (AccountMap::const_iterator iter = _accountMap.begin(); iter != _accountMap.end(); ++iter) {
        SIPAccount *account = dynamic_cast<SIPAccount *> (iter->second);
        if (account and account->isEnabled() and account->fullMatch (userName, server)) {
            _debug ("Manager: Matching account id in request is a fullmatch %s@%s", userName.c_str(), server.c_str());
            return iter->first;
        }
    }

    // We failed! Then only match the hostname
    for (AccountMap::const_iterator iter = _accountMap.begin(); iter != _accountMap.end(); ++iter) {
        SIPAccount *account = dynamic_cast<SIPAccount *> (iter->second);

        if (account and account->isEnabled() and account->hostnameMatch (server)) {
            _debug ("Manager: Matching account id in request with hostname %s", server.c_str());
            return iter->first;
        }
    }

    // We failed! Then only match the username
    for (AccountMap::const_iterator iter = _accountMap.begin(); iter != _accountMap.end(); ++iter) {
        SIPAccount *account = dynamic_cast<SIPAccount *> (iter->second);

        if (account and account->isEnabled() and account->userMatch (userName)) {
            _debug ("Manager: Matching account id in request with username %s", userName.c_str());
            return iter->first;
        }
    }

    _debug ("Manager: Username %s or server %s doesn't match any account, using IP2IP", userName.c_str(), server.c_str());

    return "";
}

std::map<std::string, int32_t> ManagerImpl::getAddressbookSettings () const
{
    std::map<std::string, int32_t> settings;

    settings["ADDRESSBOOK_ENABLE"] = addressbookPreference.getEnabled();
    settings["ADDRESSBOOK_MAX_RESULTS"] = addressbookPreference.getMaxResults();
    settings["ADDRESSBOOK_DISPLAY_CONTACT_PHOTO"] = addressbookPreference.getPhoto();
    settings["ADDRESSBOOK_DISPLAY_PHONE_BUSINESS"] = addressbookPreference.getBusiness();
    settings["ADDRESSBOOK_DISPLAY_PHONE_HOME"] = addressbookPreference.getHome();
    settings["ADDRESSBOOK_DISPLAY_PHONE_MOBILE"] = addressbookPreference.getMobile();

    return settings;
}

void ManagerImpl::setAddressbookSettings (
    const std::map<std::string, int32_t>& settings)
{
    _debug ("Manager: Update addressbook settings");

    addressbookPreference.setEnabled (settings.find ("ADDRESSBOOK_ENABLE")->second == 1);
    addressbookPreference.setMaxResults (settings.find ("ADDRESSBOOK_MAX_RESULTS")->second);
    addressbookPreference.setPhoto (settings.find ("ADDRESSBOOK_DISPLAY_CONTACT_PHOTO")->second == 1);
    addressbookPreference.setBusiness (settings.find ("ADDRESSBOOK_DISPLAY_PHONE_BUSINESS")->second == 1);
    addressbookPreference.setHone (settings.find ("ADDRESSBOOK_DISPLAY_PHONE_HOME")->second == 1);
    addressbookPreference.setMobile (settings.find ("ADDRESSBOOK_DISPLAY_PHONE_MOBILE")->second == 1);

    // Write it to the configuration file
    // TODO save config is called for updateAddressbookSettings, updateHookSettings, setHistoryLimit each called
    // when closing preference window (in this order)
    // saveConfig();
}

void ManagerImpl::setAddressbookList (const std::vector<std::string>& list)
{
    _debug ("Manager: Set addressbook list");

    std::string s = ManagerImpl::serialize (list);
    _debug("Manager: New addressbook list: %s", s.c_str());
    addressbookPreference.setList (s);

    saveConfig();
}

std::vector<std::string> ManagerImpl::getAddressbookList (void) const
{
    return unserialize (addressbookPreference.getList());
}

std::map<std::string, std::string> ManagerImpl::getHookSettings () const
{
    std::map<std::string, std::string> settings;

    settings["URLHOOK_IAX2_ENABLED"] = hookPreference.getIax2Enabled() ? "true" : "false";
    settings["PHONE_NUMBER_HOOK_ADD_PREFIX"] = hookPreference.getNumberAddPrefix();
    settings["PHONE_NUMBER_HOOK_ENABLED"] = hookPreference.getNumberEnabled() ? "true" : "false";
    settings["URLHOOK_SIP_ENABLED"] = hookPreference.getSipEnabled() ? "true" : "false";
    settings["URLHOOK_COMMAND"] = hookPreference.getUrlCommand();
    settings["URLHOOK_SIP_FIELD"] = hookPreference.getUrlSipField();

    return settings;
}

void ManagerImpl::setHookSettings (const std::map<std::string, std::string>& settings)
{
    hookPreference.setIax2Enabled (settings.find ("URLHOOK_IAX2_ENABLED")->second == "true");
    hookPreference.setNumberAddPrefix (settings.find ("PHONE_NUMBER_HOOK_ADD_PREFIX")->second);
    hookPreference.setNumberEnabled (settings.find ("PHONE_NUMBER_HOOK_ENABLED")->second == "true");
    hookPreference.setSipEnabled (settings.find ("URLHOOK_SIP_ENABLED")->second == "true");
    hookPreference.setUrlCommand (settings.find ("URLHOOK_COMMAND")->second);
    hookPreference.setUrlSipField (settings.find ("URLHOOK_SIP_FIELD")->second);

    // Write it to the configuration file
    // TODO save config is called for updateAddressbookSettings, updateHookSettings, setHistoryLimit each called
    // when closing preference window (in this order)
    // saveConfig();
}

void ManagerImpl::checkCallConfiguration (const std::string& id,
        const std::string &to, Call::CallConfiguration *callConfig)
{
    Call::CallConfiguration config;

    if (to.find (SIP_SCHEME) == 0 or to.find (SIPS_SCHEME) == 0) {
        _debug ("Manager: Sip scheme detected (sip: or sips:), sending IP2IP Call");
        config = Call::IPtoIP;
    } else
        config = Call::Classic;

    associateConfigToCall (id, config);

    *callConfig = config;
}

bool ManagerImpl::associateConfigToCall (const std::string& callID,
        Call::CallConfiguration config)
{
    if (getConfigFromCall (callID) == CallConfigNULL) { // nothing with the same ID
        _callConfigMap[callID] = config;
        _debug ("Manager: Associate call %s with config %d", callID.c_str(), config);
        return true;
    } else
        return false;
}

Call::CallConfiguration ManagerImpl::getConfigFromCall (const std::string& callID) const
{
    CallConfigMap::const_iterator iter = _callConfigMap.find (callID);

    if (iter == _callConfigMap.end())
        return (Call::CallConfiguration) CallConfigNULL;
    else
        return iter->second;
}

bool ManagerImpl::removeCallConfig (const std::string& callID)
{
    return _callConfigMap.erase (callID);
}

std::map<std::string, std::string> ManagerImpl::getCallDetails (const std::string& callID)
{
    // We need here to retrieve the call information attached to the call ID
    // To achieve that, we need to get the voip link attached to the call
    // But to achieve that, we need to get the account the call was made with

    // So first we fetch the account
    const std::string accountid(getAccountFromCall (callID));

    // Then the VoIP link this account is linked with (IAX2 or SIP)
    Call *call = NULL;
    if (Account *account = getAccount (accountid)) {
        VoIPLink *link = account->getVoIPLink();

        if (link)
            call = link->getCall (callID);
    }

    std::map<std::string, std::string> call_details;
    if (call) {
        std::ostringstream type;
        type << call->getCallType();
        call_details["ACCOUNTID"] = accountid;
        call_details["PEER_NUMBER"] = call->getPeerNumber();
        call_details["PEER_NAME"] = call->getPeerName();
        call_details["DISPLAY_NAME"] = call->getDisplayName();
        call_details["CALL_STATE"] = call->getStateStr();
        call_details["CALL_TYPE"] = type.str();
    } else {
        _error ("Manager: Error: getCallDetails()");
        call_details["ACCOUNTID"] = "";
        call_details["PEER_NUMBER"] = "Unknown";
        call_details["PEER_NAME"] = "Unknown";
        call_details["DISPLAY_NAME"] = "Unknown";
        call_details["CALL_STATE"] = "UNKNOWN";
        call_details["CALL_TYPE"] = "0";
    }

    return call_details;
}

std::vector<std::string> ManagerImpl::getHistorySerialized(void) const
{
    _debug("Manager: Get history serialized");

    return _history->get_history_serialized();
}

void ManagerImpl::setHistorySerialized(std::vector<std::string> history)
{

    _debug("Manager: Set history serialized");

    _history->set_serialized_history (history, preferences.getHistoryLimit());;
    _history->save_history();
}

namespace {
template <typename M, typename V>
void vectorFromMapKeys(const M &m, V &v)
{
    for (typename M::const_iterator it = m.begin(); it != m.end(); ++it )
        v.push_back(it->first);
}
}

std::vector<std::string> ManagerImpl::getCallList (void) const
{
    std::vector<std::string> v;
    vectorFromMapKeys(_callAccountMap, v);
    return v;
}

std::map<std::string, std::string> ManagerImpl::getConferenceDetails (
    const std::string& confID) const
{
    std::map<std::string, std::string> conf_details;
    ConferenceMap::const_iterator iter_conf;

    iter_conf = _conferencemap.find (confID);

    if (iter_conf != _conferencemap.end()) {
        conf_details["CONFID"] = confID;
        conf_details["CONF_STATE"] = iter_conf->second->getStateStr();
    }

    return conf_details;
}

std::vector<std::string> ManagerImpl::getConferenceList (void) const
{
    std::vector<std::string> v;
    vectorFromMapKeys(_conferencemap, v);

    return v;
}

std::vector<std::string> ManagerImpl::getParticipantList (const std::string& confID) const
{
    ConferenceMap::const_iterator iter_conf = _conferencemap.find (confID);
    Conference *conf = NULL;

    if (iter_conf != _conferencemap.end())
        conf = iter_conf->second;

    std::vector<std::string> v;
    if (conf) {
        const ParticipantSet &participants = conf->getParticipantList();
        std::copy(participants.begin(), participants.end(), std::back_inserter(v));;
    } else
        _warn ("Manager: Warning: Did not found conference %s", confID.c_str());

    return v;
}


void ManagerImpl::notifyVideoDeviceEvent()
{
	_dbus.getConfigurationManager()->videoDeviceEvent();
}<|MERGE_RESOLUTION|>--- conflicted
+++ resolved
@@ -1324,15 +1324,8 @@
         	// Skip the "" account ID (which refer to the IP2IP account)
             if (iter->first.empty())
                 continue;
-<<<<<<< HEAD
-            }
-
-            iter->second->serialize (emitter_);
-            iter++;
-=======
             else
-                iter->second->serialize (emitter);
->>>>>>> 653a8a3b
+                iter->second->serialize (emitter_);
         }
 
         preferences.serialize (emitter_);
