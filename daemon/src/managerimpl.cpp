--- conflicted
+++ resolved
@@ -1188,12 +1188,9 @@
     call->setConfId("");
 
     removeStream(call_id);
-<<<<<<< HEAD
-    getMainBuffer()->dumpInfo();
-#if HAVE_DBUS
-=======
+
     getMainBuffer().dumpInfo();
->>>>>>> fd1583b8
+#if HAVE_DBUS
     dbus_.getCallManager()->conferenceChanged(conf->getConfID(), conf->getStateStr());
 #endif
     processRemainingParticipants(*conf);
