--- conflicted
+++ resolved
@@ -1970,12 +1970,7 @@
     AlsaLayer *alsalayer = dynamic_cast<AlsaLayer*>(audiodriver_);
 
     if (alsalayer)
-<<<<<<< HEAD
-        devices = alsalayer->getSoundCardsInfo(SFL_PCM_PLAYBACK);
-=======
         devices = alsalayer->getAudioDeviceList(AUDIO_STREAM_PLAYBACK);
-    audioLayerMutexUnlock();
->>>>>>> f97fdca0
 
     return devices;
 }
