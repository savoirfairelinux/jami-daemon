/*
 *  Copyright (C) 2004, 2005, 2006, 2008, 2009, 2010, 2011 Savoir-Faire Linux Inc.
 *  Author: Alexandre Bourget <alexandre.bourget@savoirfairelinux.com>
 *  Author: Yan Morin <yan.morin@savoirfairelinux.com>
 *  Author: Laurielle Lea <laurielle.lea@savoirfairelinux.com>
 *  Author: Emmanuel Milou <emmanuel.milou@savoirfairelinux.com>
 *  Author: Alexandre Savard <alexandre.savard@savoirfairelinux.com>
 *  Author: Guillaume Carmel-Archambault <guillaume.carmel-archambault@savoirfairelinux.com>
 *
 *  This program is free software; you can redistribute it and/or modify
 *  it under the terms of the GNU General Public License as published by
 *  the Free Software Foundation; either version 3 of the License, or
 *  (at your option) any later version.
 *
 *  This program is distributed in the hope that it will be useful,
 *  but WITHOUT ANY WARRANTY; without even the implied warranty of
 *  MERCHANTABILITY or FITNESS FOR A PARTICULAR PURPOSE.  See the
 *  GNU General Public License for more details.
 *
 *  You should have received a copy of the GNU General Public License
 *  along with this program; if not, write to the Free Software
 *   Foundation, Inc., 675 Mass Ave, Cambridge, MA 02139, USA.
 *
 *  Additional permission under GNU GPL version 3 section 7:
 *
 *  If you modify this program, or any covered work, by linking or
 *  combining it with the OpenSSL project's OpenSSL library (or a
 *  modified version of that library), containing parts covered by the
 *  terms of the OpenSSL or SSLeay licenses, Savoir-Faire Linux Inc.
 *  grants you additional permission to convey the resulting work.
 *  Corresponding Source for a non-source form of such a combination
 *  shall include the source code for the parts of OpenSSL used as well
 *  as that of the covered work.
 */

#include "config.h"

#include "managerimpl.h"

#include "account.h"
#include "dbus/callmanager.h"
#include "global.h"
#include "sip/sipaccount.h"

#include "audio/alsa/alsalayer.h"
#include "audio/pulseaudio/pulselayer.h"
#include "audio/sound/tonelist.h"
#include "history/historymanager.h"
#include "accountcreator.h" // create new account
#include "sip/sipvoiplink.h"
#include "iax/iaxvoiplink.h"
#include "manager.h"
#include "dbus/configurationmanager.h"

#include "conference.h"

#include "video/libav_utils.h"

#include <cerrno>
#include <ctime>
#include <cstdlib>
#include <iostream>
#include <fstream>
#include <sstream>
#include <sys/types.h> // mkdir(2)
#include <sys/stat.h>  // mkdir(2)

#define fill_config_str(name, value) \
  (_config.addConfigTreeItem(section, Conf::ConfigTreeItem(std::string(name), std::string(value), type_str)))
#define fill_config_int(name, value) \
  (_config.addConfigTreeItem(section, Conf::ConfigTreeItem(std::string(name), std::string(value), type_int)))

#define MD5_APPEND(pms,buf,len) pj_md5_update(pms, (const pj_uint8_t*)buf, len)

ManagerImpl::ManagerImpl (void) :
    _hasTriedToRegister (false), _config(), _currentCallId2(),
    _currentCallMutex(), _audiodriver (0),
    _dtmfKey (0), _audioCodecFactory(), _toneMutex(),
    _telephoneTone (0), _audiofile (0), _spkr_volume (0),
    _mic_volume (0), _mutex(), _waitingCall(),
    _waitingCallMutex(), _nbIncomingWaitingCall (0), _path (""),
    _setupLoaded (false), _callAccountMap(),
    _callAccountMapMutex(), _callConfigMap(), _accountMap(),
<<<<<<< HEAD
    _directIpAccount(0), _cleaner(0), _history(0), parser_(0),
    emitter_(0)
=======
    _directIpAccount (0), _cleaner (new NumberCleaner),
    _history (new HistoryManager), _imModule(new sfl::InstantMessaging)
>>>>>>> 5b97bae6
{
    // initialize random generator for call id
    srand (time (NULL));

<<<<<<< HEAD
    // initialize libav libraries
    libav_utils::sfl_avcodec_init();

    _cleaner = new NumberCleaner();
    _history = new HistoryManager();
    _imModule = new sfl::InstantMessaging();

=======
>>>>>>> 5b97bae6
#ifdef TEST
    testAccountMap();
    loadAccountMap();
    testCallAccountMap();
    unloadAccountMap();
#endif

    // should be call before initConfigFile
    // loadAccountMap();, called in init() now.
}

// never call if we use only the singleton...
ManagerImpl::~ManagerImpl (void)
{
    delete _imModule;
    delete _history;
    delete _cleaner;
	delete _audiofile;
}

void ManagerImpl::init ()
{
    // Load accounts, init map
    buildConfiguration();
    initVolume();
    initAudioDriver();
    selectAudioDriver();

    // Initialize the list of supported audio codecs
    initAudioCodec();

    audioLayerMutexLock();

    if (_audiodriver) {
        unsigned int sampleRate = _audiodriver->getSampleRate();

        _debugInit ("Manager: Load telephone tone");
        std::string country(preferences.getZoneToneChoice());
        _telephoneTone = new TelephoneTone (country, sampleRate);

        _debugInit ("Manager: Loading DTMF key (%d)", sampleRate);

        sampleRate = 8000;

        _dtmfKey = new DTMF (sampleRate);
    }

    audioLayerMutexUnlock();

    // Load the history
    _history->load_history (preferences.getHistoryLimit());

    // Init the instant messaging module
    _imModule->init();

    // Register accounts
    initRegisterAccounts(); //getEvents();
}

void ManagerImpl::terminate ()
{
    _debug ("Manager: Terminate ");

    std::vector<std::string> callList(getCallList());
    _debug ("Manager: Hangup %d remaining call", callList.size());
    std::vector<std::string>::iterator iter = callList.begin();

    while (iter != callList.end()) {
        hangupCall (*iter);
        iter++;
    }

    unloadAccountMap();

    _debug ("Manager: Unload DTMF key");
    delete _dtmfKey;

    _debug ("Manager: Unload telephone tone");
    delete _telephoneTone;
    _telephoneTone = NULL;

    audioLayerMutexLock();

    _debug ("Manager: Unload audio driver");
    delete _audiodriver;
    _audiodriver = NULL;

    _debug ("Manager: Unload audio codecs ");
    _audioCodecFactory.deleteHandlePointer();
    audioLayerMutexUnlock();
}

bool ManagerImpl::isCurrentCall (const std::string& callId)
{
    return _currentCallId2 == callId;
}

bool ManagerImpl::hasCurrentCall ()
{
	return not _currentCallId2.empty();
}

const std::string&
ManagerImpl::getCurrentCallId () const
{
    return _currentCallId2;
}

void ManagerImpl::switchCall (const std::string& id)
{
    ost::MutexLock m (_currentCallMutex);
    _debug ("----- Switch current call id to %s -----", id.c_str());
    _currentCallId2 = id;
}

///////////////////////////////////////////////////////////////////////////////
// Management of events' IP-phone user
///////////////////////////////////////////////////////////////////////////////
/* Main Thread */

bool ManagerImpl::outgoingCall (const std::string& account_id,
                                const std::string& call_id, const std::string& to, const std::string& conf_id)
{

    std::string pattern, to_cleaned;
    Call::CallConfiguration callConfig;
    SIPVoIPLink *siplink;

    if (call_id.empty()) {
        _debug ("Manager: New outgoing call abbort, missing callid");
        return false;
    }

    // Call ID must be unique
    if (not getAccountFromCall (call_id).empty()) {
        _error ("Manager: Error: Call id already exists in outgoing call");
        return false;
    }

    _debug ("Manager: New outgoing call %s to %s", call_id.c_str(), to.c_str());

    stopTone();

    std::string current_call_id(getCurrentCallId());

    if (hookPreference.getNumberEnabled())
        _cleaner->set_phone_number_prefix (hookPreference.getNumberAddPrefix());
    else
        _cleaner->set_phone_number_prefix ("");

    to_cleaned = _cleaner->clean (to);

    /* Check what kind of call we are dealing with */
    checkCallConfiguration (call_id, to_cleaned, &callConfig);

    // in any cases we have to detach from current communication
    if (hasCurrentCall()) {
        _debug ("Manager: Has current call (%s) put it onhold", current_call_id.c_str());

        // if this is not a conferenceand this and is not a conference participant
        if (!isConference (current_call_id) && !participToConference (current_call_id))
       	    onHoldCall (current_call_id);
        else if (isConference (current_call_id) && !participToConference (call_id))
            detachParticipant (default_id, current_call_id);
    }

    if (callConfig == Call::IPtoIP) {
        _debug ("Manager: Start IP2IP call");
        /* We need to retrieve the sip voiplink instance */
        siplink = SIPVoIPLink::instance ();

        if (siplink->SIPNewIpToIpCall(call_id, to_cleaned)) {
            switchCall (call_id);
            return true;
        } else
            callFailure (call_id);

        return false;
    }

    _debug ("Manager: Selecting account %s", account_id.c_str());

    // Is this account exist
    if (!accountExists (account_id)) {
        _error ("Manager: Error: Account doesn't exist in new outgoing call");
        return false;
    }

    if(!associateCallToAccount (call_id, account_id)) {
    	_warn("Manager: Warning: Could not associate call id %s to account id %s", call_id.c_str(), account_id.c_str());
    }

    Call *call = NULL;
    try {
        call = getAccountLink(account_id)->newOutgoingCall (call_id, to_cleaned);
        
        switchCall (call_id);
        
        call->setConfId(conf_id);
    } catch (const VoipLinkException &e) {
        callFailure (call_id);
        _error ("Manager: %s", e.what());
        return false;
    }

    getMainBuffer()->stateInfo();

    return true;
}

//THREAD=Main : for outgoing Call
bool ManagerImpl::answerCall (const std::string& call_id)
{
    _debug ("Manager: Answer call %s", call_id.c_str());

    // If sflphone is ringing
    stopTone();

    // store the current call id
    std::string current_call_id(getCurrentCallId());

    // Retreive call coresponding to this id
    std::string account_id = getAccountFromCall (call_id);
    Call *call = getAccountLink (account_id)->getCall (call_id);
    if (call == NULL) {
        _error("Manager: Error: Call is null");
    }

    // in any cases we have to detach from current communication
    if (hasCurrentCall()) {

        _debug ("Manager: Currently conversing with %s", current_call_id.c_str());

        if (!isConference(current_call_id) && !participToConference (current_call_id)) {
            // if it is not a conference and is not a conference participant
            _debug ("Manager: Answer call: Put the current call (%s) on hold", current_call_id.c_str());
            onHoldCall (current_call_id);
        } else if (isConference (current_call_id) && !participToConference (call_id)) {
            // if we are talking to a conference and we are answering an incoming call
            _debug ("Manager: Detach main participant from conference");
            detachParticipant (default_id, current_call_id);
        }
    }

    try {
        if (!getAccountLink (account_id)->answer (call_id)) {
            removeCallAccount (call_id);
            return false;
        }
    }
    catch (const VoipLinkException &e) {
    	_error("Manager: Error: %s", e.what());
    }

    // if it was waiting, it's waiting no more
    removeWaitingCall (call_id);

    // if we dragged this call into a conference already
    if (participToConference (call_id))
        switchCall (call->getConfId());
    else
        switchCall (call_id);

    // Connect streams
    addStream (call_id);

    getMainBuffer()->stateInfo();

    // Start recording if set in preference
    if (audioPreference.getIsAlwaysRecording())
    	setRecordingCall(call_id);

    // update call state on client side
    if (audioPreference.getIsAlwaysRecording())
        _dbus.getCallManager()->callStateChanged (call_id, "RECORD");
    else
    	_dbus.getCallManager()->callStateChanged(call_id, "CURRENT");

    return true;
}

//THREAD=Main
bool ManagerImpl::hangupCall (const std::string& callId)
{
    bool returnValue = true;

    _info ("Manager: Hangup call %s", callId.c_str());

    // First stop audio layer if there is no call anymore
    if (getCallList().empty()) {

    	audioLayerMutexLock();

        if(_audiodriver == NULL) {
        	audioLayerMutexUnlock();
        	_error("Manager: Error: Audio layer was not instantiated");
        	return returnValue;
        }

        _debug ("Manager: stop audio stream, there is no call remaining");
        _audiodriver->stopStream();
        audioLayerMutexUnlock();
    }

    // store the current call id
    std::string currentCallId(getCurrentCallId());

    stopTone();

    /* Broadcast a signal over DBus */
    _debug ("Manager: Send DBUS call state change (HUNGUP) for id %s", callId.c_str());
    _dbus.getCallManager()->callStateChanged (callId, "HUNGUP");

    if (not isValidCall(callId) and not getConfigFromCall(callId) == Call::IPtoIP) {
    	_error("Manager: Error: Could not hang up call, call not valid");
        return false;
    }

    // Disconnect streams
    removeStream(callId);

    if (participToConference (callId)) {
    	Conference *conf = getConferenceFromCallID (callId);
        if (conf != NULL) {
            // remove this participant
            removeParticipant (callId);
            processRemainingParticipant (currentCallId, conf);
        }
    } else {
        // we are not participating to a conference, current call switched to ""
        if (!isConference (currentCallId))
            switchCall ("");
    }

    if (getConfigFromCall (callId) == Call::IPtoIP) {
        /* Direct IP to IP call */
        try {
            returnValue = SIPVoIPLink::instance()->hangup (callId);
        }
        catch (const VoipLinkException &e)
        {
            _error("%s", e.what());
            returnValue = 1;
        }
    }
    else {
    	std::string accountId (getAccountFromCall (callId));
        returnValue = getAccountLink (accountId)->hangup (callId);
        removeCallAccount (callId);
    }

    getMainBuffer()->stateInfo();

    return returnValue;
}

bool ManagerImpl::hangupConference (const std::string& id)
{
    _debug ("Manager: Hangup conference %s", id.c_str());

    ConferenceMap::iterator iter_conf = _conferencemap.find (id);

    std::string currentAccountId;

    if (iter_conf != _conferencemap.end()) {
        Conference *conf = iter_conf->second;

        ParticipantSet participants = conf->getParticipantList();
        ParticipantSet::iterator iter_participant = participants.begin();

        while (iter_participant != participants.end()) {
            _debug ("Manager: Hangup conference participant %s", (*iter_participant).c_str());

            hangupCall (*iter_participant);

            iter_participant++;
        }
    }

    switchCall ("");

    getMainBuffer()->stateInfo();

    return true;
}

//THREAD=Main
bool ManagerImpl::cancelCall (const std::string& id)
{
    std::string accountid;
    bool returnValue;

    _debug ("Manager: Cancel call");

    stopTone();

    /* Direct IP to IP call */

    if (getConfigFromCall (id) == Call::IPtoIP)
        returnValue = SIPVoIPLink::instance()->cancel (id);
    else {
        /* Classic call, attached to an account */
        accountid = getAccountFromCall (id);

        if (accountid.empty()) {
            _debug ("! Manager Cancel Call: Call doesn't exists");
            return false;
        }

        returnValue = getAccountLink (accountid)->cancel (id);

        removeCallAccount (id);
    }

    // it could be a waiting call?
    removeWaitingCall (id);

    removeStream (id);

    switchCall ("");

    getMainBuffer()->stateInfo();

    return returnValue;
}

//THREAD=Main
bool ManagerImpl::onHoldCall (const std::string& callId)
{
    bool returnValue = false;

    _debug ("Manager: Put call %s on hold", callId.c_str());

    stopTone();

    std::string current_call_id = getCurrentCallId();

    try {

    	if (getConfigFromCall (callId) == Call::IPtoIP) {
    		/* Direct IP to IP call */
    		returnValue = SIPVoIPLink::instance ()-> onhold (callId);
    	}
    	else {
    		/* Classic call, attached to an account */
            std::string account_id(getAccountFromCall (callId));

    		if (account_id.empty()) {
                _error ("Manager: Account ID %s or callid %s doesn't exists in call onHold", account_id.c_str(), callId.c_str());
    			return false;
    		}
    		returnValue = getAccountLink (account_id)->onhold (callId);
    	}
    }
    catch (const VoipLinkException &e){
    	_error("Manager: Error: %s", e.what());
    }

    // Unbind calls in main buffer
    removeStream (callId);

    // Remove call from teh queue if it was still there
    removeWaitingCall (callId);

    // keeps current call id if the action is not holding this call or a new outgoing call
    // this could happen in case of a conference
    if (current_call_id == callId)
        switchCall ("");

    _dbus.getCallManager()->callStateChanged (callId, "HOLD");

    getMainBuffer()->stateInfo();

    return returnValue;
}

//THREAD=Main
bool ManagerImpl::offHoldCall (const std::string& callId)
{
    std::string accountId;
    bool returnValue, isRec;
    std::string codecName;

    isRec = false;

    _debug ("Manager: Put call %s off hold", callId.c_str());

    stopTone();

    std::string currentCallId = getCurrentCallId();

    //Place current call on hold if it isn't

    if (hasCurrentCall()) {

        // if this is not a conference and this and is not a conference participant
        if (!isConference (currentCallId) && !participToConference (currentCallId)) {
        	_debug ("Manager: Has current call (%s), put on hold", currentCallId.c_str());
            onHoldCall (currentCallId);
        } else if (isConference (currentCallId) && !participToConference (callId))
            detachParticipant (default_id, currentCallId);
    }

    /* Direct IP to IP call */
    if (getConfigFromCall (callId) == Call::IPtoIP)
        returnValue = SIPVoIPLink::instance ()-> offhold (callId);
    else {
        /* Classic call, attached to an account */
        accountId = getAccountFromCall (callId);

        _debug ("Manager: Setting offhold, Account %s, callid %s", accountId.c_str(), callId.c_str());

        isRec = getAccountLink (accountId)->getCall (callId)->isRecording();
        returnValue = getAccountLink (accountId)->offhold (callId);
    }

    _dbus.getCallManager()->callStateChanged (callId, isRec ? "UNHOLD_RECORD" : "UNHOLD_CURRENT");

    if (participToConference (callId)) {
        std::string currentAccountId;

        currentAccountId = getAccountFromCall (callId);
        Call *call = getAccountLink (currentAccountId)->getCall (callId);

        switchCall (call->getConfId());

    } else
        switchCall (callId);

    addStream(callId);

    getMainBuffer()->stateInfo();

    return returnValue;
}

//THREAD=Main
bool ManagerImpl::transferCall (const std::string& callId, const std::string& to)
{
    bool returnValue = false;;

    _info ("Manager: Transfer call %s", callId.c_str());

    std::string currentCallId = getCurrentCallId();

    if (participToConference(callId)) {
        Conference *conf = getConferenceFromCallID(callId);
        if (conf == NULL)
            _error("Manager: Error: Could not find conference from call id");

        removeParticipant (callId);
        processRemainingParticipant (callId, conf);
    }
    else {
        if(!isConference(currentCallId))
            switchCall("");
    }

    // Direct IP to IP call
    if (getConfigFromCall (callId) == Call::IPtoIP)
        returnValue = SIPVoIPLink::instance ()-> transfer (callId, to);
    else {
        std::string accountid (getAccountFromCall (callId));

        if (accountid == "") {
            _warn ("Manager: Call doesn't exists");
            return false;
        }

        returnValue = getAccountLink (accountid)->transfer (callId, to);
    }

    // remove waiting call in case we make transfer without even answer
    removeWaitingCall (callId);

    getMainBuffer()->stateInfo();

    return returnValue;
}

void ManagerImpl::transferFailed ()
{
	_dbus.getCallManager()->transferFailed();
}

void ManagerImpl::transferSucceded ()
{
	_dbus.getCallManager()->transferSucceded();
}

bool ManagerImpl::attendedTransfer(const std::string& transferID, const std::string& targetID)
{
    bool returnValue = false;

    _debug("Manager: Attended transfer");

    // Direct IP to IP call
    if (getConfigFromCall (transferID) == Call::IPtoIP)
        returnValue = SIPVoIPLink::instance ()-> attendedTransfer(transferID, targetID);
    else {	// Classic call, attached to an account

        std::string accountid = getAccountFromCall (transferID);

        if (accountid.empty()) {
            _warn ("Manager: Call doesn't exists");
            return false;
        }

        returnValue = getAccountLink (accountid)->attendedTransfer (transferID, targetID);
    }

    getMainBuffer()->stateInfo();

    return returnValue;
}

//THREAD=Main : Call:Incoming
bool ManagerImpl::refuseCall (const std::string& id)
{
    std::string accountid;
    bool returnValue;

    _debug ("Manager: Refuse call %s", id.c_str());

    std::string current_call_id = getCurrentCallId();

    stopTone();

    int nbCalls = getCallList().size();

    if (nbCalls <= 1) {
        _debug ("    refuseCall: stop audio stream, there is only %d call(s) remaining", nbCalls);

        audioLayerMutexLock();
        _audiodriver->stopStream();
        audioLayerMutexUnlock();
    }

    /* Direct IP to IP call */

    if (getConfigFromCall (id) == Call::IPtoIP)
        returnValue = SIPVoIPLink::instance ()-> refuse (id);
    else {
        /* Classic call, attached to an account */
        accountid = getAccountFromCall (id);

        if (accountid.empty()) {
            _warn ("Manager: Call doesn't exists");
            return false;
        }

        returnValue = getAccountLink (accountid)->refuse (id);

        removeCallAccount (id);
    }

    // if the call was outgoing or established, we didn't refuse it
    // so the method did nothing
    if (returnValue) {
        removeWaitingCall (id);

        _dbus.getCallManager()->callStateChanged (id, "HUNGUP");
    }

    // Disconnect streams
    removeStream(id);

    getMainBuffer()->stateInfo();

    return returnValue;
}

Conference*
ManagerImpl::createConference (const std::string& id1, const std::string& id2)
{
    typedef std::pair<std::string, Conference*> ConferenceEntry;
    _debug ("Manager: Create conference with call %s and %s", id1.c_str(), id2.c_str());

    Conference* conf = new Conference;

    conf->add (id1);
    conf->add (id2);

    // Add conference to map
    _conferencemap.insert (ConferenceEntry (conf->getConfID(), conf));

    // broadcast a signal over dbus
    _dbus.getCallManager()->conferenceCreated (conf->getConfID());

    return conf;
}

void ManagerImpl::removeConference (const std::string& conference_id)
{
    _debug ("Manager: Remove conference %s", conference_id.c_str());

    _debug ("Manager: number of participant: %d", (int) _conferencemap.size());
    ConferenceMap::iterator iter = _conferencemap.find (conference_id);

    Conference* conf = NULL;

    if (iter != _conferencemap.end())
        conf = iter->second;

    if (conf == NULL) {
        _error ("Manager: Error: Conference not found");
        return;
    }

    // broadcast a signal over dbus
    _dbus.getCallManager()->conferenceRemoved (conference_id);

    // We now need to bind the audio to the remain participant

    // Unbind main participant audio from conference
    getMainBuffer()->unBindAll (default_id);

    ParticipantSet participants = conf->getParticipantList();

    // bind main participant audio to remaining conference call
    ParticipantSet::iterator iter_p = participants.begin();

    if (iter_p != participants.end())
        getMainBuffer()->bindCallID (*iter_p, default_id);

    // Then remove the conference from the conference map
    if (_conferencemap.erase (conference_id) == 1)
        _debug ("Manager: Conference %s removed successfully", conference_id.c_str());
    else 
        _error ("Manager: Error: Cannot remove conference: %s", conference_id.c_str());

    delete conf;
}

Conference*
ManagerImpl::getConferenceFromCallID (const std::string& call_id)
{
    std::string account_id;

    account_id = getAccountFromCall (call_id);
    Call *call = getAccountLink (account_id)->getCall (call_id);

    ConferenceMap::const_iterator iter = _conferencemap.find (call->getConfId());

    if (iter != _conferencemap.end())
        return iter->second;
    else
        return NULL;
}

void ManagerImpl::holdConference (const std::string& id)
{
    _debug ("Manager: Hold conference()");

    ConferenceMap::iterator iter_conf = _conferencemap.find (id);
    bool isRec = false;

    std::string currentAccountId;


    if (iter_conf != _conferencemap.end()) {
        Conference *conf = iter_conf->second;

        if(conf->getState() == Conference::ACTIVE_ATTACHED_REC) {
        	isRec = true;
        } else if (conf->getState() == Conference::ACTIVE_DETACHED_REC) {
        	isRec = true;
        } else if (conf->getState() == Conference::HOLD_REC) {
        	isRec = true;
        }

        ParticipantSet participants = conf->getParticipantList();
        ParticipantSet::iterator iter_participant = participants.begin();

        while (iter_participant != participants.end()) {
            _debug ("    holdConference: participant %s", (*iter_participant).c_str());
            currentAccountId = getAccountFromCall (*iter_participant);

            switchCall (*iter_participant);
            onHoldCall (*iter_participant);

            iter_participant++;

        }

        conf->setState(isRec ? Conference::HOLD_REC : Conference::HOLD);
        _dbus.getCallManager()->conferenceChanged (conf->getConfID(), conf->getStateStr());
    }

}

void ManagerImpl::unHoldConference (const std::string& id)
{
    _debug ("Manager: Unhold conference()");

    Conference *conf;
    ConferenceMap::iterator iter_conf = _conferencemap.find (id);
    bool isRec = false;

    std::string currentAccountId;

    Call* call = NULL;

    if (iter_conf != _conferencemap.end()) {
        conf = iter_conf->second;

        ParticipantSet participants = conf->getParticipantList();
        ParticipantSet::iterator iter_participant = participants.begin();

        if((conf->getState() == Conference::ACTIVE_ATTACHED_REC) ||
           (conf->getState() == Conference::ACTIVE_DETACHED_REC) ||
           (conf->getState() == Conference::HOLD_REC)) {
        	isRec = true;
        }

        while (iter_participant != participants.end()) {
            _debug ("    unholdConference: participant %s", (*iter_participant).c_str());
            currentAccountId = getAccountFromCall (*iter_participant);
            call = getAccountLink (currentAccountId)->getCall (*iter_participant);

            // if one call is currently recording, the conference is in state recording
            if(call->isRecording()) {
            	isRec = true;
            }

            offHoldCall (*iter_participant);

            iter_participant++;

        }

        conf->setState (isRec ? Conference::ACTIVE_ATTACHED_REC : Conference::ACTIVE_ATTACHED);
        _dbus.getCallManager()->conferenceChanged (conf->getConfID(), conf->getStateStr());
    }

}

bool ManagerImpl::isConference (const std::string& id)
{
    ConferenceMap::iterator iter = _conferencemap.find (id);

    if (iter == _conferencemap.end()) {
        return false;
    } else {
        return true;
    }
}

bool ManagerImpl::participToConference (const std::string& call_id)
{
    std::string accountId = getAccountFromCall (call_id);
    Call *call = getAccountLink (accountId)->getCall (call_id);

    if (call == NULL) {
    	_error("Manager: Error call is NULL in particip to conference");
        return false;
    }

    if (call->getConfId() == "") {
        return false;
    }

    return true;
}

void ManagerImpl::addParticipant (const std::string& callId, const std::string& conferenceId)
{
    _debug ("Manager: Add participant %s to %s", callId.c_str(), conferenceId.c_str());

    ConferenceMap::iterator iter = _conferencemap.find (conferenceId);
    if (iter == _conferencemap.end()) {
    	_error("Manager: Error: Conference id is not valid");
    	return;
    }

    std::string currentAccountId = getAccountFromCall (callId);
    Call *call = getAccountLink (currentAccountId)->getCall (callId);
    if(call == NULL) {
    	_error("Manager: Error: Call id is not valid");
    	return;
    }

    // store the current call id (it will change in offHoldCall or in answerCall)
    std::string current_call_id = getCurrentCallId();

    // detach from prior communication and switch to this conference
    if (current_call_id != callId) {
        if (isConference (current_call_id)) {
            detachParticipant (default_id, current_call_id);
        } else {
            onHoldCall (current_call_id);
        }
    }
    // TODO: remove this ugly hack => There should be different calls when double clicking
    // a conference to add main participant to it, or (in this case) adding a participant
    // toconference
    switchCall ("");

    // Add main participant
    addMainParticipant (conferenceId);

    Conference* conf = iter->second;
    switchCall (conf->getConfID());

    // Add coresponding IDs in conf and call
    call->setConfId (conf->getConfID());
    conf->add (callId);

    // Connect new audio streams together
    getMainBuffer()->unBindAll (callId);

    std::map<std::string, std::string> callDetails = getCallDetails (callId);
    std::string callState = callDetails.find("CALL_STATE")->second;
    if (callState == "HOLD") {
    	conf->bindParticipant (callId);
    	offHoldCall (callId);
    } else if (callState == "INCOMING") {
    	conf->bindParticipant (callId);
    	answerCall (callId);
    } else if (callState == "CURRENT") {
    	conf->bindParticipant (callId);
    }

    ParticipantSet participants = conf->getParticipantList();
    if(participants.empty()) {
    	_error("Manager: Error: Participant list is empty for this conference");
    }

    // reset ring buffer for all conference participant
    ParticipantSet::iterator iter_p = participants.begin();
    while (iter_p != participants.end()) {
    	// flush conference participants only
    	getMainBuffer()->flush (*iter_p);
    	iter_p++;
    }

    getMainBuffer()->flush (default_id);

    // Connect stream
    addStream(callId);
}

void ManagerImpl::addMainParticipant (const std::string& conference_id)
{
    if (hasCurrentCall()) {
        std::string current_call_id = getCurrentCallId();

        if (isConference (current_call_id)) {
            detachParticipant (default_id, current_call_id);
        } else {
            onHoldCall (current_call_id);
        }
    }

    ConferenceMap::iterator iter = _conferencemap.find (conference_id);

    Conference *conf = NULL;

    audioLayerMutexLock();

    _debug("Manager: Add Main Participant");

    if (iter != _conferencemap.end()) {
        conf = iter->second;

        ParticipantSet participants = conf->getParticipantList();

        ParticipantSet::iterator iter_participant = participants.begin();

        while (iter_participant != participants.end()) {
            getMainBuffer()->bindCallID (*iter_participant, default_id);
            iter_participant++;
        }

        // Reset ringbuffer's readpointers
        iter_participant = participants.begin();

        while (iter_participant != participants.end()) {
            getMainBuffer()->flush (*iter_participant);
            iter_participant++;
        }

        getMainBuffer()->flush (default_id);

        if(conf->getState() == Conference::ACTIVE_DETACHED) {
            conf->setState (Conference::ACTIVE_ATTACHED);
        }
        else if(conf->getState() == Conference::ACTIVE_DETACHED_REC) {
        	conf->setState(Conference::ACTIVE_ATTACHED_REC);
        }
        else {
        	_warn("Manager: Warning: Invalid conference state while adding main participant");
        }

        _dbus.getCallManager()->conferenceChanged (conference_id, conf->getStateStr());
    }

    audioLayerMutexUnlock();

    switchCall (conference_id);
}

void ManagerImpl::joinParticipant (const std::string& callId1, const std::string& callId2)
{
	bool isRec = false;

    _debug ("Manager: Join participants %s, %s", callId1.c_str(), callId2.c_str());

    std::map<std::string, std::string> call1Details = getCallDetails (callId1);
    std::map<std::string, std::string> call2Details = getCallDetails (callId2);

    std::string current_call_id = getCurrentCallId();
    _debug ("Manager: Current Call ID %s", current_call_id.c_str());

    // detach from the conference and switch to this conference
    if ( (current_call_id != callId1) && (current_call_id != callId2)) {

        if (isConference (current_call_id)) {
        	// If currently in a conference
            detachParticipant (default_id, current_call_id);
        }
        else {
            // If currently in a call
            onHoldCall (current_call_id);
        }
    }

    Conference *conf = createConference (callId1, callId2);

    // Set corresponding conference ids for call 1
    std::string currentAccountId1 = getAccountFromCall (callId1);
    Call *call1 = getAccountLink (currentAccountId1)->getCall (callId1);
    if(call1 == NULL) {
    	_error("Manager: Could not find call %s", callId1.c_str());
    }
    call1->setConfId (conf->getConfID());
    getMainBuffer()->unBindAll(callId1);

    // Set corresponding conderence details
    std::string currentAccountId2 = getAccountFromCall (callId2);
    Call *call2 = getAccountLink (currentAccountId2)->getCall (callId2);
    if(call2 == NULL) {
    	_error("Manager: Could not find call %s", callId2.c_str());
    }
    call2->setConfId (conf->getConfID());
    getMainBuffer()->unBindAll(callId2);


    // Process call1 according to its state
    std::string call1_state_str = call1Details.find ("CALL_STATE")->second;
    _debug ("Manager: Process call %s state: %s", callId1.c_str(), call1_state_str.c_str());

    if (call1_state_str == "HOLD") {
    	conf->bindParticipant (callId1);
        offHoldCall (callId1);
    } else if (call1_state_str == "INCOMING") {
    	conf->bindParticipant (callId1);
        answerCall (callId1);
    } else if (call1_state_str == "CURRENT") {
        conf->bindParticipant (callId1);
    } else if (call1_state_str == "RECORD") {
    	conf->bindParticipant(callId1);
    	isRec = true;
    } else if (call1_state_str == "INACTIVE") {
        conf->bindParticipant (callId1);
        answerCall (callId1);
    } else {
        _warn ("Manager: Call state not recognized");
    }

    // Process call2 according to its state
    std::string call2_state_str = call2Details.find ("CALL_STATE")->second;
    _debug ("Manager: Process call %s state: %s", callId2.c_str(), call2_state_str.c_str());

    if (call2_state_str == "HOLD") {
    	conf->bindParticipant (callId2);
        offHoldCall (callId2);
    } else if (call2_state_str == "INCOMING") {
    	conf->bindParticipant (callId2);
        answerCall (callId2);
    } else if (call2_state_str == "CURRENT") {
        conf->bindParticipant (callId2);
    } else if (call2_state_str == "RECORD") {
    	conf->bindParticipant (callId2);
    	isRec = true;
    } else if (call2_state_str == "INACTIVE") {
    	conf->bindParticipant (callId2);
        answerCall (callId2);
    } else {
        _warn ("Manager: Call state not recognized");
    }

    // Switch current call id to this conference
    switchCall (conf->getConfID());
    conf->setState(Conference::ACTIVE_ATTACHED);

    // set recording sampling rate
    audioLayerMutexLock();
    if (_audiodriver) {
    	conf->setRecordingSmplRate(_audiodriver->getSampleRate());
    }
    audioLayerMutexUnlock();

    getMainBuffer()->stateInfo();
}

void ManagerImpl::createConfFromParticipantList(const std::vector< std::string > &participantList)
{
    bool callSuccess;
    int successCounter = 0;

    _debug("Manager: Create conference from participant list");

    // we must at least have 2 participant for a conference
    if(participantList.size() <= 1) {
        _error("Manager: Error: Participant number must be higher or equal to 2");
	return;
    }

    Conference *conf = new Conference();

    for(unsigned int i = 0; i < participantList.size(); i++) {
		std::string numberaccount = participantList[i];
		std::string tostr = numberaccount.substr(0, numberaccount.find(","));
			std::string account = numberaccount.substr(numberaccount.find(",")+1, numberaccount.size());

		std::string generatedCallID = getNewCallID();

		// Manager methods may behave differently if the call id particip to a conference
		conf->add(generatedCallID);

		switchCall("");

		// Create call
		callSuccess = outgoingCall(account, generatedCallID, tostr, conf->getConfID());

			// If not able to create call remove this participant from the conference
		if(!callSuccess)
			conf->remove(generatedCallID);
		else {
			_dbus.getCallManager()->newCallCreated(account, generatedCallID, tostr);
			successCounter++;
		}
    }

    // Create the conference if and only if at least 2 calls have been successfully created
    if(successCounter >= 2 ) {
        _conferencemap.insert(std::pair<std::string, Conference *> (conf->getConfID(), conf));

        _dbus.getCallManager()->conferenceCreated (conf->getConfID());

		audioLayerMutexLock();
		if(_audiodriver)
			conf->setRecordingSmplRate(_audiodriver->getSampleRate());

		audioLayerMutexUnlock();

		getMainBuffer()->stateInfo();
    } else {
		delete conf;
    }
    
}

void ManagerImpl::detachParticipant (const std::string& call_id,
                                     const std::string& current_id)
{

    _debug ("Manager: Detach participant %s (current id: %s)", call_id.c_str(), current_id.c_str());


    std::string current_call_id = getCurrentCallId();

    if (call_id != default_id) {

        std::string currentAccountId = getAccountFromCall (call_id);
        Call *call = getAccountLink (currentAccountId)->getCall (call_id);

        if(call == NULL) {
        	_error("Manager: Error: Could not find call %s", call_id.c_str());
        	return;
        }

        // TODO: add conference_id as a second parameter
        ConferenceMap::iterator iter = _conferencemap.find (call->getConfId());

        Conference *conf = getConferenceFromCallID (call_id);
        if (conf == NULL) {
            _error ("Manager: Error: Call is not conferencing, cannot detach");
            return;
        }

        std::map<std::string, std::string> call_details = getCallDetails (call_id);
        std::map<std::string, std::string>::iterator iter_details;

        iter_details = call_details.find ("CALL_STATE");
        if(iter_details == call_details.end()) {
        	_error ("Manager: Error: Could not find CALL_STATE");
        	return;
        }

        if (iter_details->second == "RINGING") {
        	removeParticipant (call_id);
        } else {
        	onHoldCall (call_id);
        	removeParticipant (call_id);
        	processRemainingParticipant (current_call_id, conf);
        }
    } else {

        _debug ("Manager: Unbind main participant from conference %d");
        getMainBuffer()->unBindAll (default_id);

        if(!isConference(current_call_id)) {
        	_error("Manager: Warning: Current call id (%s) is not a conference", current_call_id.c_str());
        	return;
        }

        ConferenceMap::iterator iter = _conferencemap.find (current_call_id);
        Conference *conf = iter->second;

        if(conf == NULL) {
        	_debug("Manager: Error: Conference is NULL");
        	return;
        }

        if(conf->getState() == Conference::ACTIVE_ATTACHED) {
        	conf->setState(Conference::ACTIVE_DETACHED);
        }
        else if(conf->getState() == Conference::ACTIVE_ATTACHED_REC) {
        	conf->setState(Conference::ACTIVE_DETACHED_REC);
        }
        else {
        	_warn("Manager: Warning: Undefined behavior, invalid conference state in detach participant");
        }

        _dbus.getCallManager()->conferenceChanged (conf->getConfID(), conf->getStateStr());

        switchCall ("");

    }
}

void ManagerImpl::removeParticipant (const std::string& call_id)
{
    _debug ("Manager: Remove participant %s", call_id.c_str());

    // TODO: add conference_id as a second parameter
    Conference* conf;

    std::string currentAccountId;
    Call* call = NULL;

    // this call is no more a conference participant
    currentAccountId = getAccountFromCall (call_id);
    call = getAccountLink (currentAccountId)->getCall (call_id);

    ConferenceMap conf_map = _conferencemap;
    ConferenceMap::iterator iter = conf_map.find (call->getConfId());

    if (iter == conf_map.end()) {
        _error ("Manager: Error: No conference with id %s, cannot remove participant", call->getConfId().c_str());
        return;
    }

    conf = iter->second;

    _debug ("Manager: Remove participant %s", call_id.c_str());
    conf->remove (call_id);
    call->setConfId ("");

    removeStream(call_id);

    getMainBuffer()->stateInfo();
}

void ManagerImpl::processRemainingParticipant (std::string current_call_id, Conference *conf)
{

    _debug ("Manager: Process remaining %d participant(s) from conference %s",
            conf->getNbParticipants(), conf->getConfID().c_str());

    if (conf->getNbParticipants() > 1) {

        ParticipantSet participants = conf->getParticipantList();
        ParticipantSet::iterator iter_participant = participants.begin();

        // Reset ringbuffer's readpointers
        iter_participant = participants.begin();

        while (iter_participant != participants.end()) {
            getMainBuffer()->flush (*iter_participant);

            iter_participant++;
        }

        getMainBuffer()->flush (default_id);

    } else if (conf->getNbParticipants() == 1) {

        _debug ("Manager: Only one remaining participant");

        std::string currentAccountId;
        Call* call = NULL;

        ParticipantSet participants = conf->getParticipantList();
        ParticipantSet::iterator iter_participant = participants.begin();

        // bind main participant to remaining conference call
        if (iter_participant != participants.end()) {

            // this call is no more a conference participant
            currentAccountId = getAccountFromCall (*iter_participant);
            call = getAccountLink (currentAccountId)->getCall (*iter_participant);
            call->setConfId ("");

            // if we are not listening to this conference

            if (current_call_id != conf->getConfID()) {
                onHoldCall (call->getCallId());
            } else {
                switchCall (*iter_participant);
            }
        }

        removeConference (conf->getConfID());

    } else {

        _debug ("Manager: No remaining participant, remove conference");

        removeConference (conf->getConfID());

        switchCall ("");
    }

}

void ManagerImpl::joinConference (const std::string& conf_id1,
                                  const std::string& conf_id2)
{
    _debug ("Manager: Join conference %s, %s", conf_id1.c_str(), conf_id2.c_str());

    ConferenceMap::iterator iter;

    Conference *conf1 = NULL;
    Conference *conf2 = NULL;

    iter = _conferencemap.find (conf_id1);

    if (iter != _conferencemap.end()) {
        conf1 = iter->second;
    } else {
        _error ("Manager: Error: Not a valid conference ID");
        return;
    }

    iter = _conferencemap.find (conf_id2);

    if (iter != _conferencemap.end()) {
        conf2 = iter->second;
    } else {
        _error ("Manager: Error: Not a valid conference ID");
        return;
    }

    ParticipantSet participants = conf1->getParticipantList();

    ParticipantSet::iterator iter_participant = participants.begin();

    while (iter_participant != participants.end()) {
        detachParticipant (*iter_participant, "");
        addParticipant (*iter_participant, conf_id2);

        iter_participant++;
    }

}

void ManagerImpl::addStream (const std::string& call_id)
{

    _debug ("Manager: Add audio stream %s", call_id.c_str());

    std::string currentAccountId;
    Call* call = NULL;

    currentAccountId = getAccountFromCall (call_id);
    call = getAccountLink (currentAccountId)->getCall (call_id);

    if (participToConference (call_id)) {

        _debug ("Manager: Add stream to conference");

        // bind to conference participant
        ConferenceMap::iterator iter = _conferencemap.find (call->getConfId());

        if (iter != _conferencemap.end()) {
            Conference* conf = iter->second;

            conf->bindParticipant (call_id);

            ParticipantSet participants = conf->getParticipantList();

            // reset ring buffer for all conference participant
            ParticipantSet::iterator iter_p = participants.begin();

            while (iter_p != participants.end()) {

                // to avoid puting onhold the call
                // switchCall("");
                getMainBuffer()->flush (*iter_p);

                iter_p++;
            }

            getMainBuffer()->flush (default_id);
        }

    } else {
        _debug ("Manager: Add stream to call");

        // bind to main
        getMainBuffer()->bindCallID (call_id);

        audioLayerMutexLock();
        _audiodriver->flushUrgent();
        _audiodriver->flushMain();
        audioLayerMutexUnlock();
    }

    getMainBuffer()->stateInfo();
}

void ManagerImpl::removeStream (const std::string& call_id)
{
    _debug ("Manager: Remove audio stream %s", call_id.c_str());

    getMainBuffer()->unBindAll (call_id);

    getMainBuffer()->stateInfo();
}

//THREAD=Main
bool ManagerImpl::saveConfig (void)
{
    _debug ("Manager: Saving Configuration to XDG directory %s", _path.c_str());
    audioPreference.setVolumemic (getMicVolume());
    audioPreference.setVolumespkr (getSpkrVolume());

    AccountMap::iterator iter = _accountMap.begin();

    try {
        emitter_ = new Conf::YamlEmitter (_path.c_str());

        while (iter != _accountMap.end()) {

        	// Skip the "" account ID (which refer to the IP2IP account)
            if (iter->first == "") {
                iter++;
                continue;
            }

            iter->second->serialize (emitter_);
            iter++;
        }

        preferences.serialize (emitter_);
        voipPreferences.serialize (emitter_);
        addressbookPreference.serialize (emitter_);
        hookPreference.serialize (emitter_);
        audioPreference.serialize (emitter_);
        videoPreference.serialize (emitter_);
        shortcutPreferences.serialize (emitter_);

        emitter_->serializeData();

        delete emitter_;
    } catch (Conf::YamlEmitterException &e) {
        _error ("ConfigTree: %s", e.what());
    }

    return _setupLoaded;
}

//THREAD=Main
bool ManagerImpl::sendDtmf (const std::string& id, char code)
{
    _debug ("Manager: Send DTMF for call %s", id.c_str());

    std::string accountid = getAccountFromCall (id);

    playDtmf (code);

    CallAccountMap::iterator iter = _callAccountMap.find (id);

    bool returnValue = getAccountLink (accountid)->carryingDTMFdigits (id, code);

    return returnValue;
}

//THREAD=Main | VoIPLink
bool ManagerImpl::playDtmf (char code)
{
    int pulselen, layerType, size;
    bool ret = false;
    SFLDataFormat *buf;

    stopTone();

    bool hasToPlayTone = voipPreferences.getPlayDtmf();

    if (!hasToPlayTone) {
        _debug ("Manager: playDtmf: Do not have to play a tone...");
        return false;
    }

    // length in milliseconds
    pulselen = voipPreferences.getPulseLength();

    if (!pulselen) {
        _debug ("Manager: playDtmf: Pulse length is not set...");
        return false;
    }

    audioLayerMutexLock();

    // numbers of int = length in milliseconds / 1000 (number of seconds)
    //                = number of seconds * SAMPLING_RATE by SECONDS

    layerType = _audiodriver->getLayerType();

    // fast return, no sound, so no dtmf
    if (_audiodriver == NULL || _dtmfKey == NULL) {
        _debug ("Manager: playDtmf: Error no audio layer...");
        audioLayerMutexUnlock();
        return false;
    }

    // number of data sampling in one pulselen depends on samplerate
    // size (n sampling) = time_ms * sampling/s
    //                     ---------------------
    //                            ms/s
    size = (int) ( (pulselen * (float) _audiodriver->getSampleRate()) / 1000);

    // this buffer is for mono
    // TODO <-- this should be global and hide if same size
    buf = new SFLDataFormat[size];

    // Handle dtmf
    _dtmfKey->startTone (code);

    // copy the sound
    if (_dtmfKey->generateDTMF (buf, size)) {
        // Put buffer to urgentRingBuffer
        // put the size in bytes...
        // so size * 1 channel (mono) * sizeof (bytes for the data)
        // audiolayer->flushUrgent();
        _audiodriver->startStream();
        _audiodriver->putUrgent (buf, size * sizeof (SFLDataFormat));
    }

    audioLayerMutexUnlock();

    ret = true;

    // TODO Cache the DTMF

    delete[] buf;
    buf = 0;

    return ret;
}

// Multi-thread
bool ManagerImpl::incomingCallWaiting ()
{
    return (_nbIncomingWaitingCall > 0) ? true : false;
}

void ManagerImpl::addWaitingCall (const std::string& id)
{

    _info ("Manager: Add waiting call %s (%d calls)", id.c_str(), _nbIncomingWaitingCall);

    ost::MutexLock m (_waitingCallMutex);
    _waitingCall.insert (id);
    _nbIncomingWaitingCall++;
}

void ManagerImpl::removeWaitingCall (const std::string& id)
{

    _info ("Manager: Remove waiting call %s (%d calls)", id.c_str(), _nbIncomingWaitingCall);

    ost::MutexLock m (_waitingCallMutex);
    // should return more than 1 if it erase a call

    if (_waitingCall.erase (id)) {
        _nbIncomingWaitingCall--;
    }
}

bool ManagerImpl::isWaitingCall (const std::string& id)
{
    CallIDSet::iterator iter = _waitingCall.find (id);

    if (iter != _waitingCall.end()) {
        return false;
    }

    return true;
}

///////////////////////////////////////////////////////////////////////////////
// Management of event peer IP-phone
////////////////////////////////////////////////////////////////////////////////
// SipEvent Thread
bool ManagerImpl::incomingCall (Call* call, const std::string& accountId)
{

    std::string from, number, display_name, display;

    if (!call)
        _error ("Manager: Error: no call at this point");

    stopTone();

    _debug ("Manager: Incoming call %s for account %s", call->getCallId().data(), accountId.c_str());

    associateCallToAccount (call->getCallId(), accountId);

    // If account is null it is an ip to ip call
    if (accountId == "") {
        associateConfigToCall (call->getCallId(), Call::IPtoIP);
    } else {
        // strip sip: which is not required and bring confusion with ip to ip calls
        // when placing new call from history (if call is IAX, do nothing)
        std::string peerNumber = call->getPeerNumber();

        int startIndex = peerNumber.find ("sip:");

        if (startIndex != (int) std::string::npos) {
            std::string strippedPeerNumber = peerNumber.substr (startIndex + 4);
            call->setPeerNumber (strippedPeerNumber);
        }

    }

    if (!hasCurrentCall()) {
        _debug ("Manager: Has no current call start ringing");

        call->setConnectionState (Call::Ringing);
        ringtone (accountId);

    } else {
        _debug ("Manager: has current call, beep in current audio stream");
    }

    addWaitingCall (call->getCallId());

    from = call->getPeerName();
    number = call->getPeerNumber();
    display_name = call->getDisplayName();

    if (from != "" && number != "") {
        from.append (" <");
        from.append (number);
        from.append (">");
    } else if (from.empty()) {
        from.append ("<");
        from.append (number);
        from.append (">");
    }

    /* Broadcast a signal over DBus */
    _debug ("Manager: From: %s, Number: %s, Display Name: %s", from.c_str(), number.c_str(), display_name.c_str());

    display = display_name;
    display.append (" ");
    display.append (from);

    _dbus.getCallManager()->incomingCall (accountId, call->getCallId(), display.c_str());

    return true;
}


//THREAD=VoIP
void ManagerImpl::incomingMessage (const std::string& callID,
                                   const std::string& from,
                                   const std::string& message)
{

    if (participToConference (callID)) {
        _debug ("Manager: Particip to a conference, send message to everyone");

        Conference *conf = getConferenceFromCallID (callID);

        ParticipantSet participants = conf->getParticipantList();
        ParticipantSet::iterator iter_participant = participants.begin();

        while (iter_participant != participants.end()) {

            if (*iter_participant == callID)
                continue;

            std::string accountId = getAccountFromCall (*iter_participant);

            _debug ("Manager: Send message to %s, (%s)", (*iter_participant).c_str(), accountId.c_str());

            Account *account = getAccount (accountId);

            if (!account) {
                _debug ("Manager: Failed to get account while sending instant message");
                return;
            }

            if (account->getType() == "SIP")
                dynamic_cast<SIPVoIPLink *> (getAccountLink (accountId))->sendTextMessage (_imModule, callID, message, from);
            else if (account->getType() == "IAX")
                dynamic_cast<IAXVoIPLink *> (account->getVoIPLink())->sendTextMessage (_imModule, callID, message, from);
            else {
                _debug ("Manager: Failed to get voip link while sending instant message");
                return;
            }

            iter_participant++;
        }

        // in case of a conference we must notify client using conference id
        _dbus.getCallManager()->incomingMessage (conf->getConfID(), from, message);

    } else {
    	_dbus.getCallManager()->incomingMessage (callID, from, message);
	}
}


//THREAD=VoIP
bool ManagerImpl::sendTextMessage (const std::string& callID, const std::string& message, const std::string& from)
{

    if (isConference (callID)) {
        _debug ("Manager: Is a conference, send instant message to everyone");

        ConferenceMap::iterator it = _conferencemap.find (callID);

        if (it == _conferencemap.end())
            return false;

        Conference *conf = it->second;

        if (!conf)
            return false;

        ParticipantSet participants = conf->getParticipantList();
        ParticipantSet::iterator iter_participant = participants.begin();

        while (iter_participant != participants.end()) {

            std::string accountId = getAccountFromCall (*iter_participant);

            Account *account = getAccount (accountId);

            if (!account) {
                _debug ("Manager: Failed to get account while sending instant message");
                return false;
            }

            if (account->getType() == "SIP")
                // link = dynamic_cast<SIPVoIPLink *> (getAccountLink (accountId));
                dynamic_cast<SIPVoIPLink *> (getAccountLink (accountId))->sendTextMessage (_imModule, *iter_participant, message, from);
            else if (account->getType() == "IAX")
                // link = dynamic_cast<IAXVoIPLink *> (account->getVoIPLink());
                dynamic_cast<IAXVoIPLink *> (account->getVoIPLink())->sendTextMessage (_imModule, *iter_participant, message, from);
            else {
                _debug ("Manager: Failed to get voip link while sending instant message");
                return false;
            }

            iter_participant++;
        }

        return true;
    }

    if (participToConference (callID)) {
        _debug ("Manager: Particip to a conference, send instant message to everyone");

        Conference *conf = getConferenceFromCallID (callID);

        if (!conf)
            return false;

        ParticipantSet participants = conf->getParticipantList();
        ParticipantSet::iterator iter_participant = participants.begin();

        while (iter_participant != participants.end()) {

            std::string accountId = getAccountFromCall (*iter_participant);

            Account *account = getAccount (accountId);

            if (!account) {
                _debug ("Manager: Failed to get account while sending instant message");
                return false;
            }

            if (account->getType() == "SIP")
                dynamic_cast<SIPVoIPLink *> (getAccountLink (accountId))->sendTextMessage (_imModule, *iter_participant, message, from);
            else if (account->getType() == "IAX")
                dynamic_cast<IAXVoIPLink *> (account->getVoIPLink())->sendTextMessage (_imModule, *iter_participant, message, from);
            else {
                _debug ("Manager: Failed to get voip link while sending instant message");
                return false;
            }

            iter_participant++;
        }

    } else {

        std::string accountId = getAccountFromCall (callID);

        Account *account = getAccount (accountId);

        if (!account) {
            _debug ("Manager: Failed to get account while sending instant message");
            return false;
        }

        if (account->getType() == "SIP")
            dynamic_cast<SIPVoIPLink *> (getAccountLink (accountId))->sendTextMessage (_imModule, callID, message, from);
        else if (account->getType() == "IAX")
            dynamic_cast<IAXVoIPLink *> (account->getVoIPLink())->sendTextMessage (_imModule, callID, message, from);
        else {
            _debug ("Manager: Failed to get voip link while sending instant message");
            return false;
        }
    }

    return true;
}

//THREAD=VoIP CALL=Outgoing
void ManagerImpl::peerAnsweredCall (const std::string& id)
{

    _debug ("Manager: Peer answered call %s", id.c_str());

    // The if statement is usefull only if we sent two calls at the same time.
    if (isCurrentCall (id)) {
        stopTone();
    }

    // Connect audio streams
    addStream(id);

    audioLayerMutexLock();
    _audiodriver->flushMain();
    _audiodriver->flushUrgent();
    audioLayerMutexUnlock();

    if (audioPreference.getIsAlwaysRecording()) {
    	setRecordingCall(id);
    	_dbus.getCallManager()->callStateChanged (id, "RECORD");
    } else
    	_dbus.getCallManager()->callStateChanged(id, "CURRENT");
}

//THREAD=VoIP Call=Outgoing
void ManagerImpl::peerRingingCall (const std::string& id)
{
    _debug ("Manager: Peer call %s ringing", id.c_str());

    if (isCurrentCall (id))
        ringback();

    _dbus.getCallManager()->callStateChanged (id, "RINGING");
}

//THREAD=VoIP Call=Outgoing/Ingoing
void ManagerImpl::peerHungupCall (const std::string& call_id)
{
    std::string account_id;
    bool returnValue;

    _debug ("Manager: Peer hungup call %s", call_id.c_str());

    // store the current call id
    std::string current_call_id = getCurrentCallId();

    if (participToConference (call_id)) {

        Conference *conf = getConferenceFromCallID (call_id);

        if (conf != NULL) {
            removeParticipant (call_id);
            processRemainingParticipant (current_call_id, conf);
        }
    } else {
        if (isCurrentCall (call_id)) {
            stopTone();
            switchCall("");
        }
    }

    /* Direct IP to IP call */
    if (getConfigFromCall (call_id) == Call::IPtoIP) {
        SIPVoIPLink::instance ()->hangup (call_id);
    }
    else {
        account_id = getAccountFromCall (call_id);
        returnValue = getAccountLink (account_id)->peerHungup (call_id);
    }

    /* Broadcast a signal over DBus */
    _dbus.getCallManager()->callStateChanged (call_id, "HUNGUP");

    removeWaitingCall (call_id);

    removeCallAccount (call_id);

    removeStream(call_id);

    int nbCalls = getCallList().size();

    // stop streams

    if (nbCalls <= 0) {
        _debug ("Manager: Stop audio stream, ther is only %d call(s) remaining", nbCalls);

        audioLayerMutexLock();
        _audiodriver->stopStream();
        audioLayerMutexUnlock();
    }
}

//THREAD=VoIP
void ManagerImpl::callBusy (const std::string& id)
{
    _debug ("Manager: Call %s busy", id.c_str());

    _dbus.getCallManager()->callStateChanged (id, "BUSY");

    if (isCurrentCall (id)) {
        playATone (Tone::TONE_BUSY);
        switchCall ("");
    }

    removeCallAccount (id);

    removeWaitingCall (id);
}

//THREAD=VoIP
void ManagerImpl::callFailure (const std::string& call_id)
{
	_dbus.getCallManager()->callStateChanged (call_id, "FAILURE");

    if (isCurrentCall (call_id)) {
        playATone (Tone::TONE_BUSY);
        switchCall ("");
    }

    std::string current_call_id = getCurrentCallId();

    if (participToConference (call_id)) {

        _debug ("Manager: Call %s participating to a conference failed", call_id.c_str());

        Conference *conf = getConferenceFromCallID (call_id);

        if (conf == NULL) {
        	_error("Manager: Could not retreive conference from call id %s", call_id.c_str());
        	return;
        }

        // remove this participant
        removeParticipant (call_id);

        processRemainingParticipant (current_call_id, conf);

    }

    removeCallAccount (call_id);

    removeWaitingCall (call_id);

}

//THREAD=VoIP
void ManagerImpl::startVoiceMessageNotification (const std::string& accountId,
        int nb_msg)
{
	_dbus.getCallManager()->voiceMailNotify (accountId, nb_msg);
}

void ManagerImpl::connectionStatusNotification ()
{
    if (_dbus.isConnected())
    	_dbus.getConfigurationManager()->accountsChanged();
}

/**
 * Multi Thread
 */
bool ManagerImpl::playATone (Tone::TONEID toneId)
{

    bool hasToPlayTone;

    // _debug ("Manager: Play tone %d", toneId);

    hasToPlayTone = voipPreferences.getPlayTones();

    if (!hasToPlayTone) {
        return false;
    }

    audioLayerMutexLock();

    if (_audiodriver == NULL) {
    	_error("Manager: Error: Audio layer not initialized");
    	audioLayerMutexUnlock();
    	return false;
    }
    _audiodriver->flushUrgent();
    _audiodriver->startStream();
    audioLayerMutexUnlock();

    if (_telephoneTone != 0) {
        _toneMutex.enterMutex();
        _telephoneTone->setCurrentTone (toneId);
        _toneMutex.leaveMutex();
    }

    return true;
}

/**
 * Multi Thread
 */
void ManagerImpl::stopTone ()
{
    bool hasToPlayTone = voipPreferences.getPlayTones();

    if (hasToPlayTone == false) {
        return;
    }

    _toneMutex.enterMutex();

    if (_telephoneTone != NULL) {
        _telephoneTone->setCurrentTone (Tone::TONE_NULL);
    }

    if (_audiofile) {
		std::string filepath = _audiofile->getFilePath();
		_dbus.getCallManager()->recordPlaybackStoped(filepath);
		delete _audiofile;
		_audiofile = NULL;
    }

    _toneMutex.leaveMutex();
}

/**
 * Multi Thread
 */
bool ManagerImpl::playTone ()
{
    playATone (Tone::TONE_DIALTONE);
    return true;
}

/**
 * Multi Thread
 */
bool ManagerImpl::playToneWithMessage ()
{
    playATone (Tone::TONE_CONGESTION);
    return true;
}

/**
 * Multi Thread
 */
void ManagerImpl::congestion ()
{
    playATone (Tone::TONE_CONGESTION);
}

/**
 * Multi Thread
 */
void ManagerImpl::ringback ()
{
    playATone (Tone::TONE_RINGTONE);
}

/**
 * Multi Thread
 */
void ManagerImpl::ringtone (const std::string& accountID)
{
    Account *account = getAccount (accountID);
    if (!account) {
        _warn ("Manager: Warning: invalid account in ringtone");
        return;
    }

    if (!account->getRingtoneEnabled()) {
    	ringback();
    	return;
    }

    std::string ringchoice = account->getRingtonePath();
	if (ringchoice.find (DIR_SEPARATOR_CH) == std::string::npos) {
		// check inside global share directory
		ringchoice = std::string (PROGSHAREDIR) + DIR_SEPARATOR_STR
					 + RINGDIR + DIR_SEPARATOR_STR + ringchoice;
	}

	audioLayerMutexLock();

	if (!_audiodriver) {
		_error ("Manager: Error: no audio layer in ringtone");
		audioLayerMutexUnlock();
		return;
	}

	int samplerate = _audiodriver->getSampleRate();

	audioLayerMutexUnlock();

	_toneMutex.enterMutex();

	if (_audiofile) {
		_dbus.getCallManager()->recordPlaybackStoped(_audiofile->getFilePath());
		delete _audiofile;
		_audiofile = NULL;
	}

	try {
		if (ringchoice.find (".wav") != std::string::npos) {
			_audiofile = new WaveFile(ringchoice, samplerate);
		}
		else {
			sfl::Codec *codec;
			if (ringchoice.find (".ul") != std::string::npos || ringchoice.find (".au") != std::string::npos)
			     codec = _audioCodecFactory.getCodec(PAYLOAD_CODEC_ULAW);
			else
		        throw AudioFileException("Couldn't guess an appropriate decoder");
			_audiofile = new RawFile(ringchoice, static_cast<sfl::AudioCodec *>(codec), samplerate);
		}
	}
	catch (AudioFileException &e) {
		_error("Manager: Exception: %s", e.what());
	}

	_toneMutex.leaveMutex();

	audioLayerMutexLock();
	// start audio if not started AND flush all buffers (main and urgent)
	_audiodriver->startStream();
	audioLayerMutexUnlock();
}

AudioLoop*
ManagerImpl::getTelephoneTone ()
{
    if (_telephoneTone) {
        ost::MutexLock m (_toneMutex);
        return _telephoneTone->getCurrentTone();
    }
    else
        return NULL;
}

AudioLoop*
ManagerImpl::getTelephoneFile ()
{
    ost::MutexLock m (_toneMutex);

    return _audiofile;
}

void ManagerImpl::notificationIncomingCall (void)
{
    std::ostringstream frequency;
    unsigned int sampleRate, nbSample;

    audioLayerMutexLock();

    if(_audiodriver == NULL) {
    	_error("Manager: Error: Audio layer not initialized");
    	audioLayerMutexUnlock();
    	return;
    }

    _debug ("ManagerImpl: Notification incoming call");

    // Enable notification only if more than one call
    if (hasCurrentCall()) {
        sampleRate = _audiodriver->getSampleRate();
        frequency << "440/" << 160;
        Tone tone (frequency.str(), sampleRate);
        nbSample = tone.getSize();
        SFLDataFormat buf[nbSample];
        tone.getNext (buf, nbSample);
        /* Put the data in the urgent ring buffer */
        _audiodriver->flushUrgent();
        _audiodriver->putUrgent (buf, sizeof (SFLDataFormat) * nbSample);
    }

    audioLayerMutexUnlock();
}

///////////////////////////////////////////////////////////////////////////////
// Private functions
///////////////////////////////////////////////////////////////////////////////
/**
 * Initialization: Main Thread
 */
std::string ManagerImpl::getConfigFile (void) const
{
	std::string configdir = std::string (HOMEDIR) + DIR_SEPARATOR_STR + ".config"
                 + DIR_SEPARATOR_STR + PROGDIR;

    if (XDG_CONFIG_HOME != NULL) {
        std::string xdg_env = std::string (XDG_CONFIG_HOME);
        if (xdg_env != "")
        	configdir = xdg_env;
    }

    if (mkdir (configdir.data(), 0700) != 0) {
        // If directory	creation failed
        if (errno != EEXIST) {
            _debug ("Cannot create directory: %m");
        }
    }

    return configdir + DIR_SEPARATOR_STR + PROGNAME + ".yml";
}

/**
 * Initialization: Main Thread
 */
void ManagerImpl::initConfigFile (std::string alternate)
{
    _debug ("Manager: Init config file");

    // Loads config from ~/.sflphone/sflphoned.yml or so..
    _path = (alternate != "") ? alternate : getConfigFile();
    _debug ("Manager: configuration file path: %s", _path.c_str());


    bool fileExist = true;
    bool out = false;

    if (_path.empty()) {
        _error ("Manager: Error: XDG config file path is empty!");
        fileExist = false;
    }

    std::fstream file;

    file.open (_path.data(), std::fstream::in);

    if (!file.is_open()) {

        _debug ("Manager: File %s not opened, create new one", _path.c_str());
        file.open (_path.data(), std::fstream::out);
        out = true;

        if (!file.is_open()) {
            _error ("Manager: Error: could not create empty configurationfile!");
            fileExist = false;
        }

        file.close();

        fileExist = false;
    }

    // get length of file:
    file.seekg (0, std::ios::end);
    int length = file.tellg();

    file.seekg (0, std::ios::beg);

    if (length <= 0) {
        _debug ("Manager: Configuration file length is empty", length);
        file.close();
        fileExist = false; // should load config
    }

    if (fileExist) {
        try {

            parser_ = new Conf::YamlParser (_path.c_str());

            parser_->serializeEvents();

            parser_->composeEvents();

            parser_->constructNativeData();

            _setupLoaded = true;

            _debug ("Manager: Configuration file parsed successfully");
        } catch (Conf::YamlParserException &e) {
            _error ("Manager: %s", e.what());
        }
    }
}

/**
 * Initialization: Main Thread
 */
void ManagerImpl::initAudioCodec (void)
{
    _info ("Manager: Init audio codecs");

    /* Init list of all supported codecs by the application.
     * This is a global list. Every account will inherit it.
     */
    _audioCodecFactory.init();
}

std::vector<std::string> ManagerImpl::unserialize (std::string s)
{
    std::vector<std::string> list;
    std::string temp;

    while (s.find ("/", 0) != std::string::npos) {
        size_t pos = s.find ("/", 0);
        temp = s.substr (0, pos);
        s.erase (0, pos + 1);
        list.push_back (temp);
    }

    return list;
}

std::string ManagerImpl::serialize (const std::vector<std::string> &v)
{
    std::string res;

    for (std::vector<std::string>::const_iterator iter = v.begin(); iter != v.end(); ++iter)
        res += *iter + "/";

    return res;
}

std::string ManagerImpl::getCurrentCodecName (const std::string& id)
{

    std::string accountid = getAccountFromCall (id);
    VoIPLink* link = getAccountLink (accountid);
    Call* call = link->getCall (id);
    std::string codecName;

    _debug("Manager: Get current codec name");

    if (call) {
        Call::CallState state = call->getState();
        if (state == Call::Active or state == Call::Conferencing) {
            codecName = link->getCurrentCodecName(id);
        }
    }

    return codecName;	
}

/**
 * Set input audio plugin
 */
void ManagerImpl::setAudioPlugin (const std::string& audioPlugin)
{

	audioLayerMutexLock();
    int layerType = _audiodriver -> getLayerType();

    audioPreference.setPlugin (audioPlugin);

    if (CHECK_INTERFACE (layerType , ALSA)) {
        _debug ("Set input audio plugin");
        _audiodriver -> setErrorMessage (-1);
        _audiodriver -> openDevice (_audiodriver->getIndexIn(), _audiodriver->getIndexOut(),
                                    _audiodriver->getIndexRing(), _audiodriver -> getSampleRate(),
                                    _audiodriver -> getFrameSize(), SFL_PCM_BOTH, audioPlugin);

        if (_audiodriver -> getErrorMessage() != -1)
            notifyErrClient (_audiodriver -> getErrorMessage());
    }
    audioLayerMutexUnlock();

}

/**
 * Set audio output device
 */
void ManagerImpl::setAudioDevice (const int index, int streamType)
{

    AlsaLayer *alsalayer = NULL;
    std::string alsaplugin;
    _debug ("Manager: Set audio device: %d", index);

    audioLayerMutexLock();

    if(_audiodriver == NULL) {
    	_warn ("Manager: Error: No audio driver");
    	audioLayerMutexUnlock();
    	return;
    }

    _audiodriver -> setErrorMessage (-1);

    alsalayer = dynamic_cast<AlsaLayer*> (_audiodriver);
    alsaplugin = alsalayer->getAudioPlugin();

    _debug ("Manager: Set ALSA plugin: %s", alsaplugin.c_str());


    switch (streamType) {
        case SFL_PCM_PLAYBACK:
            _debug ("Manager: Set output device");
            _audiodriver->openDevice (_audiodriver->getIndexIn(), index, _audiodriver->getIndexRing(),
                                      _audiodriver->getSampleRate(), _audiodriver->getFrameSize(),
                                      SFL_PCM_PLAYBACK, alsaplugin);
            audioPreference.setCardout (index);
            break;
        case SFL_PCM_CAPTURE:
            _debug ("Manager: Set input device");
            _audiodriver->openDevice (index, _audiodriver->getIndexOut(), _audiodriver->getIndexRing(),
                                      _audiodriver->getSampleRate(), _audiodriver->getFrameSize(),
                                      SFL_PCM_CAPTURE, alsaplugin);
            audioPreference.setCardin (index);
            break;
        case SFL_PCM_RINGTONE:
            _debug ("Manager: Set ringtone device");
            _audiodriver->openDevice (_audiodriver->getIndexOut(), _audiodriver->getIndexOut(), index,
                                      _audiodriver->getSampleRate(), _audiodriver->getFrameSize(),
                                      SFL_PCM_RINGTONE, alsaplugin);
            audioPreference.setCardring (index);
            break;
        default:
            _warn ("Unknown stream type");
    }

    if (_audiodriver -> getErrorMessage() != -1) {
        notifyErrClient (_audiodriver -> getErrorMessage());
    }

    audioLayerMutexUnlock();

}

/**
 * Get list of supported audio output device
 */
std::vector<std::string> ManagerImpl::getAudioOutputDeviceList (void)
{
    _debug ("Manager: Get audio output device list");
    AlsaLayer *alsalayer;
    std::vector<std::string> devices;

    audioLayerMutexLock();

    alsalayer = dynamic_cast<AlsaLayer*> (_audiodriver);

    if (alsalayer) {
        devices = alsalayer -> getSoundCardsInfo (SFL_PCM_PLAYBACK);
    }
    audioLayerMutexUnlock();

    return devices;
}


/**
 * Get list of supported audio input device
 */
std::vector<std::string> ManagerImpl::getAudioInputDeviceList (void)
{
    AlsaLayer *alsalayer;
    std::vector<std::string> devices;

    audioLayerMutexLock();

    alsalayer = dynamic_cast<AlsaLayer *> (_audiodriver);

    if (alsalayer == NULL) {
    	_error("Manager: Error: Audio layer not initialized");
    	audioLayerMutexUnlock();
    	return devices;
    }

    devices = alsalayer->getSoundCardsInfo (SFL_PCM_CAPTURE);

    audioLayerMutexUnlock();

    return devices;
}

/**
 * Get string array representing integer indexes of output and input device
 */
std::vector<std::string> ManagerImpl::getCurrentAudioDevicesIndex ()
{
    _debug ("Get current audio devices index");

    audioLayerMutexLock();

    std::vector<std::string> v;

    if(_audiodriver == NULL) {
    	_error("Manager: Error: Audio layer not initialized");
    	audioLayerMutexUnlock();
    	return v;
    }

    std::stringstream ssi, sso, ssr;
    sso << _audiodriver->getIndexOut();
    v.push_back (sso.str());
    ssi << _audiodriver->getIndexIn();
    v.push_back (ssi.str());
    ssr << _audiodriver->getIndexRing();
    v.push_back (ssr.str());

    audioLayerMutexUnlock();

    return v;
}

std::vector<std::string> ManagerImpl::getVideoInputDeviceList()
{
    return videoPreference.getDeviceList();
}

std::vector<std::string> ManagerImpl::getVideoInputDeviceChannelList(const std::string &dev)
{
    return videoPreference.getChannelList(dev);
}

std::vector<std::string> ManagerImpl::getVideoInputDeviceSizeList(const std::string &dev, const std::string &channel)
{
    return videoPreference.getSizeList(dev, channel);
}

std::vector<std::string> ManagerImpl::getVideoInputDeviceRateList(const std::string &dev, const std::string &channel, const std::string &size)
{
    return videoPreference.getRateList(dev, channel, size);
}

std::string ManagerImpl::getVideoInputDevice()
{
    return videoPreference.getDevice();
}

std::string ManagerImpl::getVideoInputDeviceChannel()
{
    return videoPreference.getChannel();
}

std::string ManagerImpl::getVideoInputDeviceSize()
{
    return videoPreference.getSize();
}

std::string ManagerImpl::getVideoInputDeviceRate()
{
    return videoPreference.getRate();
}

void ManagerImpl::setVideoInputDevice(const std::string& api)
{
    videoPreference.setDevice(api);
}

void ManagerImpl::setVideoInputDeviceChannel(const std::string& api)
{
    videoPreference.setChannel(api);
}

void ManagerImpl::setVideoInputDeviceSize(const std::string& api)
{
    videoPreference.setSize(api);
}

void ManagerImpl::setVideoInputDeviceRate(const std::string& api)
{
    videoPreference.setRate(api);
}

int ManagerImpl::isIax2Enabled (void)
{
    return HAVE_IAX;
}

int ManagerImpl::isRingtoneEnabled (const std::string& id)
{
    Account *account = getAccount (id);

    if (!account) {
        _warn ("Manager: Warning: invalid account in ringtone enabled");
        return 0;
    }

    return account->getRingtoneEnabled() ? 1 : 0;
}

void ManagerImpl::ringtoneEnabled (const std::string& id)
{

    Account *account = getAccount (id);

    if (!account) {
        _warn ("Manager: Warning: invalid account in ringtone enabled");
        return;
    }

    account->getRingtoneEnabled() ? account->setRingtoneEnabled (false) : account->setRingtoneEnabled (true);

}

std::string ManagerImpl::getRingtoneChoice (const std::string& id) const
{

    // retreive specified account id
    Account *account = getAccount (id);

    if (!account) {
        _warn ("Manager: Warning: Not a valid account ID for ringone choice");
        return "";
    }

    // we need the absolute path
    std::string tone_name = account->getRingtonePath();
    std::string tone_path;

    if (tone_name.find (DIR_SEPARATOR_CH) == std::string::npos) {
        // check in ringtone directory ($(PREFIX)/share/sflphone/ringtones)
        tone_path = std::string (PROGSHAREDIR) + DIR_SEPARATOR_STR + RINGDIR
                    + DIR_SEPARATOR_STR + tone_name;
    } else {
        // the absolute has been saved; do nothing
        tone_path = tone_name;
    }

    _debug ("Manager: get ringtone path %s", tone_path.c_str());

    return tone_path;
}

void ManagerImpl::setRingtoneChoice (const std::string& tone, const std::string& id)
{
    _debug ("Manager: Set ringtone path %s to account", tone.c_str());

    // retreive specified account id
    Account *account = getAccount (id);

    if (!account) {
        _warn ("Manager: Warning: Not a valid account ID for ringtone choice");
        return;
    }

    // we save the absolute path
    account->setRingtonePath (tone);
}

std::string ManagerImpl::getRecordPath (void) const
{
    return audioPreference.getRecordpath();
}

void ManagerImpl::setRecordPath (const std::string& recPath)
{
    _debug ("Manager: Set record path %s", recPath.c_str());
    audioPreference.setRecordpath (recPath);
}

bool ManagerImpl::getIsAlwaysRecording(void) const
{
	return audioPreference.getIsAlwaysRecording();
}

void ManagerImpl::setIsAlwaysRecording(bool isAlwaysRec)
{
	return audioPreference.setIsAlwaysRecording(isAlwaysRec);
}


void ManagerImpl::setRecordingCall (const std::string& id)
{
    Call *call = NULL;
    Conference *conf = NULL;
    Recordable* rec = NULL;

    if (!isConference (id)) {
        _debug ("Manager: Set recording for call %s", id.c_str());
        std::string accountid = getAccountFromCall (id);
        call = getAccountLink (accountid)->getCall (id);
        rec = static_cast<Recordable *>(call);
    } else {
        _debug ("Manager: Set recording for conference %s", id.c_str());
        ConferenceMap::iterator it = _conferencemap.find (id);
        conf = it->second;
        if(conf->isRecording()) {
        	conf->setState(Conference::ACTIVE_ATTACHED);
        }
        else {
        	conf->setState(Conference::ACTIVE_ATTACHED_REC);
        }
        rec = static_cast<Recordable *>(conf);
    }

    if (rec == NULL) {
	_error("Manager: Error: Could not find recordable instance %s", id.c_str());
	return;
    }

    rec->setRecording();

	_dbus.getCallManager()->recordPlaybackFilepath(id, rec->getFileName());
}

bool ManagerImpl::isRecording (const std::string& id)
{
    std::string accountid = getAccountFromCall (id);
    Recordable* rec = (Recordable*) getAccountLink (accountid)->getCall (id);
    return rec && rec->isRecording();
}

bool ManagerImpl::startRecordedFilePlayback(const std::string& filepath) 
{
    int sampleRate;
 
    _debug("Manager: Start recorded file playback %s", filepath.c_str());

    audioLayerMutexLock();

    if(!_audiodriver) {
	_error("Manager: Error: No audio layer in start recorded file playback");
    }

    sampleRate = _audiodriver->getSampleRate();

    audioLayerMutexUnlock();

    _toneMutex.enterMutex();

    if(_audiofile) {
    	_dbus.getCallManager()->recordPlaybackStoped(_audiofile->getFilePath());
		delete _audiofile;
		_audiofile = NULL;
    }

    try {
        _audiofile = new WaveFile(filepath, sampleRate);
    }
    catch(const AudioFileException &e) {
        _error("Manager: Exception: %s", e.what());
    }

    _toneMutex.leaveMutex();

    audioLayerMutexLock();
    _audiodriver->startStream();
    audioLayerMutexUnlock(); 

    return true;
}


void ManagerImpl::stopRecordedFilePlayback(const std::string& filepath)
{
    _debug("Manager: Stop recorded file playback %s", filepath.c_str());

    audioLayerMutexLock();
    _audiodriver->stopStream();
    audioLayerMutexUnlock();

    _toneMutex.enterMutex();
    delete _audiofile;
	_audiofile = NULL;
    _toneMutex.leaveMutex();
}

void ManagerImpl::setHistoryLimit (const int& days)
{
    _debug ("Manager: Set history limit");

    preferences.setHistoryLimit (days);

    saveConfig();
}

int ManagerImpl::getHistoryLimit (void) const
{
    return preferences.getHistoryLimit();
}

int32_t ManagerImpl::getMailNotify (void) const
{
    return preferences.getNotifyMails();
}

void ManagerImpl::setMailNotify (void)
{
    _debug ("Manager: Set mail notify");

    preferences.getNotifyMails() ? preferences.setNotifyMails (true) : preferences.setNotifyMails (false);

    saveConfig();
}

void ManagerImpl::setAudioManager (const int32_t& api)
{

    int layerType;

    _debug ("Manager: Setting audio manager ");

    audioLayerMutexLock();

    if (!_audiodriver) {
    	audioLayerMutexUnlock();
        return;
    }

    layerType = _audiodriver->getLayerType();

    if (layerType == api) {
        _debug ("Manager: Audio manager chosen already in use. No changes made. ");
        audioLayerMutexUnlock();
        return;
    }

    audioLayerMutexUnlock();

    preferences.setAudioApi (api);

    switchAudioManager();

    saveConfig();

}

int32_t ManagerImpl::getAudioManager (void) const
{
    return preferences.getAudioApi();
}


void ManagerImpl::notifyErrClient (const int32_t& errCode)
{
	_debug ("Manager: NOTIFY ERR NUMBER %d" , errCode);
	_dbus.getConfigurationManager() -> errorAlert (errCode);
}

int ManagerImpl::getAudioDeviceIndex (const std::string &name)
{
    AlsaLayer *alsalayer;
    int soundCardIndex = 0;

    _debug ("Manager: Get audio device index");

    audioLayerMutexLock();

    if(_audiodriver == NULL) {
    	_error("Manager: Error: Audio layer not initialized");
    	audioLayerMutexUnlock();
    	return soundCardIndex;
    }

    alsalayer = dynamic_cast<AlsaLayer *> (_audiodriver);

    if (alsalayer) {
        soundCardIndex = alsalayer -> soundCardGetIndex (name);
    }

    audioLayerMutexUnlock();

    return soundCardIndex;
}

std::string ManagerImpl::getCurrentAudioOutputPlugin (void) const
{
    _debug ("Manager: Get alsa plugin");

    return audioPreference.getPlugin();
}


std::string ManagerImpl::getNoiseSuppressState (void) const
{
    // noise suppress disabled by default
    return audioPreference.getNoiseReduce() ? "enabled" : "disabled";
}

void ManagerImpl::setNoiseSuppressState (const std::string &state)
{
    _debug ("Manager: Set noise suppress state: %s", state.c_str());

    bool isEnabled = (state == "enabled");

    audioPreference.setNoiseReduce (isEnabled);

    audioLayerMutexLock();

    if (_audiodriver) {
        _audiodriver->setNoiseSuppressState (isEnabled);
    }

    audioLayerMutexUnlock();
}

std::string ManagerImpl::getEchoCancelState() const
{
	// echo canceller disabled by default

	return audioPreference.getEchoCancel() ? "enabled" : "disabled";
}

void ManagerImpl::setEchoCancelState(const std::string &state)
{
	audioPreference.setEchoCancel(state == "enabled");
}

int ManagerImpl::getEchoCancelTailLength(void) const
{
	return audioPreference.getEchoCancelTailLength();
}

void ManagerImpl::setEchoCancelTailLength(int length)
{
	audioPreference.setEchoCancelTailLength(length);
}

int ManagerImpl::getEchoCancelDelay(void) const
{
	return audioPreference.getEchoCancelDelay();
}

void ManagerImpl::setEchoCancelDelay(int delay)
{
	audioPreference.setEchoCancelDelay(delay);
}

/**
 * Initialization: Main Thread
 */
bool ManagerImpl::initAudioDriver (void)
{
    _debugInit ("Manager: AudioLayer Creation");

    audioLayerMutexLock();

    if (preferences.getAudioApi() == ALSA) {
        _audiodriver = new AlsaLayer (this);
        _audiodriver->setMainBuffer (&_mainBuffer);
    } else if (preferences.getAudioApi() == PULSEAUDIO) {
        if (system("ps -C pulseaudio") == 0) {
            _audiodriver = new PulseLayer (this);
            _audiodriver->setMainBuffer (&_mainBuffer);
        } else {
            _audiodriver = new AlsaLayer (this);
            preferences.setAudioApi (ALSA);
            _audiodriver->setMainBuffer (&_mainBuffer);
        }
    } else {
        _debug ("Error - Audio API unknown");
    }

    if (_audiodriver == NULL) {
        _debug ("Manager: Init audio driver error");
        audioLayerMutexUnlock();
        return false;
    } else {
        int error = _audiodriver->getErrorMessage();

        if (error == -1) {
            _debug ("Manager: Init audio driver: %d", error);
            audioLayerMutexUnlock();
            return false;
        }
    }

    audioLayerMutexUnlock();

    return true;
}

/**
 * Initialization: Main Thread and gui
 */
void ManagerImpl::selectAudioDriver (void)
{
    int layerType, numCardIn, numCardOut, numCardRing, sampleRate, frameSize;
    std::string alsaPlugin;
    AlsaLayer *alsalayer;

    audioLayerMutexLock();

    if(_audiodriver == NULL) {
    	_debug("Manager: Audio layer not initialized");
    	audioLayerMutexUnlock();
    	return;
    }

    layerType = _audiodriver->getLayerType();
    _debug ("Manager: Audio layer type: %d" , layerType);

    /* Retrieve the global devices info from the user config */
    alsaPlugin = audioPreference.getPlugin();
    numCardIn = audioPreference.getCardin();
    numCardOut = audioPreference.getCardout();
    numCardRing = audioPreference.getCardring();

    sampleRate = getMainBuffer()->getInternalSamplingRate();
    frameSize = audioPreference.getFramesize();

    /* Only for the ALSA layer, we check the sound card information */

    if (layerType == ALSA) {
        alsalayer = dynamic_cast<AlsaLayer*> (_audiodriver);

        if (!alsalayer -> soundCardIndexExist (numCardIn, SFL_PCM_CAPTURE)) {
            _debug (" Card with index %d doesn't exist or cannot capture. Switch to 0.", numCardIn);
            numCardIn = ALSA_DFT_CARD_ID;
            audioPreference.setCardin (ALSA_DFT_CARD_ID);
        }

        if (!alsalayer -> soundCardIndexExist (numCardOut, SFL_PCM_PLAYBACK)) {
            _debug (" Card with index %d doesn't exist or cannot playback. Switch to 0.", numCardOut);
            numCardOut = ALSA_DFT_CARD_ID;
            audioPreference.setCardout (ALSA_DFT_CARD_ID);
        }

        if (!alsalayer->soundCardIndexExist (numCardRing, SFL_PCM_RINGTONE)) {
            _debug (" Card with index %d doesn't exist or cannot ringtone. Switch to 0.", numCardRing);
            numCardRing = ALSA_DFT_CARD_ID;
            audioPreference.setCardring (ALSA_DFT_CARD_ID);
        }
    }

    _audiodriver->setErrorMessage (-1);

    /* Open the audio devices */
    _audiodriver->openDevice (numCardIn, numCardOut, numCardRing, sampleRate, frameSize,
                              SFL_PCM_BOTH, alsaPlugin);

    /* Notify the error if there is one */

    if (_audiodriver -> getErrorMessage() != -1)
        notifyErrClient (_audiodriver -> getErrorMessage());

    audioLayerMutexUnlock();
}

void ManagerImpl::switchAudioManager (void)
{
    int type, samplerate, framesize, numCardIn, numCardOut, numCardRing;
    std::string alsaPlugin;

    _debug ("Manager: Switching audio manager ");

    audioLayerMutexLock();

    if (_audiodriver == NULL) {
    	audioLayerMutexUnlock();
        return;
    }

    bool wasStarted = _audiodriver->isStarted();

    type = _audiodriver->getLayerType();

    samplerate = _mainBuffer.getInternalSamplingRate();
    framesize = audioPreference.getFramesize();

    _debug ("Manager: samplerate: %d, framesize %d", samplerate, framesize);

    alsaPlugin = audioPreference.getPlugin();

    numCardIn = audioPreference.getCardin();
    numCardOut = audioPreference.getCardout();
    numCardRing = audioPreference.getCardring();

    _debug ("Manager: Deleting current layer... ");

    delete _audiodriver;
    _audiodriver = NULL;

    switch (type) {

        case ALSA:
            _debug ("Manager: Creating Pulseaudio layer...");
            _audiodriver = new PulseLayer (this);
            _audiodriver->setMainBuffer (&_mainBuffer);
            break;

        case PULSEAUDIO:
            _debug ("Manager: Creating ALSA layer...");
            _audiodriver = new AlsaLayer (this);
            _audiodriver->setMainBuffer (&_mainBuffer);
            break;

        default:
            _warn ("Manager: Error: audio layer unknown");
            break;
    }

    _audiodriver->setErrorMessage (-1);

    _audiodriver->openDevice (numCardIn, numCardOut, numCardRing, samplerate, framesize,
                              SFL_PCM_BOTH, alsaPlugin);

    if (_audiodriver -> getErrorMessage() != -1)
        notifyErrClient (_audiodriver -> getErrorMessage());

    _debug ("Manager: Current device: %d ", type);

    if (wasStarted) {
        _audiodriver->startStream();
    }

    audioLayerMutexUnlock();
}

void ManagerImpl::audioSamplingRateChanged (int samplerate)
{
    int type, currentSamplerate, framesize, numCardIn, numCardOut, numCardRing;
    std::string alsaPlugin;
    bool wasActive;

    audioLayerMutexLock();

    if (!_audiodriver) {
    	_debug("Manager: No Audio driver initialized");
    	audioLayerMutexUnlock();
        return;
    }


    // Only modify internal sampling rate if new sampling rate is higher
    currentSamplerate = _mainBuffer.getInternalSamplingRate();
    if (currentSamplerate >= samplerate) {
    	_debug("Manager: No need to update audio layer sampling rate");
    	audioLayerMutexUnlock();
    	return;
    }
    else
        _debug ("Manager: Audio sampling rate changed");

    type = _audiodriver->getLayerType();
    framesize = audioPreference.getFramesize();

    _debug ("Manager: New samplerate: %d, New framesize %d", samplerate, framesize);

    alsaPlugin = audioPreference.getPlugin();

    numCardIn = audioPreference.getCardin();
    numCardOut = audioPreference.getCardout();
    numCardRing = audioPreference.getCardring();

    _debug ("Manager: Deleting current layer...");

    wasActive = _audiodriver->isStarted();

    delete _audiodriver;
    _audiodriver = 0;

    switch (type) {

        case PULSEAUDIO:
            _debug ("Manager: Creating Pulseaudio layer...");
            _audiodriver = new PulseLayer (this);
            _audiodriver->setMainBuffer (&_mainBuffer);
            break;

        case ALSA:
            _debug ("Manager: Creating ALSA layer...");
            _audiodriver = new AlsaLayer (this);
            _audiodriver->setMainBuffer (&_mainBuffer);
            break;

        default:
            _error ("Manager: Error: audio layer unknown");
        	audioLayerMutexUnlock();
        	return;
    }

    _audiodriver->setErrorMessage (-1);

    _audiodriver->openDevice (numCardIn, numCardOut, numCardRing, samplerate, framesize,
                              SFL_PCM_BOTH, alsaPlugin);

    if (_audiodriver -> getErrorMessage() != -1) {
        notifyErrClient (_audiodriver -> getErrorMessage());
    }

    _debug ("Manager: Current device: %d ", type);

    _mainBuffer.setInternalSamplingRate(samplerate);

    unsigned int sampleRate = _audiodriver->getSampleRate();

    delete _telephoneTone;
    _debugInit ("Manager: Load telephone tone");
    std::string country = preferences.getZoneToneChoice();
    _telephoneTone = new TelephoneTone (country, sampleRate);

    delete _dtmfKey;
    _debugInit ("Manager: Loading DTMF key with sample rate %d", sampleRate);
    _dtmfKey = new DTMF (sampleRate);

    // Restart audio layer if it was active
    if (wasActive)
        _audiodriver->startStream();

    audioLayerMutexUnlock();
}

/**
 * Init the volume for speakers/micro from 0 to 100 value
 * Initialization: Main Thread
 */
void ManagerImpl::initVolume ()
{
    _debugInit ("Initiate Volume");
    setSpkrVolume (audioPreference.getVolumespkr());
    setMicVolume (audioPreference.getVolumemic());
}

void ManagerImpl::setSpkrVolume (unsigned short spkr_vol)
{
    PulseLayer *pulselayer = NULL;

    /* Set the manager sound volume */
    _spkr_volume = spkr_vol;

    audioLayerMutexLock();

    /* Only for PulseAudio */
    pulselayer = dynamic_cast<PulseLayer*> (_audiodriver);

    if (pulselayer) {
        if (pulselayer->getLayerType() == PULSEAUDIO) {
            if (pulselayer)
                pulselayer->setPlaybackVolume (spkr_vol);
        }
    }

    audioLayerMutexUnlock();
}

void ManagerImpl::setMicVolume (unsigned short mic_vol)
{
    _mic_volume = mic_vol;
}

int ManagerImpl::getLocalIp2IpPort (void) const
{
    // The SIP port used for default account (IP to IP) calls=
    return preferences.getPortNum();

}

// TODO: rewrite this
/**
 * Main Thread
 */
bool ManagerImpl::getCallStatus (const std::string& sequenceId UNUSED)
{
    ost::MutexLock m (_callAccountMapMutex);

    CallAccountMap::iterator iter = _callAccountMap.begin();
    TokenList tk;
    std::string code;
    std::string status;
    std::string destination;
    std::string number;

    while (iter != _callAccountMap.end()) {
        Call* call = getAccountLink (iter->second)->getCall (iter->first);
        Call::ConnectionState state = call->getConnectionState();

        if (state != Call::Connected) {
            switch (state) {

                case Call::Trying:
                    code = "110";
                    status = "Trying";
                    break;

                case Call::Ringing:
                    code = "111";
                    status = "Ringing";
                    break;

                case Call::Progressing:
                    code = "125";
                    status = "Progressing";
                    break;

                case Call::Disconnected:
                    code = "125";
                    status = "Disconnected";
                    break;

                default:
                    code = "";
                    status = "";
            }
        } else {
            switch (call->getState()) {

                case Call::Active:

                case Call::Conferencing:
                    code = "112";
                    status = "Established";
                    break;

                case Call::Hold:
                    code = "114";
                    status = "Held";
                    break;

                case Call::Busy:
                    code = "113";
                    status = "Busy";
                    break;

                case Call::Refused:
                    code = "125";
                    status = "Refused";
                    break;

                case Call::Error:
                    code = "125";
                    status = "Error";
                    break;

                case Call::Inactive:
                    code = "125";
                    status = "Inactive";
                    break;
            }
        }

        // No Congestion
        // No Wrong Number
        // 116 <CSeq> <call-id> <acc> <destination> Busy
        destination = call->getPeerName();

        number = call->getPeerNumber();

        if (number != "") {
            destination.append (" <");
            destination.append (number);
            destination.append (">");
        }

        tk.push_back (iter->second);

        tk.push_back (destination);
        tk.push_back (status);
        tk.clear();

        iter++;
    }

    return true;
}

//THREAD=Main
bool ManagerImpl::getConfig (const std::string& section,
                             const std::string& name, TokenList& arg) const
{
    return _config.getConfigTreeItemToken (section, name, arg);
}

//THREAD=Main
// throw an Conf::ConfigTreeItemException if not found
int ManagerImpl::getConfigInt (const std::string& section,
                               const std::string& name) const
{
    try {
        return _config.getConfigTreeItemIntValue (section, name);
    } catch (const Conf::ConfigTreeItemException& e) {
        throw;
    }

    return 0;
}

bool ManagerImpl::getConfigBool (const std::string& section,
                                 const std::string& name) const
{
    try {
        return _config.getConfigTreeItemValue (section, name) == Conf::TRUE_STR;
    } catch (const Conf::ConfigTreeItemException& e) {
        throw;
    }

    return false;
}

//THREAD=Main
std::string ManagerImpl::getConfigString (const std::string& section,
        const std::string& name) const
{
    try {
        return _config.getConfigTreeItemValue (section, name);
    } catch (const Conf::ConfigTreeItemException& e) {
        throw;
    }

    return "";
}

//THREAD=Main
bool ManagerImpl::setConfig (const std::string& section,
                             const std::string& name, const std::string& value)
{

    return _config.setConfigTreeItem (section, name, value);
}

//THREAD=Main
bool ManagerImpl::setConfig (const std::string& section,
                             const std::string& name, int value)
{
    std::ostringstream valueStream;
    valueStream << value;
    return _config.setConfigTreeItem (section, name, valueStream.str());
}

void ManagerImpl::setAccountsOrder (const std::string& order)
{
    _debug ("Manager: Set accounts order : %s", order.c_str());
    // Set the new config

    preferences.setAccountOrder (order);

    saveConfig();
}

std::vector<std::string> ManagerImpl::getAccountList () const
{
    _debug ("Manager: Get account list");

    std::vector<std::string> account_order(loadAccountOrder());

    // The IP2IP profile is always available, and first in the list
    AccountMap::const_iterator iter = _accountMap.find (IP2IP_PROFILE);

    std::vector<std::string> v;

    if (iter->second)
        v.push_back (iter->second->getAccountID());
    else
        _error ("Manager: could not find IP2IP profile in getAccount list");

    // If no order has been set, load the default one
    // ie according to the creation date.

    if (account_order.size() == 0) {
        _debug ("Manager: account order is empty");
        iter = _accountMap.begin();

        while (iter != _accountMap.end()) {

            if (iter->second != NULL && iter->first != IP2IP_PROFILE && iter->first != "") {
                _debug ("PUSHING BACK %s", iter->first.c_str());
                v.push_back (iter->second->getAccountID());
            }

            iter++;
        }
    }

    // Otherelse, load the custom one
    // ie according to the saved order
    else {
        _debug ("Manager: Load account list according to preferences");

        for (size_t i = 0; i < account_order.size(); i++) {
            // This account has not been loaded, so we ignore it
            if ( (iter = _accountMap.find (account_order[i]))
                    != _accountMap.end()) {
                // If the account is valid
                if (iter->second and iter->first not_eq IP2IP_PROFILE and not iter->first.empty())
                    v.push_back (iter->second->getAccountID());
            }
        }
    }

    return v;
}

std::map<std::string, std::string> ManagerImpl::getAccountDetails (
    const std::string& accountID) const
{
    // Default account used to get default parameters if requested by client (to build new account)
    static const SIPAccount DEFAULT_ACCOUNT("default");
    AccountMap::const_iterator iter = _accountMap.find(accountID);
    Account * account = 0;
    if (iter != _accountMap.end())
        account = iter->second;

    if (accountID.empty()) {
        _debug ("Manager: Returning default account settings");
        // return a default map
        return DEFAULT_ACCOUNT.getAccountDetails();
    } else if (account) {
        return account->getAccountDetails();
    } else {
        _debug ("Manager: Get account details on a non-existing accountID %s. Returning default", accountID.c_str());
        return DEFAULT_ACCOUNT.getAccountDetails();
    }
}

// method to reduce the if/else mess.
// Even better, switch to XML !

void ManagerImpl::setAccountDetails (const std::string& accountID,
                                     const std::map<std::string, std::string>& details)
{

    _debug ("Manager: Set account details for %s", accountID.c_str());

    Account* account = getAccount(accountID);
    if (account == NULL) {
        _error ("Manager: Error: Could not find account %s", accountID.c_str());
        return;
    }

    account->setAccountDetails (details);

    // Serialize configuration to disk once it is done
    saveConfig();

    if (account->isEnabled()) {
        account->registerVoIPLink();
    }
    else {
        account->unregisterVoIPLink();
    }

    // Update account details to the client side
    _dbus.getConfigurationManager()->accountsChanged();
}

std::string ManagerImpl::addAccount (
    const std::map<std::string, std::string>& details)
{

    /** @todo Deal with both the _accountMap and the Configuration */
    std::string accountType, account_list;
    Account* newAccount;
    std::stringstream accountID;
    std::string newAccountID;

    accountID << "Account:" << time (NULL);
    newAccountID = accountID.str();

    // Get the type
    accountType = (*details.find (CONFIG_ACCOUNT_TYPE)).second;

    _debug ("Manager: Adding account %s", newAccountID.c_str());

    /** @todo Verify the uniqueness, in case a program adds accounts, two in a row. */

    if (accountType == "SIP") {
        newAccount = AccountCreator::createAccount (AccountCreator::SIP_ACCOUNT,
                     newAccountID);
        newAccount->setVoIPLink();
    } else if (accountType == "IAX") {
        newAccount = AccountCreator::createAccount (AccountCreator::IAX_ACCOUNT,
                     newAccountID);
    } else {
        _error ("Unknown %s param when calling addAccount(): %s", CONFIG_ACCOUNT_TYPE, accountType.c_str());
        return "";
    }

    _accountMap[newAccountID] = newAccount;

    newAccount->setAccountDetails (details);

    // Add the newly created account in the account order list
    account_list = preferences.getAccountOrder();

    if (account_list != "") {
        newAccountID += "/";
        // Prepend the new account
        account_list.insert (0, newAccountID);

        preferences.setAccountOrder (account_list);
    } else {
        newAccountID += "/";
        account_list = newAccountID;
        preferences.setAccountOrder (account_list);
    }

    _debug ("AccountMap: %s", account_list.c_str());

    newAccount->setVoIPLink();

    newAccount->registerVoIPLink();

    saveConfig();

    if (_dbus.isConnected())
        _dbus.getConfigurationManager()->accountsChanged();

    return accountID.str();
}

void ManagerImpl::removeAccount (const std::string& accountID)
{
    // Get it down and dying
    Account* remAccount = NULL;
    remAccount = getAccount (accountID);

    if (remAccount != NULL) {
        remAccount->unregisterVoIPLink();
        _accountMap.erase (accountID);
        // http://projects.savoirfairelinux.net/issues/show/2355
        // delete remAccount;
    }

    _config.removeSection (accountID);

    saveConfig();

    _debug ("REMOVE ACCOUNT");

    if (_dbus.isConnected())
        _dbus.getConfigurationManager()->accountsChanged();
}

// ACCOUNT handling
bool ManagerImpl::associateCallToAccount (const std::string& callID,
        const std::string& accountID)
{
    if (getAccountFromCall (callID) == "") { // nothing with the same ID
        if (accountExists (accountID)) { // account id exist in AccountMap
            ost::MutexLock m (_callAccountMapMutex);
            _callAccountMap[callID] = accountID;
            _debug ("Manager: Associate Call %s with Account %s", callID.data(), accountID.data());
            return true;
        } else {
            return false;
        }
    } else {
        return false;
    }
}

std::string ManagerImpl::getAccountFromCall (const std::string& callID)
{
    ost::MutexLock m (_callAccountMapMutex);
    CallAccountMap::iterator iter = _callAccountMap.find (callID);

    if (iter == _callAccountMap.end()) {
        return "";
    } else {
        return iter->second;
    }
}

bool ManagerImpl::removeCallAccount (const std::string& callID)
{
    ost::MutexLock m (_callAccountMapMutex);

    if (_callAccountMap.erase (callID)) {
        return true;
    }

    return false;
}

bool ManagerImpl::isValidCall(const std::string& callID)
{
	ost::MutexLock m(_callAccountMapMutex);
	CallAccountMap::iterator iter = _callAccountMap.find (callID);

	if(iter != _callAccountMap.end()) {
		return true;
	}
	else {
		return false;
	}

}

std::string ManagerImpl::getNewCallID ()
{
    std::ostringstream random_id ("s");
    random_id << (unsigned) rand();

    // when it's not found, it return ""
    // generate, something like s10000s20000s4394040

    while (getAccountFromCall (random_id.str()) != "") {
        random_id.clear();
        random_id << "s";
        random_id << (unsigned) rand();
    }

    return random_id.str();
}

std::vector<std::string> ManagerImpl::loadAccountOrder (void) const
{
    std::string account_list;
    std::vector<std::string> account_vect;

    account_list = preferences.getAccountOrder();

    _debug ("Manager: Load sccount order %s", account_list.c_str());

    return unserialize (account_list);
}

short ManagerImpl::buildConfiguration ()
{

    _debug ("Manager: Loading account map");

    loadIptoipProfile();

    int nbAccount = loadAccountMap();

    return nbAccount;
}

void ManagerImpl::loadIptoipProfile()
{

    _debug ("Manager: Create default \"account\" (used as default UDP transport)");

    // build a default IP2IP account with default parameters
    _directIpAccount = AccountCreator::createAccount (AccountCreator::SIP_DIRECT_IP_ACCOUNT, "");
    _accountMap[IP2IP_PROFILE] = _directIpAccount;
    _accountMap[""] = _directIpAccount;

    if (_directIpAccount == NULL) {
        _error ("Manager: Failed to create default \"account\"");
        return;
    }

    // If configuration file parsed, load saved preferences
    if (_setupLoaded) {

        _debug ("Manager: Loading IP2IP profile preferences from config");

        Conf::SequenceNode *seq = parser_->getAccountSequence();

        Conf::Sequence::iterator iterIP2IP = seq->getSequence()->begin();
        std::string accID ("id");

        // Iterate over every account maps
        while (iterIP2IP != seq->getSequence()->end()) {

            Conf::MappingNode *map = (Conf::MappingNode *) (*iterIP2IP);

            // Get the account id
            std::string accountid;
            map->getValue (accID, &accountid);

            // if ID is IP2IP, unserialize
            if (accountid == "IP2IP") {
                _directIpAccount->unserialize (map);
                break;
            }

            iterIP2IP++;
        }
    }

    // Force IP2IP settings to be loaded to be loaded
    // No registration in the sense of the REGISTER method is performed.
    _directIpAccount->registerVoIPLink();

    // SIPVoIPlink is used as a singleton, it is the first call to instance here
    // The SIP library initialization is done in the SIPVoIPLink constructor
    // We need the IP2IP settings to be loaded at this time as they are used
    // for default sip transport

    _directIpAccount->setVoIPLink();

}

short ManagerImpl::loadAccountMap()
{
    _debug ("Manager: Load account map");

    int nbAccount = 0;

    if (!_setupLoaded) {
    	_error("Manager: Error: Configuration file not loaded yet, could not load config");
    	return 0;
    }

    // build preferences
    preferences.unserialize (parser_->getPreferenceNode());
    voipPreferences.unserialize (parser_->getVoipPreferenceNode());
    addressbookPreference.unserialize (parser_->getAddressbookNode());
    hookPreference.unserialize (parser_->getHookNode());
    audioPreference.unserialize (parser_->getAudioNode());
    videoPreference.unserialize (parser_->getVideoNode());
    shortcutPreferences.unserialize (parser_->getShortcutNode());

    Conf::SequenceNode *seq = parser_->getAccountSequence();

    // Each element in sequence is a new account to create
    Conf::Sequence::iterator iterSeq;
    for (iterSeq = seq->getSequence()->begin(); iterSeq != seq->getSequence()->end(); ++iterSeq) {

        // Pointer to the account and account preferences map
        Account *tmpAccount = NULL;
        Conf::MappingNode *map = (Conf::MappingNode *) (*iterSeq);

        // Search for account types (IAX/IP2IP)
        std::string accountType = "SIP"; // Assume type is SIP if not specified
        map->getValue ("type", &accountType);

        // search for account id
        std::string accountid;
        map->getValue ("id", &accountid);

        // search for alias (to get rid of the "ghost" account)
        std::string accountAlias;
        map->getValue ("alias", &accountAlias);

        // do not insert in account map if id or alias is empty
        if (accountid.empty() || accountAlias.empty()) {
            continue;
        }

        // Create a default account for specific type
        if (accountType == "SIP" && accountid != "IP2IP") {
            tmpAccount = AccountCreator::createAccount (AccountCreator::SIP_ACCOUNT, accountid);
        } else if (accountType == "IAX" && accountid != "IP2IP") {
            tmpAccount = AccountCreator::createAccount (AccountCreator::IAX_ACCOUNT, accountid);
        }

        // Fill account with configuration preferences
        if (tmpAccount != NULL) {
            tmpAccount->unserialize (map);
            _accountMap[accountid] = tmpAccount;

            tmpAccount->setVoIPLink();
            nbAccount++;
        }
    }

    try {
        delete parser_;
    } catch (Conf::YamlParserException &e) {
        _error ("Manager: %s", e.what());
    }

    parser_ = NULL;

    return nbAccount;

}

void ManagerImpl::unloadAccountMap ()
{
    _debug ("Manager: Unload account map");

    AccountMap::iterator iter;
    for (iter = _accountMap.begin(); iter != _accountMap.end(); ++iter) {
        // Avoid removing the IP2IP account twice
        if (iter->first != "")
            delete iter->second;
    }

    _accountMap.clear();
}

bool ManagerImpl::accountExists (const std::string& accountID)
{
    return _accountMap.find (accountID) != _accountMap.end();
}

Account*
ManagerImpl::getAccount (const std::string& accountID) const
{
    AccountMap::const_iterator iter = _accountMap.find(accountID);
    if (iter != _accountMap.end())
		return iter->second;

    _debug ("Manager: Did not found account %s, returning IP2IP account", accountID.c_str());
    return _directIpAccount;
}

std::string ManagerImpl::getAccountIdFromNameAndServer (
    const std::string& userName, const std::string& server) const
{
    _info ("Manager : username = %s , server = %s", userName.c_str(), server.c_str());
    // Try to find the account id from username and server name by full match

    for (AccountMap::const_iterator iter = _accountMap.begin(); iter != _accountMap.end(); ++iter) {
        SIPAccount *account = dynamic_cast<SIPAccount *> (iter->second);

        if (account != NULL) {
            if (account->fullMatch (userName, server)) {
                _debug ("Manager: Matching account id in request is a fullmatch %s@%s", userName.c_str(), server.c_str());
                return iter->first;
            }
        }
    }

    // We failed! Then only match the hostname
    for (AccountMap::const_iterator iter = _accountMap.begin(); iter != _accountMap.end(); ++iter) {
        SIPAccount *account = dynamic_cast<SIPAccount *> (iter->second);

        if (account != NULL) {
            if (account->hostnameMatch (server)) {
                _debug ("Manager: Matching account id in request with hostname %s", server.c_str());
                return iter->first;
            }
        }
    }

    // We failed! Then only match the username
    for (AccountMap::const_iterator iter = _accountMap.begin(); iter != _accountMap.end(); ++iter) {
        SIPAccount *account = dynamic_cast<SIPAccount *> (iter->second);

        if (account != NULL) {
            if (account->userMatch (userName)) {
                _debug ("Manager: Matching account id in request with username %s", userName.c_str());
                return iter->first;
            }
        }
    }

    _debug ("Manager: Username %s or server %s doesn't match any account, using IP2IP", userName.c_str(), server.c_str());

    return "";
}

std::map<std::string, int32_t> ManagerImpl::getAddressbookSettings () const
{
    std::map<std::string, int32_t> settings;

    settings["ADDRESSBOOK_ENABLE"] = addressbookPreference.getEnabled();
    settings["ADDRESSBOOK_MAX_RESULTS"] = addressbookPreference.getMaxResults();
    settings["ADDRESSBOOK_DISPLAY_CONTACT_PHOTO"] = addressbookPreference.getPhoto();
    settings["ADDRESSBOOK_DISPLAY_PHONE_BUSINESS"] = addressbookPreference.getBusiness();
    settings["ADDRESSBOOK_DISPLAY_PHONE_HOME"] = addressbookPreference.getHome();
    settings["ADDRESSBOOK_DISPLAY_PHONE_MOBILE"] = addressbookPreference.getMobile();

    return settings;
}

void ManagerImpl::setAddressbookSettings (
    const std::map<std::string, int32_t>& settings)
{
    _debug ("Manager: Update addressbook settings");

    addressbookPreference.setEnabled (settings.find ("ADDRESSBOOK_ENABLE")->second == 1);
    addressbookPreference.setMaxResults (settings.find ("ADDRESSBOOK_MAX_RESULTS")->second);
    addressbookPreference.setPhoto (settings.find ("ADDRESSBOOK_DISPLAY_CONTACT_PHOTO")->second == 1);
    addressbookPreference.setBusiness (settings.find ("ADDRESSBOOK_DISPLAY_PHONE_BUSINESS")->second == 1);
    addressbookPreference.setHone (settings.find ("ADDRESSBOOK_DISPLAY_PHONE_HOME")->second == 1);
    addressbookPreference.setMobile (settings.find ("ADDRESSBOOK_DISPLAY_PHONE_MOBILE")->second == 1);

    // Write it to the configuration file
    // TODO save config is called for updateAddressbookSettings, updateHookSettings, setHistoryLimit each called
    // when closing preference window (in this order)
    // saveConfig();
}

void ManagerImpl::setAddressbookList (const std::vector<std::string>& list)
{
    _debug ("Manager: Set addressbook list");

    std::string s = ManagerImpl::serialize (list);
    _debug("Manager: New addressbook list: %s", s.c_str());
    addressbookPreference.setList (s);

    saveConfig();
}

std::vector<std::string> ManagerImpl::getAddressbookList (void) const
{
    return unserialize (addressbookPreference.getList());
}

std::map<std::string, std::string> ManagerImpl::getHookSettings () const
{
    std::map<std::string, std::string> settings;

    settings["URLHOOK_IAX2_ENABLED"] = hookPreference.getIax2Enabled() ? "true" : "false";
    settings["PHONE_NUMBER_HOOK_ADD_PREFIX"] = hookPreference.getNumberAddPrefix();
    settings["PHONE_NUMBER_HOOK_ENABLED"] = hookPreference.getNumberEnabled() ? "true" : "false";
    settings["URLHOOK_SIP_ENABLED"] = hookPreference.getSipEnabled() ? "true" : "false";
    settings["URLHOOK_COMMAND"] = hookPreference.getUrlCommand();
    settings["URLHOOK_SIP_FIELD"] = hookPreference.getUrlSipField();

    return settings;
}

void ManagerImpl::setHookSettings (const std::map<std::string, std::string>& settings)
{

    hookPreference.setIax2Enabled (settings.find ("URLHOOK_IAX2_ENABLED")->second == "true");
    hookPreference.setNumberAddPrefix (settings.find ("PHONE_NUMBER_HOOK_ADD_PREFIX")->second);
    hookPreference.setNumberEnabled (settings.find ("PHONE_NUMBER_HOOK_ENABLED")->second == "true");
    hookPreference.setSipEnabled (settings.find ("URLHOOK_SIP_ENABLED")->second == "true");
    hookPreference.setUrlCommand (settings.find ("URLHOOK_COMMAND")->second);
    hookPreference.setUrlSipField (settings.find ("URLHOOK_SIP_FIELD")->second);

    // Write it to the configuration file
    // TODO save config is called for updateAddressbookSettings, updateHookSettings, setHistoryLimit each called
    // when closing preference window (in this order)
    // saveConfig();
}

void ManagerImpl::checkCallConfiguration (const std::string& id,
        const std::string &to, Call::CallConfiguration *callConfig)
{
    Call::CallConfiguration config;

    if (to.find (SIP_SCHEME) == 0 || to.find (SIPS_SCHEME) == 0) {
        _debug ("Manager: Sip scheme detected (sip: or sips:), sending IP2IP Call");
        config = Call::IPtoIP;
    } else
        config = Call::Classic;

    associateConfigToCall (id, config);

    *callConfig = config;
}

bool ManagerImpl::associateConfigToCall (const std::string& callID,
        Call::CallConfiguration config)
{

    if (getConfigFromCall (callID) == CallConfigNULL) { // nothing with the same ID
        _callConfigMap[callID] = config;
        _debug ("Manager: Associate call %s with config %d", callID.c_str(), config);
        return true;
    } else
        return false;
}

Call::CallConfiguration ManagerImpl::getConfigFromCall (const std::string& callID) const
{

    CallConfigMap::const_iterator iter = _callConfigMap.find (callID);

    if (iter == _callConfigMap.end()) {
        return (Call::CallConfiguration) CallConfigNULL;
    } else
        return iter->second;
}

bool ManagerImpl::removeCallConfig (const std::string& callID)
{

    if (_callConfigMap.erase (callID)) {
        return true;
    }

    return false;
}

std::map<std::string, std::string> ManagerImpl::getCallDetails (const std::string& callID)
{

    std::map<std::string, std::string> call_details;
    std::string accountid;
    Account *account;
    VoIPLink *link;
    Call *call = NULL;
    std::stringstream type;

    // We need here to retrieve the call information attached to the call ID
    // To achieve that, we need to get the voip link attached to the call
    // But to achieve that, we need to get the account the call was made with

    // So first we fetch the account
    accountid = getAccountFromCall (callID);

    // Then the VoIP link this account is linked with (IAX2 or SIP)
    if ( (account = getAccount (accountid)) != NULL) {
        link = account->getVoIPLink();

        if (link)
            call = link->getCall (callID);
    }

    if (call) {
        type << call->getCallType();
        call_details["ACCOUNTID"] = accountid;
        call_details["PEER_NUMBER"] = call->getPeerNumber();
        call_details["PEER_NAME"] = call->getPeerName();
        call_details["DISPLAY_NAME"] = call->getDisplayName();
        call_details["CALL_STATE"] = call->getStateStr();
        call_details["CALL_TYPE"] = type.str();
    } else {
        _error ("Manager: Error: getCallDetails()");
        call_details["ACCOUNTID"] = "";
        call_details["PEER_NUMBER"] = "Unknown";
        call_details["PEER_NAME"] = "Unknown";
        call_details["DISPLAY_NAME"] = "Unknown";
        call_details["CALL_STATE"] = "UNKNOWN";
        call_details["CALL_TYPE"] = "0";
    }

    return call_details;
}

std::vector<std::string> ManagerImpl::getHistorySerialized(void) const
{
    _debug("Manager: Get history serialized"); 

    return _history->get_history_serialized();
}

void ManagerImpl::setHistorySerialized(std::vector<std::string> history)
{

    _debug("Manager: Set history serialized");

    _history->set_serialized_history (history, preferences.getHistoryLimit());;
    _history->save_history();
}

namespace {
template <typename M, typename V> 
void vectorFromMapKeys(const M &m, V &v)
{
    for (typename M::const_iterator it = m.begin(); it != m.end(); ++it )
        v.push_back(it->first);
}
}

std::vector<std::string> ManagerImpl::getCallList (void) const
{
    std::vector<std::string> v;
    vectorFromMapKeys(_callAccountMap, v); 
    return v;
}

std::map<std::string, std::string> ManagerImpl::getConferenceDetails (
    const std::string& confID) const
{
    std::map<std::string, std::string> conf_details;
    ConferenceMap::const_iterator iter_conf;

    iter_conf = _conferencemap.find (confID);

    Conference* conf = NULL;

    if (iter_conf != _conferencemap.end()) {
        conf = iter_conf->second;
        conf_details["CONFID"] = confID;
        conf_details["CONF_STATE"] = conf->getStateStr();
    }

    return conf_details;
}

std::vector<std::string> ManagerImpl::getConferenceList (void) const
{
    _debug ("ManagerImpl::getConferenceList");
    std::vector<std::string> v;
    vectorFromMapKeys(_conferencemap, v);

    return v;
}

std::vector<std::string> ManagerImpl::getParticipantList (
    const std::string& confID) const
{
    _debug ("ManagerImpl: Get participant list %s", confID.c_str());

    ConferenceMap::const_iterator iter_conf = _conferencemap.find (confID);
    Conference *conf = NULL;

    if (iter_conf != _conferencemap.end())
        conf = iter_conf->second;

    std::vector<std::string> v;
    if (conf) {
        ParticipantSet participants = conf->getParticipantList();
        std::copy(participants.begin(), participants.end(), std::back_inserter(v));;
    } else
        _warn ("Manager: Warning: Did not found conference %s", confID.c_str());

    return v;
}


void ManagerImpl::notifyVideoDeviceEvent()
{
	_dbus.getConfigurationManager()->videoDeviceEvent();
}<|MERGE_RESOLUTION|>--- conflicted
+++ resolved
@@ -81,27 +81,15 @@
     _waitingCallMutex(), _nbIncomingWaitingCall (0), _path (""),
     _setupLoaded (false), _callAccountMap(),
     _callAccountMapMutex(), _callConfigMap(), _accountMap(),
-<<<<<<< HEAD
-    _directIpAccount(0), _cleaner(0), _history(0), parser_(0),
-    emitter_(0)
-=======
     _directIpAccount (0), _cleaner (new NumberCleaner),
     _history (new HistoryManager), _imModule(new sfl::InstantMessaging)
->>>>>>> 5b97bae6
 {
     // initialize random generator for call id
     srand (time (NULL));
 
-<<<<<<< HEAD
     // initialize libav libraries
     libav_utils::sfl_avcodec_init();
 
-    _cleaner = new NumberCleaner();
-    _history = new HistoryManager();
-    _imModule = new sfl::InstantMessaging();
-
-=======
->>>>>>> 5b97bae6
 #ifdef TEST
     testAccountMap();
     loadAccountMap();
