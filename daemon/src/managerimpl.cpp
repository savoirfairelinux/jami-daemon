/*
 *  Copyright (C) 2004, 2005, 2006, 2008, 2009, 2010, 2011 Savoir-Faire Linux Inc.
 *  Author: Alexandre Bourget <alexandre.bourget@savoirfairelinux.com>
 *  Author: Yan Morin <yan.morin@savoirfairelinux.com>
 *  Author: Laurielle Lea <laurielle.lea@savoirfairelinux.com>
 *  Author: Emmanuel Milou <emmanuel.milou@savoirfairelinux.com>
 *  Author: Alexandre Savard <alexandre.savard@savoirfairelinux.com>
 *  Author: Guillaume Carmel-Archambault <guillaume.carmel-archambault@savoirfairelinux.com>
 *  This program is free software; you can redistribute it and/or modify
 *  it under the terms of the GNU General Public License as published by
 *  the Free Software Foundation; either version 3 of the License, or
 *  (at your option) any later version.
 *
 *  This program is distributed in the hope that it will be useful,
 *  but WITHOUT ANY WARRANTY; without even the implied warranty of
 *  MERCHANTABILITY or FITNESS FOR A PARTICULAR PURPOSE.  See the
 *  GNU General Public License for more details.
 *
 *  You should have received a copy of the GNU General Public License
 *  along with this program; if not, write to the Free Software
 *   Foundation, Inc., 675 Mass Ave, Cambridge, MA 02139, USA.
 *
 *  Additional permission under GNU GPL version 3 section 7:
 *
 *  If you modify this program, or any covered work, by linking or
 *  combining it with the OpenSSL project's OpenSSL library (or a
 *  modified version of that library), containing parts covered by the
 *  terms of the OpenSSL or SSLeay licenses, Savoir-Faire Linux Inc.
 *  grants you additional permission to convey the resulting work.
 *  Corresponding Source for a non-source form of such a combination
 *  shall include the source code for the parts of OpenSSL used as well
 *  as that of the covered work.
 */

#include "config.h"

#include "managerimpl.h"

#include "account.h"
#include "dbus/callmanager.h"
#include "global.h"
#include "sip/sipaccount.h"
#include "im/instant_messaging.h"
#include "iax/iaxaccount.h"
#include "numbercleaner.h"

#include "audio/alsa/alsalayer.h"
#include "audio/pulseaudio/pulselayer.h"
#include "audio/sound/tonelist.h"
#include "audio/sound/audiofile.h"
#include "audio/sound/dtmf.h"
#include "history/history.h"
#include "sip/sipvoiplink.h"
#include "iax/iaxvoiplink.h"
#include "manager.h"

#include "dbus/configurationmanager.h"

#include "conference.h"

#include "video/libav_utils.h"

#include <cerrno>
#include <ctime>
#include <cstdlib>
#include <iostream>
#include <fstream>
#include <sstream>
#include <sys/types.h> // mkdir(2)
#include <sys/stat.h>  // mkdir(2)

ManagerImpl::ManagerImpl() :
    preferences(), voipPreferences(), addressbookPreference(),
    hookPreference(),  audioPreference(), videoPreference(), shortcutPreferences(),
    hasTriedToRegister_(false), audioCodecFactory(), dbus_(), config_(), currentCallId_(),
    currentCallMutex_(), audiodriver_(0), dtmfKey_(0), toneMutex_(),
    telephoneTone_(0), audiofile_(0), speakerVolume_(0), micVolume_(0),
    audioLayerMutex_(), waitingCall_(), waitingCallMutex_(),
    nbIncomingWaitingCall_(0), path_(), callAccountMap_(),
    callAccountMapMutex_(), IPToIPMap_(), accountMap_(),
    mainBuffer_(), conferenceMap_(), history_(new History),
    imModule_(new sfl::InstantMessaging)
{
    // initialize random generator for call id
    srand(time(NULL));

    // initialize libav libraries
    libav_utils::sfl_avcodec_init();
}

// never call if we use only the singleton...
ManagerImpl::~ManagerImpl()
{
    delete imModule_;
    delete history_;
    delete audiofile_;
}

void ManagerImpl::init(std::string config_file)
{
    if (config_file.empty())
        config_file = getConfigFile();

    path_ = config_file;

    DEBUG("Manager: configuration file path: %s", path_.c_str());

    Conf::YamlParser *parser = NULL;

    try {
        parser = new Conf::YamlParser(path_.c_str());
        parser->serializeEvents();
        parser->composeEvents();
        parser->constructNativeData();
    } catch (Conf::YamlParserException &e) {
        ERROR("Manager: %s", e.what());
        fflush(stderr);
        delete parser;
        parser = NULL;
    }

    loadAccountMap(parser);
    delete parser;

    initVolume();
    initAudioDriver();

    {
        ost::MutexLock lock(audioLayerMutex_);
        if (audiodriver_) {
            telephoneTone_ = new TelephoneTone(preferences.getZoneToneChoice(), audiodriver_->getSampleRate());
            dtmfKey_ = new DTMF(8000);
        }
    } 

    history_->load(preferences.getHistoryLimit());
    registerAccounts();
}

void ManagerImpl::terminate()
{
    std::vector<std::string> callList(getCallList());
    DEBUG("Manager: Hangup %zu remaining call", callList.size());

    for (std::vector<std::string>::iterator iter = callList.begin(); iter != callList.end(); ++iter)
        hangupCall(*iter);

    unloadAccountMap();

    delete SIPVoIPLink::instance();
    delete dtmfKey_;
    delete telephoneTone_;
    telephoneTone_ = NULL;

    ost::MutexLock lock(audioLayerMutex_);

    delete audiodriver_;
    audiodriver_ = NULL;
}

bool ManagerImpl::isCurrentCall(const std::string& callId) const
{
    return currentCallId_ == callId;
}

bool ManagerImpl::hasCurrentCall() const
{
    return not currentCallId_.empty();
}

std::string
ManagerImpl::getCurrentCallId() const
{
    return currentCallId_;
}

void ManagerImpl::switchCall(const std::string& id)
{
    ost::MutexLock m(currentCallMutex_);
    DEBUG("----- Switch current call id to %s -----", id.c_str());
    currentCallId_ = id;
}

///////////////////////////////////////////////////////////////////////////////
// Management of events' IP-phone user
///////////////////////////////////////////////////////////////////////////////
/* Main Thread */

bool ManagerImpl::outgoingCall(const std::string& account_id,
                               const std::string& call_id,
                               const std::string& to,
                               const std::string& conf_id)
{
    if (call_id.empty()) {
        DEBUG("Manager: New outgoing call abort, missing callid");
        return false;
    }

    // Call ID must be unique
    if (not getAccountFromCall(call_id).empty()) {
        ERROR("Manager: Error: Call id already exists in outgoing call");
        return false;
    }

    DEBUG("Manager: New outgoing call %s to %s", call_id.c_str(), to.c_str());

    stopTone();

    std::string current_call_id(getCurrentCallId());

    std::string prefix;
    if (hookPreference.getNumberEnabled())
        prefix = hookPreference.getNumberAddPrefix();

    std::string to_cleaned(NumberCleaner::clean(to, prefix));

    static const char * const SIP_SCHEME = "sip:";
    static const char * const SIPS_SCHEME = "sips:";

    bool IPToIP = to_cleaned.find(SIP_SCHEME) == 0 or
                  to_cleaned.find(SIPS_SCHEME) == 0;

    setIPToIPForCall(call_id, IPToIP);

    // in any cases we have to detach from current communication
    if (hasCurrentCall()) {
        DEBUG("Manager: Has current call (%s) put it onhold", current_call_id.c_str());

        // if this is not a conferenceand this and is not a conference participant
        if (not isConference(current_call_id) and not isConferenceParticipant(current_call_id))
            onHoldCall(current_call_id);
        else if (isConference(current_call_id) and not isConferenceParticipant(call_id))
            detachParticipant(Call::DEFAULT_ID, current_call_id);
    }

    if (IPToIP) {
        DEBUG("Manager: Start IP2IP call");

        /* We need to retrieve the sip voiplink instance */
        if (SIPVoIPLink::instance()->SIPNewIpToIpCall(call_id, to_cleaned)) {
            switchCall(call_id);
            return true;
        } else
            callFailure(call_id);

        return false;
    }

    DEBUG("Manager: Selecting account %s", account_id.c_str());

    // Is this account exist
    if (!accountExists(account_id)) {
        ERROR("Manager: Error: Account doesn't exist in new outgoing call");
        return false;
    }

    if (!associateCallToAccount(call_id, account_id))
        WARN("Manager: Warning: Could not associate call id %s to account id %s", call_id.c_str(), account_id.c_str());

    try {
        Call *call = getAccountLink(account_id)->newOutgoingCall(call_id, to_cleaned);

        switchCall(call_id);
        call->setConfId(conf_id);
    } catch (const VoipLinkException &e) {
        callFailure(call_id);
        ERROR("Manager: %s", e.what());
        return false;
    }

    getMainBuffer()->stateInfo();

    return true;
}

//THREAD=Main : for outgoing Call
bool ManagerImpl::answerCall(const std::string& call_id)
{
    DEBUG("Manager: Answer call %s", call_id.c_str());

    // If sflphone is ringing
    stopTone();

    // store the current call id
    std::string current_call_id(getCurrentCallId());

    // Retreive call coresponding to this id
    std::string account_id = getAccountFromCall(call_id);
    Call *call = getAccountLink(account_id)->getCall(call_id);

    if (call == NULL) {
        ERROR("Manager: Error: Call is null");
    }

    // in any cases we have to detach from current communication
    if (hasCurrentCall()) {

        DEBUG("Manager: Currently conversing with %s", current_call_id.c_str());

        if (not isConference(current_call_id) and not isConferenceParticipant(current_call_id)) {
            DEBUG("Manager: Answer call: Put the current call (%s) on hold", current_call_id.c_str());
            onHoldCall(current_call_id);
        } else if (isConference(current_call_id) and not isConferenceParticipant(call_id)) {
            // if we are talking to a conference and we are answering an incoming call
            DEBUG("Manager: Detach main participant from conference");
            detachParticipant(Call::DEFAULT_ID, current_call_id);
        }
    }

    try {
        getAccountLink(account_id)->answer(call);
    } catch (const VoipLinkException &e) {
        ERROR("Manager: Error: %s", e.what());
    }

    // if it was waiting, it's waiting no more
    removeWaitingCall(call_id);

    // if we dragged this call into a conference already
    if (isConferenceParticipant(call_id))
        switchCall(call->getConfId());
    else
        switchCall(call_id);

    // Connect streams
    addStream(call_id);

    getMainBuffer()->stateInfo();

    // Start recording if set in preference
    if (audioPreference.getIsAlwaysRecording())
        setRecordingCall(call_id);

    // update call state on client side
    if (audioPreference.getIsAlwaysRecording())
        dbus_.getCallManager()->callStateChanged(call_id, "RECORD");
    else
        dbus_.getCallManager()->callStateChanged(call_id, "CURRENT");

    return true;
}

//THREAD=Main
void ManagerImpl::hangupCall(const std::string& callId)
{
    DEBUG("Manager: Hangup call %s", callId.c_str());

    // store the current call id
    std::string currentCallId(getCurrentCallId());

    stopTone();

    /* Broadcast a signal over DBus */
    DEBUG("Manager: Send DBUS call state change (HUNGUP) for id %s", callId.c_str());
    dbus_.getCallManager()->callStateChanged(callId, "HUNGUP");

    if (not isValidCall(callId) and not isIPToIP(callId)) {
        ERROR("Manager: Error: Could not hang up call, call not valid");
        return;
    }

    // Disconnect streams
    removeStream(callId);

    if (isConferenceParticipant(callId)) {
        Conference *conf = getConferenceFromCallID(callId);

        if (conf != NULL) {
            // remove this participant
            removeParticipant(callId);
            processRemainingParticipants(currentCallId, conf);
        }
    } else {
        // we are not participating in a conference, current call switched to ""
        if (not isConference(currentCallId))
            switchCall("");
    }

    if (isIPToIP(callId)) {
        /* Direct IP to IP call */
        try {
            Call * call = SIPVoIPLink::instance()->getCall(callId);
            history_->addCall(call, preferences.getHistoryLimit());
            SIPVoIPLink::instance()->hangup(callId);
        } catch (const VoipLinkException &e) {
            ERROR("%s", e.what());
        }
    } else {
        std::string accountId(getAccountFromCall(callId));
        VoIPLink *link = getAccountLink(accountId);
        Call * call = link->getCall(callId);
        history_->addCall(call, preferences.getHistoryLimit());
        link->hangup(callId);
        removeCallAccount(callId);
    }

    getMainBuffer()->stateInfo();
}

bool ManagerImpl::hangupConference(const std::string& id)
{
    DEBUG("Manager: Hangup conference %s", id.c_str());

    ConferenceMap::iterator iter_conf = conferenceMap_.find(id);

    if (iter_conf != conferenceMap_.end()) {
        Conference *conf = iter_conf->second;

        if (conf) {
            ParticipantSet participants(conf->getParticipantList());

            for (ParticipantSet::const_iterator iter = participants.begin();
                    iter != participants.end(); ++iter)
                hangupCall(*iter);
        } else {
            ERROR("Manager: No such conference %s", id.c_str());
            return false;
        }
    }

    switchCall("");

    getMainBuffer()->stateInfo();

    return true;
}


//THREAD=Main
void ManagerImpl::onHoldCall(const std::string& callId)
{
    DEBUG("Manager: Put call %s on hold", callId.c_str());

    stopTone();

    std::string current_call_id(getCurrentCallId());

    try {
        if (isIPToIP(callId)) {
            SIPVoIPLink::instance()-> onhold(callId);
        } else {
            /* Classic call, attached to an account */
            std::string account_id(getAccountFromCall(callId));

            if (account_id.empty()) {
                DEBUG("Manager: Account ID %s or callid %s doesn't exists in call onHold", account_id.c_str(), callId.c_str());
                return;
            }

            getAccountLink(account_id)->onhold(callId);
        }
    } catch (const VoipLinkException &e) {
        ERROR("Manager: Error: %s", e.what());
    }

    // Unbind calls in main buffer
    removeStream(callId);

    // Remove call from teh queue if it was still there
    removeWaitingCall(callId);

    // keeps current call id if the action is not holding this call or a new outgoing call
    // this could happen in case of a conference
    if (current_call_id == callId)
        switchCall("");

    dbus_.getCallManager()->callStateChanged(callId, "HOLD");

    getMainBuffer()->stateInfo();
}

//THREAD=Main
void ManagerImpl::offHoldCall(const std::string& callId)
{
    std::string accountId;
    std::string codecName;

    DEBUG("Manager: Put call %s off hold", callId.c_str());

    stopTone();

    std::string currentCallId(getCurrentCallId());

    //Place current call on hold if it isn't

    if (hasCurrentCall()) {

        if (not isConference(currentCallId) and not isConferenceParticipant(currentCallId)) {
            DEBUG("Manager: Has current call (%s), put on hold", currentCallId.c_str());
            onHoldCall(currentCallId);
        } else if (isConference(currentCallId) and not isConferenceParticipant(callId))
            detachParticipant(Call::DEFAULT_ID, currentCallId);
    }

    bool isRec = false;

    if (isIPToIP(callId))
        SIPVoIPLink::instance()->offhold(callId);
    else {
        /* Classic call, attached to an account */
        accountId = getAccountFromCall(callId);

        DEBUG("Manager: Setting offhold, Account %s, callid %s", accountId.c_str(), callId.c_str());

        Call * call = getAccountLink(accountId)->getCall(callId);

        if (call) {
            isRec = call->isRecording();
            getAccountLink(accountId)->offhold(callId);
        }
    }

    dbus_.getCallManager()->callStateChanged(callId, isRec ? "UNHOLD_RECORD" : "UNHOLD_CURRENT");

    if (isConferenceParticipant(callId)) {
        std::string currentAccountId(getAccountFromCall(callId));
        Call *call = getAccountLink(currentAccountId)->getCall(callId);

        if (call)
            switchCall(call->getConfId());

    } else
        switchCall(callId);

    addStream(callId);

    getMainBuffer()->stateInfo();
}

//THREAD=Main
bool ManagerImpl::transferCall(const std::string& callId, const std::string& to)
{
    if (isConferenceParticipant(callId)) {
        removeParticipant(callId);
        Conference *conf = getConferenceFromCallID(callId);
        processRemainingParticipants(callId, conf);
    } else if (not isConference(getCurrentCallId())) {
        switchCall("");
    }

    // Direct IP to IP call
    if (isIPToIP(callId)) {
        SIPVoIPLink::instance()->transfer(callId, to);
    } else {
        std::string accountID(getAccountFromCall(callId));

        if (accountID.empty())
            return false;

        VoIPLink *link = getAccountLink(accountID);
        link->transfer(callId, to);
    }

    // remove waiting call in case we make transfer without even answer
    removeWaitingCall(callId);

    getMainBuffer()->stateInfo();

    return true;
}

void ManagerImpl::transferFailed()
{
    dbus_.getCallManager()->transferFailed();
}

void ManagerImpl::transferSucceded()
{
    dbus_.getCallManager()->transferSucceded();
}

bool ManagerImpl::attendedTransfer(const std::string& transferID, const std::string& targetID)
{
    if (isIPToIP(transferID))
        return SIPVoIPLink::instance()->attendedTransfer(transferID, targetID);

    // Classic call, attached to an account
    std::string accountid(getAccountFromCall(transferID));

    if (accountid.empty())
        return false;

    return getAccountLink(accountid)->attendedTransfer(transferID, targetID);
}

//THREAD=Main : Call:Incoming
void ManagerImpl::refuseCall(const std::string& id)
{
    stopTone();

    if (getCallList().size() <= 1) {
        ost::MutexLock lock(audioLayerMutex_);
        audiodriver_->stopStream();
    }

    /* Direct IP to IP call */

    if (isIPToIP(id))
        SIPVoIPLink::instance()->refuse(id);
    else {
        /* Classic call, attached to an account */
        std::string accountid = getAccountFromCall(id);

        if (accountid.empty())
            return;

        getAccountLink(accountid)->refuse(id);

        removeCallAccount(id);
    }

    removeWaitingCall(id);
    dbus_.getCallManager()->callStateChanged(id, "HUNGUP");

    // Disconnect streams
    removeStream(id);

    getMainBuffer()->stateInfo();
}

Conference*
ManagerImpl::createConference(const std::string& id1, const std::string& id2)
{
    DEBUG("Manager: Create conference with call %s and %s", id1.c_str(), id2.c_str());

    Conference* conf = new Conference;

    conf->add(id1);
    conf->add(id2);

    // Add conference to map
    conferenceMap_.insert(std::make_pair(conf->getConfID(), conf));

    // broadcast a signal over dbus
    dbus_.getCallManager()->conferenceCreated(conf->getConfID());

    return conf;
}

void ManagerImpl::removeConference(const std::string& conference_id)
{
    DEBUG("Manager: Remove conference %s", conference_id.c_str());
    DEBUG("Manager: number of participants: %u", conferenceMap_.size());
    ConferenceMap::iterator iter = conferenceMap_.find(conference_id);

    Conference* conf = 0;

    if (iter != conferenceMap_.end())
        conf = iter->second;

    if (conf == NULL) {
        ERROR("Manager: Error: Conference not found");
        return;
    }

    // broadcast a signal over dbus
    dbus_.getCallManager()->conferenceRemoved(conference_id);

    // We now need to bind the audio to the remain participant

    // Unbind main participant audio from conference
    getMainBuffer()->unBindAll(Call::DEFAULT_ID);

    ParticipantSet participants(conf->getParticipantList());

    // bind main participant audio to remaining conference call
    ParticipantSet::iterator iter_p = participants.begin();

    if (iter_p != participants.end())
        getMainBuffer()->bindCallID(*iter_p, Call::DEFAULT_ID);

    // Then remove the conference from the conference map
    if (conferenceMap_.erase(conference_id) == 1)
        DEBUG("Manager: Conference %s removed successfully", conference_id.c_str());
    else
        ERROR("Manager: Error: Cannot remove conference: %s", conference_id.c_str());

    delete conf;
}

Conference*
ManagerImpl::getConferenceFromCallID(const std::string& call_id)
{
    std::string account_id(getAccountFromCall(call_id));
    Call *call = getAccountLink(account_id)->getCall(call_id);

    ConferenceMap::const_iterator iter(conferenceMap_.find(call->getConfId()));

    if (iter != conferenceMap_.end())
        return iter->second;
    else
        return NULL;
}

void ManagerImpl::holdConference(const std::string& id)
{
    ConferenceMap::iterator iter_conf = conferenceMap_.find(id);

    if (iter_conf == conferenceMap_.end())
        return;

    Conference *conf = iter_conf->second;

    bool isRec = conf->getState() == Conference::ACTIVE_ATTACHED_REC or
                 conf->getState() == Conference::ACTIVE_DETACHED_REC or
                 conf->getState() == Conference::HOLD_REC;

    ParticipantSet participants(conf->getParticipantList());

    for (ParticipantSet::const_iterator iter = participants.begin();
            iter != participants.end(); ++iter) {
        switchCall(*iter);
        onHoldCall(*iter);
    }

    conf->setState(isRec ? Conference::HOLD_REC : Conference::HOLD);
    dbus_.getCallManager()->conferenceChanged(conf->getConfID(), conf->getStateStr());
}

void ManagerImpl::unHoldConference(const std::string& id)
{
    ConferenceMap::iterator iter_conf = conferenceMap_.find(id);

    if (iter_conf != conferenceMap_.end() and iter_conf->second) {
        Conference *conf = iter_conf->second;

        bool isRec = conf->getState() == Conference::ACTIVE_ATTACHED_REC or
                     conf->getState() == Conference::ACTIVE_DETACHED_REC or
                     conf->getState() == Conference::HOLD_REC;

        ParticipantSet participants(conf->getParticipantList());

        for (ParticipantSet::const_iterator iter = participants.begin(); iter!= participants.end(); ++iter) {
            Call *call = getAccountLink(getAccountFromCall(*iter))->getCall(*iter);

            // if one call is currently recording, the conference is in state recording
            isRec |= call->isRecording();

            offHoldCall(*iter);
        }

        conf->setState(isRec ? Conference::ACTIVE_ATTACHED_REC : Conference::ACTIVE_ATTACHED);
        dbus_.getCallManager()->conferenceChanged(conf->getConfID(), conf->getStateStr());
    }
}

bool ManagerImpl::isConference(const std::string& id) const
{
    return conferenceMap_.find(id) != conferenceMap_.end();
}

bool ManagerImpl::isConferenceParticipant(const std::string& call_id)
{
    std::string accountId(getAccountFromCall(call_id));
    Call *call = getAccountLink(accountId)->getCall(call_id);
    return call and not call->getConfId().empty();
}

void ManagerImpl::addParticipant(const std::string& callId, const std::string& conferenceId)
{
    DEBUG("Manager: Add participant %s to %s", callId.c_str(), conferenceId.c_str());
    ConferenceMap::iterator iter = conferenceMap_.find(conferenceId);

    if (iter == conferenceMap_.end()) {
        ERROR("Manager: Error: Conference id is not valid");
        return;
    }

    std::string currentAccountId(getAccountFromCall(callId));
    Call *call = getAccountLink(currentAccountId)->getCall(callId);

    if (call == NULL) {
        ERROR("Manager: Error: Call id is not valid");
        return;
    }

    // store the current call id (it will change in offHoldCall or in answerCall)
    std::string current_call_id(getCurrentCallId());

    // detach from prior communication and switch to this conference
    if (current_call_id != callId) {
        if (isConference(current_call_id))
            detachParticipant(Call::DEFAULT_ID, current_call_id);
        else
            onHoldCall(current_call_id);
    }

    // TODO: remove this ugly hack => There should be different calls when double clicking
    // a conference to add main participant to it, or (in this case) adding a participant
    // toconference
    switchCall("");

    // Add main participant
    addMainParticipant(conferenceId);

    Conference* conf = iter->second;
    switchCall(conf->getConfID());

    // Add coresponding IDs in conf and call
    call->setConfId(conf->getConfID());
    conf->add(callId);

    // Connect new audio streams together
    getMainBuffer()->unBindAll(callId);

    std::map<std::string, std::string> callDetails(getCallDetails(callId));
    std::string callState(callDetails.find("CALL_STATE")->second);

    if (callState == "HOLD") {
        conf->bindParticipant(callId);
        offHoldCall(callId);
    } else if (callState == "INCOMING") {
        conf->bindParticipant(callId);
        answerCall(callId);
    } else if (callState == "CURRENT")
        conf->bindParticipant(callId);

    ParticipantSet participants(conf->getParticipantList());

    if (participants.empty())
        ERROR("Manager: Error: Participant list is empty for this conference");

    // reset ring buffer for all conference participant
    // flush conference participants only
    for (ParticipantSet::const_iterator iter_p = participants.begin();
            iter_p != participants.end(); ++iter_p)
        getMainBuffer()->flush(*iter_p);

    getMainBuffer()->flush(Call::DEFAULT_ID);

    // Connect stream
    addStream(callId);
}

void ManagerImpl::addMainParticipant(const std::string& conference_id)
{
    if (hasCurrentCall()) {
        std::string current_call_id(getCurrentCallId());

        if (isConference(current_call_id))
            detachParticipant(Call::DEFAULT_ID, current_call_id);
        else
            onHoldCall(current_call_id);
    }

    {
        ost::MutexLock lock(audioLayerMutex_);

        ConferenceMap::const_iterator iter = conferenceMap_.find(conference_id);

        if (iter != conferenceMap_.end()) {
            Conference *conf = iter->second;

        ParticipantSet participants(conf->getParticipantList());

        for (ParticipantSet::const_iterator iter_p = participants.begin();
                iter_p != participants.end(); ++iter_p) {
            getMainBuffer()->bindCallID(*iter_p, Call::DEFAULT_ID);
            // Reset ringbuffer's readpointers
            getMainBuffer()->flush(*iter_p);
        }

        getMainBuffer()->flush(Call::DEFAULT_ID);

        if (conf->getState() == Conference::ACTIVE_DETACHED)
            conf->setState(Conference::ACTIVE_ATTACHED);
        else if (conf->getState() == Conference::ACTIVE_DETACHED_REC)
            conf->setState(Conference::ACTIVE_ATTACHED_REC);
        else
            WARN("Manager: Warning: Invalid conference state while adding main participant");

        dbus_.getCallManager()->conferenceChanged(conference_id, conf->getStateStr());
        }
    }

    switchCall(conference_id);
}

void ManagerImpl::joinParticipant(const std::string& callId1, const std::string& callId2)
{
    DEBUG("Manager: Join participants %s, %s", callId1.c_str(), callId2.c_str());

    std::map<std::string, std::string> call1Details(getCallDetails(callId1));
    std::map<std::string, std::string> call2Details(getCallDetails(callId2));

    std::string current_call_id(getCurrentCallId());
    DEBUG("Manager: Current Call ID %s", current_call_id.c_str());

    // detach from the conference and switch to this conference
    if ((current_call_id != callId1) and (current_call_id != callId2)) {
        // If currently in a conference
        if (isConference(current_call_id))
            detachParticipant(Call::DEFAULT_ID, current_call_id);
        else
            onHoldCall(current_call_id); // currently in a call
    }

    Conference *conf = createConference(callId1, callId2);

    // Set corresponding conference ids for call 1
    std::string currentAccountId1 = getAccountFromCall(callId1);
    Call *call1 = getAccountLink(currentAccountId1)->getCall(callId1);

    if (call1 == NULL) {
        ERROR("Manager: Could not find call %s", callId1.c_str());
        return;
    }

    call1->setConfId(conf->getConfID());
    getMainBuffer()->unBindAll(callId1);

    // Set corresponding conderence details
    std::string currentAccountId2(getAccountFromCall(callId2));
    Call *call2 = getAccountLink(currentAccountId2)->getCall(callId2);

    if (call2 == NULL) {
        ERROR("Manager: Could not find call %s", callId2.c_str());
        return;
    }

    call2->setConfId(conf->getConfID());
    getMainBuffer()->unBindAll(callId2);

    // Process call1 according to its state
    std::string call1_state_str(call1Details.find("CALL_STATE")->second);
    DEBUG("Manager: Process call %s state: %s", callId1.c_str(), call1_state_str.c_str());

    if (call1_state_str == "HOLD") {
        conf->bindParticipant(callId1);
        offHoldCall(callId1);
    } else if (call1_state_str == "INCOMING") {
        conf->bindParticipant(callId1);
        answerCall(callId1);
    } else if (call1_state_str == "CURRENT")
        conf->bindParticipant(callId1);
    else if (call1_state_str == "RECORD")
        conf->bindParticipant(callId1);
    else if (call1_state_str == "INACTIVE") {
        conf->bindParticipant(callId1);
        answerCall(callId1);
    } else
        WARN("Manager: Call state not recognized");

    // Process call2 according to its state
    std::string call2_state_str(call2Details.find("CALL_STATE")->second);
    DEBUG("Manager: Process call %s state: %s", callId2.c_str(), call2_state_str.c_str());

    if (call2_state_str == "HOLD") {
        conf->bindParticipant(callId2);
        offHoldCall(callId2);
    } else if (call2_state_str == "INCOMING") {
        conf->bindParticipant(callId2);
        answerCall(callId2);
    } else if (call2_state_str == "CURRENT")
        conf->bindParticipant(callId2);
    else if (call2_state_str == "RECORD")
        conf->bindParticipant(callId2);
    else if (call2_state_str == "INACTIVE") {
        conf->bindParticipant(callId2);
        answerCall(callId2);
    } else
        WARN("Manager: Call state not recognized");

    // Switch current call id to this conference
    switchCall(conf->getConfID());
    conf->setState(Conference::ACTIVE_ATTACHED);

    // set recording sampling rate
    {
        ost::MutexLock lock(audioLayerMutex_);
        if (audiodriver_)
            conf->setRecordingSmplRate(audiodriver_->getSampleRate());
    }

    getMainBuffer()->stateInfo();
}

void ManagerImpl::createConfFromParticipantList(const std::vector< std::string > &participantList)
{
    // we must at least have 2 participant for a conference
    if (participantList.size() <= 1) {
        ERROR("Manager: Error: Participant number must be higher or equal to 2");
        return;
    }

    Conference *conf = new Conference;

    int successCounter = 0;

    for (std::vector<std::string>::const_iterator iter = participantList.begin(); iter != participantList.end(); ++iter) {
        std::string numberaccount(*iter);
        std::string tostr(numberaccount.substr(0, numberaccount.find(",")));
        std::string account(numberaccount.substr(numberaccount.find(",") + 1, numberaccount.size()));

        std::string generatedCallID(getNewCallID());

        // Manager methods may behave differently if the call id participates in a conference
        conf->add(generatedCallID);

        switchCall("");

        // Create call
        bool callSuccess = outgoingCall(account, generatedCallID, tostr, conf->getConfID());

        // If not able to create call remove this participant from the conference
        if (!callSuccess)
            conf->remove(generatedCallID);
        else {
            dbus_.getCallManager()->newCallCreated(account, generatedCallID, tostr);
            successCounter++;
        }
    }

    // Create the conference if and only if at least 2 calls have been successfully created
    if (successCounter >= 2) {
        conferenceMap_.insert(std::make_pair(conf->getConfID(), conf));
        dbus_.getCallManager()->conferenceCreated(conf->getConfID());

        {
            ost::MutexLock lock(audioLayerMutex_);

            if (audiodriver_)
                conf->setRecordingSmplRate(audiodriver_->getSampleRate());
        }

        getMainBuffer()->stateInfo();
    } else
        delete conf;
}

void ManagerImpl::detachParticipant(const std::string& call_id,
                                    const std::string& current_id)
{
    DEBUG("Manager: Detach participant %s (current id: %s)", call_id.c_str(),
           current_id.c_str());
    std::string current_call_id(getCurrentCallId());

    if (call_id != Call::DEFAULT_ID) {
        std::string currentAccountId(getAccountFromCall(call_id));
        Call *call = getAccountLink(currentAccountId)->getCall(call_id);

        if (call == NULL) {
            ERROR("Manager: Error: Could not find call %s", call_id.c_str());
            return;
        }

        Conference *conf = getConferenceFromCallID(call_id);

        if (conf == NULL) {
            ERROR("Manager: Error: Call is not conferencing, cannot detach");
            return;
        }

        std::map<std::string, std::string> call_details(getCallDetails(call_id));
        std::map<std::string, std::string>::iterator iter_details(call_details.find("CALL_STATE"));

        if (iter_details == call_details.end()) {
            ERROR("Manager: Error: Could not find CALL_STATE");
            return;
        }

        if (iter_details->second == "RINGING")
            removeParticipant(call_id);
        else {
            onHoldCall(call_id);
            removeParticipant(call_id);
            // Conference may have been deleted and set to 0 above
            processRemainingParticipants(current_call_id, conf);
            if (conf == 0) {
                ERROR("Manager: Error: Call is not conferencing, cannot detach");
                return;
            }
        }

        dbus_.getCallManager()->conferenceChanged(conf->getConfID(), conf->getStateStr());
    } else {
        DEBUG("Manager: Unbind main participant from conference %d");
        getMainBuffer()->unBindAll(Call::DEFAULT_ID);

        if (not isConference(current_call_id)) {
            ERROR("Manager: Warning: Current call id (%s) is not a conference", current_call_id.c_str());
            return;
        }

        ConferenceMap::iterator iter = conferenceMap_.find(current_call_id);

        if (iter == conferenceMap_.end() or iter->second == 0) {
            DEBUG("Manager: Error: Conference is NULL");
            return;
        }
        Conference *conf = iter->second;

        if (conf->getState() == Conference::ACTIVE_ATTACHED)
            conf->setState(Conference::ACTIVE_DETACHED);
        else if (conf->getState() == Conference::ACTIVE_ATTACHED_REC)
            conf->setState(Conference::ACTIVE_DETACHED_REC);
        else
            WARN("Manager: Warning: Undefined behavior, invalid conference state in detach participant");

        dbus_.getCallManager()->conferenceChanged(conf->getConfID(),
                                                  conf->getStateStr());

        switchCall("");
    }
}

void ManagerImpl::removeParticipant(const std::string& call_id)
{
    DEBUG("Manager: Remove participant %s", call_id.c_str());

    // this call is no more a conference participant
    const std::string currentAccountId(getAccountFromCall(call_id));
    Call *call = getAccountLink(currentAccountId)->getCall(call_id);

    ConferenceMap conf_map = conferenceMap_;
    ConferenceMap::const_iterator iter = conf_map.find(call->getConfId());

    if (iter == conf_map.end() or iter->second == 0) {
        ERROR("Manager: Error: No conference with id %s, cannot remove participant", call->getConfId().c_str());
        return;
    }

    Conference *conf = iter->second;
    DEBUG("Manager: Remove participant %s", call_id.c_str());
    conf->remove(call_id);
    call->setConfId("");

    removeStream(call_id);
    getMainBuffer()->stateInfo();
    dbus_.getCallManager()->conferenceChanged(conf->getConfID(), conf->getStateStr());
}

void ManagerImpl::processRemainingParticipants(const std::string &current_call_id, Conference * &conf)
{
    ParticipantSet participants(conf->getParticipantList());
    size_t n = participants.size();
    DEBUG("Manager: Process remaining %d participant(s) from conference %s",
           n, conf->getConfID().c_str());

    if (n > 1) {
        // Reset ringbuffer's readpointers
        for (ParticipantSet::const_iterator iter_p = participants.begin();
                iter_p != participants.end();
                ++iter_p)
            getMainBuffer()->flush(*iter_p);

        getMainBuffer()->flush(Call::DEFAULT_ID);
    } else if (n == 1) {
        ParticipantSet::iterator iter_participant = participants.begin();

        // bind main participant to remaining conference call
        if (iter_participant != participants.end()) {
            // this call is no longer a conference participant
            std::string currentAccountId(getAccountFromCall(*iter_participant));
            Call *call = getAccountLink(currentAccountId)->getCall(*iter_participant);
            if (call) {
                call->setConfId("");
                // if we are not listening to this conference
                if (current_call_id != conf->getConfID())
                    onHoldCall(call->getCallId());
                else
                    switchCall(*iter_participant);
            }
        }

        removeConference(conf->getConfID());
        conf = 0;
    } else {
        DEBUG("Manager: No remaining participants, remove conference");
        removeConference(conf->getConfID());
        conf = 0;
        switchCall("");
    }
}

void ManagerImpl::joinConference(const std::string& conf_id1,
                                 const std::string& conf_id2)
{
    ConferenceMap::iterator iter(conferenceMap_.find(conf_id1));

    if (iter == conferenceMap_.end()) {
        ERROR("Manager: Error: Not a valid conference ID: %s", conf_id1.c_str());
        return;
    }

    if (conferenceMap_.find(conf_id2) != conferenceMap_.end()) {
        ERROR("Manager: Error: Not a valid conference ID: %s", conf_id2.c_str());
        return;
    }

    if (iter->second) {
        Conference *conf = iter->second;
        ParticipantSet participants(conf->getParticipantList());

        for (ParticipantSet::const_iterator iter_p = participants.begin();
                iter_p != participants.end(); ++iter_p) {
            detachParticipant(*iter_p, "");
            addParticipant(*iter_p, conf_id2);
        }
    }
}

void ManagerImpl::addStream(const std::string& call_id)
{
    DEBUG("Manager: Add audio stream %s", call_id.c_str());

    std::string currentAccountId(getAccountFromCall(call_id));
    Call *call = getAccountLink(currentAccountId)->getCall(call_id);

    if (call and isConferenceParticipant(call_id)) {
        DEBUG("Manager: Add stream to conference");

        // bind to conference participant
        ConferenceMap::iterator iter = conferenceMap_.find(call->getConfId());

        if (iter != conferenceMap_.end() and iter->second) {
            Conference* conf = iter->second;

            conf->bindParticipant(call_id);

            ParticipantSet participants(conf->getParticipantList());

            // reset ring buffer for all conference participant
            for (ParticipantSet::const_iterator iter_p = participants.begin();
                    iter_p != participants.end(); ++iter_p)
                getMainBuffer()->flush(*iter_p);

            getMainBuffer()->flush(Call::DEFAULT_ID);
        }

    } else {
        DEBUG("Manager: Add stream to call");

        // bind to main
        getMainBuffer()->bindCallID(call_id);

        ost::MutexLock lock(audioLayerMutex_);
        audiodriver_->flushUrgent();
        audiodriver_->flushMain();
    }

    getMainBuffer()->stateInfo();
}

void ManagerImpl::removeStream(const std::string& call_id)
{
    DEBUG("Manager: Remove audio stream %s", call_id.c_str());
    getMainBuffer()->unBindAll(call_id);
    getMainBuffer()->stateInfo();
}

//THREAD=Main
void ManagerImpl::saveConfig()
{
    DEBUG("Manager: Saving Configuration to XDG directory %s", path_.c_str());
    audioPreference.setVolumemic(getMicVolume());
    audioPreference.setVolumespkr(getSpkrVolume());

    try {
        Conf::YamlEmitter emitter(path_.c_str());

        for (AccountMap::iterator iter = accountMap_.begin(); iter != accountMap_.end(); ++iter) {
            // Skip the "" account ID (which refer to the IP2IP account)
            if (iter->first.empty())
                continue;
            else
                iter->second->serialize(&emitter);
        }

        preferences.serialize(&emitter);
        voipPreferences.serialize(&emitter);
        addressbookPreference.serialize(&emitter);
        hookPreference.serialize(&emitter);
        audioPreference.serialize(&emitter);
        shortcutPreferences.serialize(&emitter);

        emitter.serializeData();
    } catch (const Conf::YamlEmitterException &e) {
        ERROR("ConfigTree: %s", e.what());
    }
}

//THREAD=Main
void ManagerImpl::sendDtmf(const std::string& id, char code)
{
    std::string accountid(getAccountFromCall(id));
    playDtmf(code);
    getAccountLink(accountid)->carryingDTMFdigits(id, code);
}

//THREAD=Main | VoIPLink
void ManagerImpl::playDtmf(char code)
{
    stopTone();

    if (not voipPreferences.getPlayDtmf()) {
        DEBUG("Manager: playDtmf: Do not have to play a tone...");
        return;
    }

    // length in milliseconds
    int pulselen = voipPreferences.getPulseLength();

    if (pulselen == 0) {
        DEBUG("Manager: playDtmf: Pulse length is not set...");
        return;
    }

    ost::MutexLock lock(audioLayerMutex_);

    // numbers of int = length in milliseconds / 1000 (number of seconds)
    //                = number of seconds * SAMPLING_RATE by SECONDS

    // fast return, no sound, so no dtmf
    if (audiodriver_ == NULL || dtmfKey_ == NULL) {
        DEBUG("Manager: playDtmf: Error no audio layer...");
        return;
    }

    // number of data sampling in one pulselen depends on samplerate
    // size (n sampling) = time_ms * sampling/s
    //                     ---------------------
    //                            ms/s
    int size = (int)((pulselen * (float) audiodriver_->getSampleRate()) / 1000);

    // this buffer is for mono
    // TODO <-- this should be global and hide if same size
    SFLDataFormat *buf = new SFLDataFormat[size];

    // Handle dtmf
    dtmfKey_->startTone(code);

    // copy the sound
    if (dtmfKey_->generateDTMF(buf, size)) {
        // Put buffer to urgentRingBuffer
        // put the size in bytes...
        // so size * 1 channel (mono) * sizeof (bytes for the data)
        // audiolayer->flushUrgent();
        audiodriver_->startStream();
        audiodriver_->putUrgent(buf, size * sizeof(SFLDataFormat));
    }

    // TODO Cache the DTMF

    delete [] buf;
}

// Multi-thread
bool ManagerImpl::incomingCallWaiting()
{
    return nbIncomingWaitingCall_ > 0;
}

void ManagerImpl::addWaitingCall(const std::string& id)
{
    ost::MutexLock m(waitingCallMutex_);
    waitingCall_.insert(id);
    nbIncomingWaitingCall_++;
}

void ManagerImpl::removeWaitingCall(const std::string& id)
{
    ost::MutexLock m(waitingCallMutex_);

    if (waitingCall_.erase(id))
        nbIncomingWaitingCall_--;
}

bool ManagerImpl::isWaitingCall(const std::string& id)
{
    return waitingCall_.find(id) != waitingCall_.end();
}

///////////////////////////////////////////////////////////////////////////////
// Management of event peer IP-phone
////////////////////////////////////////////////////////////////////////////////
// SipEvent Thread
void ManagerImpl::incomingCall(Call* call, const std::string& accountId)
{
    assert(call);
    stopTone();

    associateCallToAccount(call->getCallId(), accountId);

    if (accountId.empty())
        setIPToIPForCall(call->getCallId(), true);
    else {
        // strip sip: which is not required and bring confusion with ip to ip calls
        // when placing new call from history (if call is IAX, do nothing)
        std::string peerNumber(call->getPeerNumber());

        const char SIP_PREFIX[] = "sip:";
        size_t startIndex = peerNumber.find(SIP_PREFIX);

        if (startIndex != std::string::npos)
            call->setPeerNumber(peerNumber.substr(startIndex + sizeof(SIP_PREFIX) - 1));
    }

    if (not hasCurrentCall()) {
        call->setConnectionState(Call::RINGING);
        ringtone(accountId);
    }

    addWaitingCall(call->getCallId());

    std::string number(call->getPeerNumber());

    std::string from("<" + number + ">");
    dbus_.getCallManager()->incomingCall(accountId, call->getCallId(), call->getDisplayName() + " " + from);
}


//THREAD=VoIP
void ManagerImpl::incomingMessage(const std::string& callID,
                                  const std::string& from,
                                  const std::string& message)
{
    if (isConferenceParticipant(callID)) {
        Conference *conf = getConferenceFromCallID(callID);

        ParticipantSet participants(conf->getParticipantList());

        for (ParticipantSet::const_iterator iter_p = participants.begin();
                iter_p != participants.end(); ++iter_p) {

            if (*iter_p == callID)
                continue;

            std::string accountId(getAccountFromCall(*iter_p));

            DEBUG("Manager: Send message to %s, (%s)", (*iter_p).c_str(), accountId.c_str());

            Account *account = getAccount(accountId);

            if (!account) {
                ERROR("Manager: Failed to get account while sending instant message");
                return;
            }

            account->getVoIPLink()->sendTextMessage(imModule_, callID, message, from);
        }

        // in case of a conference we must notify client using conference id
        dbus_.getCallManager()->incomingMessage(conf->getConfID(), from, message);

    } else
        dbus_.getCallManager()->incomingMessage(callID, from, message);
}


//THREAD=VoIP
bool ManagerImpl::sendTextMessage(const std::string& callID, const std::string& message, const std::string& from)
{
    if (isConference(callID)) {
        DEBUG("Manager: Is a conference, send instant message to everyone");
        ConferenceMap::iterator it = conferenceMap_.find(callID);

        if (it == conferenceMap_.end())
            return false;

        Conference *conf = it->second;

        if (!conf)
            return false;

        ParticipantSet participants(conf->getParticipantList());

        for (ParticipantSet::const_iterator iter_p = participants.begin();
                iter_p != participants.end(); ++iter_p) {

            std::string accountId = getAccountFromCall(*iter_p);

            Account *account = getAccount(accountId);

            if (!account) {
                DEBUG("Manager: Failed to get account while sending instant message");
                return false;
            }

            account->getVoIPLink()->sendTextMessage(imModule_, *iter_p, message, from);
        }

        return true;
    }

    if (isConferenceParticipant(callID)) {
        DEBUG("Manager: Call is participant in a conference, send instant message to everyone");
        Conference *conf = getConferenceFromCallID(callID);

        if (!conf)
            return false;

        ParticipantSet participants(conf->getParticipantList());

        for (ParticipantSet::const_iterator iter_p = participants.begin();
                iter_p != participants.end(); ++iter_p) {

            const std::string accountId(getAccountFromCall(*iter_p));

            Account *account = getAccount(accountId);

            if (!account) {
                DEBUG("Manager: Failed to get account while sending instant message");
                return false;
            }

            account->getVoIPLink()->sendTextMessage(imModule_, *iter_p, message, from);
        }
    } else {
        Account *account = getAccount(getAccountFromCall(callID));

        if (!account) {
            DEBUG("Manager: Failed to get account while sending instant message");
            return false;
        }

        account->getVoIPLink()->sendTextMessage(imModule_, callID, message, from);
    }

    return true;
}

//THREAD=VoIP CALL=Outgoing
void ManagerImpl::peerAnsweredCall(const std::string& id)
{
    DEBUG("Manager: Peer answered call %s", id.c_str());

    // The if statement is usefull only if we sent two calls at the same time.
    if (isCurrentCall(id))
        stopTone();

    // Connect audio streams
    addStream(id);

    {
        ost::MutexLock lock(audioLayerMutex_);
        audiodriver_->flushMain();
        audiodriver_->flushUrgent();
    }

    if (audioPreference.getIsAlwaysRecording()) {
        setRecordingCall(id);
        dbus_.getCallManager()->callStateChanged(id, "RECORD");
    } else
        dbus_.getCallManager()->callStateChanged(id, "CURRENT");
}

//THREAD=VoIP Call=Outgoing
void ManagerImpl::peerRingingCall(const std::string& id)
{
    DEBUG("Manager: Peer call %s ringing", id.c_str());

    if (isCurrentCall(id))
        ringback();

    dbus_.getCallManager()->callStateChanged(id, "RINGING");
}

//THREAD=VoIP Call=Outgoing/Ingoing
void ManagerImpl::peerHungupCall(const std::string& call_id)
{
    DEBUG("Manager: Peer hungup call %s", call_id.c_str());

    if (isConferenceParticipant(call_id)) {
        Conference *conf = getConferenceFromCallID(call_id);

        if (conf != 0) {
            removeParticipant(call_id);
            processRemainingParticipants(getCurrentCallId(), conf);
        }
    } else {
        if (isCurrentCall(call_id)) {
            stopTone();
            switchCall("");
        }
    }

    /* Direct IP to IP call */
    if (isIPToIP(call_id)) {
        Call * call = SIPVoIPLink::instance()->getCall(call_id);
        history_->addCall(call, preferences.getHistoryLimit());
        SIPVoIPLink::instance()->hangup(call_id);
    }
    else {
        const std::string account_id(getAccountFromCall(call_id));
        VoIPLink *link = getAccountLink(account_id);
        Call * call = link->getCall(call_id);
        history_->addCall(call, preferences.getHistoryLimit());
        link->peerHungup(call_id);
    }

    /* Broadcast a signal over DBus */
    dbus_.getCallManager()->callStateChanged(call_id, "HUNGUP");

    removeWaitingCall(call_id);
    removeCallAccount(call_id);
    removeStream(call_id);

    if (getCallList().empty()) {
        DEBUG("Manager: Stop audio stream, there are no calls remaining");
        ost::MutexLock lock(audioLayerMutex_);
        audiodriver_->stopStream();
    }
}

//THREAD=VoIP
void ManagerImpl::callBusy(const std::string& id)
{
    DEBUG("Manager: Call %s busy", id.c_str());
    dbus_.getCallManager()->callStateChanged(id, "BUSY");

    if (isCurrentCall(id)) {
        playATone(Tone::TONE_BUSY);
        switchCall("");
    }

    removeCallAccount(id);
    removeWaitingCall(id);
}

//THREAD=VoIP
void ManagerImpl::callFailure(const std::string& call_id)
{
    dbus_.getCallManager()->callStateChanged(call_id, "FAILURE");

    if (isCurrentCall(call_id)) {
        playATone(Tone::TONE_BUSY);
        switchCall("");
    }

    if (isConferenceParticipant(call_id)) {
        DEBUG("Manager: Call %s participating in a conference failed", call_id.c_str());
        Conference *conf = getConferenceFromCallID(call_id);

        if (conf == NULL) {
            ERROR("Manager: Could not retreive conference from call id %s", call_id.c_str());
            return;
        }

        // remove this participant
        removeParticipant(call_id);
        processRemainingParticipants(getCurrentCallId(), conf);
    }

    removeCallAccount(call_id);
    removeWaitingCall(call_id);
}

//THREAD=VoIP
void ManagerImpl::startVoiceMessageNotification(const std::string& accountId,
        int nb_msg)
{
    dbus_.getCallManager()->voiceMailNotify(accountId, nb_msg);
}

void ManagerImpl::connectionStatusNotification()
{
    dbus_.getConfigurationManager()->accountsChanged();
}

/**
 * Multi Thread
 */
void ManagerImpl::playATone(Tone::TONEID toneId)
{
    if (not voipPreferences.getPlayTones())
        return;

    {
        ost::MutexLock lock(audioLayerMutex_);

        if (audiodriver_ == NULL) {
            ERROR("Manager: Error: Audio layer not initialized");
            return;
        }

        audiodriver_->flushUrgent();
        audiodriver_->startStream();
    }

    if (telephoneTone_ != 0) {
        ost::MutexLock lock(toneMutex_);
        telephoneTone_->setCurrentTone(toneId);
    }
}

/**
 * Multi Thread
 */
void ManagerImpl::stopTone()
{
    if (not voipPreferences.getPlayTones())
        return;

    ost::MutexLock lock(toneMutex_);

    if (telephoneTone_ != NULL)
        telephoneTone_->setCurrentTone(Tone::TONE_NULL);

    if (audiofile_) {
        std::string filepath(audiofile_->getFilePath());
        dbus_.getCallManager()->recordPlaybackStopped(filepath);
        delete audiofile_;
        audiofile_ = NULL;
    }
}

/**
 * Multi Thread
 */
void ManagerImpl::playTone()
{
    playATone(Tone::TONE_DIALTONE);
}

/**
 * Multi Thread
 */
void ManagerImpl::playToneWithMessage()
{
    playATone(Tone::TONE_CONGESTION);
}

/**
 * Multi Thread
 */
void ManagerImpl::congestion()
{
    playATone(Tone::TONE_CONGESTION);
}

/**
 * Multi Thread
 */
void ManagerImpl::ringback()
{
    playATone(Tone::TONE_RINGTONE);
}

/**
 * Multi Thread
 */
void ManagerImpl::ringtone(const std::string& accountID)
{
    Account *account = getAccount(accountID);

    if (!account) {
        WARN("Manager: Warning: invalid account in ringtone");
        return;
    }

    if (!account->getRingtoneEnabled()) {
        ringback();
        return;
    }

    std::string ringchoice = account->getRingtonePath();

    if (ringchoice.find(DIR_SEPARATOR_STR) == std::string::npos) {
        // check inside global share directory
        static const char * const RINGDIR = "ringtones";
        ringchoice = std::string(PROGSHAREDIR) + DIR_SEPARATOR_STR
                     + RINGDIR + DIR_SEPARATOR_STR + ringchoice;
    }

    int samplerate;
    {
        ost::MutexLock lock(audioLayerMutex_);

        if (!audiodriver_) {
            ERROR("Manager: Error: no audio layer in ringtone");
            return;
        }

        samplerate = audiodriver_->getSampleRate();
    }

    {
        ost::MutexLock m(toneMutex_);

        if (audiofile_) {
            dbus_.getCallManager()->recordPlaybackStopped(audiofile_->getFilePath());
            delete audiofile_;
            audiofile_ = NULL;
        }

        try {
            if (ringchoice.find(".wav") != std::string::npos)
                audiofile_ = new WaveFile(ringchoice, samplerate);
            else {
                sfl::Codec *codec;

            if (ringchoice.find(".ul") != std::string::npos or ringchoice.find(".au") != std::string::npos)
                codec = audioCodecFactory.getCodec(PAYLOAD_CODEC_ULAW);
            else
                throw AudioFileException("Couldn't guess an appropriate decoder");

            audiofile_ = new RawFile(ringchoice, static_cast<sfl::AudioCodec *>(codec), samplerate);
            }
        } catch (AudioFileException &e) {
            ERROR("Manager: Exception: %s", e.what());
        }
    } // leave mutex

    ost::MutexLock lock(audioLayerMutex_);
    // start audio if not started AND flush all buffers (main and urgent)
    audiodriver_->startStream();
}

AudioLoop*
ManagerImpl::getTelephoneTone()
{
    if (telephoneTone_) {
        ost::MutexLock m(toneMutex_);
        return telephoneTone_->getCurrentTone();
    } else
        return NULL;
}

AudioLoop*
ManagerImpl::getTelephoneFile()
{
    ost::MutexLock m(toneMutex_);

    return audiofile_;
}

///////////////////////////////////////////////////////////////////////////////
// Private functions
///////////////////////////////////////////////////////////////////////////////
/**
 * Initialization: Main Thread
 */
std::string ManagerImpl::getConfigFile() const
{
    std::string configdir = std::string(HOMEDIR) + DIR_SEPARATOR_STR + ".config"
                            + DIR_SEPARATOR_STR + PACKAGE;

    if (XDG_CONFIG_HOME != NULL) {
        std::string xdg_env = std::string(XDG_CONFIG_HOME);

        if (not xdg_env.empty())
            configdir = xdg_env;
    }

    if (mkdir(configdir.data(), 0700) != 0) {
        // If directory creation failed
        if (errno != EEXIST)
            DEBUG("Cannot create directory: %m");
    }

    static const char * const PROGNAME = "sflphoned";
    return configdir + DIR_SEPARATOR_STR + PROGNAME + ".yml";
}

std::vector<std::string> ManagerImpl::unserialize(std::string s)
{
    std::vector<std::string> list;
    std::string temp;

    while (s.find("/", 0) != std::string::npos) {
        size_t pos = s.find("/", 0);
        temp = s.substr(0, pos);
        s.erase(0, pos + 1);
        list.push_back(temp);
    }

    return list;
}

std::string ManagerImpl::serialize(const std::vector<std::string> &v)
{
    std::string res;

    for (std::vector<std::string>::const_iterator iter = v.begin(); iter != v.end(); ++iter)
        res += *iter + "/";

    return res;
}

std::string ManagerImpl::getCurrentVideoCodecName(const std::string& id)
{
    std::string accountid(getAccountFromCall(id));
    VoIPLink* link = getAccountLink (accountid);
    Call* call = link->getCall (id);
    std::string codecName;

    DEBUG("Manager: Get current video codec name");

    if (call) {
        Call::CallState state = call->getState();
        if (state == Call::Active or state == Call::Conferencing) {
            codecName = link->getCurrentVideoCodecName(id);
        }
    }

    return codecName;	
}

std::string ManagerImpl::getCurrentCodecName(const std::string& id)
{
    std::string accountid = getAccountFromCall(id);
    VoIPLink* link = getAccountLink(accountid);
    Call* call = link->getCall(id);
    std::string codecName;

    if (call) {
        Call::CallState state = call->getState();

        if (state == Call::ACTIVE or state == Call::CONFERENCING)
            codecName = link->getCurrentCodecName(call);
    }

    return codecName;
}

/**
 * Set input audio plugin
 */
void ManagerImpl::setAudioPlugin(const std::string& audioPlugin)
{
    ost::MutexLock lock(audioLayerMutex_);

    audioPreference.setPlugin(audioPlugin);

    AlsaLayer *alsa = dynamic_cast<AlsaLayer*>(audiodriver_);

    if (!alsa) {
        ERROR("Can't find alsa device");
        return;
    }

    bool wasStarted = audiodriver_->isStarted();

    // Recreate audio driver with new settings
    delete audiodriver_;
    audiodriver_ = audioPreference.createAudioLayer();

    if (wasStarted)
        audiodriver_->startStream();
}

/**
 * Set audio output device
 */
void ManagerImpl::setAudioDevice(const int index, int streamType)
{
    ost::MutexLock lock(audioLayerMutex_);

    AlsaLayer *alsaLayer = dynamic_cast<AlsaLayer*>(audiodriver_);

    if (!alsaLayer) {
        ERROR("Can't find alsa device");
        return ;
    }

    bool wasStarted = audiodriver_->isStarted();

    switch (streamType) {
        case SFL_PCM_PLAYBACK:
            audioPreference.setCardout(index);
            break;
        case SFL_PCM_CAPTURE:
            audioPreference.setCardin(index);
            break;
        case SFL_PCM_RINGTONE:
            audioPreference.setCardring(index);
            break;
        default:
            break;
    }

    // Recreate audio driver with new settings
    delete audiodriver_;
    audiodriver_ = audioPreference.createAudioLayer();

    if (wasStarted)
        audiodriver_->startStream();
}

/**
 * Get list of supported audio output device
 */
std::vector<std::string> ManagerImpl::getAudioOutputDeviceList()
{
    std::vector<std::string> devices;

    ost::MutexLock lock(audioLayerMutex_);

    AlsaLayer *alsalayer = dynamic_cast<AlsaLayer*>(audiodriver_);

    if (alsalayer)
        devices = alsalayer->getAudioDeviceList(AUDIO_STREAM_PLAYBACK);

    return devices;
}


/**
 * Get list of supported audio input device
 */
std::vector<std::string> ManagerImpl::getAudioInputDeviceList()
{
    std::vector<std::string> devices;

    ost::MutexLock lock(audioLayerMutex_);

    AlsaLayer *alsalayer = dynamic_cast<AlsaLayer *>(audiodriver_);

    if (alsalayer)
        devices = alsalayer->getAudioDeviceList(AUDIO_STREAM_CAPTURE);

    return devices;
}

/**
 * Get string array representing integer indexes of output and input device
 */
std::vector<std::string> ManagerImpl::getCurrentAudioDevicesIndex()
{
    ost::MutexLock lock(audioLayerMutex_);

    std::vector<std::string> v;

    AlsaLayer *alsa = dynamic_cast<AlsaLayer*>(audiodriver_);

    if (alsa) {
        std::stringstream ssi, sso, ssr;
        sso << alsa->getIndexPlayback();
        v.push_back(sso.str());
        ssi << alsa->getIndexCapture();
        v.push_back(ssi.str());
        ssr << alsa->getIndexRingtone();
        v.push_back(ssr.str());
    }

    return v;
}

std::vector<std::string> ManagerImpl::getVideoInputDeviceList()
{
    return videoPreference.getDeviceList();
}

std::vector<std::string> ManagerImpl::getVideoInputDeviceChannelList(const std::string &dev)
{
    return videoPreference.getChannelList(dev);
}

std::vector<std::string> ManagerImpl::getVideoInputDeviceSizeList(const std::string &dev, const std::string &channel)
{
    return videoPreference.getSizeList(dev, channel);
}

std::vector<std::string> ManagerImpl::getVideoInputDeviceRateList(const std::string &dev, const std::string &channel, const std::string &size)
{
    return videoPreference.getRateList(dev, channel, size);
}

std::string ManagerImpl::getVideoInputDevice()
{
    return videoPreference.getDevice();
}

std::string ManagerImpl::getVideoInputDeviceChannel()
{
    return videoPreference.getChannel();
}

std::string ManagerImpl::getVideoInputDeviceSize()
{
    return videoPreference.getSize();
}

std::string ManagerImpl::getVideoInputDeviceRate()
{
    return videoPreference.getRate();
}

void ManagerImpl::setVideoInputDevice(const std::string& api)
{
    videoPreference.setDevice(api);
}

void ManagerImpl::setVideoInputDeviceChannel(const std::string& api)
{
    videoPreference.setChannel(api);
}

void ManagerImpl::setVideoInputDeviceSize(const std::string& api)
{
    videoPreference.setSize(api);
}

void ManagerImpl::setVideoInputDeviceRate(const std::string& api)
{
    videoPreference.setRate(api);
}

int ManagerImpl::isRingtoneEnabled(const std::string& id)
{
    Account *account = getAccount(id);

    if (!account) {
        WARN("Manager: Warning: invalid account in ringtone enabled");
        return 0;
    }

    return account->getRingtoneEnabled();
}

void ManagerImpl::ringtoneEnabled(const std::string& id)
{
    Account *account = getAccount(id);

    if (!account) {
        WARN("Manager: Warning: invalid account in ringtone enabled");
        return;
    }

    account->getRingtoneEnabled() ? account->setRingtoneEnabled(false) : account->setRingtoneEnabled(true);
}

std::string ManagerImpl::getRecordPath() const
{
    return audioPreference.getRecordpath();
}

void ManagerImpl::setRecordPath(const std::string& recPath)
{
    DEBUG("Manager: Set record path %s", recPath.c_str());
    audioPreference.setRecordpath(recPath);
}

bool ManagerImpl::getIsAlwaysRecording() const
{
    return audioPreference.getIsAlwaysRecording();
}

void ManagerImpl::setIsAlwaysRecording(bool isAlwaysRec)
{
    return audioPreference.setIsAlwaysRecording(isAlwaysRec);
}

void ManagerImpl::setRecordingCall(const std::string& id)
{
    Recordable* rec = NULL;

    ConferenceMap::const_iterator it(conferenceMap_.find(id));
    if (it == conferenceMap_.end()) {
        DEBUG("Manager: Set recording for call %s", id.c_str());
        std::string accountid(getAccountFromCall(id));
        rec = getAccountLink(accountid)->getCall(id);
    } else {
        DEBUG("Manager: Set recording for conference %s", id.c_str());
        Conference *conf = it->second;

        if (conf) {
            rec = conf;
            if (rec->isRecording())
                conf->setState(Conference::ACTIVE_ATTACHED);
            else
                conf->setState(Conference::ACTIVE_ATTACHED_REC);
        }
    }

    if (rec == NULL) {
        ERROR("Manager: Error: Could not find recordable instance %s", id.c_str());
        return;
    }

    rec->setRecording();
    dbus_.getCallManager()->recordPlaybackFilepath(id, rec->getFilename());
}

bool ManagerImpl::isRecording(const std::string& id)
{
    const std::string accountid(getAccountFromCall(id));
    Recordable* rec = getAccountLink(accountid)->getCall(id);
    return rec and rec->isRecording();
}

bool ManagerImpl::startRecordedFilePlayback(const std::string& filepath)
{
    DEBUG("Manager: Start recorded file playback %s", filepath.c_str());
    
    int sampleRate;
    {
        ost::MutexLock lock(audioLayerMutex_);

        if (!audiodriver_) {
            ERROR("Manager: Error: No audio layer in start recorded file playback");
            return false;
        }

        sampleRate = audiodriver_->getSampleRate();
    }

    {
        ost::MutexLock m(toneMutex_);

        if (audiofile_) {
            dbus_.getCallManager()->recordPlaybackStopped(audiofile_->getFilePath());
            delete audiofile_;
            audiofile_ = NULL;
        }

        try {
            audiofile_ = new WaveFile(filepath, sampleRate);
        } catch (const AudioFileException &e) {
            ERROR("Manager: Exception: %s", e.what());
        }
    } // release toneMutex

    ost::MutexLock lock(audioLayerMutex_);
    audiodriver_->startStream();

    return true;
}


void ManagerImpl::stopRecordedFilePlayback(const std::string& filepath)
{
    DEBUG("Manager: Stop recorded file playback %s", filepath.c_str());

    {
        ost::MutexLock lock(audioLayerMutex_);
        audiodriver_->stopStream();
    }

    {
        ost::MutexLock m(toneMutex_);
        delete audiofile_;
        audiofile_ = NULL;
    }
}

void ManagerImpl::setHistoryLimit(int days)
{
    DEBUG("Manager: Set history limit");
    preferences.setHistoryLimit(days);
    saveConfig();
}

int ManagerImpl::getHistoryLimit() const
{
    return preferences.getHistoryLimit();
}

int32_t ManagerImpl::getMailNotify() const
{
    return preferences.getNotifyMails();
}

void ManagerImpl::setMailNotify()
{
    DEBUG("Manager: Set mail notify");
    preferences.getNotifyMails() ? preferences.setNotifyMails(true) : preferences.setNotifyMails(false);
    saveConfig();
}

void ManagerImpl::setAudioManager(const std::string &api)
{
    {
        ost::MutexLock lock(audioLayerMutex_);

        if (!audiodriver_)
            return;

        if (api == audioPreference.getAudioApi()) {
            DEBUG("Manager: Audio manager chosen already in use. No changes made. ");
            return;
        }
    }

    switchAudioManager();

    saveConfig();
}

std::string ManagerImpl::getAudioManager() const
{
    return audioPreference.getAudioApi();
}


int ManagerImpl::getAudioDeviceIndex(const std::string &name)
{
    int soundCardIndex = 0;

    ost::MutexLock lock(audioLayerMutex_);

    if (audiodriver_ == NULL) {
        ERROR("Manager: Error: Audio layer not initialized");
        return soundCardIndex;
    }

    AlsaLayer *alsalayer = dynamic_cast<AlsaLayer *>(audiodriver_);

    if (alsalayer)
        soundCardIndex = alsalayer -> getAudioDeviceIndex(name);

    return soundCardIndex;
}

std::string ManagerImpl::getCurrentAudioOutputPlugin() const
{
    return audioPreference.getPlugin();
}


std::string ManagerImpl::getNoiseSuppressState() const
{
    return audioPreference.getNoiseReduce() ? "enabled" : "disabled";
}

void ManagerImpl::setNoiseSuppressState(const std::string &state)
{
    audioPreference.setNoiseReduce(state == "enabled");
}

bool ManagerImpl::getEchoCancelState() const
{
    return audioPreference.getEchoCancel();
}

void ManagerImpl::setEchoCancelState(const std::string &state)
{
    audioPreference.setEchoCancel(state == "enabled");
}

int ManagerImpl::getEchoCancelTailLength() const
{
    return audioPreference.getEchoCancelTailLength();
}

void ManagerImpl::setEchoCancelTailLength(int length)
{
    audioPreference.setEchoCancelTailLength(length);
}

int ManagerImpl::getEchoCancelDelay() const
{
    return audioPreference.getEchoCancelDelay();
}

void ManagerImpl::setEchoCancelDelay(int delay)
{
    audioPreference.setEchoCancelDelay(delay);
}

/**
 * Initialization: Main Thread
 */
void ManagerImpl::initAudioDriver()
{
    ost::MutexLock lock(audioLayerMutex_);
    audiodriver_ = audioPreference.createAudioLayer();
}

void ManagerImpl::switchAudioManager()
{
    ost::MutexLock lock(audioLayerMutex_);

    bool wasStarted = audiodriver_->isStarted();
    delete audiodriver_;
    audiodriver_ = audioPreference.switchAndCreateAudioLayer();

    if (wasStarted)
        audiodriver_->startStream();
}

void ManagerImpl::audioSamplingRateChanged(int samplerate)
{
    ost::MutexLock lock(audioLayerMutex_);

    if (!audiodriver_) {
        DEBUG("Manager: No Audio driver initialized");
        return;
    }

    // Only modify internal sampling rate if new sampling rate is higher
    int currentSamplerate = mainBuffer_.getInternalSamplingRate();

    if (currentSamplerate >= samplerate) {
        DEBUG("Manager: No need to update audio layer sampling rate");
        return;
    } else
        DEBUG("Manager: Audio sampling rate changed: %d -> %d", currentSamplerate, samplerate);

    bool wasActive = audiodriver_->isStarted();

    mainBuffer_.setInternalSamplingRate(samplerate);

    delete audiodriver_;
    audiodriver_ = audioPreference.createAudioLayer();

    unsigned int sampleRate = audiodriver_->getSampleRate();

    delete telephoneTone_;
    telephoneTone_ = new TelephoneTone(preferences.getZoneToneChoice(), sampleRate);

    delete dtmfKey_;
    dtmfKey_ = new DTMF(sampleRate);

    if (wasActive)
        audiodriver_->startStream();
}

/**
 * Init the volume for speakers/micro from 0 to 100 value
 * Initialization: Main Thread
 */
void ManagerImpl::initVolume()
{
    setSpkrVolume(audioPreference.getVolumespkr());
    setMicVolume(audioPreference.getVolumemic());
}

void ManagerImpl::setSpkrVolume(unsigned short spkr_vol)
{
    speakerVolume_ = spkr_vol;
}

void ManagerImpl::setMicVolume(unsigned short mic_vol)
{
    micVolume_ = mic_vol;
}

int ManagerImpl::getLocalIp2IpPort() const
{
    return preferences.getPortNum();
}

//THREAD=Main
bool ManagerImpl::getConfig(const std::string& section,
                            const std::string& name, TokenList& arg) const
{
    return config_.getConfigTreeItemToken(section, name, arg);
}

//THREAD=Main
int ManagerImpl::getConfigInt(const std::string& section,
                              const std::string& name) const
{
    return config_.getConfigTreeItemIntValue(section, name);
}

bool ManagerImpl::getConfigBool(const std::string& section,
                                const std::string& name) const
{
    return config_.getConfigTreeItemValue(section, name) == Conf::TRUE_STR;
}

//THREAD=Main
std::string ManagerImpl::getConfigString(const std::string& section,
        const std::string& name) const
{
    return config_.getConfigTreeItemValue(section, name);
}

//THREAD=Main
void ManagerImpl::setConfig(const std::string& section,
                            const std::string& name, const std::string& value)
{
    config_.setConfigTreeItem(section, name, value);
}

//THREAD=Main
void ManagerImpl::setConfig(const std::string& section,
                            const std::string& name, int value)
{
    std::ostringstream valueStream;
    valueStream << value;
    config_.setConfigTreeItem(section, name, valueStream.str());
}

void ManagerImpl::setAccountsOrder(const std::string& order)
{
    DEBUG("Manager: Set accounts order : %s", order.c_str());
    // Set the new config

    preferences.setAccountOrder(order);

    saveConfig();
}

std::vector<std::string> ManagerImpl::getAccountList() const
{
    using std::vector;
    using std::string;
    vector<string> account_order(loadAccountOrder());

    // The IP2IP profile is always available, and first in the list

    AccountMap::const_iterator ip2ip_iter = accountMap_.find(IP2IP_PROFILE);

    vector<string> v;
    if (ip2ip_iter->second)
        v.push_back(ip2ip_iter->second->getAccountID());
    else
        ERROR("Manager: could not find IP2IP profile in getAccount list");

    // If no order has been set, load the default one ie according to the creation date.
    if (account_order.empty()) {
        for (AccountMap::const_iterator iter = accountMap_.begin(); iter != accountMap_.end(); ++iter) {
            if (iter->first == IP2IP_PROFILE || iter->first.empty())
                continue;

            if (iter->second)
                v.push_back(iter->second->getAccountID());
        }
    }
    else {
        for (vector<string>::const_iterator iter = account_order.begin(); iter != account_order.end(); ++iter) {
            if (*iter == IP2IP_PROFILE or iter->empty())
                continue;

            AccountMap::const_iterator account_iter = accountMap_.find(*iter);

            if (account_iter != accountMap_.end() and account_iter->second)
                v.push_back(account_iter->second->getAccountID());
        }
    }

    return v;
}

std::map<std::string, std::string> ManagerImpl::getAccountDetails(
    const std::string& accountID) const
{
    // Default account used to get default parameters if requested by client (to build new account)
    static const SIPAccount DEFAULT_ACCOUNT("default");

    if (accountID.empty()) {
        DEBUG("Manager: Returning default account settings");
        return DEFAULT_ACCOUNT.getAccountDetails();
    }

    AccountMap::const_iterator iter = accountMap_.find(accountID);
    Account * account = 0;

    if (iter != accountMap_.end())
        account = iter->second;

    if (account)
        return account->getAccountDetails();
    else {
        DEBUG("Manager: Get account details on a non-existing accountID %s. Returning default", accountID.c_str());
        return DEFAULT_ACCOUNT.getAccountDetails();
    }
}

// method to reduce the if/else mess.
// Even better, switch to XML !

void ManagerImpl::setAccountDetails(const std::string& accountID,
                                    const std::map<std::string, std::string>& details)
{
    DEBUG("Manager: Set account details for %s", accountID.c_str());

    Account* account = getAccount(accountID);

    if (account == NULL) {
        ERROR("Manager: Error: Could not find account %s", accountID.c_str());
        return;
    }

    account->setAccountDetails(details);

    // Serialize configuration to disk once it is done
    saveConfig();

    if (account->isEnabled())
        account->registerVoIPLink();
    else
        account->unregisterVoIPLink();

    // Update account details to the client side
    dbus_.getConfigurationManager()->accountsChanged();
}

std::string ManagerImpl::addAccount(const std::map<std::string, std::string>& details)
{
    /** @todo Deal with both the accountMap_ and the Configuration */
    std::stringstream accountID;

    accountID << "Account:" << time(NULL);
    std::string newAccountID(accountID.str());

    // Get the type
    std::string accountType((*details.find(CONFIG_ACCOUNT_TYPE)).second);

    DEBUG("Manager: Adding account %s", newAccountID.c_str());

    /** @todo Verify the uniqueness, in case a program adds accounts, two in a row. */

    Account* newAccount = NULL;

    if (accountType == "SIP")
        newAccount = new SIPAccount(newAccountID);
#if HAVE_IAX
    else if (accountType == "IAX")
        newAccount = new IAXAccount(newAccountID);
#endif
    else {
        ERROR("Unknown %s param when calling addAccount(): %s",
               CONFIG_ACCOUNT_TYPE, accountType.c_str());
        return "";
    }

    accountMap_[newAccountID] = newAccount;

    newAccount->setAccountDetails(details);

    // Add the newly created account in the account order list
    std::string accountList(preferences.getAccountOrder());

    newAccountID += "/";
    if (not accountList.empty()) {
        // Prepend the new account
        accountList.insert(0, newAccountID);
        preferences.setAccountOrder(accountList);
    } else {
        accountList = newAccountID;
        preferences.setAccountOrder(accountList);
    }

    DEBUG("AccountMap: %s", accountList.c_str());

    newAccount->registerVoIPLink();

    saveConfig();

    dbus_.getConfigurationManager()->accountsChanged();

    return accountID.str();
}

void ManagerImpl::removeAccount(const std::string& accountID)
{
    // Get it down and dying
    Account* remAccount = getAccount(accountID);

    if (remAccount != NULL) {
        remAccount->unregisterVoIPLink();
        accountMap_.erase(accountID);
        // http://projects.savoirfairelinux.net/issues/show/2355
        // delete remAccount;
    }

    config_.removeSection(accountID);

    saveConfig();

    dbus_.getConfigurationManager()->accountsChanged();
}

// ACCOUNT handling
bool ManagerImpl::associateCallToAccount(const std::string& callID,
        const std::string& accountID)
{
    if (getAccountFromCall(callID).empty() and accountExists(accountID)) {
        // account id exist in AccountMap
        ost::MutexLock m(callAccountMapMutex_);
        callAccountMap_[callID] = accountID;
        DEBUG("Manager: Associate Call %s with Account %s", callID.data(), accountID.data());
        return true;
    }

    return false;
}

std::string ManagerImpl::getAccountFromCall(const std::string& callID)
{
    ost::MutexLock m(callAccountMapMutex_);
    CallAccountMap::iterator iter = callAccountMap_.find(callID);

    return (iter == callAccountMap_.end()) ? "" : iter->second;
}

void ManagerImpl::removeCallAccount(const std::string& callID)
{
    ost::MutexLock m(callAccountMapMutex_);
    callAccountMap_.erase(callID);

    // Stop audio layer if there is no call anymore
    if (callAccountMap_.empty()) {
        ost::MutexLock lock(audioLayerMutex_);

        if (audiodriver_)
            audiodriver_->stopStream();
    }

}

bool ManagerImpl::isValidCall(const std::string& callID)
{
    ost::MutexLock m(callAccountMapMutex_);
    return callAccountMap_.find(callID) != callAccountMap_.end();
}

std::string ManagerImpl::getNewCallID()
{
    std::ostringstream random_id("s");
    random_id << (unsigned) rand();

    // when it's not found, it return ""
    // generate, something like s10000s20000s4394040

    while (not getAccountFromCall(random_id.str()).empty()) {
        random_id.clear();
        random_id << "s";
        random_id << (unsigned) rand();
    }

    return random_id.str();
}

std::vector<std::string> ManagerImpl::loadAccountOrder() const
{
    return unserialize(preferences.getAccountOrder());
}

void ManagerImpl::loadAccountMap(Conf::YamlParser *parser)
{
    // build a default IP2IP account with default parameters
    Account *ip2ip = new SIPAccount(IP2IP_PROFILE);
    accountMap_[IP2IP_PROFILE] = ip2ip;

    // If configuration file parsed, load saved preferences
    if (parser) {
        Conf::Sequence *seq = parser->getAccountSequence()->getSequence();

        for (Conf::Sequence::const_iterator iter = seq->begin(); iter != seq->end(); ++iter) {
            Conf::MappingNode *map = (Conf::MappingNode *)(*iter);
            std::string accountid;
            map->getValue("id", &accountid);

            if (accountid == "IP2IP") {
                ip2ip->unserialize(map);
                break;
            }
        }
    }

    // Initialize default UDP transport according to
    // IP to IP settings (most likely using port 5060)
    SIPVoIPLink::instance()->createDefaultSipUdpTransport();

    // Force IP2IP settings to be loaded to be loaded
    // No registration in the sense of the REGISTER method is performed.
    ip2ip->registerVoIPLink();

    if (!parser)
        return;

    // build preferences
    preferences.unserialize(parser->getPreferenceNode());
    voipPreferences.unserialize(parser->getVoipPreferenceNode());
    addressbookPreference.unserialize(parser->getAddressbookNode());
    hookPreference.unserialize(parser->getHookNode());
    audioPreference.unserialize(parser->getAudioNode());
    videoPreference.unserialize(parser->getVideoNode());
    shortcutPreferences.unserialize(parser->getShortcutNode());

    Conf::Sequence *seq = parser->getAccountSequence()->getSequence();

    // Each element in sequence is a new account to create
    for (Conf::Sequence::const_iterator iter = seq->begin(); iter != seq->end(); ++iter) {
        Conf::MappingNode *map = (Conf::MappingNode *)(*iter);

        std::string accountType;
        map->getValue("type", &accountType);

        std::string accountid;
        map->getValue("id", &accountid);

        std::string accountAlias;
        map->getValue("alias", &accountAlias);

        if (accountid.empty() or accountAlias.empty() or accountid == IP2IP_PROFILE)
            continue;

        Account *a;

#if HAVE_IAX
        if (accountType == "IAX")
            a = new IAXAccount(accountid);
        else // assume SIP
#endif
            a = new SIPAccount(accountid);

        accountMap_[accountid] = a;

        a->unserialize(map);
    }
}

void ManagerImpl::unloadAccountMap()
{
    for (AccountMap::iterator iter = accountMap_.begin(); iter != accountMap_.end(); ++iter) {
        // Avoid removing the IP2IP account twice
        if (not iter->first.empty()) {
            delete iter->second;
            iter->second = 0;
        }
    }

    accountMap_.clear();
}

bool ManagerImpl::accountExists(const std::string& accountID)
{
    return accountMap_.find(accountID) != accountMap_.end();
}

Account*
ManagerImpl::getAccount(const std::string& accountID)
{
    AccountMap::const_iterator iter = accountMap_.find(accountID);
    if (iter != accountMap_.end())
        return iter->second;

    return getAccount(IP2IP_PROFILE);
}

std::string ManagerImpl::getAccountIdFromNameAndServer(const std::string& userName, const std::string& server) const
{
    DEBUG("Manager : username = %s, server = %s", userName.c_str(), server.c_str());
    // Try to find the account id from username and server name by full match

    for (AccountMap::const_iterator iter = accountMap_.begin(); iter != accountMap_.end(); ++iter) {
        SIPAccount *account = dynamic_cast<SIPAccount *>(iter->second);

        if (account and account->isEnabled() and account->fullMatch(userName, server)) {
            DEBUG("Manager: Matching account id in request is a fullmatch %s@%s", userName.c_str(), server.c_str());
            return iter->first;
        }
    }

    // We failed! Then only match the hostname
    for (AccountMap::const_iterator iter = accountMap_.begin(); iter != accountMap_.end(); ++iter) {
        SIPAccount *account = dynamic_cast<SIPAccount *>(iter->second);

        if (account and account->isEnabled() and account->hostnameMatch(server)) {
            DEBUG("Manager: Matching account id in request with hostname %s", server.c_str());
            return iter->first;
        }
    }

    // We failed! Then only match the username
    for (AccountMap::const_iterator iter = accountMap_.begin(); iter != accountMap_.end(); ++iter) {
        SIPAccount *account = dynamic_cast<SIPAccount *>(iter->second);

        if (account and account->isEnabled() and account->userMatch(userName)) {
            DEBUG("Manager: Matching account id in request with username %s", userName.c_str());
            return iter->first;
        }
    }

    DEBUG("Manager: Username %s or server %s doesn't match any account, using IP2IP", userName.c_str(), server.c_str());

    return "";
}

std::map<std::string, int32_t> ManagerImpl::getAddressbookSettings() const
{
    std::map<std::string, int32_t> settings;

    settings["ADDRESSBOOK_ENABLE"] = addressbookPreference.getEnabled();
    settings["ADDRESSBOOK_MAX_RESULTS"] = addressbookPreference.getMaxResults();
    settings["ADDRESSBOOK_DISPLAY_CONTACT_PHOTO"] = addressbookPreference.getPhoto();
    settings["ADDRESSBOOK_DISPLAY_PHONE_BUSINESS"] = addressbookPreference.getBusiness();
    settings["ADDRESSBOOK_DISPLAY_PHONE_HOME"] = addressbookPreference.getHome();
    settings["ADDRESSBOOK_DISPLAY_PHONE_MOBILE"] = addressbookPreference.getMobile();

    return settings;
}

void ManagerImpl::setAddressbookSettings(const std::map<std::string, int32_t>& settings)
{
    addressbookPreference.setEnabled(settings.find("ADDRESSBOOK_ENABLE")->second == 1);
    addressbookPreference.setMaxResults(settings.find("ADDRESSBOOK_MAX_RESULTS")->second);
    addressbookPreference.setPhoto(settings.find("ADDRESSBOOK_DISPLAY_CONTACT_PHOTO")->second == 1);
    addressbookPreference.setBusiness(settings.find("ADDRESSBOOK_DISPLAY_PHONE_BUSINESS")->second == 1);
    addressbookPreference.setHone(settings.find("ADDRESSBOOK_DISPLAY_PHONE_HOME")->second == 1);
    addressbookPreference.setMobile(settings.find("ADDRESSBOOK_DISPLAY_PHONE_MOBILE")->second == 1);
}

void ManagerImpl::setAddressbookList(const std::vector<std::string>& list)
{
    addressbookPreference.setList(ManagerImpl::serialize(list));
    saveConfig();
}

std::vector<std::string> ManagerImpl::getAddressbookList() const
{
    return unserialize(addressbookPreference.getList());
}

std::map<std::string, std::string> ManagerImpl::getHookSettings() const
{
    std::map<std::string, std::string> settings;

    settings["URLHOOK_IAX2_ENABLED"] = hookPreference.getIax2Enabled() ? "true" : "false";
    settings["PHONE_NUMBER_HOOK_ADD_PREFIX"] = hookPreference.getNumberAddPrefix();
    settings["PHONE_NUMBER_HOOK_ENABLED"] = hookPreference.getNumberEnabled() ? "true" : "false";
    settings["URLHOOK_SIP_ENABLED"] = hookPreference.getSipEnabled() ? "true" : "false";
    settings["URLHOOK_COMMAND"] = hookPreference.getUrlCommand();
    settings["URLHOOK_SIP_FIELD"] = hookPreference.getUrlSipField();

    return settings;
}

void ManagerImpl::setHookSettings(const std::map<std::string, std::string>& settings)
{
    hookPreference.setIax2Enabled(settings.find("URLHOOK_IAX2_ENABLED")->second == "true");
    hookPreference.setNumberAddPrefix(settings.find("PHONE_NUMBER_HOOK_ADD_PREFIX")->second);
    hookPreference.setNumberEnabled(settings.find("PHONE_NUMBER_HOOK_ENABLED")->second == "true");
    hookPreference.setSipEnabled(settings.find("URLHOOK_SIP_ENABLED")->second == "true");
    hookPreference.setUrlCommand(settings.find("URLHOOK_COMMAND")->second);
    hookPreference.setUrlSipField(settings.find("URLHOOK_SIP_FIELD")->second);
}

void ManagerImpl::setIPToIPForCall(const std::string& callID, bool IPToIP)
{
    if (not isIPToIP(callID)) // no IPToIP calls with the same ID
        IPToIPMap_[callID] = IPToIP;
}

bool ManagerImpl::isIPToIP(const std::string& callID) const
{
    std::map<std::string, bool>::const_iterator iter = IPToIPMap_.find(callID);
    return iter != IPToIPMap_.end() and iter->second;
}

std::map<std::string, std::string> ManagerImpl::getCallDetails(const std::string& callID)
{
    // We need here to retrieve the call information attached to the call ID
    // To achieve that, we need to get the voip link attached to the call
    // But to achieve that, we need to get the account the call was made with

    // So first we fetch the account
    const std::string accountid(getAccountFromCall(callID));

    // Then the VoIP link this account is linked with (IAX2 or SIP)
    Call *call = NULL;

    if (Account *account = getAccount(accountid)) {
        VoIPLink *link = account->getVoIPLink();

        if (link)
            call = link->getCall(callID);
    }

    std::map<std::string, std::string> call_details;

    if (call) {
        std::ostringstream type;
        type << call->getCallType();
        call_details["ACCOUNTID"] = accountid;
        call_details["PEER_NUMBER"] = call->getPeerNumber();
        call_details["DISPLAY_NAME"] = call->getDisplayName();
        call_details["CALL_STATE"] = call->getStateStr();
        call_details["CALL_TYPE"] = type.str();
    } else {
        ERROR("Manager: Error: getCallDetails()");
        call_details["ACCOUNTID"] = "";
        call_details["PEER_NUMBER"] = "Unknown";
        call_details["PEER_NAME"] = "Unknown";
        call_details["DISPLAY_NAME"] = "Unknown";
        call_details["CALL_STATE"] = "UNKNOWN";
        call_details["CALL_TYPE"] = "0";
    }

    return call_details;
}

std::vector<std::map<std::string, std::string> > ManagerImpl::getHistory() const
{
    return history_->getSerialized();
}

namespace {
template <typename M, typename V>
void vectorFromMapKeys(const M &m, V &v)
{
    for (typename M::const_iterator it = m.begin(); it != m.end(); ++it)
        v.push_back(it->first);
}
}

std::vector<std::string> ManagerImpl::getCallList() const
{
    std::vector<std::string> v;
    vectorFromMapKeys(callAccountMap_, v);
    return v;
}

std::map<std::string, std::string> ManagerImpl::getConferenceDetails(
    const std::string& confID) const
{
    std::map<std::string, std::string> conf_details;
    ConferenceMap::const_iterator iter_conf = conferenceMap_.find(confID);

    if (iter_conf != conferenceMap_.end()) {
        conf_details["CONFID"] = confID;
        conf_details["CONF_STATE"] = iter_conf->second->getStateStr();
    }

    return conf_details;
}

std::vector<std::string> ManagerImpl::getConferenceList() const
{
    std::vector<std::string> v;
    vectorFromMapKeys(conferenceMap_, v);
    return v;
}

std::vector<std::string> ManagerImpl::getParticipantList(const std::string& confID) const
{
    std::vector<std::string> v;
    ConferenceMap::const_iterator iter_conf = conferenceMap_.find(confID);

    if (iter_conf != conferenceMap_.end()) {
        const ParticipantSet participants(iter_conf->second->getParticipantList());
        std::copy(participants.begin(), participants.end(), std::back_inserter(v));;
    } else
        WARN("Manager: Warning: Did not find conference %s", confID.c_str());

    return v;
}

<<<<<<< HEAD

void ManagerImpl::notifyVideoDeviceEvent()
{
	dbus_.getConfigurationManager()->videoDeviceEvent();
=======
void ManagerImpl::saveHistory()
{
    if (!history_->save())
        ERROR("Manager: could not save history!");
}

void ManagerImpl::clearHistory()
{
    history_->clear();
>>>>>>> ae8c4c31
}<|MERGE_RESOLUTION|>--- conflicted
+++ resolved
@@ -1885,13 +1885,10 @@
     Call* call = link->getCall (id);
     std::string codecName;
 
-    DEBUG("Manager: Get current video codec name");
-
     if (call) {
         Call::CallState state = call->getState();
-        if (state == Call::Active or state == Call::Conferencing) {
+        if (state == Call::ACTIVE or state == Call::CONFERENCING)
             codecName = link->getCurrentVideoCodecName(id);
-        }
     }
 
     return codecName;	
@@ -3033,12 +3030,11 @@
     return v;
 }
 
-<<<<<<< HEAD
-
 void ManagerImpl::notifyVideoDeviceEvent()
 {
 	dbus_.getConfigurationManager()->videoDeviceEvent();
-=======
+}
+
 void ManagerImpl::saveHistory()
 {
     if (!history_->save())
@@ -3048,5 +3044,4 @@
 void ManagerImpl::clearHistory()
 {
     history_->clear();
->>>>>>> ae8c4c31
 }