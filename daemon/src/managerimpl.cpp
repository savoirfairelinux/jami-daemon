--- conflicted
+++ resolved
@@ -2932,7 +2932,6 @@
     audiodriver_->startStream();
 }
 
-<<<<<<< HEAD
 void ManagerImpl::subscribePresence(const std::string& accountID, const std::string& buddySipUri)
 {
     SIPAccount *account = Manager::instance().getSipAccount(accountID);
@@ -2949,7 +2948,8 @@
 {
     SIPAccount *account = Manager::instance().getSipAccount(accountID);
     account->getPresence()->sendPresence(status,note);
-=======
+}
+
 void
 ManagerImpl::registerAccounts()
 {
@@ -3002,5 +3002,4 @@
         acc->registerVoIPLink();
     else
         acc->unregisterVoIPLink();
->>>>>>> 0bde5fde
 }