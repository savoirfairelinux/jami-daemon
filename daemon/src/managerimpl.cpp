/*
 *  Copyright (C) 2004, 2005, 2006, 2008, 2009, 2010, 2011 Savoir-Faire Linux Inc.
 *  Author: Alexandre Bourget <alexandre.bourget@savoirfairelinux.com>
 *  Author: Yan Morin <yan.morin@savoirfairelinux.com>
 *  Author: Laurielle Lea <laurielle.lea@savoirfairelinux.com>
 *  Author: Emmanuel Milou <emmanuel.milou@savoirfairelinux.com>
 *  Author: Alexandre Savard <alexandre.savard@savoirfairelinux.com>
 *  Author: Guillaume Carmel-Archambault <guillaume.carmel-archambault@savoirfairelinux.com>
 *  This program is free software; you can redistribute it and/or modify
 *  it under the terms of the GNU General Public License as published by
 *  the Free Software Foundation; either version 3 of the License, or
 *  (at your option) any later version.
 *
 *  This program is distributed in the hope that it will be useful,
 *  but WITHOUT ANY WARRANTY; without even the implied warranty of
 *  MERCHANTABILITY or FITNESS FOR A PARTICULAR PURPOSE.  See the
 *  GNU General Public License for more details.
 *
 *  You should have received a copy of the GNU General Public License
 *  along with this program; if not, write to the Free Software
 *   Foundation, Inc., 675 Mass Ave, Cambridge, MA 02139, USA.
 *
 *  Additional permission under GNU GPL version 3 section 7:
 *
 *  If you modify this program, or any covered work, by linking or
 *  combining it with the OpenSSL project's OpenSSL library (or a
 *  modified version of that library), containing parts covered by the
 *  terms of the OpenSSL or SSLeay licenses, Savoir-Faire Linux Inc.
 *  grants you additional permission to convey the resulting work.
 *  Corresponding Source for a non-source form of such a combination
 *  shall include the source code for the parts of OpenSSL used as well
 *  as that of the covered work.
 */

#include "config.h"

#include "managerimpl.h"

#include "account.h"
#include "dbus/callmanager.h"
#include "global.h"
#include "sip/sipaccount.h"
#include "iax/iaxaccount.h"

#include "audio/alsa/alsalayer.h"
#include "audio/pulseaudio/pulselayer.h"
#include "audio/sound/tonelist.h"
#include "history/historymanager.h"
#include "sip/sipvoiplink.h"
#include "iax/iaxvoiplink.h"
#include "manager.h"
#include "dbus/configurationmanager.h"

#include "conference.h"

#include "video/libav_utils.h"

#include <cerrno>
#include <ctime>
#include <cstdlib>
#include <iostream>
#include <fstream>
#include <sstream>
#include <sys/types.h> // mkdir(2)
#include <sys/stat.h>  // mkdir(2)

ManagerImpl::ManagerImpl (void) :
    _hasTriedToRegister (false), _config(), _currentCallId2(),
    _currentCallMutex(), _audiodriver (0),
    _dtmfKey (0), _audioCodecFactory(), _toneMutex(),
    _telephoneTone (0), _audiofile (0), _spkr_volume (0),
    _mic_volume (0), _waitingCall(),
    _waitingCallMutex(), _nbIncomingWaitingCall (0), _path (""),
    _callAccountMap(),
    _callAccountMapMutex(), _callConfigMap(), _accountMap(),
    _cleaner (new NumberCleaner),
    _history (new HistoryManager), _imModule(new sfl::InstantMessaging)
{
    // initialize random generator for call id
    srand (time (NULL));

    // initialize libav libraries
    libav_utils::sfl_avcodec_init();
}

// never call if we use only the singleton...
ManagerImpl::~ManagerImpl (void)
{
    delete _imModule;
    delete _history;
    delete _cleaner;
	delete _audiofile;
}

void ManagerImpl::init (std::string config_file)
{
	if (config_file.empty())
		config_file = getConfigFile();
    _path = config_file;

    _debug ("Manager: configuration file path: %s", _path.c_str());

    Conf::YamlParser *parser;

	try {
		parser = new Conf::YamlParser (_path.c_str());
		parser->serializeEvents();
		parser->composeEvents();
		parser->constructNativeData();
	} catch (Conf::YamlParserException &e) {
		_error ("Manager: %s", e.what());
		delete parser;
		parser = NULL;
	}

	loadAccountMap(parser);
	delete parser;

    initVolume();
    initAudioDriver();
    selectAudioDriver();

    // Initialize the list of supported audio codecs
    _audioCodecFactory.init();

    audioLayerMutexLock();

    if (_audiodriver) {
        unsigned int sampleRate = _audiodriver->getSampleRate();

        _debug ("Manager: Load telephone tone");
        std::string country(preferences.getZoneToneChoice());
        _telephoneTone = new TelephoneTone (country, sampleRate);

        _debug ("Manager: Loading DTMF key (%d)", sampleRate);

        sampleRate = 8000;

        _dtmfKey = new DTMF (sampleRate);
    }

    audioLayerMutexUnlock();

    // Load the history
    _history->load_history (preferences.getHistoryLimit());

    // Init the instant messaging module
    _imModule->init();

    // Register accounts
    registerAccounts();
}

void ManagerImpl::terminate ()
{
    _debug ("Manager: Terminate ");

    std::vector<std::string> callList(getCallList());
    _debug ("Manager: Hangup %zu remaining call", callList.size());

    std::vector<std::string>::iterator iter;
    for (iter = callList.begin(); iter != callList.end(); ++iter)
        hangupCall (*iter);

    unloadAccountMap();

    delete _dtmfKey;

    delete _telephoneTone;
    _telephoneTone = NULL;

    audioLayerMutexLock();

    delete _audiodriver;
    _audiodriver = NULL;

    _audioCodecFactory.deleteHandlePointer();
    audioLayerMutexUnlock();
}

bool ManagerImpl::isCurrentCall (const std::string& callId)
{
    return _currentCallId2 == callId;
}

bool ManagerImpl::hasCurrentCall ()
{
	return not _currentCallId2.empty();
}

const std::string&
ManagerImpl::getCurrentCallId () const
{
    return _currentCallId2;
}

void ManagerImpl::switchCall (const std::string& id)
{
    ost::MutexLock m (_currentCallMutex);
    _debug ("----- Switch current call id to %s -----", id.c_str());
    _currentCallId2 = id;
}

///////////////////////////////////////////////////////////////////////////////
// Management of events' IP-phone user
///////////////////////////////////////////////////////////////////////////////
/* Main Thread */

bool ManagerImpl::outgoingCall (const std::string& account_id,
                                const std::string& call_id, const std::string& to, const std::string& conf_id)
{

    std::string pattern, to_cleaned;
    Call::CallConfiguration callConfig;
    SIPVoIPLink *siplink;

    if (call_id.empty()) {
        _debug ("Manager: New outgoing call abbort, missing callid");
        return false;
    }

    // Call ID must be unique
    if (not getAccountFromCall (call_id).empty()) {
        _error ("Manager: Error: Call id already exists in outgoing call");
        return false;
    }

    _debug ("Manager: New outgoing call %s to %s", call_id.c_str(), to.c_str());

    stopTone();

    std::string current_call_id(getCurrentCallId());

    if (hookPreference.getNumberEnabled())
        _cleaner->set_phone_number_prefix (hookPreference.getNumberAddPrefix());
    else
        _cleaner->set_phone_number_prefix ("");

    to_cleaned = _cleaner->clean (to);

    /* Check what kind of call we are dealing with */
    checkCallConfiguration (call_id, to_cleaned, &callConfig);

    // in any cases we have to detach from current communication
    if (hasCurrentCall()) {
        _debug ("Manager: Has current call (%s) put it onhold", current_call_id.c_str());

        // if this is not a conferenceand this and is not a conference participant
        if (!isConference (current_call_id) && !participToConference (current_call_id))
       	    onHoldCall (current_call_id);
        else if (isConference (current_call_id) && !participToConference (call_id))
            detachParticipant (Call::DEFAULT_ID, current_call_id);
    }

    if (callConfig == Call::IPtoIP) {
        _debug ("Manager: Start IP2IP call");
        /* We need to retrieve the sip voiplink instance */
        siplink = SIPVoIPLink::instance ();

        if (siplink->SIPNewIpToIpCall(call_id, to_cleaned)) {
            switchCall (call_id);
            return true;
        } else
            callFailure (call_id);

        return false;
    }

    _debug ("Manager: Selecting account %s", account_id.c_str());

    // Is this account exist
    if (!accountExists (account_id)) {
        _error ("Manager: Error: Account doesn't exist in new outgoing call");
        return false;
    }

    if(!associateCallToAccount (call_id, account_id)) {
    	_warn("Manager: Warning: Could not associate call id %s to account id %s", call_id.c_str(), account_id.c_str());
    }

    Call *call = NULL;
    try {
        call = getAccountLink(account_id)->newOutgoingCall (call_id, to_cleaned);

        switchCall (call_id);

        call->setConfId(conf_id);
    } catch (const VoipLinkException &e) {
        callFailure (call_id);
        _error ("Manager: %s", e.what());
        return false;
    }

    getMainBuffer()->stateInfo();

    return true;
}

//THREAD=Main : for outgoing Call
bool ManagerImpl::answerCall (const std::string& call_id)
{
    _debug ("Manager: Answer call %s", call_id.c_str());

    // If sflphone is ringing
    stopTone();

    // store the current call id
    std::string current_call_id(getCurrentCallId());

    // Retreive call coresponding to this id
    std::string account_id = getAccountFromCall (call_id);
    Call *call = getAccountLink (account_id)->getCall (call_id);
    if (call == NULL) {
        _error("Manager: Error: Call is null");
    }

    // in any cases we have to detach from current communication
    if (hasCurrentCall()) {

        _debug ("Manager: Currently conversing with %s", current_call_id.c_str());

        if (!isConference(current_call_id) && !participToConference (current_call_id)) {
            // if it is not a conference and is not a conference participant
            _debug ("Manager: Answer call: Put the current call (%s) on hold", current_call_id.c_str());
            onHoldCall (current_call_id);
        } else if (isConference (current_call_id) && !participToConference (call_id)) {
            // if we are talking to a conference and we are answering an incoming call
            _debug ("Manager: Detach main participant from conference");
            detachParticipant (Call::DEFAULT_ID, current_call_id);
        }
    }

    try {
        getAccountLink (account_id)->answer (call);
    }
    catch (const VoipLinkException &e) {
    	_error("Manager: Error: %s", e.what());
    }

    // if it was waiting, it's waiting no more
    removeWaitingCall (call_id);

    // if we dragged this call into a conference already
    if (participToConference (call_id))
        switchCall (call->getConfId());
    else
        switchCall (call_id);

    // Connect streams
    addStream (call_id);

    getMainBuffer()->stateInfo();

    // Start recording if set in preference
    if (audioPreference.getIsAlwaysRecording())
    	setRecordingCall(call_id);

    // update call state on client side
    if (audioPreference.getIsAlwaysRecording())
        _dbus.getCallManager()->callStateChanged (call_id, "RECORD");
    else
    	_dbus.getCallManager()->callStateChanged(call_id, "CURRENT");

    return true;
}

//THREAD=Main
void ManagerImpl::hangupCall (const std::string& callId)
{
    _info ("Manager: Hangup call %s", callId.c_str());

    // First stop audio layer if there is no call anymore
    if (getCallList().empty()) {

    	audioLayerMutexLock();

        if(_audiodriver == NULL) {
        	audioLayerMutexUnlock();
        	_error("Manager: Error: Audio layer was not instantiated");
        	return;
        }

        _debug ("Manager: stop audio stream, there is no call remaining");
        _audiodriver->stopStream();
        audioLayerMutexUnlock();
    }

    // store the current call id
    std::string currentCallId(getCurrentCallId());

    stopTone();

    /* Broadcast a signal over DBus */
    _debug ("Manager: Send DBUS call state change (HUNGUP) for id %s", callId.c_str());
    _dbus.getCallManager()->callStateChanged (callId, "HUNGUP");

    if (not isValidCall(callId) and not getConfigFromCall(callId) == Call::IPtoIP) {
    	_error("Manager: Error: Could not hang up call, call not valid");
        return;
    }

    // Disconnect streams
    removeStream(callId);

    if (participToConference (callId)) {
    	Conference *conf = getConferenceFromCallID (callId);
        if (conf != NULL) {
            // remove this participant
            removeParticipant (callId);
            processRemainingParticipant (currentCallId, conf);
        }
    } else {
        // we are not participating to a conference, current call switched to ""
        if (!isConference (currentCallId))
            switchCall ("");
    }

    if (getConfigFromCall (callId) == Call::IPtoIP) {
        /* Direct IP to IP call */
        try {
            SIPVoIPLink::instance()->hangup (callId);
        }
        catch (const VoipLinkException &e)
        {
            _error("%s", e.what());
        }
    }
    else {
    	std::string accountId (getAccountFromCall (callId));
        getAccountLink (accountId)->hangup (callId);
        removeCallAccount (callId);
    }

    getMainBuffer()->stateInfo();
}

bool ManagerImpl::hangupConference (const std::string& id)
{
    _debug ("Manager: Hangup conference %s", id.c_str());

    ConferenceMap::iterator iter_conf = _conferencemap.find (id);

    std::string currentAccountId;

    if (iter_conf != _conferencemap.end()) {
        Conference *conf = iter_conf->second;

        ParticipantSet participants = conf->getParticipantList();
        ParticipantSet::iterator iter_participant = participants.begin();

        while (iter_participant != participants.end()) {
            _debug ("Manager: Hangup conference participant %s", (*iter_participant).c_str());

            hangupCall (*iter_participant);

            iter_participant++;
        }
    }

    switchCall ("");

    getMainBuffer()->stateInfo();

    return true;
}


//THREAD=Main
bool ManagerImpl::onHoldCall (const std::string& callId)
{
    bool returnValue = false;

    _debug ("Manager: Put call %s on hold", callId.c_str());

    stopTone();

    std::string current_call_id = getCurrentCallId();

    try {

    	if (getConfigFromCall (callId) == Call::IPtoIP) {
    		/* Direct IP to IP call */
    		returnValue = SIPVoIPLink::instance ()-> onhold (callId);
    	}
    	else {
    		/* Classic call, attached to an account */
            std::string account_id(getAccountFromCall (callId));

    		if (account_id.empty()) {
                _error ("Manager: Account ID %s or callid %s doesn't exists in call onHold", account_id.c_str(), callId.c_str());
    			return false;
    		}
    		returnValue = getAccountLink (account_id)->onhold (callId);
    	}
    }
    catch (const VoipLinkException &e){
    	_error("Manager: Error: %s", e.what());
    }

    // Unbind calls in main buffer
    removeStream (callId);

    // Remove call from teh queue if it was still there
    removeWaitingCall (callId);

    // keeps current call id if the action is not holding this call or a new outgoing call
    // this could happen in case of a conference
    if (current_call_id == callId)
        switchCall ("");

    _dbus.getCallManager()->callStateChanged (callId, "HOLD");

    getMainBuffer()->stateInfo();

    return returnValue;
}

//THREAD=Main
bool ManagerImpl::offHoldCall (const std::string& callId)
{
    std::string accountId;
    bool returnValue = true;
    std::string codecName;

    _debug ("Manager: Put call %s off hold", callId.c_str());

    stopTone();

    std::string currentCallId = getCurrentCallId();

    //Place current call on hold if it isn't

    if (hasCurrentCall()) {

        // if this is not a conference and this and is not a conference participant
        if (!isConference (currentCallId) && !participToConference (currentCallId)) {
        	_debug ("Manager: Has current call (%s), put on hold", currentCallId.c_str());
            onHoldCall (currentCallId);
        } else if (isConference (currentCallId) && !participToConference (callId))
            detachParticipant (Call::DEFAULT_ID, currentCallId);
    }

    bool isRec = false;

    /* Direct IP to IP call */
    if (getConfigFromCall (callId) == Call::IPtoIP)
        returnValue = SIPVoIPLink::instance ()-> offhold (callId);
    else {
        /* Classic call, attached to an account */
        accountId = getAccountFromCall (callId);

        _debug ("Manager: Setting offhold, Account %s, callid %s", accountId.c_str(), callId.c_str());

        Call * call = getAccountLink (accountId)->getCall (callId);
        if (call)
        {
            isRec = call->isRecording();
            returnValue = getAccountLink (accountId)->offhold (callId);
        }
    }

    _dbus.getCallManager()->callStateChanged (callId, isRec ? "UNHOLD_RECORD" : "UNHOLD_CURRENT");

    if (participToConference (callId)) {
        std::string currentAccountId;

        currentAccountId = getAccountFromCall (callId);
        Call *call = getAccountLink (currentAccountId)->getCall (callId);

        if (call)
            switchCall (call->getConfId());

    } else
        switchCall (callId);

    addStream(callId);

    getMainBuffer()->stateInfo();

    return returnValue;
}

//THREAD=Main
bool ManagerImpl::transferCall (const std::string& callId, const std::string& to)
{
    bool returnValue = false;;

    _info ("Manager: Transfer call %s", callId.c_str());

    std::string currentCallId = getCurrentCallId();

    if (participToConference(callId)) {
        Conference *conf = getConferenceFromCallID(callId);
        if (conf == NULL)
            _error("Manager: Error: Could not find conference from call id");

        removeParticipant (callId);
        processRemainingParticipant (callId, conf);
    }
    else if (!isConference(currentCallId))
            switchCall("");

    // Direct IP to IP call
    if (getConfigFromCall (callId) == Call::IPtoIP)
        returnValue = SIPVoIPLink::instance ()-> transfer (callId, to);
    else {
        std::string accountid (getAccountFromCall (callId));

        if (accountid == "") {
            _warn ("Manager: Call doesn't exists");
            return false;
        }

        returnValue = getAccountLink (accountid)->transfer (callId, to);
    }

    // remove waiting call in case we make transfer without even answer
    removeWaitingCall (callId);

    getMainBuffer()->stateInfo();

    return returnValue;
}

void ManagerImpl::transferFailed ()
{
	_dbus.getCallManager()->transferFailed();
}

void ManagerImpl::transferSucceded ()
{
	_dbus.getCallManager()->transferSucceded();
}

bool ManagerImpl::attendedTransfer(const std::string& transferID, const std::string& targetID)
{
    bool returnValue = false;

    _debug("Manager: Attended transfer");

    // Direct IP to IP call
    if (getConfigFromCall (transferID) == Call::IPtoIP)
        returnValue = SIPVoIPLink::instance ()-> attendedTransfer(transferID, targetID);
    else {	// Classic call, attached to an account

        std::string accountid = getAccountFromCall (transferID);

        if (accountid.empty()) {
            _warn ("Manager: Call doesn't exists");
            return false;
        }

        returnValue = getAccountLink (accountid)->attendedTransfer (transferID, targetID);
    }

    getMainBuffer()->stateInfo();

    return returnValue;
}

//THREAD=Main : Call:Incoming
bool ManagerImpl::refuseCall (const std::string& id)
{
    std::string accountid;
    bool returnValue;

    _debug ("Manager: Refuse call %s", id.c_str());

    std::string current_call_id = getCurrentCallId();

    stopTone();

    int nbCalls = getCallList().size();

    if (nbCalls <= 1) {
        _debug ("    refuseCall: stop audio stream, there is only %d call(s) remaining", nbCalls);

        audioLayerMutexLock();
        _audiodriver->stopStream();
        audioLayerMutexUnlock();
    }

    /* Direct IP to IP call */

    if (getConfigFromCall (id) == Call::IPtoIP)
        returnValue = SIPVoIPLink::instance ()-> refuse (id);
    else {
        /* Classic call, attached to an account */
        accountid = getAccountFromCall (id);

        if (accountid.empty()) {
            _warn ("Manager: Call doesn't exists");
            return false;
        }

        returnValue = getAccountLink (accountid)->refuse (id);

        removeCallAccount (id);
    }

    // if the call was outgoing or established, we didn't refuse it
    // so the method did nothing
    if (returnValue) {
        removeWaitingCall (id);

        _dbus.getCallManager()->callStateChanged (id, "HUNGUP");
    }

    // Disconnect streams
    removeStream(id);

    getMainBuffer()->stateInfo();

    return returnValue;
}

Conference*
ManagerImpl::createConference (const std::string& id1, const std::string& id2)
{
    typedef std::pair<std::string, Conference*> ConferenceEntry;
    _debug ("Manager: Create conference with call %s and %s", id1.c_str(), id2.c_str());

    Conference* conf = new Conference;

    conf->add (id1);
    conf->add (id2);

    // Add conference to map
    _conferencemap.insert (ConferenceEntry (conf->getConfID(), conf));

    // broadcast a signal over dbus
    _dbus.getCallManager()->conferenceCreated (conf->getConfID());

    return conf;
}

void ManagerImpl::removeConference (const std::string& conference_id)
{
    _debug ("Manager: Remove conference %s", conference_id.c_str());

    _debug ("Manager: number of participant: %d", (int) _conferencemap.size());
    ConferenceMap::iterator iter = _conferencemap.find (conference_id);

    Conference* conf = NULL;

    if (iter != _conferencemap.end())
        conf = iter->second;

    if (conf == NULL) {
        _error ("Manager: Error: Conference not found");
        return;
    }

    // broadcast a signal over dbus
    _dbus.getCallManager()->conferenceRemoved (conference_id);

    // We now need to bind the audio to the remain participant

    // Unbind main participant audio from conference
    getMainBuffer()->unBindAll (Call::DEFAULT_ID);

    ParticipantSet participants = conf->getParticipantList();

    // bind main participant audio to remaining conference call
    ParticipantSet::iterator iter_p = participants.begin();

    if (iter_p != participants.end())
        getMainBuffer()->bindCallID (*iter_p, Call::DEFAULT_ID);

    // Then remove the conference from the conference map
    if (_conferencemap.erase (conference_id) == 1)
        _debug ("Manager: Conference %s removed successfully", conference_id.c_str());
    else
        _error ("Manager: Error: Cannot remove conference: %s", conference_id.c_str());

    delete conf;
}

Conference*
ManagerImpl::getConferenceFromCallID (const std::string& call_id)
{
    std::string account_id;

    account_id = getAccountFromCall (call_id);
    Call *call = getAccountLink (account_id)->getCall (call_id);

    ConferenceMap::const_iterator iter = _conferencemap.find (call->getConfId());

    if (iter != _conferencemap.end())
        return iter->second;
    else
        return NULL;
}

void ManagerImpl::holdConference (const std::string& id)
{
    _debug ("Manager: Hold conference()");

    ConferenceMap::iterator iter_conf = _conferencemap.find (id);
    bool isRec = false;

    std::string currentAccountId;


    if (iter_conf != _conferencemap.end()) {
        Conference *conf = iter_conf->second;

        if(conf->getState() == Conference::ACTIVE_ATTACHED_REC) {
        	isRec = true;
        } else if (conf->getState() == Conference::ACTIVE_DETACHED_REC) {
        	isRec = true;
        } else if (conf->getState() == Conference::HOLD_REC) {
        	isRec = true;
        }

        ParticipantSet participants = conf->getParticipantList();
        ParticipantSet::iterator iter_participant = participants.begin();

        while (iter_participant != participants.end()) {
            _debug ("    holdConference: participant %s", (*iter_participant).c_str());
            currentAccountId = getAccountFromCall (*iter_participant);

            switchCall (*iter_participant);
            onHoldCall (*iter_participant);

            iter_participant++;

        }

        conf->setState(isRec ? Conference::HOLD_REC : Conference::HOLD);
        _dbus.getCallManager()->conferenceChanged (conf->getConfID(), conf->getStateStr());
    }

}

void ManagerImpl::unHoldConference (const std::string& id)
{
    _debug ("Manager: Unhold conference()");

    Conference *conf;
    ConferenceMap::iterator iter_conf = _conferencemap.find (id);
    bool isRec = false;

    std::string currentAccountId;

    Call* call = NULL;

    if (iter_conf != _conferencemap.end()) {
        conf = iter_conf->second;

        ParticipantSet participants = conf->getParticipantList();
        ParticipantSet::iterator iter_participant = participants.begin();

        if((conf->getState() == Conference::ACTIVE_ATTACHED_REC) ||
           (conf->getState() == Conference::ACTIVE_DETACHED_REC) ||
           (conf->getState() == Conference::HOLD_REC)) {
        	isRec = true;
        }

        while (iter_participant != participants.end()) {
            _debug ("    unholdConference: participant %s", (*iter_participant).c_str());
            currentAccountId = getAccountFromCall (*iter_participant);
            call = getAccountLink (currentAccountId)->getCall (*iter_participant);

            // if one call is currently recording, the conference is in state recording
            if(call->isRecording()) {
            	isRec = true;
            }

            offHoldCall (*iter_participant);

            iter_participant++;

        }

        conf->setState (isRec ? Conference::ACTIVE_ATTACHED_REC : Conference::ACTIVE_ATTACHED);
        _dbus.getCallManager()->conferenceChanged (conf->getConfID(), conf->getStateStr());
    }

}

bool ManagerImpl::isConference (const std::string& id)
{
    ConferenceMap::iterator iter = _conferencemap.find (id);

    if (iter == _conferencemap.end()) {
        return false;
    } else {
        return true;
    }
}

bool ManagerImpl::participToConference (const std::string& call_id)
{
    std::string accountId = getAccountFromCall (call_id);
    Call *call = getAccountLink (accountId)->getCall (call_id);

    if (call == NULL) {
    	_error("Manager: Error call is NULL in particip to conference");
        return false;
    }

    if (call->getConfId() == "") {
        return false;
    }

    return true;
}

void ManagerImpl::addParticipant (const std::string& callId, const std::string& conferenceId)
{
    _debug ("Manager: Add participant %s to %s", callId.c_str(), conferenceId.c_str());

    ConferenceMap::iterator iter = _conferencemap.find (conferenceId);
    if (iter == _conferencemap.end()) {
    	_error("Manager: Error: Conference id is not valid");
    	return;
    }

    std::string currentAccountId = getAccountFromCall (callId);
    Call *call = getAccountLink (currentAccountId)->getCall (callId);
    if(call == NULL) {
    	_error("Manager: Error: Call id is not valid");
    	return;
    }

    // store the current call id (it will change in offHoldCall or in answerCall)
    std::string current_call_id = getCurrentCallId();

    // detach from prior communication and switch to this conference
    if (current_call_id != callId) {
        if (isConference (current_call_id)) {
            detachParticipant (Call::DEFAULT_ID, current_call_id);
        } else {
            onHoldCall (current_call_id);
        }
    }
    // TODO: remove this ugly hack => There should be different calls when double clicking
    // a conference to add main participant to it, or (in this case) adding a participant
    // toconference
    switchCall ("");

    // Add main participant
    addMainParticipant (conferenceId);

    Conference* conf = iter->second;
    switchCall (conf->getConfID());

    // Add coresponding IDs in conf and call
    call->setConfId (conf->getConfID());
    conf->add (callId);

    // Connect new audio streams together
    getMainBuffer()->unBindAll (callId);

    std::map<std::string, std::string> callDetails = getCallDetails (callId);
    std::string callState = callDetails.find("CALL_STATE")->second;
    if (callState == "HOLD") {
    	conf->bindParticipant (callId);
    	offHoldCall (callId);
    } else if (callState == "INCOMING") {
    	conf->bindParticipant (callId);
    	answerCall (callId);
    } else if (callState == "CURRENT") {
    	conf->bindParticipant (callId);
    }

    ParticipantSet participants = conf->getParticipantList();
    if(participants.empty()) {
    	_error("Manager: Error: Participant list is empty for this conference");
    }

    // reset ring buffer for all conference participant
    ParticipantSet::iterator iter_p = participants.begin();
    while (iter_p != participants.end()) {
    	// flush conference participants only
    	getMainBuffer()->flush (*iter_p);
    	iter_p++;
    }

    getMainBuffer()->flush (Call::DEFAULT_ID);

    // Connect stream
    addStream(callId);
}

void ManagerImpl::addMainParticipant (const std::string& conference_id)
{
    if (hasCurrentCall()) {
        std::string current_call_id = getCurrentCallId();

        if (isConference (current_call_id)) {
            detachParticipant (Call::DEFAULT_ID, current_call_id);
        } else {
            onHoldCall (current_call_id);
        }
    }

    ConferenceMap::iterator iter = _conferencemap.find (conference_id);

    Conference *conf = NULL;

    audioLayerMutexLock();

    _debug("Manager: Add Main Participant");

    if (iter != _conferencemap.end()) {
        conf = iter->second;

        ParticipantSet participants = conf->getParticipantList();

        ParticipantSet::iterator iter_participant = participants.begin();

        while (iter_participant != participants.end()) {
            getMainBuffer()->bindCallID (*iter_participant, Call::DEFAULT_ID);
            iter_participant++;
        }

        // Reset ringbuffer's readpointers
        iter_participant = participants.begin();

        while (iter_participant != participants.end()) {
            getMainBuffer()->flush (*iter_participant);
            iter_participant++;
        }

        getMainBuffer()->flush (Call::DEFAULT_ID);

        if(conf->getState() == Conference::ACTIVE_DETACHED) {
            conf->setState (Conference::ACTIVE_ATTACHED);
        }
        else if(conf->getState() == Conference::ACTIVE_DETACHED_REC) {
        	conf->setState(Conference::ACTIVE_ATTACHED_REC);
        }
        else {
        	_warn("Manager: Warning: Invalid conference state while adding main participant");
        }

        _dbus.getCallManager()->conferenceChanged (conference_id, conf->getStateStr());
    }

    audioLayerMutexUnlock();

    switchCall (conference_id);
}

void ManagerImpl::joinParticipant (const std::string& callId1, const std::string& callId2)
{
	bool isRec = false;

    _debug ("Manager: Join participants %s, %s", callId1.c_str(), callId2.c_str());

    std::map<std::string, std::string> call1Details = getCallDetails (callId1);
    std::map<std::string, std::string> call2Details = getCallDetails (callId2);

    std::string current_call_id = getCurrentCallId();
    _debug ("Manager: Current Call ID %s", current_call_id.c_str());

    // detach from the conference and switch to this conference
    if ( (current_call_id != callId1) && (current_call_id != callId2)) {

        if (isConference (current_call_id)) {
        	// If currently in a conference
            detachParticipant (Call::DEFAULT_ID, current_call_id);
        }
        else {
            // If currently in a call
            onHoldCall (current_call_id);
        }
    }

    Conference *conf = createConference (callId1, callId2);

    // Set corresponding conference ids for call 1
    std::string currentAccountId1 = getAccountFromCall (callId1);
    Call *call1 = getAccountLink (currentAccountId1)->getCall (callId1);
    if(call1 == NULL) {
    	_error("Manager: Could not find call %s", callId1.c_str());
    }
    call1->setConfId (conf->getConfID());
    getMainBuffer()->unBindAll(callId1);

    // Set corresponding conderence details
    std::string currentAccountId2 = getAccountFromCall (callId2);
    Call *call2 = getAccountLink (currentAccountId2)->getCall (callId2);
    if(call2 == NULL) {
    	_error("Manager: Could not find call %s", callId2.c_str());
    }
    call2->setConfId (conf->getConfID());
    getMainBuffer()->unBindAll(callId2);


    // Process call1 according to its state
    std::string call1_state_str = call1Details.find ("CALL_STATE")->second;
    _debug ("Manager: Process call %s state: %s", callId1.c_str(), call1_state_str.c_str());

    if (call1_state_str == "HOLD") {
    	conf->bindParticipant (callId1);
        offHoldCall (callId1);
    } else if (call1_state_str == "INCOMING") {
    	conf->bindParticipant (callId1);
        answerCall (callId1);
    } else if (call1_state_str == "CURRENT") {
        conf->bindParticipant (callId1);
    } else if (call1_state_str == "RECORD") {
    	conf->bindParticipant(callId1);
    	isRec = true;
    } else if (call1_state_str == "INACTIVE") {
        conf->bindParticipant (callId1);
        answerCall (callId1);
    } else {
        _warn ("Manager: Call state not recognized");
    }

    // Process call2 according to its state
    std::string call2_state_str = call2Details.find ("CALL_STATE")->second;
    _debug ("Manager: Process call %s state: %s", callId2.c_str(), call2_state_str.c_str());

    if (call2_state_str == "HOLD") {
    	conf->bindParticipant (callId2);
        offHoldCall (callId2);
    } else if (call2_state_str == "INCOMING") {
    	conf->bindParticipant (callId2);
        answerCall (callId2);
    } else if (call2_state_str == "CURRENT") {
        conf->bindParticipant (callId2);
    } else if (call2_state_str == "RECORD") {
    	conf->bindParticipant (callId2);
    	isRec = true;
    } else if (call2_state_str == "INACTIVE") {
    	conf->bindParticipant (callId2);
        answerCall (callId2);
    } else {
        _warn ("Manager: Call state not recognized");
    }

    // Switch current call id to this conference
    switchCall (conf->getConfID());
    conf->setState(Conference::ACTIVE_ATTACHED);

    // set recording sampling rate
    audioLayerMutexLock();
    if (_audiodriver) {
    	conf->setRecordingSmplRate(_audiodriver->getSampleRate());
    }
    audioLayerMutexUnlock();

    getMainBuffer()->stateInfo();
}

void ManagerImpl::createConfFromParticipantList(const std::vector< std::string > &participantList)
{
    bool callSuccess;
    int successCounter = 0;

    _debug("Manager: Create conference from participant list");

    // we must at least have 2 participant for a conference
    if(participantList.size() <= 1) {
        _error("Manager: Error: Participant number must be higher or equal to 2");
	return;
    }

    Conference *conf = new Conference();

    for(unsigned int i = 0; i < participantList.size(); i++) {
		std::string numberaccount = participantList[i];
		std::string tostr = numberaccount.substr(0, numberaccount.find(","));
			std::string account = numberaccount.substr(numberaccount.find(",")+1, numberaccount.size());

		std::string generatedCallID = getNewCallID();

		// Manager methods may behave differently if the call id particip to a conference
		conf->add(generatedCallID);

		switchCall("");

		// Create call
		callSuccess = outgoingCall(account, generatedCallID, tostr, conf->getConfID());

			// If not able to create call remove this participant from the conference
		if(!callSuccess)
			conf->remove(generatedCallID);
		else {
			_dbus.getCallManager()->newCallCreated(account, generatedCallID, tostr);
			successCounter++;
		}
    }

    // Create the conference if and only if at least 2 calls have been successfully created
    if(successCounter >= 2 ) {
        _conferencemap.insert(std::pair<std::string, Conference *> (conf->getConfID(), conf));

        _dbus.getCallManager()->conferenceCreated (conf->getConfID());

		audioLayerMutexLock();
		if(_audiodriver)
			conf->setRecordingSmplRate(_audiodriver->getSampleRate());

		audioLayerMutexUnlock();

		getMainBuffer()->stateInfo();
    } else {
		delete conf;
    }

}

void ManagerImpl::detachParticipant (const std::string& call_id,
                                     const std::string& current_id)
{

    _debug ("Manager: Detach participant %s (current id: %s)", call_id.c_str(), current_id.c_str());


    std::string current_call_id = getCurrentCallId();

    if (call_id != Call::DEFAULT_ID) {

        std::string currentAccountId = getAccountFromCall (call_id);
        Call *call = getAccountLink (currentAccountId)->getCall (call_id);

        if(call == NULL) {
        	_error("Manager: Error: Could not find call %s", call_id.c_str());
        	return;
        }

        // TODO: add conference_id as a second parameter
        ConferenceMap::iterator iter = _conferencemap.find (call->getConfId());

        Conference *conf = getConferenceFromCallID (call_id);
        if (conf == NULL) {
            _error ("Manager: Error: Call is not conferencing, cannot detach");
            return;
        }

        std::map<std::string, std::string> call_details = getCallDetails (call_id);
        std::map<std::string, std::string>::iterator iter_details;

        iter_details = call_details.find ("CALL_STATE");
        if(iter_details == call_details.end()) {
        	_error ("Manager: Error: Could not find CALL_STATE");
        	return;
        }

        if (iter_details->second == "RINGING") {
        	removeParticipant (call_id);
        } else {
        	onHoldCall (call_id);
        	removeParticipant (call_id);
        	processRemainingParticipant (current_call_id, conf);
        }
    } else {

        _debug ("Manager: Unbind main participant from conference %d");
        getMainBuffer()->unBindAll (Call::DEFAULT_ID);

        if(!isConference(current_call_id)) {
        	_error("Manager: Warning: Current call id (%s) is not a conference", current_call_id.c_str());
        	return;
        }

        ConferenceMap::iterator iter = _conferencemap.find (current_call_id);
        Conference *conf = iter->second;

        if(conf == NULL) {
        	_debug("Manager: Error: Conference is NULL");
        	return;
        }

        if(conf->getState() == Conference::ACTIVE_ATTACHED) {
        	conf->setState(Conference::ACTIVE_DETACHED);
        }
        else if(conf->getState() == Conference::ACTIVE_ATTACHED_REC) {
        	conf->setState(Conference::ACTIVE_DETACHED_REC);
        }
        else {
        	_warn("Manager: Warning: Undefined behavior, invalid conference state in detach participant");
        }

        _dbus.getCallManager()->conferenceChanged (conf->getConfID(), conf->getStateStr());

        switchCall ("");

    }
}

void ManagerImpl::removeParticipant (const std::string& call_id)
{
    _debug ("Manager: Remove participant %s", call_id.c_str());

    // TODO: add conference_id as a second parameter
    Conference* conf;

    std::string currentAccountId;
    Call* call = NULL;

    // this call is no more a conference participant
    currentAccountId = getAccountFromCall (call_id);
    call = getAccountLink (currentAccountId)->getCall (call_id);

    ConferenceMap conf_map = _conferencemap;
    ConferenceMap::iterator iter = conf_map.find (call->getConfId());

    if (iter == conf_map.end()) {
        _error ("Manager: Error: No conference with id %s, cannot remove participant", call->getConfId().c_str());
        return;
    }

    conf = iter->second;

    _debug ("Manager: Remove participant %s", call_id.c_str());
    conf->remove (call_id);
    call->setConfId ("");

    removeStream(call_id);

    getMainBuffer()->stateInfo();
}

void ManagerImpl::processRemainingParticipant (std::string current_call_id, Conference *conf)
{

    _debug ("Manager: Process remaining %d participant(s) from conference %s",
            conf->getNbParticipants(), conf->getConfID().c_str());

    if (conf->getNbParticipants() > 1) {

        ParticipantSet participants = conf->getParticipantList();
        ParticipantSet::iterator iter_participant = participants.begin();

        // Reset ringbuffer's readpointers
        iter_participant = participants.begin();

        while (iter_participant != participants.end()) {
            getMainBuffer()->flush (*iter_participant);

            iter_participant++;
        }

        getMainBuffer()->flush (Call::DEFAULT_ID);

    } else if (conf->getNbParticipants() == 1) {

        _debug ("Manager: Only one remaining participant");

        std::string currentAccountId;
        Call* call = NULL;

        ParticipantSet participants = conf->getParticipantList();
        ParticipantSet::iterator iter_participant = participants.begin();

        // bind main participant to remaining conference call
        if (iter_participant != participants.end()) {

            // this call is no more a conference participant
            currentAccountId = getAccountFromCall (*iter_participant);
            call = getAccountLink (currentAccountId)->getCall (*iter_participant);
            call->setConfId ("");

            // if we are not listening to this conference

            if (current_call_id != conf->getConfID()) {
                onHoldCall (call->getCallId());
            } else {
                switchCall (*iter_participant);
            }
        }

        removeConference (conf->getConfID());

    } else {

        _debug ("Manager: No remaining participant, remove conference");

        removeConference (conf->getConfID());

        switchCall ("");
    }

}

void ManagerImpl::joinConference (const std::string& conf_id1,
                                  const std::string& conf_id2)
{
    _debug ("Manager: Join conference %s, %s", conf_id1.c_str(), conf_id2.c_str());

    ConferenceMap::iterator iter;

    Conference *conf1 = NULL;
    Conference *conf2 = NULL;

    iter = _conferencemap.find (conf_id1);

    if (iter != _conferencemap.end()) {
        conf1 = iter->second;
    } else {
        _error ("Manager: Error: Not a valid conference ID");
        return;
    }

    iter = _conferencemap.find (conf_id2);

    if (iter != _conferencemap.end()) {
        conf2 = iter->second;
    } else {
        _error ("Manager: Error: Not a valid conference ID");
        return;
    }

    ParticipantSet participants = conf1->getParticipantList();

    ParticipantSet::iterator iter_participant = participants.begin();

    while (iter_participant != participants.end()) {
        detachParticipant (*iter_participant, "");
        addParticipant (*iter_participant, conf_id2);

        iter_participant++;
    }

}

void ManagerImpl::addStream (const std::string& call_id)
{

    _debug ("Manager: Add audio stream %s", call_id.c_str());

    std::string currentAccountId;
    Call* call = NULL;

    currentAccountId = getAccountFromCall (call_id);
    call = getAccountLink (currentAccountId)->getCall (call_id);

    if (participToConference (call_id)) {

        _debug ("Manager: Add stream to conference");

        // bind to conference participant
        ConferenceMap::iterator iter = _conferencemap.find (call->getConfId());

        if (iter != _conferencemap.end()) {
            Conference* conf = iter->second;

            conf->bindParticipant (call_id);

            ParticipantSet participants = conf->getParticipantList();

            // reset ring buffer for all conference participant
            ParticipantSet::iterator iter_p = participants.begin();

            while (iter_p != participants.end()) {

                // to avoid puting onhold the call
                // switchCall("");
                getMainBuffer()->flush (*iter_p);

                iter_p++;
            }

            getMainBuffer()->flush (Call::DEFAULT_ID);
        }

    } else {
        _debug ("Manager: Add stream to call");

        // bind to main
        getMainBuffer()->bindCallID (call_id);

        audioLayerMutexLock();
        _audiodriver->flushUrgent();
        _audiodriver->flushMain();
        audioLayerMutexUnlock();
    }

    getMainBuffer()->stateInfo();
}

void ManagerImpl::removeStream (const std::string& call_id)
{
    _debug ("Manager: Remove audio stream %s", call_id.c_str());

    getMainBuffer()->unBindAll (call_id);

    getMainBuffer()->stateInfo();
}

//THREAD=Main
void ManagerImpl::saveConfig (void)
{
    _debug ("Manager: Saving Configuration to XDG directory %s", _path.c_str());
    audioPreference.setVolumemic (getMicVolume());
    audioPreference.setVolumespkr (getSpkrVolume());

    AccountMap::iterator iter = _accountMap.begin();

    try {
        emitter_ = new Conf::YamlEmitter (_path.c_str());

        while (iter != _accountMap.end()) {

        	// Skip the "" account ID (which refer to the IP2IP account)
            if (iter->first == "") {
                iter++;
                continue;
            }

            iter->second->serialize (emitter_);
            iter++;
        }

        preferences.serialize (emitter_);
        voipPreferences.serialize (emitter_);
        addressbookPreference.serialize (emitter_);
        hookPreference.serialize (emitter_);
        audioPreference.serialize (emitter_);
        videoPreference.serialize (emitter_);
        shortcutPreferences.serialize (emitter_);

        emitter_->serializeData();

        delete emitter_;
    } catch (Conf::YamlEmitterException &e) {
        _error ("ConfigTree: %s", e.what());
    }
}

//THREAD=Main
bool ManagerImpl::sendDtmf (const std::string& id, char code)
{
    _debug ("Manager: Send DTMF for call %s", id.c_str());

    std::string accountid = getAccountFromCall (id);
    playDtmf (code);
    return getAccountLink (accountid)->carryingDTMFdigits (id, code);
}

//THREAD=Main | VoIPLink
bool ManagerImpl::playDtmf (char code)
{
    int pulselen, layerType, size;
    bool ret = false;
    SFLDataFormat *buf;

    stopTone();

    bool hasToPlayTone = voipPreferences.getPlayDtmf();

    if (!hasToPlayTone) {
        _debug ("Manager: playDtmf: Do not have to play a tone...");
        return false;
    }

    // length in milliseconds
    pulselen = voipPreferences.getPulseLength();

    if (!pulselen) {
        _debug ("Manager: playDtmf: Pulse length is not set...");
        return false;
    }

    audioLayerMutexLock();

    // numbers of int = length in milliseconds / 1000 (number of seconds)
    //                = number of seconds * SAMPLING_RATE by SECONDS

    layerType = _audiodriver->getLayerType();

    // fast return, no sound, so no dtmf
    if (_audiodriver == NULL || _dtmfKey == NULL) {
        _debug ("Manager: playDtmf: Error no audio layer...");
        audioLayerMutexUnlock();
        return false;
    }

    // number of data sampling in one pulselen depends on samplerate
    // size (n sampling) = time_ms * sampling/s
    //                     ---------------------
    //                            ms/s
    size = (int) ( (pulselen * (float) _audiodriver->getSampleRate()) / 1000);

    // this buffer is for mono
    // TODO <-- this should be global and hide if same size
    buf = new SFLDataFormat[size];

    // Handle dtmf
    _dtmfKey->startTone (code);

    // copy the sound
    if (_dtmfKey->generateDTMF (buf, size)) {
        // Put buffer to urgentRingBuffer
        // put the size in bytes...
        // so size * 1 channel (mono) * sizeof (bytes for the data)
        // audiolayer->flushUrgent();
        _audiodriver->startStream();
        _audiodriver->putUrgent (buf, size * sizeof (SFLDataFormat));
    }

    audioLayerMutexUnlock();

    ret = true;

    // TODO Cache the DTMF

    delete[] buf;
    buf = 0;

    return ret;
}

// Multi-thread
bool ManagerImpl::incomingCallWaiting ()
{
    return (_nbIncomingWaitingCall > 0) ? true : false;
}

void ManagerImpl::addWaitingCall (const std::string& id)
{

    _info ("Manager: Add waiting call %s (%d calls)", id.c_str(), _nbIncomingWaitingCall);

    ost::MutexLock m (_waitingCallMutex);
    _waitingCall.insert (id);
    _nbIncomingWaitingCall++;
}

void ManagerImpl::removeWaitingCall (const std::string& id)
{

    _info ("Manager: Remove waiting call %s (%d calls)", id.c_str(), _nbIncomingWaitingCall);

    ost::MutexLock m (_waitingCallMutex);
    // should return more than 1 if it erase a call

    if (_waitingCall.erase (id))
        _nbIncomingWaitingCall--;
}

bool ManagerImpl::isWaitingCall (const std::string& id)
{
    CallIDSet::iterator iter = _waitingCall.find (id);

    if (iter != _waitingCall.end())
        return false;

    return true;
}

///////////////////////////////////////////////////////////////////////////////
// Management of event peer IP-phone
////////////////////////////////////////////////////////////////////////////////
// SipEvent Thread
bool ManagerImpl::incomingCall (Call* call, const std::string& accountId)
{
    assert(call);

    stopTone();

    _debug ("Manager: Incoming call %s for account %s", call->getCallId().data(), accountId.c_str());

    associateCallToAccount (call->getCallId(), accountId);

    // If account is null it is an ip to ip call
    if (accountId.empty())
        associateConfigToCall (call->getCallId(), Call::IPtoIP);
    else {
        // strip sip: which is not required and bring confusion with ip to ip calls
        // when placing new call from history (if call is IAX, do nothing)
        std::string peerNumber(call->getPeerNumber());

        int startIndex = peerNumber.find ("sip:");

        if (startIndex != (int) std::string::npos) {
            std::string strippedPeerNumber = peerNumber.substr (startIndex + 4);
            call->setPeerNumber (strippedPeerNumber);
        }
    }

    if (!hasCurrentCall()) {
        _debug ("Manager: Has no current call start ringing");

        call->setConnectionState (Call::Ringing);
        ringtone (accountId);

    } else
        _debug ("Manager: has current call, beep in current audio stream");

    addWaitingCall (call->getCallId());

    std::string from(call->getPeerName());
    std::string number(call->getPeerNumber());
    std::string display_name(call->getDisplayName());

    if (not from.empty() and not number.empty()) {
        from.append (" <");
        from.append (number);
        from.append (">");
    } else if (from.empty()) {
        from.append ("<");
        from.append (number);
        from.append (">");
    }

    /* Broadcast a signal over DBus */
    _debug ("Manager: From: %s, Number: %s, Display Name: %s", from.c_str(), number.c_str(), display_name.c_str());

    std::string display(display_name);
    display.append (" ");
    display.append (from);

    _dbus.getCallManager()->incomingCall (accountId, call->getCallId(), display.c_str());

    return true;
}


//THREAD=VoIP
void ManagerImpl::incomingMessage (const std::string& callID,
                                   const std::string& from,
                                   const std::string& message)
{
    if (participToConference (callID)) {
        _debug ("Manager: Particip to a conference, send message to everyone");

        Conference *conf = getConferenceFromCallID (callID);

        ParticipantSet participants = conf->getParticipantList();
        for (ParticipantSet::const_iterator iter_participant = participants.begin();
                iter_participant != participants.end(); ++iter_participant) {

            if (*iter_participant == callID)
                continue;

            std::string accountId(getAccountFromCall (*iter_participant));

            _debug ("Manager: Send message to %s, (%s)", (*iter_participant).c_str(), accountId.c_str());

            Account *account = getAccount (accountId);

            if (!account) {
                _debug ("Manager: Failed to get account while sending instant message");
                return;
            }
            account->getVoIPLink()->sendTextMessage (_imModule, callID, message, from);
        }

        // in case of a conference we must notify client using conference id
        _dbus.getCallManager()->incomingMessage (conf->getConfID(), from, message);

    } else
    	_dbus.getCallManager()->incomingMessage (callID, from, message);
}


//THREAD=VoIP
bool ManagerImpl::sendTextMessage (const std::string& callID, const std::string& message, const std::string& from)
{

    if (isConference (callID)) {
        _debug ("Manager: Is a conference, send instant message to everyone");

        ConferenceMap::iterator it = _conferencemap.find (callID);

        if (it == _conferencemap.end())
            return false;

        Conference *conf = it->second;

        if (!conf)
            return false;

        const ParticipantSet participants = conf->getParticipantList();

        for (ParticipantSet::const_iterator iter_participant = participants.begin();
                iter_participant != participants.end(); ++iter_participant) {

            std::string accountId = getAccountFromCall (*iter_participant);

            Account *account = getAccount (accountId);

            if (!account) {
                _debug ("Manager: Failed to get account while sending instant message");
                return false;
            }

			account->getVoIPLink()->sendTextMessage (_imModule, *iter_participant, message, from);
        }

        return true;
    }

    if (participToConference (callID)) {
        _debug ("Manager: Particip to a conference, send instant message to everyone");

        Conference *conf = getConferenceFromCallID (callID);

        if (!conf)
            return false;

        const ParticipantSet participants = conf->getParticipantList();
        for (ParticipantSet::const_iterator iter_participant = participants.begin();
                iter_participant != participants.end(); ++iter_participant) {

            const std::string accountId(getAccountFromCall(*iter_participant));

            const Account *account = getAccount (accountId);

            if (!account) {
                _debug ("Manager: Failed to get account while sending instant message");
                return false;
            }

			account->getVoIPLink()->sendTextMessage (_imModule, *iter_participant, message, from);
        }
    } else {

        const std::string accountId(getAccountFromCall (callID));

        const Account *account = getAccount (accountId);

        if (!account) {
            _debug ("Manager: Failed to get account while sending instant message");
            return false;
        }

        account->getVoIPLink()->sendTextMessage (_imModule, callID, message, from);
    }

    return true;
}

//THREAD=VoIP CALL=Outgoing
void ManagerImpl::peerAnsweredCall (const std::string& id)
{
    _debug ("Manager: Peer answered call %s", id.c_str());

    // The if statement is usefull only if we sent two calls at the same time.
    if (isCurrentCall (id))
        stopTone();

    // Connect audio streams
    addStream(id);

    audioLayerMutexLock();
    _audiodriver->flushMain();
    _audiodriver->flushUrgent();
    audioLayerMutexUnlock();

    if (audioPreference.getIsAlwaysRecording()) {
    	setRecordingCall(id);
    	_dbus.getCallManager()->callStateChanged (id, "RECORD");
    }
    else
    	_dbus.getCallManager()->callStateChanged(id, "CURRENT");
}

//THREAD=VoIP Call=Outgoing
void ManagerImpl::peerRingingCall (const std::string& id)
{
    _debug ("Manager: Peer call %s ringing", id.c_str());

    if (isCurrentCall (id))
        ringback();

    _dbus.getCallManager()->callStateChanged (id, "RINGING");
}

//THREAD=VoIP Call=Outgoing/Ingoing
void ManagerImpl::peerHungupCall (const std::string& call_id)
{
    _debug ("Manager: Peer hungup call %s", call_id.c_str());

    if (participToConference (call_id)) {

        Conference *conf = getConferenceFromCallID (call_id);

        if (conf != NULL) {
            removeParticipant (call_id);
            processRemainingParticipant (getCurrentCallId(), conf);
        }
    } else {
        if (isCurrentCall (call_id)) {
            stopTone();
            switchCall("");
        }
    }

    /* Direct IP to IP call */
    if (getConfigFromCall (call_id) == Call::IPtoIP)
        SIPVoIPLink::instance ()->hangup (call_id);
    else {
        std::string account_id = getAccountFromCall (call_id);
        getAccountLink (account_id)->peerHungup (call_id);
    }

    /* Broadcast a signal over DBus */
    _dbus.getCallManager()->callStateChanged (call_id, "HUNGUP");

    removeWaitingCall (call_id);

    removeCallAccount (call_id);

    removeStream (call_id);

    if (getCallList().empty()) {
        _debug ("Manager: Stop audio stream, ther is only %d call(s) remaining", getCallList().size());

        audioLayerMutexLock();
        _audiodriver->stopStream();
        audioLayerMutexUnlock();
    }
}

//THREAD=VoIP
void ManagerImpl::callBusy (const std::string& id)
{
    _debug ("Manager: Call %s busy", id.c_str());

    _dbus.getCallManager()->callStateChanged (id, "BUSY");

    if (isCurrentCall (id)) {
        playATone (Tone::TONE_BUSY);
        switchCall ("");
    }

    removeCallAccount (id);

    removeWaitingCall (id);
}

//THREAD=VoIP
void ManagerImpl::callFailure (const std::string& call_id)
{
	_dbus.getCallManager()->callStateChanged (call_id, "FAILURE");

    if (isCurrentCall (call_id)) {
        playATone (Tone::TONE_BUSY);
        switchCall ("");
    }

    if (participToConference (call_id)) {

        _debug ("Manager: Call %s participating to a conference failed", call_id.c_str());

        Conference *conf = getConferenceFromCallID (call_id);

        if (conf == NULL) {
        	_error("Manager: Could not retreive conference from call id %s", call_id.c_str());
        	return;
        }

        // remove this participant
        removeParticipant (call_id);

        processRemainingParticipant (getCurrentCallId(), conf);

    }

    removeCallAccount (call_id);

    removeWaitingCall (call_id);

}

//THREAD=VoIP
void ManagerImpl::startVoiceMessageNotification (const std::string& accountId,
        int nb_msg)
{
	_dbus.getCallManager()->voiceMailNotify (accountId, nb_msg);
}

void ManagerImpl::connectionStatusNotification ()
{
    if (_dbus.isConnected())
    	_dbus.getConfigurationManager()->accountsChanged();
}

/**
 * Multi Thread
 */
bool ManagerImpl::playATone (Tone::TONEID toneId)
{
    bool hasToPlayTone;

    hasToPlayTone = voipPreferences.getPlayTones();

    if (!hasToPlayTone)
        return false;

    audioLayerMutexLock();

    if (_audiodriver == NULL) {
    	_error("Manager: Error: Audio layer not initialized");
    	audioLayerMutexUnlock();
    	return false;
    }
    _audiodriver->flushUrgent();
    _audiodriver->startStream();
    audioLayerMutexUnlock();

    if (_telephoneTone != 0) {
        _toneMutex.enterMutex();
        _telephoneTone->setCurrentTone (toneId);
        _toneMutex.leaveMutex();
    }

    return true;
}

/**
 * Multi Thread
 */
void ManagerImpl::stopTone ()
{
    bool hasToPlayTone = voipPreferences.getPlayTones();

    if (hasToPlayTone == false)
        return;

    _toneMutex.enterMutex();

    if (_telephoneTone != NULL)
        _telephoneTone->setCurrentTone (Tone::TONE_NULL);

    if (_audiofile) {
		std::string filepath = _audiofile->getFilePath();
		_dbus.getCallManager()->recordPlaybackStoped(filepath);
		delete _audiofile;
		_audiofile = NULL;
    }

    _toneMutex.leaveMutex();
}

/**
 * Multi Thread
 */
bool ManagerImpl::playTone ()
{
    playATone (Tone::TONE_DIALTONE);
    return true;
}

/**
 * Multi Thread
 */
bool ManagerImpl::playToneWithMessage ()
{
    playATone (Tone::TONE_CONGESTION);
    return true;
}

/**
 * Multi Thread
 */
void ManagerImpl::congestion ()
{
    playATone (Tone::TONE_CONGESTION);
}

/**
 * Multi Thread
 */
void ManagerImpl::ringback ()
{
    playATone (Tone::TONE_RINGTONE);
}

/**
 * Multi Thread
 */
void ManagerImpl::ringtone (const std::string& accountID)
{
    Account *account = getAccount (accountID);
    if (!account) {
        _warn ("Manager: Warning: invalid account in ringtone");
        return;
    }

    if (!account->getRingtoneEnabled()) {
    	ringback();
    	return;
    }

    std::string ringchoice = account->getRingtonePath();
	if (ringchoice.find (DIR_SEPARATOR_STR) == std::string::npos) {
		// check inside global share directory
		ringchoice = std::string (PROGSHAREDIR) + DIR_SEPARATOR_STR
					 + RINGDIR + DIR_SEPARATOR_STR + ringchoice;
	}

	audioLayerMutexLock();

	if (!_audiodriver) {
		_error ("Manager: Error: no audio layer in ringtone");
		audioLayerMutexUnlock();
		return;
	}

	int samplerate = _audiodriver->getSampleRate();

	audioLayerMutexUnlock();

	_toneMutex.enterMutex();

	if (_audiofile) {
		_dbus.getCallManager()->recordPlaybackStoped(_audiofile->getFilePath());
		delete _audiofile;
		_audiofile = NULL;
	}

	try {
		if (ringchoice.find (".wav") != std::string::npos)
			_audiofile = new WaveFile(ringchoice, samplerate);
		else {
			sfl::Codec *codec;
			if (ringchoice.find (".ul") != std::string::npos || ringchoice.find (".au") != std::string::npos)
			     codec = _audioCodecFactory.getCodec(PAYLOAD_CODEC_ULAW);
			else
		        throw AudioFileException("Couldn't guess an appropriate decoder");
			_audiofile = new RawFile(ringchoice, static_cast<sfl::AudioCodec *>(codec), samplerate);
		}
	}
	catch (AudioFileException &e) {
		_error("Manager: Exception: %s", e.what());
	}

	_toneMutex.leaveMutex();

	audioLayerMutexLock();
	// start audio if not started AND flush all buffers (main and urgent)
	_audiodriver->startStream();
	audioLayerMutexUnlock();
}

AudioLoop*
ManagerImpl::getTelephoneTone ()
{
    if (_telephoneTone) {
        ost::MutexLock m (_toneMutex);
        return _telephoneTone->getCurrentTone();
    }
    else
        return NULL;
}

AudioLoop*
ManagerImpl::getTelephoneFile ()
{
    ost::MutexLock m (_toneMutex);

    return _audiofile;
}

void ManagerImpl::notificationIncomingCall (void)
{
    audioLayerMutexLock();

    if(_audiodriver == NULL) {
    	_error("Manager: Error: Audio layer not initialized");
    	audioLayerMutexUnlock();
    	return;
    }

    _debug ("ManagerImpl: Notification incoming call");

    // Enable notification only if more than one call
    if (hasCurrentCall()) {
        std::ostringstream frequency;
        frequency << "440/" << 160;
        Tone tone (frequency.str(), _audiodriver->getSampleRate());
        unsigned int nbSample = tone.getSize();
        SFLDataFormat buf[nbSample];
        tone.getNext (buf, nbSample);
        /* Put the data in the urgent ring buffer */
        _audiodriver->flushUrgent();
        _audiodriver->putUrgent (buf, sizeof (SFLDataFormat) * nbSample);
    }

    audioLayerMutexUnlock();
}

///////////////////////////////////////////////////////////////////////////////
// Private functions
///////////////////////////////////////////////////////////////////////////////
/**
 * Initialization: Main Thread
 */
std::string ManagerImpl::getConfigFile (void) const
{
	std::string configdir = std::string (HOMEDIR) + DIR_SEPARATOR_STR + ".config"
                 + DIR_SEPARATOR_STR + PROGDIR;

    if (XDG_CONFIG_HOME != NULL) {
        std::string xdg_env = std::string (XDG_CONFIG_HOME);
        if (not xdg_env.empty())
        	configdir = xdg_env;
    }

    if (mkdir (configdir.data(), 0700) != 0) {
        // If directory	creation failed
        if (errno != EEXIST)
            _debug ("Cannot create directory: %m");
    }

    return configdir + DIR_SEPARATOR_STR + PROGNAME + ".yml";
}

std::vector<std::string> ManagerImpl::unserialize (std::string s)
{
    std::vector<std::string> list;
    std::string temp;

    while (s.find ("/", 0) != std::string::npos) {
        size_t pos = s.find ("/", 0);
        temp = s.substr (0, pos);
        s.erase (0, pos + 1);
        list.push_back (temp);
    }

    return list;
}

std::string ManagerImpl::serialize (const std::vector<std::string> &v)
{
    std::string res;

    for (std::vector<std::string>::const_iterator iter = v.begin(); iter != v.end(); ++iter)
        res += *iter + "/";

    return res;
}

std::string ManagerImpl::getCurrentVideoCodecName (const std::string& id)
{

    std::string accountid = getAccountFromCall (id);
    VoIPLink* link = getAccountLink (accountid);
    Call* call = link->getCall (id);
    std::string codecName;

    _debug("Manager: Get current video codec name");

    if (call) {
        Call::CallState state = call->getState();
        if (state == Call::Active or state == Call::Conferencing) {
            codecName = link->getCurrentVideoCodecName(id);
        }
    }

    return codecName;	
}

std::string ManagerImpl::getCurrentCodecName (const std::string& id)
{

    std::string accountid = getAccountFromCall (id);
    VoIPLink* link = getAccountLink (accountid);
    Call* call = link->getCall (id);
    std::string codecName;

    _debug("Manager: Get current codec name");

    if (call) {
        Call::CallState state = call->getState();
        if (state == Call::Active or state == Call::Conferencing) {
            codecName = link->getCurrentCodecName(call);
        }
    }

    return codecName;
}

/**
 * Set input audio plugin
 */
void ManagerImpl::setAudioPlugin (const std::string& audioPlugin)
{

	audioLayerMutexLock();
    int layerType = _audiodriver -> getLayerType();

    audioPreference.setPlugin (audioPlugin);

    if (CHECK_INTERFACE (layerType , ALSA)) {
        _debug ("Set input audio plugin");
        _audiodriver -> setErrorMessage (-1);
        _audiodriver -> openDevice (_audiodriver->getIndexIn(), _audiodriver->getIndexOut(),
                                    _audiodriver->getIndexRing(), _audiodriver -> getSampleRate(),
                                    _audiodriver -> getFrameSize(), SFL_PCM_BOTH, audioPlugin);

        if (_audiodriver -> getErrorMessage() != -1)
            notifyErrClient (_audiodriver -> getErrorMessage());
    }
    audioLayerMutexUnlock();

}

/**
 * Set audio output device
 */
void ManagerImpl::setAudioDevice (const int index, int streamType)
{
    _debug ("Manager: Set audio device: %d", index);

    audioLayerMutexLock();

    if(_audiodriver == NULL) {
    	_warn ("Manager: Error: No audio driver");
    	audioLayerMutexUnlock();
    	return;
    }

    _audiodriver -> setErrorMessage (-1);

    AlsaLayer *alsaLayer = dynamic_cast<AlsaLayer*>(_audiodriver);
    if (!alsaLayer) {
        _error("Cannot set audio output for non-alsa device");
        audioLayerMutexUnlock();
        return ;
    }
    const std::string alsaplugin(alsaLayer->getAudioPlugin());

    _debug ("Manager: Set ALSA plugin: %s", alsaplugin.c_str());

    switch (streamType) {
        case SFL_PCM_PLAYBACK:
            _debug ("Manager: Set output device");
            _audiodriver->openDevice (_audiodriver->getIndexIn(), index, _audiodriver->getIndexRing(),
                                      _audiodriver->getSampleRate(), _audiodriver->getFrameSize(),
                                      SFL_PCM_PLAYBACK, alsaplugin);
            audioPreference.setCardout (index);
            break;
        case SFL_PCM_CAPTURE:
            _debug ("Manager: Set input device");
            _audiodriver->openDevice (index, _audiodriver->getIndexOut(), _audiodriver->getIndexRing(),
                                      _audiodriver->getSampleRate(), _audiodriver->getFrameSize(),
                                      SFL_PCM_CAPTURE, alsaplugin);
            audioPreference.setCardin (index);
            break;
        case SFL_PCM_RINGTONE:
            _debug ("Manager: Set ringtone device");
            _audiodriver->openDevice (_audiodriver->getIndexOut(), _audiodriver->getIndexOut(), index,
                                      _audiodriver->getSampleRate(), _audiodriver->getFrameSize(),
                                      SFL_PCM_RINGTONE, alsaplugin);
            audioPreference.setCardring (index);
            break;
        default:
            _warn ("Unknown stream type");
    }

    if (_audiodriver -> getErrorMessage() != -1)
        notifyErrClient (_audiodriver -> getErrorMessage());

    audioLayerMutexUnlock();
}

/**
 * Get list of supported audio output device
 */
std::vector<std::string> ManagerImpl::getAudioOutputDeviceList (void)
{
    _debug ("Manager: Get audio output device list");
    AlsaLayer *alsalayer;
    std::vector<std::string> devices;

    audioLayerMutexLock();

    alsalayer = dynamic_cast<AlsaLayer*> (_audiodriver);

    if (alsalayer)
        devices = alsalayer -> getSoundCardsInfo (SFL_PCM_PLAYBACK);

    audioLayerMutexUnlock();

    return devices;
}


/**
 * Get list of supported audio input device
 */
std::vector<std::string> ManagerImpl::getAudioInputDeviceList (void)
{
    AlsaLayer *alsalayer;
    std::vector<std::string> devices;

    audioLayerMutexLock();

    alsalayer = dynamic_cast<AlsaLayer *> (_audiodriver);

    if (alsalayer == NULL) {
    	_error("Manager: Error: Audio layer not initialized");
    	audioLayerMutexUnlock();
    	return devices;
    }

    devices = alsalayer->getSoundCardsInfo (SFL_PCM_CAPTURE);

    audioLayerMutexUnlock();

    return devices;
}

/**
 * Get string array representing integer indexes of output and input device
 */
std::vector<std::string> ManagerImpl::getCurrentAudioDevicesIndex ()
{
    _debug ("Get current audio devices index");

    audioLayerMutexLock();

    std::vector<std::string> v;

    if (_audiodriver == NULL) {
    	_error("Manager: Error: Audio layer not initialized");
    	audioLayerMutexUnlock();
    	return v;
    }

    std::stringstream ssi, sso, ssr;
    sso << _audiodriver->getIndexOut();
    v.push_back (sso.str());
    ssi << _audiodriver->getIndexIn();
    v.push_back (ssi.str());
    ssr << _audiodriver->getIndexRing();
    v.push_back (ssr.str());

    audioLayerMutexUnlock();

    return v;
}

std::vector<std::string> ManagerImpl::getVideoInputDeviceList()
{
    return videoPreference.getDeviceList();
}

std::vector<std::string> ManagerImpl::getVideoInputDeviceChannelList(const std::string &dev)
{
    return videoPreference.getChannelList(dev);
}

std::vector<std::string> ManagerImpl::getVideoInputDeviceSizeList(const std::string &dev, const std::string &channel)
{
    return videoPreference.getSizeList(dev, channel);
}

std::vector<std::string> ManagerImpl::getVideoInputDeviceRateList(const std::string &dev, const std::string &channel, const std::string &size)
{
    return videoPreference.getRateList(dev, channel, size);
}

std::string ManagerImpl::getVideoInputDevice()
{
    return videoPreference.getDevice();
}

std::string ManagerImpl::getVideoInputDeviceChannel()
{
    return videoPreference.getChannel();
}

std::string ManagerImpl::getVideoInputDeviceSize()
{
    return videoPreference.getSize();
}

std::string ManagerImpl::getVideoInputDeviceRate()
{
    return videoPreference.getRate();
}

void ManagerImpl::setVideoInputDevice(const std::string& api)
{
    videoPreference.setDevice(api);
}

void ManagerImpl::setVideoInputDeviceChannel(const std::string& api)
{
    videoPreference.setChannel(api);
}

void ManagerImpl::setVideoInputDeviceSize(const std::string& api)
{
    videoPreference.setSize(api);
}

void ManagerImpl::setVideoInputDeviceRate(const std::string& api)
{
    videoPreference.setRate(api);
}

int ManagerImpl::isRingtoneEnabled (const std::string& id)
{
    Account *account = getAccount (id);

    if (!account) {
        _warn ("Manager: Warning: invalid account in ringtone enabled");
        return 0;
    }

    return account->getRingtoneEnabled();
}

void ManagerImpl::ringtoneEnabled (const std::string& id)
{
    Account *account = getAccount (id);

    if (!account) {
        _warn ("Manager: Warning: invalid account in ringtone enabled");
        return;
    }

    account->getRingtoneEnabled() ? account->setRingtoneEnabled (false) : account->setRingtoneEnabled (true);

}

std::string ManagerImpl::getRecordPath (void) const
{
    return audioPreference.getRecordpath();
}

void ManagerImpl::setRecordPath (const std::string& recPath)
{
    _debug ("Manager: Set record path %s", recPath.c_str());
    audioPreference.setRecordpath (recPath);
}

bool ManagerImpl::getIsAlwaysRecording(void) const
{
	return audioPreference.getIsAlwaysRecording();
}

void ManagerImpl::setIsAlwaysRecording(bool isAlwaysRec)
{
	return audioPreference.setIsAlwaysRecording(isAlwaysRec);
}

void ManagerImpl::setRecordingCall (const std::string& id)
{
    Recordable* rec = NULL;

    if (not isConference (id)) {
        _debug ("Manager: Set recording for call %s", id.c_str());
        std::string accountid = getAccountFromCall(id);
        rec = getAccountLink (accountid)->getCall(id);
    } else {
        _debug ("Manager: Set recording for conference %s", id.c_str());
        ConferenceMap::iterator it = _conferencemap.find (id);
        Conference *conf = it->second;
        if (rec->isRecording())
        	conf->setState(Conference::ACTIVE_ATTACHED);
        else
        	conf->setState(Conference::ACTIVE_ATTACHED_REC);

        rec = conf;
    }

    if (rec == NULL) {
        _error("Manager: Error: Could not find recordable instance %s", id.c_str());
        return;
    }

    rec->setRecording();

	_dbus.getCallManager()->recordPlaybackFilepath(id, rec->getFileName());
}

bool ManagerImpl::isRecording (const std::string& id)
{
    const std::string accountid(getAccountFromCall (id));
    Recordable* rec = getAccountLink (accountid)->getCall (id);
    return rec and rec->isRecording();
}

bool ManagerImpl::startRecordedFilePlayback(const std::string& filepath)
{
    int sampleRate;

    _debug("Manager: Start recorded file playback %s", filepath.c_str());

    audioLayerMutexLock();

    if (!_audiodriver) {
        _error("Manager: Error: No audio layer in start recorded file playback");
        audioLayerMutexUnlock();
        return false;
    }

    sampleRate = _audiodriver->getSampleRate();

    audioLayerMutexUnlock();

    _toneMutex.enterMutex();

    if (_audiofile) {
    	_dbus.getCallManager()->recordPlaybackStoped(_audiofile->getFilePath());
		delete _audiofile;
		_audiofile = NULL;
    }

    try {
        _audiofile = new WaveFile(filepath, sampleRate);
    }
    catch (const AudioFileException &e) {
        _error("Manager: Exception: %s", e.what());
    }

    _toneMutex.leaveMutex();

    audioLayerMutexLock();
    _audiodriver->startStream();
    audioLayerMutexUnlock();

    return true;
}


void ManagerImpl::stopRecordedFilePlayback(const std::string& filepath)
{
    _debug("Manager: Stop recorded file playback %s", filepath.c_str());

    audioLayerMutexLock();
    _audiodriver->stopStream();
    audioLayerMutexUnlock();

    _toneMutex.enterMutex();
    delete _audiofile;
	_audiofile = NULL;
    _toneMutex.leaveMutex();
}

void ManagerImpl::setHistoryLimit (int days)
{
    _debug ("Manager: Set history limit");

    preferences.setHistoryLimit (days);

    saveConfig();
}

int ManagerImpl::getHistoryLimit (void) const
{
    return preferences.getHistoryLimit();
}

int32_t ManagerImpl::getMailNotify (void) const
{
    return preferences.getNotifyMails();
}

void ManagerImpl::setMailNotify (void)
{
    _debug ("Manager: Set mail notify");

    preferences.getNotifyMails() ? preferences.setNotifyMails (true) : preferences.setNotifyMails (false);

    saveConfig();
}

void ManagerImpl::setAudioManager (int32_t api)
{
    int layerType;

    _debug ("Manager: Setting audio manager ");

    audioLayerMutexLock();

    if (!_audiodriver) {
    	audioLayerMutexUnlock();
        return;
    }

    layerType = _audiodriver->getLayerType();

    if (layerType == api) {
        _debug ("Manager: Audio manager chosen already in use. No changes made. ");
        audioLayerMutexUnlock();
        return;
    }

    audioLayerMutexUnlock();

    preferences.setAudioApi (api);

    switchAudioManager();

    saveConfig();
}

int32_t ManagerImpl::getAudioManager (void) const
{
    return preferences.getAudioApi();
}


void ManagerImpl::notifyErrClient (int32_t errCode)
{
	_debug ("Manager: NOTIFY ERR NUMBER %d" , errCode);
	_dbus.getConfigurationManager() -> errorAlert (errCode);
}

int ManagerImpl::getAudioDeviceIndex (const std::string &name)
{
    AlsaLayer *alsalayer;
    int soundCardIndex = 0;

    _debug ("Manager: Get audio device index");

    audioLayerMutexLock();

    if (_audiodriver == NULL) {
    	_error("Manager: Error: Audio layer not initialized");
    	audioLayerMutexUnlock();
    	return soundCardIndex;
    }

    alsalayer = dynamic_cast<AlsaLayer *> (_audiodriver);

    if (alsalayer)
        soundCardIndex = alsalayer -> soundCardGetIndex (name);

    audioLayerMutexUnlock();

    return soundCardIndex;
}

std::string ManagerImpl::getCurrentAudioOutputPlugin (void) const
{
    _debug ("Manager: Get alsa plugin");

    return audioPreference.getPlugin();
}


std::string ManagerImpl::getNoiseSuppressState (void) const
{
    // noise suppress disabled by default
    return audioPreference.getNoiseReduce() ? "enabled" : "disabled";
}

void ManagerImpl::setNoiseSuppressState (const std::string &state)
{
    _debug ("Manager: Set noise suppress state: %s", state.c_str());

    bool isEnabled = (state == "enabled");

    audioPreference.setNoiseReduce (isEnabled);

    audioLayerMutexLock();

    if (_audiodriver)
        _audiodriver->setNoiseSuppressState (isEnabled);

    audioLayerMutexUnlock();
}

std::string ManagerImpl::getEchoCancelState() const
{
	// echo canceller disabled by default
	return audioPreference.getEchoCancel() ? "enabled" : "disabled";
}

void ManagerImpl::setEchoCancelState(const std::string &state)
{
	audioPreference.setEchoCancel(state == "enabled");
}

int ManagerImpl::getEchoCancelTailLength(void) const
{
	return audioPreference.getEchoCancelTailLength();
}

void ManagerImpl::setEchoCancelTailLength(int length)
{
	audioPreference.setEchoCancelTailLength(length);
}

int ManagerImpl::getEchoCancelDelay(void) const
{
	return audioPreference.getEchoCancelDelay();
}

void ManagerImpl::setEchoCancelDelay(int delay)
{
	audioPreference.setEchoCancelDelay(delay);
}

/**
 * Initialization: Main Thread
 */
bool ManagerImpl::initAudioDriver (void)
{
    _debug ("Manager: AudioLayer Creation");

    audioLayerMutexLock();

    if (preferences.getAudioApi() == ALSA) {
        _audiodriver = new AlsaLayer (this);
        _audiodriver->setMainBuffer (&_mainBuffer);
    } else if (preferences.getAudioApi() == PULSEAUDIO) {
        if (system("ps -C pulseaudio") == 0) {
            _audiodriver = new PulseLayer (this);
            _audiodriver->setMainBuffer (&_mainBuffer);
        } else {
            _audiodriver = new AlsaLayer (this);
            preferences.setAudioApi (ALSA);
            _audiodriver->setMainBuffer (&_mainBuffer);
        }
    } else
        _debug ("Error - Audio API unknown");

    if (_audiodriver == NULL) {
        _debug ("Manager: Init audio driver error");
        audioLayerMutexUnlock();
        return false;
    } else {
        int error = _audiodriver->getErrorMessage();

        if (error == -1) {
            _debug ("Manager: Init audio driver: %d", error);
            audioLayerMutexUnlock();
            return false;
        }
    }

    audioLayerMutexUnlock();

    return true;
}

/**
 * Initialization: Main Thread and gui
 */
void ManagerImpl::selectAudioDriver (void)
{
    audioLayerMutexLock();

    if (_audiodriver == NULL) {
    	_debug("Manager: Audio layer not initialized");
    	audioLayerMutexUnlock();
    	return;
    }

    /* Retrieve the global devices info from the user config */
    std::string alsaPlugin(audioPreference.getPlugin());
    int numCardIn = audioPreference.getCardin();
    int numCardOut = audioPreference.getCardout();
    int numCardRing = audioPreference.getCardring();

    int sampleRate = getMainBuffer()->getInternalSamplingRate();
    int frameSize = audioPreference.getFramesize();

    /* Only for the ALSA layer, we check the sound card information */

    AlsaLayer *alsalayer = dynamic_cast<AlsaLayer*>(_audiodriver);
    if (alsalayer) {

        if (!alsalayer->soundCardIndexExist (numCardIn, SFL_PCM_CAPTURE)) {
            _debug (" Card with index %d doesn't exist or cannot capture. Switch to 0.", numCardIn);
            numCardIn = ALSA_DFT_CARD_ID;
            audioPreference.setCardin (ALSA_DFT_CARD_ID);
        }

        if (!alsalayer->soundCardIndexExist (numCardOut, SFL_PCM_PLAYBACK)) {
            _debug (" Card with index %d doesn't exist or cannot playback. Switch to 0.", numCardOut);
            numCardOut = ALSA_DFT_CARD_ID;
            audioPreference.setCardout (ALSA_DFT_CARD_ID);
        }

        if (!alsalayer->soundCardIndexExist (numCardRing, SFL_PCM_RINGTONE)) {
            _debug (" Card with index %d doesn't exist or cannot ringtone. Switch to 0.", numCardRing);
            numCardRing = ALSA_DFT_CARD_ID;
            audioPreference.setCardring (ALSA_DFT_CARD_ID);
        }
    }

    _audiodriver->setErrorMessage (-1);

    /* Open the audio devices */
    _audiodriver->openDevice (numCardIn, numCardOut, numCardRing, sampleRate, frameSize,
                              SFL_PCM_BOTH, alsaPlugin);

    /* Notify the error if there is one */

    if (_audiodriver-> getErrorMessage() != -1)
        notifyErrClient (_audiodriver -> getErrorMessage());

    audioLayerMutexUnlock();
}

void ManagerImpl::switchAudioManager (void)
{
    _debug ("Manager: Switching audio manager ");

    audioLayerMutexLock();

    if (_audiodriver == NULL) {
    	audioLayerMutexUnlock();
        return;
    }

    bool wasStarted = _audiodriver->isStarted();

    int type = _audiodriver->getLayerType();

    int samplerate = _mainBuffer.getInternalSamplingRate();
    int framesize = audioPreference.getFramesize();

    _debug ("Manager: samplerate: %d, framesize %d", samplerate, framesize);

    std::string alsaPlugin(audioPreference.getPlugin());

    int numCardIn = audioPreference.getCardin();
    int numCardOut = audioPreference.getCardout();
    int numCardRing = audioPreference.getCardring();

    _debug ("Manager: Deleting current layer... ");

    delete _audiodriver;
    _audiodriver = NULL;

    switch (type) {
        case ALSA:
            _debug ("Manager: Creating Pulseaudio layer...");
            _audiodriver = new PulseLayer (this);
            _audiodriver->setMainBuffer (&_mainBuffer);
            break;

        case PULSEAUDIO:
            _debug ("Manager: Creating ALSA layer...");
            _audiodriver = new AlsaLayer (this);
            _audiodriver->setMainBuffer (&_mainBuffer);
            break;

        default:
            _warn ("Manager: Error: audio layer unknown");
            break;
    }

    _audiodriver->setErrorMessage (-1);

    _audiodriver->openDevice (numCardIn, numCardOut, numCardRing, samplerate, framesize,
                              SFL_PCM_BOTH, alsaPlugin);

    if (_audiodriver->getErrorMessage() != -1)
        notifyErrClient (_audiodriver -> getErrorMessage());

    _debug ("Manager: Current device: %d ", type);

    if (wasStarted)
        _audiodriver->startStream();

    audioLayerMutexUnlock();
}

void ManagerImpl::audioSamplingRateChanged (int samplerate)
{
    audioLayerMutexLock();

    if (!_audiodriver) {
    	_debug("Manager: No Audio driver initialized");
    	audioLayerMutexUnlock();
        return;
    }


    // Only modify internal sampling rate if new sampling rate is higher
    int currentSamplerate = _mainBuffer.getInternalSamplingRate();
    if (currentSamplerate >= samplerate) {
    	_debug("Manager: No need to update audio layer sampling rate");
    	audioLayerMutexUnlock();
    	return;
    }
    else
        _debug ("Manager: Audio sampling rate changed");

    int type = _audiodriver->getLayerType();
    int framesize = audioPreference.getFramesize();

    _debug ("Manager: New samplerate: %d, New framesize %d", samplerate, framesize);

    std::string alsaPlugin(audioPreference.getPlugin());

    int numCardIn = audioPreference.getCardin();
    int numCardOut = audioPreference.getCardout();
    int numCardRing = audioPreference.getCardring();

    _debug ("Manager: Deleting current layer...");

    bool wasActive = _audiodriver->isStarted();

    delete _audiodriver;
    _audiodriver = 0;

    switch (type) {

        case PULSEAUDIO:
            _debug ("Manager: Creating Pulseaudio layer...");
            _audiodriver = new PulseLayer (this);
            _audiodriver->setMainBuffer (&_mainBuffer);
            break;

        case ALSA:
            _debug ("Manager: Creating ALSA layer...");
            _audiodriver = new AlsaLayer (this);
            _audiodriver->setMainBuffer (&_mainBuffer);
            break;

        default:
            _error ("Manager: Error: audio layer unknown");
        	audioLayerMutexUnlock();
        	return;
    }

    _audiodriver->setErrorMessage (-1);

    _audiodriver->openDevice (numCardIn, numCardOut, numCardRing, samplerate, framesize,
                              SFL_PCM_BOTH, alsaPlugin);

    if (_audiodriver -> getErrorMessage() != -1)
        notifyErrClient (_audiodriver -> getErrorMessage());

    _debug ("Manager: Current device: %d ", type);

    _mainBuffer.setInternalSamplingRate(samplerate);

    unsigned int sampleRate = _audiodriver->getSampleRate();

    delete _telephoneTone;
    _debug ("Manager: Load telephone tone");
    std::string country = preferences.getZoneToneChoice();
    _telephoneTone = new TelephoneTone (country, sampleRate);

    delete _dtmfKey;
    _debug ("Manager: Loading DTMF key with sample rate %d", sampleRate);
    _dtmfKey = new DTMF (sampleRate);

    // Restart audio layer if it was active
    if (wasActive)
        _audiodriver->startStream();

    audioLayerMutexUnlock();
}

/**
 * Init the volume for speakers/micro from 0 to 100 value
 * Initialization: Main Thread
 */
void ManagerImpl::initVolume ()
{
    _debug ("Initiate Volume");
    setSpkrVolume (audioPreference.getVolumespkr());
    setMicVolume (audioPreference.getVolumemic());
}

void ManagerImpl::setSpkrVolume (unsigned short spkr_vol)
{
    /* Set the manager sound volume */
    _spkr_volume = spkr_vol;

    audioLayerMutexLock();

    /* Only for PulseAudio */
    PulseLayer *pulselayer = dynamic_cast<PulseLayer*> (_audiodriver);

    if (pulselayer and pulselayer->getLayerType() == PULSEAUDIO)
                pulselayer->setPlaybackVolume (spkr_vol);

    audioLayerMutexUnlock();
}

void ManagerImpl::setMicVolume (unsigned short mic_vol)
{
    _mic_volume = mic_vol;
}

int ManagerImpl::getLocalIp2IpPort (void) const
{
    // The SIP port used for default account (IP to IP) calls=
    return preferences.getPortNum();

}


//THREAD=Main
bool ManagerImpl::getConfig (const std::string& section,
                             const std::string& name, TokenList& arg) const
{
    return _config.getConfigTreeItemToken (section, name, arg);
}

//THREAD=Main
// throw an Conf::ConfigTreeItemException if not found
int ManagerImpl::getConfigInt (const std::string& section,
                               const std::string& name) const
{
    try {
        return _config.getConfigTreeItemIntValue (section, name);
    } catch (const Conf::ConfigTreeItemException& e) {
        throw;
    }

    return 0;
}

bool ManagerImpl::getConfigBool (const std::string& section,
                                 const std::string& name) const
{
    try {
        return _config.getConfigTreeItemValue (section, name) == Conf::TRUE_STR;
    } catch (const Conf::ConfigTreeItemException& e) {
        throw;
    }

    return false;
}

//THREAD=Main
std::string ManagerImpl::getConfigString (const std::string& section,
        const std::string& name) const
{
    try {
        return _config.getConfigTreeItemValue (section, name);
    } catch (const Conf::ConfigTreeItemException& e) {
        throw;
    }

    return "";
}

//THREAD=Main
bool ManagerImpl::setConfig (const std::string& section,
                             const std::string& name, const std::string& value)
{
    return _config.setConfigTreeItem (section, name, value);
}

//THREAD=Main
bool ManagerImpl::setConfig (const std::string& section,
                             const std::string& name, int value)
{
    std::ostringstream valueStream;
    valueStream << value;
    return _config.setConfigTreeItem (section, name, valueStream.str());
}

void ManagerImpl::setAccountsOrder (const std::string& order)
{
    _debug ("Manager: Set accounts order : %s", order.c_str());
    // Set the new config

    preferences.setAccountOrder (order);

    saveConfig();
}

std::vector<std::string> ManagerImpl::getAccountList () const
{
    using std::vector;
    using std::string;
    _debug ("Manager: Get account list");
    vector<string> account_order(loadAccountOrder());

    // The IP2IP profile is always available, and first in the list

    vector<string> v;

    AccountMap::const_iterator ip2ip_iter = _accountMap.find (IP2IP_PROFILE);
    if (ip2ip_iter->second)
        v.push_back (ip2ip_iter->second->getAccountID());
    else
        _error ("Manager: could not find IP2IP profile in getAccount list");

    // If no order has been set, load the default one
    // ie according to the creation date.

    if (account_order.empty()) {
        _debug ("Manager: account order is empty");
        for (AccountMap::const_iterator iter = _accountMap.begin(); iter != _accountMap.end(); ++iter) {
            if (iter->second != NULL and iter->first != IP2IP_PROFILE and not iter->first.empty()) {
                _debug ("PUSHING BACK %s", iter->first.c_str());
                v.push_back (iter->second->getAccountID());
            }
        }
    }
    else {
        // otherwise, load the custom one
        // ie according to the saved order
        _debug ("Manager: Load account list according to preferences");

        for (vector<string>::const_iterator iter = account_order.begin(); iter != account_order.end(); ++iter) {
            // This account has not been loaded, so we ignore it
            AccountMap::const_iterator account_iter = _accountMap.find (*iter);
            if (account_iter != _accountMap.end()) {
                if (account_iter->second and (account_iter->first not_eq IP2IP_PROFILE) and not account_iter->first.empty()) {
                    // If the account is valid
                    v.push_back (account_iter->second->getAccountID());
                }
            }
        }
    }

    return v;
}

std::map<std::string, std::string> ManagerImpl::getAccountDetails (
    const std::string& accountID) const
{
    // Default account used to get default parameters if requested by client (to build new account)
    static const SIPAccount DEFAULT_ACCOUNT("default");

    if (accountID.empty()) {
        _debug ("Manager: Returning default account settings");
        return DEFAULT_ACCOUNT.getAccountDetails();
    }

    AccountMap::const_iterator iter = _accountMap.find(accountID);
    Account * account = 0;
    if (iter != _accountMap.end())
        account = iter->second;

    if (account)
        return account->getAccountDetails();
    else {
        _debug ("Manager: Get account details on a non-existing accountID %s. Returning default", accountID.c_str());
        return DEFAULT_ACCOUNT.getAccountDetails();
    }
}

// method to reduce the if/else mess.
// Even better, switch to XML !

void ManagerImpl::setAccountDetails (const std::string& accountID,
                                     const std::map<std::string, std::string>& details)
{
    _debug ("Manager: Set account details for %s", accountID.c_str());

    Account* account = getAccount(accountID);
    if (account == NULL) {
        _error ("Manager: Error: Could not find account %s", accountID.c_str());
        return;
    }

    account->setAccountDetails (details);

    // Serialize configuration to disk once it is done
    saveConfig();

    if (account->isEnabled())
        account->registerVoIPLink();
    else
        account->unregisterVoIPLink();

    // Update account details to the client side
    _dbus.getConfigurationManager()->accountsChanged();
}

std::string ManagerImpl::addAccount (
    const std::map<std::string, std::string>& details)
{
    /** @todo Deal with both the _accountMap and the Configuration */
    std::string accountType, account_list;
    std::stringstream accountID;

    accountID << "Account:" << time (NULL);
    std::string newAccountID(accountID.str());

    // Get the type
    accountType = (*details.find (CONFIG_ACCOUNT_TYPE)).second;

    _debug ("Manager: Adding account %s", newAccountID.c_str());

    /** @todo Verify the uniqueness, in case a program adds accounts, two in a row. */

    Account* newAccount = NULL;
    if (accountType == "SIP") {
        newAccount = new SIPAccount(newAccountID);
    } else if (accountType == "IAX") {
        newAccount = new IAXAccount(newAccountID);
    } else {
        _error ("Unknown %s param when calling addAccount(): %s",
                CONFIG_ACCOUNT_TYPE, accountType.c_str());
        return "";
    }

    _accountMap[newAccountID] = newAccount;

    newAccount->setAccountDetails (details);

    // Add the newly created account in the account order list
    account_list = preferences.getAccountOrder();

    if (not account_list.empty()) {
        newAccountID += "/";
        // Prepend the new account
        account_list.insert (0, newAccountID);
        preferences.setAccountOrder (account_list);
    } else {
        newAccountID += "/";
        account_list = newAccountID;
        preferences.setAccountOrder (account_list);
    }

    _debug ("AccountMap: %s", account_list.c_str());

    newAccount->registerVoIPLink();

    saveConfig();

    if (_dbus.isConnected())
        _dbus.getConfigurationManager()->accountsChanged();

    return accountID.str();
}

void ManagerImpl::removeAccount (const std::string& accountID)
{
    // Get it down and dying
    Account* remAccount = getAccount (accountID);

    if (remAccount != NULL) {
        remAccount->unregisterVoIPLink();
        _accountMap.erase (accountID);
        // http://projects.savoirfairelinux.net/issues/show/2355
        // delete remAccount;
    }

    _config.removeSection (accountID);

    saveConfig();

    _debug ("REMOVE ACCOUNT");

    if (_dbus.isConnected())
        _dbus.getConfigurationManager()->accountsChanged();
}

// ACCOUNT handling
bool ManagerImpl::associateCallToAccount (const std::string& callID,
        const std::string& accountID)
{
    if (getAccountFromCall(callID).empty() and accountExists(accountID)) {
        // account id exist in AccountMap
        ost::MutexLock m (_callAccountMapMutex);
        _callAccountMap[callID] = accountID;
        _debug ("Manager: Associate Call %s with Account %s", callID.data(), accountID.data());
        return true;
    }
    return false;
}

std::string ManagerImpl::getAccountFromCall (const std::string& callID)
{
    ost::MutexLock m (_callAccountMapMutex);
	CallAccountMap::iterator iter = _callAccountMap.find (callID);

	return (iter == _callAccountMap.end()) ? "" : iter->second;
}

bool ManagerImpl::removeCallAccount (const std::string& callID)
{
    ost::MutexLock m (_callAccountMapMutex);
    return _callAccountMap.erase (callID);
}

bool ManagerImpl::isValidCall(const std::string& callID)
{
	ost::MutexLock m(_callAccountMapMutex);
    return _callAccountMap.find (callID) != _callAccountMap.end();
}

std::string ManagerImpl::getNewCallID ()
{
    std::ostringstream random_id ("s");
    random_id << (unsigned) rand();

    // when it's not found, it return ""
    // generate, something like s10000s20000s4394040

    while (not getAccountFromCall (random_id.str()).empty()) {
        random_id.clear();
        random_id << "s";
        random_id << (unsigned) rand();
    }

    return random_id.str();
}

std::vector<std::string> ManagerImpl::loadAccountOrder (void) const
{
    const std::string account_list(preferences.getAccountOrder());

    _debug ("Manager: Load account order %s", account_list.c_str());

    return unserialize (account_list);
}

void ManagerImpl::loadAccountMap(Conf::YamlParser *parser)
{
	SIPVoIPLink *link = SIPVoIPLink::instance();

    // build a default IP2IP account with default parameters
    Account *ip2ip = new SIPAccount(IP2IP_PROFILE);
    _accountMap[IP2IP_PROFILE] = ip2ip;

    // If configuration file parsed, load saved preferences
    if (parser) {
        Conf::Sequence *seq = parser->getAccountSequence()->getSequence();
        for (Conf::Sequence::const_iterator iter = seq->begin(); iter != seq->end(); ++iter) {
            Conf::MappingNode *map = (Conf::MappingNode *) (*iter);
            std::string accountid;
            map->getValue ("id", &accountid);

            if (accountid == "IP2IP") {
                ip2ip->unserialize (map);
                break;
            }
        }
    }


    // Initialize default UDP transport according to
    // IP to IP settings (most likely using port 5060)
    link->createDefaultSipUdpTransport();

    // Call this method to create TLS listener
    link->createDefaultSipTlsListener();


    // Force IP2IP settings to be loaded to be loaded
    // No registration in the sense of the REGISTER method is performed.
    ip2ip->registerVoIPLink();

    if (!parser)
    	return;

<<<<<<< HEAD
    // build preferences
    preferences.unserialize (parser_->getPreferenceNode());
    voipPreferences.unserialize (parser_->getVoipPreferenceNode());
    addressbookPreference.unserialize (parser_->getAddressbookNode());
    hookPreference.unserialize (parser_->getHookNode());
    audioPreference.unserialize (parser_->getAudioNode());
    videoPreference.unserialize (parser_->getVideoNode());
    shortcutPreferences.unserialize (parser_->getShortcutNode());
=======
	// build preferences
    preferences.unserialize (parser->getPreferenceNode());
    voipPreferences.unserialize (parser->getVoipPreferenceNode());
    addressbookPreference.unserialize (parser->getAddressbookNode());
    hookPreference.unserialize (parser->getHookNode());
    audioPreference.unserialize (parser->getAudioNode());
    shortcutPreferences.unserialize (parser->getShortcutNode());
>>>>>>> a5487035

    Conf::Sequence *seq = parser->getAccountSequence()->getSequence();

    // Each element in sequence is a new account to create
    for (Conf::Sequence::const_iterator iter = seq->begin(); iter != seq->end(); ++iter) {
        Conf::MappingNode *map = (Conf::MappingNode *) (*iter);

        std::string accountType;
        map->getValue ("type", &accountType);

        std::string accountid;
        map->getValue ("id", &accountid);

        std::string accountAlias;
        map->getValue ("alias", &accountAlias);

        if (accountid.empty() or accountAlias.empty() or accountid == IP2IP_PROFILE)
            continue;

        Account *a;
        if (accountType == "IAX")
        	a = new IAXAccount(accountid);
        else // assume SIP
        	a = new SIPAccount(accountid);

        _accountMap[accountid] = a;

		a->unserialize (map);
    }
}

void ManagerImpl::unloadAccountMap ()
{
    _debug ("Manager: Unload account map");

    AccountMap::iterator iter;
    for (iter = _accountMap.begin(); iter != _accountMap.end(); ++iter) {
        // Avoid removing the IP2IP account twice
        if (iter->first != "")
            delete iter->second;
    }

    _accountMap.clear();

    delete SIPVoIPLink::instance();
}

bool ManagerImpl::accountExists (const std::string& accountID)
{
    return _accountMap.find (accountID) != _accountMap.end();
}

Account*
ManagerImpl::getAccount (const std::string& accountID) const
{
    AccountMap::const_iterator iter = _accountMap.find(accountID);
    if (iter != _accountMap.end())
		return iter->second;

    _debug ("Manager: Did not found account %s, returning IP2IP account", accountID.c_str());
    return getAccount(IP2IP_PROFILE);
}

std::string ManagerImpl::getAccountIdFromNameAndServer (
    const std::string& userName, const std::string& server) const
{
    _info ("Manager : username = %s , server = %s", userName.c_str(), server.c_str());
    // Try to find the account id from username and server name by full match

    for (AccountMap::const_iterator iter = _accountMap.begin(); iter != _accountMap.end(); ++iter) {
        SIPAccount *account = dynamic_cast<SIPAccount *> (iter->second);
        if (account and account->isEnabled() and account->fullMatch (userName, server)) {
            _debug ("Manager: Matching account id in request is a fullmatch %s@%s", userName.c_str(), server.c_str());
            return iter->first;
        }
    }

    // We failed! Then only match the hostname
    for (AccountMap::const_iterator iter = _accountMap.begin(); iter != _accountMap.end(); ++iter) {
        SIPAccount *account = dynamic_cast<SIPAccount *> (iter->second);

        if (account and account->isEnabled() and account->hostnameMatch (server)) {
            _debug ("Manager: Matching account id in request with hostname %s", server.c_str());
            return iter->first;
        }
    }

    // We failed! Then only match the username
    for (AccountMap::const_iterator iter = _accountMap.begin(); iter != _accountMap.end(); ++iter) {
        SIPAccount *account = dynamic_cast<SIPAccount *> (iter->second);

        if (account and account->isEnabled() and account->userMatch (userName)) {
            _debug ("Manager: Matching account id in request with username %s", userName.c_str());
            return iter->first;
        }
    }

    _debug ("Manager: Username %s or server %s doesn't match any account, using IP2IP", userName.c_str(), server.c_str());

    return "";
}

std::map<std::string, int32_t> ManagerImpl::getAddressbookSettings () const
{
    std::map<std::string, int32_t> settings;

    settings["ADDRESSBOOK_ENABLE"] = addressbookPreference.getEnabled();
    settings["ADDRESSBOOK_MAX_RESULTS"] = addressbookPreference.getMaxResults();
    settings["ADDRESSBOOK_DISPLAY_CONTACT_PHOTO"] = addressbookPreference.getPhoto();
    settings["ADDRESSBOOK_DISPLAY_PHONE_BUSINESS"] = addressbookPreference.getBusiness();
    settings["ADDRESSBOOK_DISPLAY_PHONE_HOME"] = addressbookPreference.getHome();
    settings["ADDRESSBOOK_DISPLAY_PHONE_MOBILE"] = addressbookPreference.getMobile();

    return settings;
}

void ManagerImpl::setAddressbookSettings (
    const std::map<std::string, int32_t>& settings)
{
    _debug ("Manager: Update addressbook settings");

    addressbookPreference.setEnabled (settings.find ("ADDRESSBOOK_ENABLE")->second == 1);
    addressbookPreference.setMaxResults (settings.find ("ADDRESSBOOK_MAX_RESULTS")->second);
    addressbookPreference.setPhoto (settings.find ("ADDRESSBOOK_DISPLAY_CONTACT_PHOTO")->second == 1);
    addressbookPreference.setBusiness (settings.find ("ADDRESSBOOK_DISPLAY_PHONE_BUSINESS")->second == 1);
    addressbookPreference.setHone (settings.find ("ADDRESSBOOK_DISPLAY_PHONE_HOME")->second == 1);
    addressbookPreference.setMobile (settings.find ("ADDRESSBOOK_DISPLAY_PHONE_MOBILE")->second == 1);

    // Write it to the configuration file
    // TODO save config is called for updateAddressbookSettings, updateHookSettings, setHistoryLimit each called
    // when closing preference window (in this order)
    // saveConfig();
}

void ManagerImpl::setAddressbookList (const std::vector<std::string>& list)
{
    _debug ("Manager: Set addressbook list");

    std::string s = ManagerImpl::serialize (list);
    _debug("Manager: New addressbook list: %s", s.c_str());
    addressbookPreference.setList (s);

    saveConfig();
}

std::vector<std::string> ManagerImpl::getAddressbookList (void) const
{
    return unserialize (addressbookPreference.getList());
}

std::map<std::string, std::string> ManagerImpl::getHookSettings () const
{
    std::map<std::string, std::string> settings;

    settings["URLHOOK_IAX2_ENABLED"] = hookPreference.getIax2Enabled() ? "true" : "false";
    settings["PHONE_NUMBER_HOOK_ADD_PREFIX"] = hookPreference.getNumberAddPrefix();
    settings["PHONE_NUMBER_HOOK_ENABLED"] = hookPreference.getNumberEnabled() ? "true" : "false";
    settings["URLHOOK_SIP_ENABLED"] = hookPreference.getSipEnabled() ? "true" : "false";
    settings["URLHOOK_COMMAND"] = hookPreference.getUrlCommand();
    settings["URLHOOK_SIP_FIELD"] = hookPreference.getUrlSipField();

    return settings;
}

void ManagerImpl::setHookSettings (const std::map<std::string, std::string>& settings)
{
    hookPreference.setIax2Enabled (settings.find ("URLHOOK_IAX2_ENABLED")->second == "true");
    hookPreference.setNumberAddPrefix (settings.find ("PHONE_NUMBER_HOOK_ADD_PREFIX")->second);
    hookPreference.setNumberEnabled (settings.find ("PHONE_NUMBER_HOOK_ENABLED")->second == "true");
    hookPreference.setSipEnabled (settings.find ("URLHOOK_SIP_ENABLED")->second == "true");
    hookPreference.setUrlCommand (settings.find ("URLHOOK_COMMAND")->second);
    hookPreference.setUrlSipField (settings.find ("URLHOOK_SIP_FIELD")->second);

    // Write it to the configuration file
    // TODO save config is called for updateAddressbookSettings, updateHookSettings, setHistoryLimit each called
    // when closing preference window (in this order)
    // saveConfig();
}

void ManagerImpl::checkCallConfiguration (const std::string& id,
        const std::string &to, Call::CallConfiguration *callConfig)
{
    Call::CallConfiguration config;

    if (to.find (SIP_SCHEME) == 0 or to.find (SIPS_SCHEME) == 0) {
        _debug ("Manager: Sip scheme detected (sip: or sips:), sending IP2IP Call");
        config = Call::IPtoIP;
    } else
        config = Call::Classic;

    associateConfigToCall (id, config);

    *callConfig = config;
}

bool ManagerImpl::associateConfigToCall (const std::string& callID,
        Call::CallConfiguration config)
{
    if (getConfigFromCall (callID) == CallConfigNULL) { // nothing with the same ID
        _callConfigMap[callID] = config;
        _debug ("Manager: Associate call %s with config %d", callID.c_str(), config);
        return true;
    } else
        return false;
}

Call::CallConfiguration ManagerImpl::getConfigFromCall (const std::string& callID) const
{
    CallConfigMap::const_iterator iter = _callConfigMap.find (callID);

    if (iter == _callConfigMap.end())
        return (Call::CallConfiguration) CallConfigNULL;
    else
        return iter->second;
}

bool ManagerImpl::removeCallConfig (const std::string& callID)
{
    return _callConfigMap.erase (callID);
}

std::map<std::string, std::string> ManagerImpl::getCallDetails (const std::string& callID)
{
    // We need here to retrieve the call information attached to the call ID
    // To achieve that, we need to get the voip link attached to the call
    // But to achieve that, we need to get the account the call was made with

    // So first we fetch the account
    const std::string accountid(getAccountFromCall (callID));

    // Then the VoIP link this account is linked with (IAX2 or SIP)
    Call *call = NULL;
    if (Account *account = getAccount (accountid)) {
        VoIPLink *link = account->getVoIPLink();

        if (link)
            call = link->getCall (callID);
    }

    std::map<std::string, std::string> call_details;
    if (call) {
        std::ostringstream type;
        type << call->getCallType();
        call_details["ACCOUNTID"] = accountid;
        call_details["PEER_NUMBER"] = call->getPeerNumber();
        call_details["PEER_NAME"] = call->getPeerName();
        call_details["DISPLAY_NAME"] = call->getDisplayName();
        call_details["CALL_STATE"] = call->getStateStr();
        call_details["CALL_TYPE"] = type.str();
    } else {
        _error ("Manager: Error: getCallDetails()");
        call_details["ACCOUNTID"] = "";
        call_details["PEER_NUMBER"] = "Unknown";
        call_details["PEER_NAME"] = "Unknown";
        call_details["DISPLAY_NAME"] = "Unknown";
        call_details["CALL_STATE"] = "UNKNOWN";
        call_details["CALL_TYPE"] = "0";
    }

    return call_details;
}

std::vector<std::string> ManagerImpl::getHistorySerialized(void) const
{
    _debug("Manager: Get history serialized");

    return _history->get_history_serialized();
}

void ManagerImpl::setHistorySerialized(std::vector<std::string> history)
{

    _debug("Manager: Set history serialized");

    _history->set_serialized_history (history, preferences.getHistoryLimit());;
    _history->save_history();
}

namespace {
template <typename M, typename V>
void vectorFromMapKeys(const M &m, V &v)
{
    for (typename M::const_iterator it = m.begin(); it != m.end(); ++it )
        v.push_back(it->first);
}
}

std::vector<std::string> ManagerImpl::getCallList (void) const
{
    std::vector<std::string> v;
    vectorFromMapKeys(_callAccountMap, v);
    return v;
}

std::map<std::string, std::string> ManagerImpl::getConferenceDetails (
    const std::string& confID) const
{
    std::map<std::string, std::string> conf_details;
    ConferenceMap::const_iterator iter_conf;

    iter_conf = _conferencemap.find (confID);

    if (iter_conf != _conferencemap.end()) {
        conf_details["CONFID"] = confID;
        conf_details["CONF_STATE"] = iter_conf->second->getStateStr();
    }

    return conf_details;
}

std::vector<std::string> ManagerImpl::getConferenceList (void) const
{
    _debug ("ManagerImpl::getConferenceList");
    std::vector<std::string> v;
    vectorFromMapKeys(_conferencemap, v);

    return v;
}

std::vector<std::string> ManagerImpl::getParticipantList (
    const std::string& confID) const
{
    _debug ("ManagerImpl: Get participant list %s", confID.c_str());

    ConferenceMap::const_iterator iter_conf = _conferencemap.find (confID);
    Conference *conf = NULL;

    if (iter_conf != _conferencemap.end())
        conf = iter_conf->second;

    std::vector<std::string> v;
    if (conf) {
        ParticipantSet participants = conf->getParticipantList();
        std::copy(participants.begin(), participants.end(), std::back_inserter(v));;
    } else
        _warn ("Manager: Warning: Did not found conference %s", confID.c_str());

    return v;
}


void ManagerImpl::notifyVideoDeviceEvent()
{
	_dbus.getConfigurationManager()->videoDeviceEvent();
}<|MERGE_RESOLUTION|>--- conflicted
+++ resolved
@@ -3437,24 +3437,14 @@
     if (!parser)
     	return;
 
-<<<<<<< HEAD
-    // build preferences
-    preferences.unserialize (parser_->getPreferenceNode());
-    voipPreferences.unserialize (parser_->getVoipPreferenceNode());
-    addressbookPreference.unserialize (parser_->getAddressbookNode());
-    hookPreference.unserialize (parser_->getHookNode());
-    audioPreference.unserialize (parser_->getAudioNode());
-    videoPreference.unserialize (parser_->getVideoNode());
-    shortcutPreferences.unserialize (parser_->getShortcutNode());
-=======
 	// build preferences
     preferences.unserialize (parser->getPreferenceNode());
     voipPreferences.unserialize (parser->getVoipPreferenceNode());
     addressbookPreference.unserialize (parser->getAddressbookNode());
     hookPreference.unserialize (parser->getHookNode());
     audioPreference.unserialize (parser->getAudioNode());
+    videoPreference.unserialize (parser->getVideoNode());
     shortcutPreferences.unserialize (parser->getShortcutNode());
->>>>>>> a5487035
 
     Conf::Sequence *seq = parser->getAccountSequence()->getSequence();
 
