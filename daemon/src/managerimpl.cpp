/*
 *  Copyright (C) 2004, 2005, 2006, 2008, 2009, 2010, 2011 Savoir-Faire Linux Inc.
 *  Author: Alexandre Bourget <alexandre.bourget@savoirfairelinux.com>
 *  Author: Yan Morin <yan.morin@savoirfairelinux.com>
 *  Author: Laurielle Lea <laurielle.lea@savoirfairelinux.com>
 *  Author: Emmanuel Milou <emmanuel.milou@savoirfairelinux.com>
 *  Author: Alexandre Savard <alexandre.savard@savoirfairelinux.com>
 *  Author: Guillaume Carmel-Archambault <guillaume.carmel-archambault@savoirfairelinux.com>
 *  This program is free software; you can redistribute it and/or modify
 *  it under the terms of the GNU General Public License as published by
 *  the Free Software Foundation; either version 3 of the License, or
 *  (at your option) any later version.
 *
 *  This program is distributed in the hope that it will be useful,
 *  but WITHOUT ANY WARRANTY; without even the implied warranty of
 *  MERCHANTABILITY or FITNESS FOR A PARTICULAR PURPOSE.  See the
 *  GNU General Public License for more details.
 *
 *  You should have received a copy of the GNU General Public License
 *  along with this program; if not, write to the Free Software
 *   Foundation, Inc., 675 Mass Ave, Cambridge, MA 02139, USA.
 *
 *  Additional permission under GNU GPL version 3 section 7:
 *
 *  If you modify this program, or any covered work, by linking or
 *  combining it with the OpenSSL project's OpenSSL library (or a
 *  modified version of that library), containing parts covered by the
 *  terms of the OpenSSL or SSLeay licenses, Savoir-Faire Linux Inc.
 *  grants you additional permission to convey the resulting work.
 *  Corresponding Source for a non-source form of such a combination
 *  shall include the source code for the parts of OpenSSL used as well
 *  as that of the covered work.
 */

#include "config.h"

#include "managerimpl.h"

#include "account.h"
#include "dbus/callmanager.h"
#include "global.h"
#include "sip/sipaccount.h"
#include "im/instant_messaging.h"
#include "iax/iaxaccount.h"
#include "numbercleaner.h"

#include "audio/alsa/alsalayer.h"
#include "audio/pulseaudio/pulselayer.h"
#include "audio/sound/tonelist.h"
#include "audio/sound/audiofile.h"
#include "audio/sound/dtmf.h"
#include "history/history.h"
#include "sip/sipvoiplink.h"
#include "iax/iaxvoiplink.h"
#include "manager.h"

#include "dbus/configurationmanager.h"

#include "conference.h"

#include <cerrno>
#include <ctime>
#include <cstdlib>
#include <iostream>
#include <fstream>
#include <sstream>
#include <sys/types.h> // mkdir(2)
#include <sys/stat.h>  // mkdir(2)

ManagerImpl::ManagerImpl() :
    preferences(), voipPreferences(), addressbookPreference(),
    hookPreference(),  audioPreference(), shortcutPreferences(),
    hasTriedToRegister_(false), audioCodecFactory(), dbus_(), config_(), currentCallId_(),
    currentCallMutex_(), audiodriver_(0), dtmfKey_(0), toneMutex_(),
    telephoneTone_(0), audiofile_(0), speakerVolume_(0), micVolume_(0),
    audioLayerMutex_(), waitingCall_(), waitingCallMutex_(),
    nbIncomingWaitingCall_(0), path_(), callAccountMap_(),
    callAccountMapMutex_(), IPToIPMap_(), accountMap_(),
    mainBuffer_(), conferenceMap_(), history_(new History),
    imModule_(new sfl::InstantMessaging)
{
    // initialize random generator for call id
    srand(time(NULL));
}

// never call if we use only the singleton...
ManagerImpl::~ManagerImpl()
{
    delete imModule_;
    delete history_;
    delete audiofile_;
}

void ManagerImpl::init(std::string config_file)
{
    if (config_file.empty())
        config_file = getConfigFile();

    path_ = config_file;

    DEBUG("Manager: configuration file path: %s", path_.c_str());

    Conf::YamlParser *parser = NULL;

    try {
        parser = new Conf::YamlParser(path_.c_str());
        parser->serializeEvents();
        parser->composeEvents();
        parser->constructNativeData();
    } catch (Conf::YamlParserException &e) {
        ERROR("Manager: %s", e.what());
        fflush(stderr);
        delete parser;
        parser = NULL;
    }

    loadAccountMap(parser);
    delete parser;

    initVolume();
    initAudioDriver();

    {
        ost::MutexLock lock(audioLayerMutex_);
        if (audiodriver_) {
            telephoneTone_ = new TelephoneTone(preferences.getZoneToneChoice(), audiodriver_->getSampleRate());
            dtmfKey_ = new DTMF(8000);
        }
    } 

    history_->load(preferences.getHistoryLimit());
    registerAccounts();
}

void ManagerImpl::terminate()
{
    std::vector<std::string> callList(getCallList());
    DEBUG("Manager: Hangup %zu remaining call", callList.size());

    for (std::vector<std::string>::iterator iter = callList.begin(); iter != callList.end(); ++iter)
        hangupCall(*iter);

    unloadAccountMap();

    delete SIPVoIPLink::instance();
    delete dtmfKey_;
    delete telephoneTone_;
    telephoneTone_ = NULL;

    ost::MutexLock lock(audioLayerMutex_);

    delete audiodriver_;
    audiodriver_ = NULL;
}

bool ManagerImpl::isCurrentCall(const std::string& callId) const
{
    return currentCallId_ == callId;
}

bool ManagerImpl::hasCurrentCall() const
{
    return not currentCallId_.empty();
}

std::string
ManagerImpl::getCurrentCallId() const
{
    return currentCallId_;
}

void ManagerImpl::switchCall(const std::string& id)
{
    ost::MutexLock m(currentCallMutex_);
    DEBUG("----- Switch current call id to %s -----", id.c_str());
    currentCallId_ = id;
}

///////////////////////////////////////////////////////////////////////////////
// Management of events' IP-phone user
///////////////////////////////////////////////////////////////////////////////
/* Main Thread */

bool ManagerImpl::outgoingCall(const std::string& account_id,
                               const std::string& call_id,
                               const std::string& to,
                               const std::string& conf_id)
{
    if (call_id.empty()) {
        DEBUG("Manager: New outgoing call abort, missing callid");
        return false;
    }

    // Call ID must be unique
    if (not getAccountFromCall(call_id).empty()) {
        ERROR("Manager: Error: Call id already exists in outgoing call");
        return false;
    }

    DEBUG("Manager: New outgoing call %s to %s", call_id.c_str(), to.c_str());

    stopTone();

    std::string current_call_id(getCurrentCallId());

    std::string prefix;
    if (hookPreference.getNumberEnabled())
        prefix = hookPreference.getNumberAddPrefix();

    std::string to_cleaned(NumberCleaner::clean(to, prefix));

    static const char * const SIP_SCHEME = "sip:";
    static const char * const SIPS_SCHEME = "sips:";

    bool IPToIP = to_cleaned.find(SIP_SCHEME) == 0 or
                  to_cleaned.find(SIPS_SCHEME) == 0;

    setIPToIPForCall(call_id, IPToIP);

    // in any cases we have to detach from current communication
    if (hasCurrentCall()) {
        DEBUG("Manager: Has current call (%s) put it onhold", current_call_id.c_str());

        // if this is not a conferenceand this and is not a conference participant
        if (not isConference(current_call_id) and not isConferenceParticipant(current_call_id))
            onHoldCall(current_call_id);
        else if (isConference(current_call_id) and not isConferenceParticipant(call_id))
            detachParticipant(Call::DEFAULT_ID, current_call_id);
    }

    if (IPToIP) {
        DEBUG("Manager: Start IP2IP call");

        /* We need to retrieve the sip voiplink instance */
        if (SIPVoIPLink::instance()->SIPNewIpToIpCall(call_id, to_cleaned)) {
            switchCall(call_id);
            return true;
        } else
            callFailure(call_id);

        return false;
    }

    DEBUG("Manager: Selecting account %s", account_id.c_str());

    // Is this account exist
    if (!accountExists(account_id)) {
        ERROR("Manager: Error: Account doesn't exist in new outgoing call");
        return false;
    }

    if (!associateCallToAccount(call_id, account_id))
        WARN("Manager: Warning: Could not associate call id %s to account id %s", call_id.c_str(), account_id.c_str());

    try {
        Call *call = getAccountLink(account_id)->newOutgoingCall(call_id, to_cleaned);

        switchCall(call_id);
        call->setConfId(conf_id);
    } catch (const VoipLinkException &e) {
        callFailure(call_id);
        ERROR("Manager: %s", e.what());
        return false;
    }

    getMainBuffer()->stateInfo();

    return true;
}

//THREAD=Main : for outgoing Call
bool ManagerImpl::answerCall(const std::string& call_id)
{
    DEBUG("Manager: Answer call %s", call_id.c_str());

    // If sflphone is ringing
    stopTone();

    // store the current call id
    std::string current_call_id(getCurrentCallId());

    // Retreive call coresponding to this id
    std::string account_id = getAccountFromCall(call_id);
    Call *call = getAccountLink(account_id)->getCall(call_id);

    if (call == NULL) {
        ERROR("Manager: Error: Call is null");
    }

    // in any cases we have to detach from current communication
    if (hasCurrentCall()) {

        DEBUG("Manager: Currently conversing with %s", current_call_id.c_str());

        if (not isConference(current_call_id) and not isConferenceParticipant(current_call_id)) {
            DEBUG("Manager: Answer call: Put the current call (%s) on hold", current_call_id.c_str());
            onHoldCall(current_call_id);
        } else if (isConference(current_call_id) and not isConferenceParticipant(call_id)) {
            // if we are talking to a conference and we are answering an incoming call
            DEBUG("Manager: Detach main participant from conference");
            detachParticipant(Call::DEFAULT_ID, current_call_id);
        }
    }

    try {
        getAccountLink(account_id)->answer(call);
    } catch (const VoipLinkException &e) {
        ERROR("Manager: Error: %s", e.what());
    }

    // if it was waiting, it's waiting no more
    removeWaitingCall(call_id);

    // if we dragged this call into a conference already
    if (isConferenceParticipant(call_id))
        switchCall(call->getConfId());
    else
        switchCall(call_id);

    // Connect streams
    addStream(call_id);

    getMainBuffer()->stateInfo();

    // Start recording if set in preference
    if (audioPreference.getIsAlwaysRecording())
        setRecordingCall(call_id);

    // update call state on client side
    if (audioPreference.getIsAlwaysRecording())
        dbus_.getCallManager()->callStateChanged(call_id, "RECORD");
    else
        dbus_.getCallManager()->callStateChanged(call_id, "CURRENT");

    return true;
}

//THREAD=Main
void ManagerImpl::hangupCall(const std::string& callId)
{
    DEBUG("Manager: Hangup call %s", callId.c_str());

    // store the current call id
    std::string currentCallId(getCurrentCallId());

    stopTone();

    /* Broadcast a signal over DBus */
    DEBUG("Manager: Send DBUS call state change (HUNGUP) for id %s", callId.c_str());
    dbus_.getCallManager()->callStateChanged(callId, "HUNGUP");

    if (not isValidCall(callId) and not isIPToIP(callId)) {
        ERROR("Manager: Error: Could not hang up call, call not valid");
        return;
    }

    // Disconnect streams
    removeStream(callId);

    if (isConferenceParticipant(callId)) {
        Conference *conf = getConferenceFromCallID(callId);

        if (conf != NULL) {
            // remove this participant
            removeParticipant(callId);
            processRemainingParticipants(currentCallId, conf);
        }
    } else {
        // we are not participating in a conference, current call switched to ""
        if (not isConference(currentCallId))
            switchCall("");
    }

    if (isIPToIP(callId)) {
        /* Direct IP to IP call */
        try {
            Call * call = SIPVoIPLink::instance()->getCall(callId);
            history_->addCall(call, preferences.getHistoryLimit());
            SIPVoIPLink::instance()->hangup(callId);
        } catch (const VoipLinkException &e) {
            ERROR("%s", e.what());
        }
    } else {
        std::string accountId(getAccountFromCall(callId));
        VoIPLink *link = getAccountLink(accountId);
        Call * call = link->getCall(callId);
        history_->addCall(call, preferences.getHistoryLimit());
        link->hangup(callId);
        removeCallAccount(callId);
    }

    getMainBuffer()->stateInfo();
}

bool ManagerImpl::hangupConference(const std::string& id)
{
    DEBUG("Manager: Hangup conference %s", id.c_str());

    ConferenceMap::iterator iter_conf = conferenceMap_.find(id);

    if (iter_conf != conferenceMap_.end()) {
        Conference *conf = iter_conf->second;

        if (conf) {
            ParticipantSet participants(conf->getParticipantList());

            for (ParticipantSet::const_iterator iter = participants.begin();
                    iter != participants.end(); ++iter)
                hangupCall(*iter);
        } else {
            ERROR("Manager: No such conference %s", id.c_str());
            return false;
        }
    }

    switchCall("");

    getMainBuffer()->stateInfo();

    return true;
}


//THREAD=Main
void ManagerImpl::onHoldCall(const std::string& callId)
{
    DEBUG("Manager: Put call %s on hold", callId.c_str());

    stopTone();

    std::string current_call_id(getCurrentCallId());

    try {
        if (isIPToIP(callId)) {
            SIPVoIPLink::instance()-> onhold(callId);
        } else {
            /* Classic call, attached to an account */
            std::string account_id(getAccountFromCall(callId));

            if (account_id.empty()) {
                DEBUG("Manager: Account ID %s or callid %s doesn't exists in call onHold", account_id.c_str(), callId.c_str());
                return;
            }

            getAccountLink(account_id)->onhold(callId);
        }
    } catch (const VoipLinkException &e) {
        ERROR("Manager: Error: %s", e.what());
    }

    // Unbind calls in main buffer
    removeStream(callId);

    // Remove call from teh queue if it was still there
    removeWaitingCall(callId);

    // keeps current call id if the action is not holding this call or a new outgoing call
    // this could happen in case of a conference
    if (current_call_id == callId)
        switchCall("");

    dbus_.getCallManager()->callStateChanged(callId, "HOLD");

    getMainBuffer()->stateInfo();
}

//THREAD=Main
void ManagerImpl::offHoldCall(const std::string& callId)
{
    std::string accountId;
    std::string codecName;

    DEBUG("Manager: Put call %s off hold", callId.c_str());

    stopTone();

    std::string currentCallId(getCurrentCallId());

    //Place current call on hold if it isn't

    if (hasCurrentCall()) {

        if (not isConference(currentCallId) and not isConferenceParticipant(currentCallId)) {
            DEBUG("Manager: Has current call (%s), put on hold", currentCallId.c_str());
            onHoldCall(currentCallId);
        } else if (isConference(currentCallId) and not isConferenceParticipant(callId))
            detachParticipant(Call::DEFAULT_ID, currentCallId);
    }

    bool isRec = false;

    if (isIPToIP(callId))
        SIPVoIPLink::instance()->offhold(callId);
    else {
        /* Classic call, attached to an account */
        accountId = getAccountFromCall(callId);

        DEBUG("Manager: Setting offhold, Account %s, callid %s", accountId.c_str(), callId.c_str());

        Call * call = getAccountLink(accountId)->getCall(callId);

        if (call) {
            isRec = call->isRecording();
            getAccountLink(accountId)->offhold(callId);
        }
    }

    dbus_.getCallManager()->callStateChanged(callId, isRec ? "UNHOLD_RECORD" : "UNHOLD_CURRENT");

    if (isConferenceParticipant(callId)) {
        std::string currentAccountId(getAccountFromCall(callId));
        Call *call = getAccountLink(currentAccountId)->getCall(callId);

        if (call)
            switchCall(call->getConfId());

    } else
        switchCall(callId);

    addStream(callId);

    getMainBuffer()->stateInfo();
}

//THREAD=Main
bool ManagerImpl::transferCall(const std::string& callId, const std::string& to)
{
    if (isConferenceParticipant(callId)) {
        removeParticipant(callId);
        Conference *conf = getConferenceFromCallID(callId);
        processRemainingParticipants(callId, conf);
    } else if (not isConference(getCurrentCallId())) {
        switchCall("");
    }

    // Direct IP to IP call
    if (isIPToIP(callId)) {
        SIPVoIPLink::instance()->transfer(callId, to);
    } else {
        std::string accountID(getAccountFromCall(callId));

        if (accountID.empty())
            return false;

        VoIPLink *link = getAccountLink(accountID);
        link->transfer(callId, to);
    }

    // remove waiting call in case we make transfer without even answer
    removeWaitingCall(callId);

    getMainBuffer()->stateInfo();

    return true;
}

void ManagerImpl::transferFailed()
{
    dbus_.getCallManager()->transferFailed();
}

void ManagerImpl::transferSucceded()
{
    dbus_.getCallManager()->transferSucceded();
}

bool ManagerImpl::attendedTransfer(const std::string& transferID, const std::string& targetID)
{
    if (isIPToIP(transferID))
        return SIPVoIPLink::instance()->attendedTransfer(transferID, targetID);

    // Classic call, attached to an account
    std::string accountid(getAccountFromCall(transferID));

    if (accountid.empty())
        return false;

    return getAccountLink(accountid)->attendedTransfer(transferID, targetID);
}

//THREAD=Main : Call:Incoming
void ManagerImpl::refuseCall(const std::string& id)
{
    stopTone();

    if (getCallList().size() <= 1) {
        ost::MutexLock lock(audioLayerMutex_);
        audiodriver_->stopStream();
    }

    /* Direct IP to IP call */

    if (isIPToIP(id))
        SIPVoIPLink::instance()->refuse(id);
    else {
        /* Classic call, attached to an account */
        std::string accountid = getAccountFromCall(id);

        if (accountid.empty())
            return;

        getAccountLink(accountid)->refuse(id);

        removeCallAccount(id);
    }

    removeWaitingCall(id);
    dbus_.getCallManager()->callStateChanged(id, "HUNGUP");

    // Disconnect streams
    removeStream(id);

    getMainBuffer()->stateInfo();
}

Conference*
ManagerImpl::createConference(const std::string& id1, const std::string& id2)
{
    DEBUG("Manager: Create conference with call %s and %s", id1.c_str(), id2.c_str());

    Conference* conf = new Conference;

    conf->add(id1);
    conf->add(id2);

    // Add conference to map
    conferenceMap_.insert(std::make_pair(conf->getConfID(), conf));

    // broadcast a signal over dbus
    dbus_.getCallManager()->conferenceCreated(conf->getConfID());

    return conf;
}

void ManagerImpl::removeConference(const std::string& conference_id)
{
    DEBUG("Manager: Remove conference %s", conference_id.c_str());
    DEBUG("Manager: number of participants: %u", conferenceMap_.size());
    ConferenceMap::iterator iter = conferenceMap_.find(conference_id);

    Conference* conf = 0;

    if (iter != conferenceMap_.end())
        conf = iter->second;

    if (conf == NULL) {
        ERROR("Manager: Error: Conference not found");
        return;
    }

    // broadcast a signal over dbus
    dbus_.getCallManager()->conferenceRemoved(conference_id);

    // We now need to bind the audio to the remain participant

    // Unbind main participant audio from conference
    getMainBuffer()->unBindAll(Call::DEFAULT_ID);

    ParticipantSet participants(conf->getParticipantList());

    // bind main participant audio to remaining conference call
    ParticipantSet::iterator iter_p = participants.begin();

    if (iter_p != participants.end())
        getMainBuffer()->bindCallID(*iter_p, Call::DEFAULT_ID);

    // Then remove the conference from the conference map
    if (conferenceMap_.erase(conference_id) == 1)
        DEBUG("Manager: Conference %s removed successfully", conference_id.c_str());
    else
        ERROR("Manager: Error: Cannot remove conference: %s", conference_id.c_str());

    delete conf;
}

Conference*
ManagerImpl::getConferenceFromCallID(const std::string& call_id)
{
    std::string account_id(getAccountFromCall(call_id));
    Call *call = getAccountLink(account_id)->getCall(call_id);

    ConferenceMap::const_iterator iter(conferenceMap_.find(call->getConfId()));

    if (iter != conferenceMap_.end())
        return iter->second;
    else
        return NULL;
}

void ManagerImpl::holdConference(const std::string& id)
{
    ConferenceMap::iterator iter_conf = conferenceMap_.find(id);

    if (iter_conf == conferenceMap_.end())
        return;

    Conference *conf = iter_conf->second;

    bool isRec = conf->getState() == Conference::ACTIVE_ATTACHED_REC or
                 conf->getState() == Conference::ACTIVE_DETACHED_REC or
                 conf->getState() == Conference::HOLD_REC;

    ParticipantSet participants(conf->getParticipantList());

    for (ParticipantSet::const_iterator iter = participants.begin();
            iter != participants.end(); ++iter) {
        switchCall(*iter);
        onHoldCall(*iter);
    }

    conf->setState(isRec ? Conference::HOLD_REC : Conference::HOLD);
    dbus_.getCallManager()->conferenceChanged(conf->getConfID(), conf->getStateStr());
}

void ManagerImpl::unHoldConference(const std::string& id)
{
    ConferenceMap::iterator iter_conf = conferenceMap_.find(id);

    if (iter_conf != conferenceMap_.end() and iter_conf->second) {
        Conference *conf = iter_conf->second;

        bool isRec = conf->getState() == Conference::ACTIVE_ATTACHED_REC or
                     conf->getState() == Conference::ACTIVE_DETACHED_REC or
                     conf->getState() == Conference::HOLD_REC;

        ParticipantSet participants(conf->getParticipantList());

        for (ParticipantSet::const_iterator iter = participants.begin(); iter!= participants.end(); ++iter) {
            Call *call = getAccountLink(getAccountFromCall(*iter))->getCall(*iter);

            // if one call is currently recording, the conference is in state recording
            isRec |= call->isRecording();

            offHoldCall(*iter);
        }

        conf->setState(isRec ? Conference::ACTIVE_ATTACHED_REC : Conference::ACTIVE_ATTACHED);
        dbus_.getCallManager()->conferenceChanged(conf->getConfID(), conf->getStateStr());
    }
}

bool ManagerImpl::isConference(const std::string& id) const
{
    return conferenceMap_.find(id) != conferenceMap_.end();
}

bool ManagerImpl::isConferenceParticipant(const std::string& call_id)
{
    std::string accountId(getAccountFromCall(call_id));
    Call *call = getAccountLink(accountId)->getCall(call_id);
    return call and not call->getConfId().empty();
}

void ManagerImpl::addParticipant(const std::string& callId, const std::string& conferenceId)
{
    DEBUG("Manager: Add participant %s to %s", callId.c_str(), conferenceId.c_str());
    ConferenceMap::iterator iter = conferenceMap_.find(conferenceId);

    if (iter == conferenceMap_.end()) {
        ERROR("Manager: Error: Conference id is not valid");
        return;
    }

    std::string currentAccountId(getAccountFromCall(callId));
    Call *call = getAccountLink(currentAccountId)->getCall(callId);

    if (call == NULL) {
        ERROR("Manager: Error: Call id is not valid");
        return;
    }

    // store the current call id (it will change in offHoldCall or in answerCall)
    std::string current_call_id(getCurrentCallId());

    // detach from prior communication and switch to this conference
    if (current_call_id != callId) {
        if (isConference(current_call_id))
            detachParticipant(Call::DEFAULT_ID, current_call_id);
        else
            onHoldCall(current_call_id);
    }

    // TODO: remove this ugly hack => There should be different calls when double clicking
    // a conference to add main participant to it, or (in this case) adding a participant
    // toconference
    switchCall("");

    // Add main participant
    addMainParticipant(conferenceId);

    Conference* conf = iter->second;
    switchCall(conf->getConfID());

    // Add coresponding IDs in conf and call
    call->setConfId(conf->getConfID());
    conf->add(callId);

    // Connect new audio streams together
    getMainBuffer()->unBindAll(callId);

    std::map<std::string, std::string> callDetails(getCallDetails(callId));
    std::string callState(callDetails.find("CALL_STATE")->second);

    if (callState == "HOLD") {
        conf->bindParticipant(callId);
        offHoldCall(callId);
    } else if (callState == "INCOMING") {
        conf->bindParticipant(callId);
        answerCall(callId);
    } else if (callState == "CURRENT")
        conf->bindParticipant(callId);

    ParticipantSet participants(conf->getParticipantList());

    if (participants.empty())
        ERROR("Manager: Error: Participant list is empty for this conference");

    // reset ring buffer for all conference participant
    // flush conference participants only
    for (ParticipantSet::const_iterator iter_p = participants.begin();
            iter_p != participants.end(); ++iter_p)
        getMainBuffer()->flush(*iter_p);

    getMainBuffer()->flush(Call::DEFAULT_ID);

    // Connect stream
    addStream(callId);
}

void ManagerImpl::addMainParticipant(const std::string& conference_id)
{
    if (hasCurrentCall()) {
        std::string current_call_id(getCurrentCallId());

        if (isConference(current_call_id))
            detachParticipant(Call::DEFAULT_ID, current_call_id);
        else
            onHoldCall(current_call_id);
    }

    {
        ost::MutexLock lock(audioLayerMutex_);

        ConferenceMap::const_iterator iter = conferenceMap_.find(conference_id);

        if (iter != conferenceMap_.end()) {
            Conference *conf = iter->second;

        ParticipantSet participants(conf->getParticipantList());

        for (ParticipantSet::const_iterator iter_p = participants.begin();
                iter_p != participants.end(); ++iter_p) {
            getMainBuffer()->bindCallID(*iter_p, Call::DEFAULT_ID);
            // Reset ringbuffer's readpointers
            getMainBuffer()->flush(*iter_p);
        }

        getMainBuffer()->flush(Call::DEFAULT_ID);

        if (conf->getState() == Conference::ACTIVE_DETACHED)
            conf->setState(Conference::ACTIVE_ATTACHED);
        else if (conf->getState() == Conference::ACTIVE_DETACHED_REC)
            conf->setState(Conference::ACTIVE_ATTACHED_REC);
        else
            WARN("Manager: Warning: Invalid conference state while adding main participant");

        dbus_.getCallManager()->conferenceChanged(conference_id, conf->getStateStr());
        }
    }

    switchCall(conference_id);
}

void ManagerImpl::joinParticipant(const std::string& callId1, const std::string& callId2)
{
    DEBUG("Manager: Join participants %s, %s", callId1.c_str(), callId2.c_str());

    std::map<std::string, std::string> call1Details(getCallDetails(callId1));
    std::map<std::string, std::string> call2Details(getCallDetails(callId2));

    std::string current_call_id(getCurrentCallId());
    DEBUG("Manager: Current Call ID %s", current_call_id.c_str());

    // detach from the conference and switch to this conference
    if ((current_call_id != callId1) and (current_call_id != callId2)) {
        // If currently in a conference
        if (isConference(current_call_id))
            detachParticipant(Call::DEFAULT_ID, current_call_id);
        else
            onHoldCall(current_call_id); // currently in a call
    }

    Conference *conf = createConference(callId1, callId2);

    // Set corresponding conference ids for call 1
    std::string currentAccountId1 = getAccountFromCall(callId1);
    Call *call1 = getAccountLink(currentAccountId1)->getCall(callId1);

    if (call1 == NULL) {
        ERROR("Manager: Could not find call %s", callId1.c_str());
        return;
    }

    call1->setConfId(conf->getConfID());
    getMainBuffer()->unBindAll(callId1);

    // Set corresponding conderence details
    std::string currentAccountId2(getAccountFromCall(callId2));
    Call *call2 = getAccountLink(currentAccountId2)->getCall(callId2);

    if (call2 == NULL) {
        ERROR("Manager: Could not find call %s", callId2.c_str());
        return;
    }

    call2->setConfId(conf->getConfID());
    getMainBuffer()->unBindAll(callId2);

    // Process call1 according to its state
    std::string call1_state_str(call1Details.find("CALL_STATE")->second);
    DEBUG("Manager: Process call %s state: %s", callId1.c_str(), call1_state_str.c_str());

    if (call1_state_str == "HOLD") {
        conf->bindParticipant(callId1);
        offHoldCall(callId1);
    } else if (call1_state_str == "INCOMING") {
        conf->bindParticipant(callId1);
        answerCall(callId1);
    } else if (call1_state_str == "CURRENT")
        conf->bindParticipant(callId1);
    else if (call1_state_str == "RECORD")
        conf->bindParticipant(callId1);
    else if (call1_state_str == "INACTIVE") {
        conf->bindParticipant(callId1);
        answerCall(callId1);
    } else
        WARN("Manager: Call state not recognized");

    // Process call2 according to its state
    std::string call2_state_str(call2Details.find("CALL_STATE")->second);
    DEBUG("Manager: Process call %s state: %s", callId2.c_str(), call2_state_str.c_str());

    if (call2_state_str == "HOLD") {
        conf->bindParticipant(callId2);
        offHoldCall(callId2);
    } else if (call2_state_str == "INCOMING") {
        conf->bindParticipant(callId2);
        answerCall(callId2);
    } else if (call2_state_str == "CURRENT")
        conf->bindParticipant(callId2);
    else if (call2_state_str == "RECORD")
        conf->bindParticipant(callId2);
    else if (call2_state_str == "INACTIVE") {
        conf->bindParticipant(callId2);
        answerCall(callId2);
    } else
        WARN("Manager: Call state not recognized");

    // Switch current call id to this conference
    switchCall(conf->getConfID());
    conf->setState(Conference::ACTIVE_ATTACHED);

    // set recording sampling rate
    {
        ost::MutexLock lock(audioLayerMutex_);
        if (audiodriver_)
            conf->setRecordingSmplRate(audiodriver_->getSampleRate());
    }

    getMainBuffer()->stateInfo();
}

void ManagerImpl::createConfFromParticipantList(const std::vector< std::string > &participantList)
{
    // we must at least have 2 participant for a conference
    if (participantList.size() <= 1) {
        ERROR("Manager: Error: Participant number must be higher or equal to 2");
        return;
    }

    Conference *conf = new Conference;

    int successCounter = 0;

    for (std::vector<std::string>::const_iterator iter = participantList.begin(); iter != participantList.end(); ++iter) {
        std::string numberaccount(*iter);
        std::string tostr(numberaccount.substr(0, numberaccount.find(",")));
        std::string account(numberaccount.substr(numberaccount.find(",") + 1, numberaccount.size()));

        std::string generatedCallID(getNewCallID());

        // Manager methods may behave differently if the call id participates in a conference
        conf->add(generatedCallID);

        switchCall("");

        // Create call
        bool callSuccess = outgoingCall(account, generatedCallID, tostr, conf->getConfID());

        // If not able to create call remove this participant from the conference
        if (!callSuccess)
            conf->remove(generatedCallID);
        else {
            dbus_.getCallManager()->newCallCreated(account, generatedCallID, tostr);
            successCounter++;
        }
    }

    // Create the conference if and only if at least 2 calls have been successfully created
    if (successCounter >= 2) {
        conferenceMap_.insert(std::make_pair(conf->getConfID(), conf));
        dbus_.getCallManager()->conferenceCreated(conf->getConfID());

        {
            ost::MutexLock lock(audioLayerMutex_);

            if (audiodriver_)
                conf->setRecordingSmplRate(audiodriver_->getSampleRate());
        }

        getMainBuffer()->stateInfo();
    } else
        delete conf;
}

void ManagerImpl::detachParticipant(const std::string& call_id,
                                    const std::string& current_id)
{
    DEBUG("Manager: Detach participant %s (current id: %s)", call_id.c_str(),
           current_id.c_str());
    std::string current_call_id(getCurrentCallId());

    if (call_id != Call::DEFAULT_ID) {
        std::string currentAccountId(getAccountFromCall(call_id));
        Call *call = getAccountLink(currentAccountId)->getCall(call_id);

        if (call == NULL) {
            ERROR("Manager: Error: Could not find call %s", call_id.c_str());
            return;
        }

        Conference *conf = getConferenceFromCallID(call_id);

        if (conf == NULL) {
            ERROR("Manager: Error: Call is not conferencing, cannot detach");
            return;
        }

        std::map<std::string, std::string> call_details(getCallDetails(call_id));
        std::map<std::string, std::string>::iterator iter_details(call_details.find("CALL_STATE"));

        if (iter_details == call_details.end()) {
            ERROR("Manager: Error: Could not find CALL_STATE");
            return;
        }

        if (iter_details->second == "RINGING")
            removeParticipant(call_id);
        else {
            onHoldCall(call_id);
            removeParticipant(call_id);
            // Conference may have been deleted and set to 0 above
            processRemainingParticipants(current_call_id, conf);
            if (conf == 0) {
                ERROR("Manager: Error: Call is not conferencing, cannot detach");
                return;
            }
        }

        dbus_.getCallManager()->conferenceChanged(conf->getConfID(), conf->getStateStr());
    } else {
        DEBUG("Manager: Unbind main participant from conference %d");
        getMainBuffer()->unBindAll(Call::DEFAULT_ID);

        if (not isConference(current_call_id)) {
            ERROR("Manager: Warning: Current call id (%s) is not a conference", current_call_id.c_str());
            return;
        }

        ConferenceMap::iterator iter = conferenceMap_.find(current_call_id);

        if (iter == conferenceMap_.end() or iter->second == 0) {
            DEBUG("Manager: Error: Conference is NULL");
            return;
        }
        Conference *conf = iter->second;

        if (conf->getState() == Conference::ACTIVE_ATTACHED)
            conf->setState(Conference::ACTIVE_DETACHED);
        else if (conf->getState() == Conference::ACTIVE_ATTACHED_REC)
            conf->setState(Conference::ACTIVE_DETACHED_REC);
        else
            WARN("Manager: Warning: Undefined behavior, invalid conference state in detach participant");

        dbus_.getCallManager()->conferenceChanged(conf->getConfID(),
                                                  conf->getStateStr());

        switchCall("");
    }
}

void ManagerImpl::removeParticipant(const std::string& call_id)
{
    DEBUG("Manager: Remove participant %s", call_id.c_str());

    // this call is no more a conference participant
    const std::string currentAccountId(getAccountFromCall(call_id));
    Call *call = getAccountLink(currentAccountId)->getCall(call_id);

    ConferenceMap conf_map = conferenceMap_;
    ConferenceMap::const_iterator iter = conf_map.find(call->getConfId());

    if (iter == conf_map.end() or iter->second == 0) {
        ERROR("Manager: Error: No conference with id %s, cannot remove participant", call->getConfId().c_str());
        return;
    }

    Conference *conf = iter->second;
    DEBUG("Manager: Remove participant %s", call_id.c_str());
    conf->remove(call_id);
    call->setConfId("");

    removeStream(call_id);
    getMainBuffer()->stateInfo();
    dbus_.getCallManager()->conferenceChanged(conf->getConfID(), conf->getStateStr());
}

void ManagerImpl::processRemainingParticipants(const std::string &current_call_id, Conference * &conf)
{
    ParticipantSet participants(conf->getParticipantList());
    size_t n = participants.size();
    DEBUG("Manager: Process remaining %d participant(s) from conference %s",
           n, conf->getConfID().c_str());

    if (n > 1) {
        // Reset ringbuffer's readpointers
        for (ParticipantSet::const_iterator iter_p = participants.begin();
                iter_p != participants.end();
                ++iter_p)
            getMainBuffer()->flush(*iter_p);

        getMainBuffer()->flush(Call::DEFAULT_ID);
    } else if (n == 1) {
        ParticipantSet::iterator iter_participant = participants.begin();

        // bind main participant to remaining conference call
        if (iter_participant != participants.end()) {
            // this call is no longer a conference participant
            std::string currentAccountId(getAccountFromCall(*iter_participant));
            Call *call = getAccountLink(currentAccountId)->getCall(*iter_participant);
            if (call) {
                call->setConfId("");
                // if we are not listening to this conference
                if (current_call_id != conf->getConfID())
                    onHoldCall(call->getCallId());
                else
                    switchCall(*iter_participant);
            }
        }

        removeConference(conf->getConfID());
        conf = 0;
    } else {
        DEBUG("Manager: No remaining participants, remove conference");
        removeConference(conf->getConfID());
        conf = 0;
        switchCall("");
    }
}

void ManagerImpl::joinConference(const std::string& conf_id1,
                                 const std::string& conf_id2)
{
    ConferenceMap::iterator iter(conferenceMap_.find(conf_id1));

    if (iter == conferenceMap_.end()) {
        ERROR("Manager: Error: Not a valid conference ID: %s", conf_id1.c_str());
        return;
    }

    if (conferenceMap_.find(conf_id2) != conferenceMap_.end()) {
        ERROR("Manager: Error: Not a valid conference ID: %s", conf_id2.c_str());
        return;
    }

    if (iter->second) {
        Conference *conf = iter->second;
        ParticipantSet participants(conf->getParticipantList());

        for (ParticipantSet::const_iterator iter_p = participants.begin();
                iter_p != participants.end(); ++iter_p) {
            detachParticipant(*iter_p, "");
            addParticipant(*iter_p, conf_id2);
        }
    }
}

void ManagerImpl::addStream(const std::string& call_id)
{
    DEBUG("Manager: Add audio stream %s", call_id.c_str());

    std::string currentAccountId(getAccountFromCall(call_id));
    Call *call = getAccountLink(currentAccountId)->getCall(call_id);

    if (call and isConferenceParticipant(call_id)) {
        DEBUG("Manager: Add stream to conference");

        // bind to conference participant
        ConferenceMap::iterator iter = conferenceMap_.find(call->getConfId());

        if (iter != conferenceMap_.end() and iter->second) {
            Conference* conf = iter->second;

            conf->bindParticipant(call_id);

            ParticipantSet participants(conf->getParticipantList());

            // reset ring buffer for all conference participant
            for (ParticipantSet::const_iterator iter_p = participants.begin();
                    iter_p != participants.end(); ++iter_p)
                getMainBuffer()->flush(*iter_p);

            getMainBuffer()->flush(Call::DEFAULT_ID);
        }

    } else {
        DEBUG("Manager: Add stream to call");

        // bind to main
        getMainBuffer()->bindCallID(call_id);

        ost::MutexLock lock(audioLayerMutex_);
        audiodriver_->flushUrgent();
        audiodriver_->flushMain();
    }

    getMainBuffer()->stateInfo();
}

void ManagerImpl::removeStream(const std::string& call_id)
{
    DEBUG("Manager: Remove audio stream %s", call_id.c_str());
    getMainBuffer()->unBindAll(call_id);
    getMainBuffer()->stateInfo();
}

//THREAD=Main
void ManagerImpl::saveConfig()
{
    DEBUG("Manager: Saving Configuration to XDG directory %s", path_.c_str());
    audioPreference.setVolumemic(getMicVolume());
    audioPreference.setVolumespkr(getSpkrVolume());

    try {
        Conf::YamlEmitter emitter(path_.c_str());

        for (AccountMap::iterator iter = accountMap_.begin(); iter != accountMap_.end(); ++iter) {
            // Skip the "" account ID (which refer to the IP2IP account)
            if (iter->first.empty())
                continue;
            else
                iter->second->serialize(&emitter);
        }

        preferences.serialize(&emitter);
        voipPreferences.serialize(&emitter);
        addressbookPreference.serialize(&emitter);
        hookPreference.serialize(&emitter);
        audioPreference.serialize(&emitter);
        shortcutPreferences.serialize(&emitter);

        emitter.serializeData();
    } catch (const Conf::YamlEmitterException &e) {
        ERROR("ConfigTree: %s", e.what());
    }
}

//THREAD=Main
void ManagerImpl::sendDtmf(const std::string& id, char code)
{
    std::string accountid(getAccountFromCall(id));
    playDtmf(code);
    getAccountLink(accountid)->carryingDTMFdigits(id, code);
}

//THREAD=Main | VoIPLink
void ManagerImpl::playDtmf(char code)
{
    stopTone();

    if (not voipPreferences.getPlayDtmf()) {
        DEBUG("Manager: playDtmf: Do not have to play a tone...");
        return;
    }

    // length in milliseconds
    int pulselen = voipPreferences.getPulseLength();

    if (pulselen == 0) {
        DEBUG("Manager: playDtmf: Pulse length is not set...");
        return;
    }

    ost::MutexLock lock(audioLayerMutex_);

    // numbers of int = length in milliseconds / 1000 (number of seconds)
    //                = number of seconds * SAMPLING_RATE by SECONDS

    // fast return, no sound, so no dtmf
    if (audiodriver_ == NULL || dtmfKey_ == NULL) {
        DEBUG("Manager: playDtmf: Error no audio layer...");
        return;
    }

    // number of data sampling in one pulselen depends on samplerate
    // size (n sampling) = time_ms * sampling/s
    //                     ---------------------
    //                            ms/s
    int size = (int)((pulselen * (float) audiodriver_->getSampleRate()) / 1000);

    // this buffer is for mono
    // TODO <-- this should be global and hide if same size
    SFLDataFormat *buf = new SFLDataFormat[size];

    // Handle dtmf
    dtmfKey_->startTone(code);

    // copy the sound
    if (dtmfKey_->generateDTMF(buf, size)) {
        // Put buffer to urgentRingBuffer
        // put the size in bytes...
        // so size * 1 channel (mono) * sizeof (bytes for the data)
        // audiolayer->flushUrgent();
        audiodriver_->startStream();
        audiodriver_->putUrgent(buf, size * sizeof(SFLDataFormat));
    }

    // TODO Cache the DTMF

    delete [] buf;
}

// Multi-thread
bool ManagerImpl::incomingCallWaiting()
{
    return nbIncomingWaitingCall_ > 0;
}

void ManagerImpl::addWaitingCall(const std::string& id)
{
    ost::MutexLock m(waitingCallMutex_);
    waitingCall_.insert(id);
    nbIncomingWaitingCall_++;
}

void ManagerImpl::removeWaitingCall(const std::string& id)
{
    ost::MutexLock m(waitingCallMutex_);

    if (waitingCall_.erase(id))
        nbIncomingWaitingCall_--;
}

bool ManagerImpl::isWaitingCall(const std::string& id)
{
    return waitingCall_.find(id) != waitingCall_.end();
}

///////////////////////////////////////////////////////////////////////////////
// Management of event peer IP-phone
////////////////////////////////////////////////////////////////////////////////
// SipEvent Thread
void ManagerImpl::incomingCall(Call* call, const std::string& accountId)
{
    assert(call);
    stopTone();

    associateCallToAccount(call->getCallId(), accountId);

    if (accountId.empty())
        setIPToIPForCall(call->getCallId(), true);
    else {
        // strip sip: which is not required and bring confusion with ip to ip calls
        // when placing new call from history (if call is IAX, do nothing)
        std::string peerNumber(call->getPeerNumber());

        const char SIP_PREFIX[] = "sip:";
        size_t startIndex = peerNumber.find(SIP_PREFIX);

        if (startIndex != std::string::npos)
            call->setPeerNumber(peerNumber.substr(startIndex + sizeof(SIP_PREFIX) - 1));
    }

    if (not hasCurrentCall()) {
        call->setConnectionState(Call::RINGING);
        ringtone(accountId);
    }

    addWaitingCall(call->getCallId());

    std::string number(call->getPeerNumber());

    std::string from("<" + number + ">");
    dbus_.getCallManager()->incomingCall(accountId, call->getCallId(), call->getDisplayName() + " " + from);
}


//THREAD=VoIP
void ManagerImpl::incomingMessage(const std::string& callID,
                                  const std::string& from,
                                  const std::string& message)
{
    if (isConferenceParticipant(callID)) {
        Conference *conf = getConferenceFromCallID(callID);

        ParticipantSet participants(conf->getParticipantList());

        for (ParticipantSet::const_iterator iter_p = participants.begin();
                iter_p != participants.end(); ++iter_p) {

            if (*iter_p == callID)
                continue;

            std::string accountId(getAccountFromCall(*iter_p));

            DEBUG("Manager: Send message to %s, (%s)", (*iter_p).c_str(), accountId.c_str());

            Account *account = getAccount(accountId);

            if (!account) {
                ERROR("Manager: Failed to get account while sending instant message");
                return;
            }

            account->getVoIPLink()->sendTextMessage(imModule_, callID, message, from);
        }

        // in case of a conference we must notify client using conference id
        dbus_.getCallManager()->incomingMessage(conf->getConfID(), from, message);

    } else
        dbus_.getCallManager()->incomingMessage(callID, from, message);
}


//THREAD=VoIP
bool ManagerImpl::sendTextMessage(const std::string& callID, const std::string& message, const std::string& from)
{
    if (isConference(callID)) {
        DEBUG("Manager: Is a conference, send instant message to everyone");
        ConferenceMap::iterator it = conferenceMap_.find(callID);

        if (it == conferenceMap_.end())
            return false;

        Conference *conf = it->second;

        if (!conf)
            return false;

        ParticipantSet participants(conf->getParticipantList());

        for (ParticipantSet::const_iterator iter_p = participants.begin();
                iter_p != participants.end(); ++iter_p) {

            std::string accountId = getAccountFromCall(*iter_p);

            Account *account = getAccount(accountId);

            if (!account) {
                DEBUG("Manager: Failed to get account while sending instant message");
                return false;
            }

            account->getVoIPLink()->sendTextMessage(imModule_, *iter_p, message, from);
        }

        return true;
    }

    if (isConferenceParticipant(callID)) {
        DEBUG("Manager: Call is participant in a conference, send instant message to everyone");
        Conference *conf = getConferenceFromCallID(callID);

        if (!conf)
            return false;

        ParticipantSet participants(conf->getParticipantList());

        for (ParticipantSet::const_iterator iter_p = participants.begin();
                iter_p != participants.end(); ++iter_p) {

            const std::string accountId(getAccountFromCall(*iter_p));

            Account *account = getAccount(accountId);

            if (!account) {
                DEBUG("Manager: Failed to get account while sending instant message");
                return false;
            }

            account->getVoIPLink()->sendTextMessage(imModule_, *iter_p, message, from);
        }
    } else {
        Account *account = getAccount(getAccountFromCall(callID));

        if (!account) {
            DEBUG("Manager: Failed to get account while sending instant message");
            return false;
        }

        account->getVoIPLink()->sendTextMessage(imModule_, callID, message, from);
    }

    return true;
}

//THREAD=VoIP CALL=Outgoing
void ManagerImpl::peerAnsweredCall(const std::string& id)
{
    DEBUG("Manager: Peer answered call %s", id.c_str());

    // The if statement is usefull only if we sent two calls at the same time.
    if (isCurrentCall(id))
        stopTone();

    // Connect audio streams
    addStream(id);

    {
        ost::MutexLock lock(audioLayerMutex_);
        audiodriver_->flushMain();
        audiodriver_->flushUrgent();
    }

    if (audioPreference.getIsAlwaysRecording()) {
        setRecordingCall(id);
        dbus_.getCallManager()->callStateChanged(id, "RECORD");
    } else
        dbus_.getCallManager()->callStateChanged(id, "CURRENT");
}

//THREAD=VoIP Call=Outgoing
void ManagerImpl::peerRingingCall(const std::string& id)
{
    DEBUG("Manager: Peer call %s ringing", id.c_str());

    if (isCurrentCall(id))
        ringback();

    dbus_.getCallManager()->callStateChanged(id, "RINGING");
}

//THREAD=VoIP Call=Outgoing/Ingoing
void ManagerImpl::peerHungupCall(const std::string& call_id)
{
    DEBUG("Manager: Peer hungup call %s", call_id.c_str());

    if (isConferenceParticipant(call_id)) {
        Conference *conf = getConferenceFromCallID(call_id);

        if (conf != 0) {
            removeParticipant(call_id);
            processRemainingParticipants(getCurrentCallId(), conf);
        }
    } else {
        if (isCurrentCall(call_id)) {
            stopTone();
            switchCall("");
        }
    }

    /* Direct IP to IP call */
    if (isIPToIP(call_id)) {
        Call * call = SIPVoIPLink::instance()->getCall(call_id);
        history_->addCall(call, preferences.getHistoryLimit());
        SIPVoIPLink::instance()->hangup(call_id);
    }
    else {
        const std::string account_id(getAccountFromCall(call_id));
        VoIPLink *link = getAccountLink(account_id);
        Call * call = link->getCall(call_id);
        history_->addCall(call, preferences.getHistoryLimit());
        link->peerHungup(call_id);
    }

    /* Broadcast a signal over DBus */
    dbus_.getCallManager()->callStateChanged(call_id, "HUNGUP");

    removeWaitingCall(call_id);
    removeCallAccount(call_id);
    removeStream(call_id);

    if (getCallList().empty()) {
        DEBUG("Manager: Stop audio stream, there are no calls remaining");
        ost::MutexLock lock(audioLayerMutex_);
        audiodriver_->stopStream();
    }
}

//THREAD=VoIP
void ManagerImpl::callBusy(const std::string& id)
{
    DEBUG("Manager: Call %s busy", id.c_str());
    dbus_.getCallManager()->callStateChanged(id, "BUSY");

    if (isCurrentCall(id)) {
        playATone(Tone::TONE_BUSY);
        switchCall("");
    }

    removeCallAccount(id);
    removeWaitingCall(id);
}

//THREAD=VoIP
void ManagerImpl::callFailure(const std::string& call_id)
{
    dbus_.getCallManager()->callStateChanged(call_id, "FAILURE");

    if (isCurrentCall(call_id)) {
        playATone(Tone::TONE_BUSY);
        switchCall("");
    }

    if (isConferenceParticipant(call_id)) {
        DEBUG("Manager: Call %s participating in a conference failed", call_id.c_str());
        Conference *conf = getConferenceFromCallID(call_id);

        if (conf == NULL) {
            ERROR("Manager: Could not retreive conference from call id %s", call_id.c_str());
            return;
        }

        // remove this participant
        removeParticipant(call_id);
        processRemainingParticipants(getCurrentCallId(), conf);
    }

    removeCallAccount(call_id);
    removeWaitingCall(call_id);
}

//THREAD=VoIP
void ManagerImpl::startVoiceMessageNotification(const std::string& accountId,
        int nb_msg)
{
    dbus_.getCallManager()->voiceMailNotify(accountId, nb_msg);
}

void ManagerImpl::connectionStatusNotification()
{
    dbus_.getConfigurationManager()->accountsChanged();
}

/**
 * Multi Thread
 */
void ManagerImpl::playATone(Tone::TONEID toneId)
{
    if (not voipPreferences.getPlayTones())
        return;

    {
        ost::MutexLock lock(audioLayerMutex_);

        if (audiodriver_ == NULL) {
            ERROR("Manager: Error: Audio layer not initialized");
            return;
        }

        audiodriver_->flushUrgent();
        audiodriver_->startStream();
    }

    if (telephoneTone_ != 0) {
        ost::MutexLock lock(toneMutex_);
        telephoneTone_->setCurrentTone(toneId);
    }
}

/**
 * Multi Thread
 */
void ManagerImpl::stopTone()
{
    if (not voipPreferences.getPlayTones())
        return;

    ost::MutexLock lock(toneMutex_);

    if (telephoneTone_ != NULL)
        telephoneTone_->setCurrentTone(Tone::TONE_NULL);

    if (audiofile_) {
        std::string filepath(audiofile_->getFilePath());
        dbus_.getCallManager()->recordPlaybackStopped(filepath);
        delete audiofile_;
        audiofile_ = NULL;
    }
}

/**
 * Multi Thread
 */
void ManagerImpl::playTone()
{
    playATone(Tone::TONE_DIALTONE);
}

/**
 * Multi Thread
 */
void ManagerImpl::playToneWithMessage()
{
    playATone(Tone::TONE_CONGESTION);
}

/**
 * Multi Thread
 */
void ManagerImpl::congestion()
{
    playATone(Tone::TONE_CONGESTION);
}

/**
 * Multi Thread
 */
void ManagerImpl::ringback()
{
    playATone(Tone::TONE_RINGTONE);
}

/**
 * Multi Thread
 */
void ManagerImpl::ringtone(const std::string& accountID)
{
    Account *account = getAccount(accountID);

    if (!account) {
        WARN("Manager: Warning: invalid account in ringtone");
        return;
    }

    if (!account->getRingtoneEnabled()) {
        ringback();
        return;
    }

    std::string ringchoice = account->getRingtonePath();

    if (ringchoice.find(DIR_SEPARATOR_STR) == std::string::npos) {
        // check inside global share directory
        static const char * const RINGDIR = "ringtones";
        ringchoice = std::string(PROGSHAREDIR) + DIR_SEPARATOR_STR
                     + RINGDIR + DIR_SEPARATOR_STR + ringchoice;
    }

    int samplerate;
    {
        ost::MutexLock lock(audioLayerMutex_);

        if (!audiodriver_) {
            ERROR("Manager: Error: no audio layer in ringtone");
            return;
        }

        samplerate = audiodriver_->getSampleRate();
    }

    {
        ost::MutexLock m(toneMutex_);

        if (audiofile_) {
            dbus_.getCallManager()->recordPlaybackStopped(audiofile_->getFilePath());
            delete audiofile_;
            audiofile_ = NULL;
        }

        try {
            if (ringchoice.find(".wav") != std::string::npos)
                audiofile_ = new WaveFile(ringchoice, samplerate);
            else {
                sfl::Codec *codec;

            if (ringchoice.find(".ul") != std::string::npos or ringchoice.find(".au") != std::string::npos)
                codec = audioCodecFactory.getCodec(PAYLOAD_CODEC_ULAW);
            else
                throw AudioFileException("Couldn't guess an appropriate decoder");

            audiofile_ = new RawFile(ringchoice, static_cast<sfl::AudioCodec *>(codec), samplerate);
            }
        } catch (AudioFileException &e) {
            ERROR("Manager: Exception: %s", e.what());
        }
    } // leave mutex

    ost::MutexLock lock(audioLayerMutex_);
    // start audio if not started AND flush all buffers (main and urgent)
    audiodriver_->startStream();
}

AudioLoop*
ManagerImpl::getTelephoneTone()
{
    if (telephoneTone_) {
        ost::MutexLock m(toneMutex_);
        return telephoneTone_->getCurrentTone();
    } else
        return NULL;
}

AudioLoop*
ManagerImpl::getTelephoneFile()
{
    ost::MutexLock m(toneMutex_);

    return audiofile_;
}

///////////////////////////////////////////////////////////////////////////////
// Private functions
///////////////////////////////////////////////////////////////////////////////
/**
 * Initialization: Main Thread
 */
std::string ManagerImpl::getConfigFile() const
{
    std::string configdir = std::string(HOMEDIR) + DIR_SEPARATOR_STR + ".config"
                            + DIR_SEPARATOR_STR + PACKAGE;

    if (XDG_CONFIG_HOME != NULL) {
        std::string xdg_env = std::string(XDG_CONFIG_HOME);

        if (not xdg_env.empty())
            configdir = xdg_env;
    }

    if (mkdir(configdir.data(), 0700) != 0) {
        // If directory creation failed
        if (errno != EEXIST)
            DEBUG("Cannot create directory: %m");
    }

    static const char * const PROGNAME = "sflphoned";
    return configdir + DIR_SEPARATOR_STR + PROGNAME + ".yml";
}

std::vector<std::string> ManagerImpl::unserialize(std::string s)
{
    std::vector<std::string> list;
    std::string temp;

    while (s.find("/", 0) != std::string::npos) {
        size_t pos = s.find("/", 0);
        temp = s.substr(0, pos);
        s.erase(0, pos + 1);
        list.push_back(temp);
    }

    return list;
}

std::string ManagerImpl::serialize(const std::vector<std::string> &v)
{
    std::string res;

    for (std::vector<std::string>::const_iterator iter = v.begin(); iter != v.end(); ++iter)
        res += *iter + "/";

    return res;
}

std::string ManagerImpl::getCurrentCodecName(const std::string& id)
{
    std::string accountid = getAccountFromCall(id);
    VoIPLink* link = getAccountLink(accountid);
    Call* call = link->getCall(id);
    std::string codecName;

    if (call) {
        Call::CallState state = call->getState();

        if (state == Call::ACTIVE or state == Call::CONFERENCING)
            codecName = link->getCurrentCodecName(call);
    }

    return codecName;
}

/**
 * Set input audio plugin
 */
void ManagerImpl::setAudioPlugin(const std::string& audioPlugin)
{
    ost::MutexLock lock(audioLayerMutex_);

    audioPreference.setPlugin(audioPlugin);

    AlsaLayer *alsa = dynamic_cast<AlsaLayer*>(audiodriver_);

    if (!alsa) {
        ERROR("Can't find alsa device");
        return;
    }

    bool wasStarted = audiodriver_->isStarted();

    // Recreate audio driver with new settings
    delete audiodriver_;
    audiodriver_ = audioPreference.createAudioLayer();

    if (wasStarted)
        audiodriver_->startStream();
}

/**
 * Set audio output device
 */
void ManagerImpl::setAudioDevice(const int index, int streamType)
{
    ost::MutexLock lock(audioLayerMutex_);

    AlsaLayer *alsaLayer = dynamic_cast<AlsaLayer*>(audiodriver_);

    if (!alsaLayer) {
        ERROR("Can't find alsa device");
        return ;
    }

    bool wasStarted = audiodriver_->isStarted();

    switch (streamType) {
        case SFL_PCM_PLAYBACK:
            audioPreference.setCardout(index);
            break;
        case SFL_PCM_CAPTURE:
            audioPreference.setCardin(index);
            break;
        case SFL_PCM_RINGTONE:
            audioPreference.setCardring(index);
            break;
        default:
            break;
    }

    // Recreate audio driver with new settings
    delete audiodriver_;
    audiodriver_ = audioPreference.createAudioLayer();

    if (wasStarted)
        audiodriver_->startStream();
}

/**
 * Get list of supported audio output device
 */
std::vector<std::string> ManagerImpl::getAudioOutputDeviceList()
{
    std::vector<std::string> devices;

    ost::MutexLock lock(audioLayerMutex_);

<<<<<<< HEAD
    if (audiodriver_)
        devices = audiodriver_->getAudioDeviceList(AUDIO_STREAM_PLAYBACK);
    audioLayerMutexUnlock();
=======
    AlsaLayer *alsalayer = dynamic_cast<AlsaLayer*>(audiodriver_);

    if (alsalayer)
        devices = alsalayer->getAudioDeviceList(AUDIO_STREAM_PLAYBACK);
>>>>>>> c6395b02

    return devices;
}


/**
 * Get list of supported audio input device
 */
std::vector<std::string> ManagerImpl::getAudioInputDeviceList()
{
    std::vector<std::string> devices;

    ost::MutexLock lock(audioLayerMutex_);

    if (audiodriver_)
        devices = audiodriver_->getAudioDeviceList(AUDIO_STREAM_CAPTURE);

    return devices;
}

/**
 * Get string array representing integer indexes of output and input device
 */
std::vector<std::string> ManagerImpl::getCurrentAudioDevicesIndex()
{
    ost::MutexLock lock(audioLayerMutex_);

    std::vector<std::string> v;

    AlsaLayer *alsa = dynamic_cast<AlsaLayer*>(audiodriver_);

    if (alsa) {
        std::stringstream ssi, sso, ssr;
        sso << alsa->getIndexPlayback();
        v.push_back(sso.str());
        ssi << alsa->getIndexCapture();
        v.push_back(ssi.str());
        ssr << alsa->getIndexRingtone();
        v.push_back(ssr.str());
    }

    return v;
}

int ManagerImpl::isRingtoneEnabled(const std::string& id)
{
    Account *account = getAccount(id);

    if (!account) {
        WARN("Manager: Warning: invalid account in ringtone enabled");
        return 0;
    }

    return account->getRingtoneEnabled();
}

void ManagerImpl::ringtoneEnabled(const std::string& id)
{
    Account *account = getAccount(id);

    if (!account) {
        WARN("Manager: Warning: invalid account in ringtone enabled");
        return;
    }

    account->getRingtoneEnabled() ? account->setRingtoneEnabled(false) : account->setRingtoneEnabled(true);
}

std::string ManagerImpl::getRecordPath() const
{
    return audioPreference.getRecordpath();
}

void ManagerImpl::setRecordPath(const std::string& recPath)
{
    DEBUG("Manager: Set record path %s", recPath.c_str());
    audioPreference.setRecordpath(recPath);
}

bool ManagerImpl::getIsAlwaysRecording() const
{
    return audioPreference.getIsAlwaysRecording();
}

void ManagerImpl::setIsAlwaysRecording(bool isAlwaysRec)
{
    return audioPreference.setIsAlwaysRecording(isAlwaysRec);
}

void ManagerImpl::setRecordingCall(const std::string& id)
{
    Recordable* rec = NULL;

    ConferenceMap::const_iterator it(conferenceMap_.find(id));
    if (it == conferenceMap_.end()) {
        DEBUG("Manager: Set recording for call %s", id.c_str());
        std::string accountid(getAccountFromCall(id));
        rec = getAccountLink(accountid)->getCall(id);
    } else {
        DEBUG("Manager: Set recording for conference %s", id.c_str());
        Conference *conf = it->second;

        if (conf) {
            rec = conf;
            if (rec->isRecording())
                conf->setState(Conference::ACTIVE_ATTACHED);
            else
                conf->setState(Conference::ACTIVE_ATTACHED_REC);
        }
    }

    if (rec == NULL) {
        ERROR("Manager: Error: Could not find recordable instance %s", id.c_str());
        return;
    }

    rec->setRecording();
    dbus_.getCallManager()->recordPlaybackFilepath(id, rec->getFilename());
}

bool ManagerImpl::isRecording(const std::string& id)
{
    const std::string accountid(getAccountFromCall(id));
    Recordable* rec = getAccountLink(accountid)->getCall(id);
    return rec and rec->isRecording();
}

bool ManagerImpl::startRecordedFilePlayback(const std::string& filepath)
{
    DEBUG("Manager: Start recorded file playback %s", filepath.c_str());
    
    int sampleRate;
    {
        ost::MutexLock lock(audioLayerMutex_);

        if (!audiodriver_) {
            ERROR("Manager: Error: No audio layer in start recorded file playback");
            return false;
        }

        sampleRate = audiodriver_->getSampleRate();
    }

    {
        ost::MutexLock m(toneMutex_);

        if (audiofile_) {
            dbus_.getCallManager()->recordPlaybackStopped(audiofile_->getFilePath());
            delete audiofile_;
            audiofile_ = NULL;
        }

        try {
            audiofile_ = new WaveFile(filepath, sampleRate);
        } catch (const AudioFileException &e) {
            ERROR("Manager: Exception: %s", e.what());
        }
    } // release toneMutex

    ost::MutexLock lock(audioLayerMutex_);
    audiodriver_->startStream();

    return true;
}


void ManagerImpl::stopRecordedFilePlayback(const std::string& filepath)
{
    DEBUG("Manager: Stop recorded file playback %s", filepath.c_str());

    {
        ost::MutexLock lock(audioLayerMutex_);
        audiodriver_->stopStream();
    }

    {
        ost::MutexLock m(toneMutex_);
        delete audiofile_;
        audiofile_ = NULL;
    }
}

void ManagerImpl::setHistoryLimit(int days)
{
    DEBUG("Manager: Set history limit");
    preferences.setHistoryLimit(days);
    saveConfig();
}

int ManagerImpl::getHistoryLimit() const
{
    return preferences.getHistoryLimit();
}

int32_t ManagerImpl::getMailNotify() const
{
    return preferences.getNotifyMails();
}

void ManagerImpl::setMailNotify()
{
    DEBUG("Manager: Set mail notify");
    preferences.getNotifyMails() ? preferences.setNotifyMails(true) : preferences.setNotifyMails(false);
    saveConfig();
}

void ManagerImpl::setAudioManager(const std::string &api)
{
    {
        ost::MutexLock lock(audioLayerMutex_);

        if (!audiodriver_)
            return;

        if (api == audioPreference.getAudioApi()) {
            DEBUG("Manager: Audio manager chosen already in use. No changes made. ");
            return;
        }
    }

    switchAudioManager();

    saveConfig();
}

std::string ManagerImpl::getAudioManager() const
{
    return audioPreference.getAudioApi();
}


int ManagerImpl::getAudioDeviceIndex(const std::string &name)
{
    int soundCardIndex = 0;

    ost::MutexLock lock(audioLayerMutex_);

    if (audiodriver_ == NULL) {
        ERROR("Manager: Error: Audio layer not initialized");
        return soundCardIndex;
    }

    AlsaLayer *alsalayer = dynamic_cast<AlsaLayer *>(audiodriver_);

    if (alsalayer)
        soundCardIndex = alsalayer -> getAudioDeviceIndex(name);

    return soundCardIndex;
}

std::string ManagerImpl::getCurrentAudioOutputPlugin() const
{
    return audioPreference.getPlugin();
}


std::string ManagerImpl::getNoiseSuppressState() const
{
    return audioPreference.getNoiseReduce() ? "enabled" : "disabled";
}

void ManagerImpl::setNoiseSuppressState(const std::string &state)
{
    audioPreference.setNoiseReduce(state == "enabled");
}

bool ManagerImpl::getEchoCancelState() const
{
    return audioPreference.getEchoCancel();
}

void ManagerImpl::setEchoCancelState(const std::string &state)
{
    audioPreference.setEchoCancel(state == "enabled");
}

int ManagerImpl::getEchoCancelTailLength() const
{
    return audioPreference.getEchoCancelTailLength();
}

void ManagerImpl::setEchoCancelTailLength(int length)
{
    audioPreference.setEchoCancelTailLength(length);
}

int ManagerImpl::getEchoCancelDelay() const
{
    return audioPreference.getEchoCancelDelay();
}

void ManagerImpl::setEchoCancelDelay(int delay)
{
    audioPreference.setEchoCancelDelay(delay);
}

/**
 * Initialization: Main Thread
 */
void ManagerImpl::initAudioDriver()
{
    ost::MutexLock lock(audioLayerMutex_);
    audiodriver_ = audioPreference.createAudioLayer();
}

void ManagerImpl::switchAudioManager()
{
    ost::MutexLock lock(audioLayerMutex_);

    bool wasStarted = audiodriver_->isStarted();
    delete audiodriver_;
    audiodriver_ = audioPreference.switchAndCreateAudioLayer();

    if (wasStarted)
        audiodriver_->startStream();
}

void ManagerImpl::audioSamplingRateChanged(int samplerate)
{
    ost::MutexLock lock(audioLayerMutex_);

    if (!audiodriver_) {
        DEBUG("Manager: No Audio driver initialized");
        return;
    }

    // Only modify internal sampling rate if new sampling rate is higher
    int currentSamplerate = mainBuffer_.getInternalSamplingRate();

    if (currentSamplerate >= samplerate) {
        DEBUG("Manager: No need to update audio layer sampling rate");
        return;
    } else
        DEBUG("Manager: Audio sampling rate changed: %d -> %d", currentSamplerate, samplerate);

    bool wasActive = audiodriver_->isStarted();

    mainBuffer_.setInternalSamplingRate(samplerate);

    delete audiodriver_;
    audiodriver_ = audioPreference.createAudioLayer();

    unsigned int sampleRate = audiodriver_->getSampleRate();

    delete telephoneTone_;
    telephoneTone_ = new TelephoneTone(preferences.getZoneToneChoice(), sampleRate);

    delete dtmfKey_;
    dtmfKey_ = new DTMF(sampleRate);

    if (wasActive)
        audiodriver_->startStream();
}

/**
 * Init the volume for speakers/micro from 0 to 100 value
 * Initialization: Main Thread
 */
void ManagerImpl::initVolume()
{
    setSpkrVolume(audioPreference.getVolumespkr());
    setMicVolume(audioPreference.getVolumemic());
}

void ManagerImpl::setSpkrVolume(unsigned short spkr_vol)
{
    speakerVolume_ = spkr_vol;
}

void ManagerImpl::setMicVolume(unsigned short mic_vol)
{
    micVolume_ = mic_vol;
}

int ManagerImpl::getLocalIp2IpPort() const
{
    return preferences.getPortNum();
}

//THREAD=Main
bool ManagerImpl::getConfig(const std::string& section,
                            const std::string& name, TokenList& arg) const
{
    return config_.getConfigTreeItemToken(section, name, arg);
}

//THREAD=Main
int ManagerImpl::getConfigInt(const std::string& section,
                              const std::string& name) const
{
    return config_.getConfigTreeItemIntValue(section, name);
}

bool ManagerImpl::getConfigBool(const std::string& section,
                                const std::string& name) const
{
    return config_.getConfigTreeItemValue(section, name) == Conf::TRUE_STR;
}

//THREAD=Main
std::string ManagerImpl::getConfigString(const std::string& section,
        const std::string& name) const
{
    return config_.getConfigTreeItemValue(section, name);
}

//THREAD=Main
void ManagerImpl::setConfig(const std::string& section,
                            const std::string& name, const std::string& value)
{
    config_.setConfigTreeItem(section, name, value);
}

//THREAD=Main
void ManagerImpl::setConfig(const std::string& section,
                            const std::string& name, int value)
{
    std::ostringstream valueStream;
    valueStream << value;
    config_.setConfigTreeItem(section, name, valueStream.str());
}

void ManagerImpl::setAccountsOrder(const std::string& order)
{
    DEBUG("Manager: Set accounts order : %s", order.c_str());
    // Set the new config

    preferences.setAccountOrder(order);

    saveConfig();
}

std::vector<std::string> ManagerImpl::getAccountList() const
{
    using std::vector;
    using std::string;
    vector<string> account_order(loadAccountOrder());

    // The IP2IP profile is always available, and first in the list

    AccountMap::const_iterator ip2ip_iter = accountMap_.find(IP2IP_PROFILE);

    vector<string> v;
    if (ip2ip_iter->second)
        v.push_back(ip2ip_iter->second->getAccountID());
    else
        ERROR("Manager: could not find IP2IP profile in getAccount list");

    // If no order has been set, load the default one ie according to the creation date.
    if (account_order.empty()) {
        for (AccountMap::const_iterator iter = accountMap_.begin(); iter != accountMap_.end(); ++iter) {
            if (iter->first == IP2IP_PROFILE || iter->first.empty())
                continue;

            if (iter->second)
                v.push_back(iter->second->getAccountID());
        }
    }
    else {
        for (vector<string>::const_iterator iter = account_order.begin(); iter != account_order.end(); ++iter) {
            if (*iter == IP2IP_PROFILE or iter->empty())
                continue;

            AccountMap::const_iterator account_iter = accountMap_.find(*iter);

            if (account_iter != accountMap_.end() and account_iter->second)
                v.push_back(account_iter->second->getAccountID());
        }
    }

    return v;
}

std::map<std::string, std::string> ManagerImpl::getAccountDetails(
    const std::string& accountID) const
{
    // Default account used to get default parameters if requested by client (to build new account)
    static const SIPAccount DEFAULT_ACCOUNT("default");

    if (accountID.empty()) {
        DEBUG("Manager: Returning default account settings");
        return DEFAULT_ACCOUNT.getAccountDetails();
    }

    AccountMap::const_iterator iter = accountMap_.find(accountID);
    Account * account = 0;

    if (iter != accountMap_.end())
        account = iter->second;

    if (account)
        return account->getAccountDetails();
    else {
        DEBUG("Manager: Get account details on a non-existing accountID %s. Returning default", accountID.c_str());
        return DEFAULT_ACCOUNT.getAccountDetails();
    }
}

// method to reduce the if/else mess.
// Even better, switch to XML !

void ManagerImpl::setAccountDetails(const std::string& accountID,
                                    const std::map<std::string, std::string>& details)
{
    DEBUG("Manager: Set account details for %s", accountID.c_str());

    Account* account = getAccount(accountID);

    if (account == NULL) {
        ERROR("Manager: Error: Could not find account %s", accountID.c_str());
        return;
    }

    account->setAccountDetails(details);

    // Serialize configuration to disk once it is done
    saveConfig();

    if (account->isEnabled())
        account->registerVoIPLink();
    else
        account->unregisterVoIPLink();

    // Update account details to the client side
    dbus_.getConfigurationManager()->accountsChanged();
}

std::string ManagerImpl::addAccount(const std::map<std::string, std::string>& details)
{
    /** @todo Deal with both the accountMap_ and the Configuration */
    std::stringstream accountID;

    accountID << "Account:" << time(NULL);
    std::string newAccountID(accountID.str());

    // Get the type
    std::string accountType((*details.find(CONFIG_ACCOUNT_TYPE)).second);

    DEBUG("Manager: Adding account %s", newAccountID.c_str());

    /** @todo Verify the uniqueness, in case a program adds accounts, two in a row. */

    Account* newAccount = NULL;

    if (accountType == "SIP")
        newAccount = new SIPAccount(newAccountID);
#if HAVE_IAX
    else if (accountType == "IAX")
        newAccount = new IAXAccount(newAccountID);
#endif
    else {
        ERROR("Unknown %s param when calling addAccount(): %s",
               CONFIG_ACCOUNT_TYPE, accountType.c_str());
        return "";
    }

    accountMap_[newAccountID] = newAccount;

    newAccount->setAccountDetails(details);

    // Add the newly created account in the account order list
    std::string accountList(preferences.getAccountOrder());

    newAccountID += "/";
    if (not accountList.empty()) {
        // Prepend the new account
        accountList.insert(0, newAccountID);
        preferences.setAccountOrder(accountList);
    } else {
        accountList = newAccountID;
        preferences.setAccountOrder(accountList);
    }

    DEBUG("AccountMap: %s", accountList.c_str());

    newAccount->registerVoIPLink();

    saveConfig();

    dbus_.getConfigurationManager()->accountsChanged();

    return accountID.str();
}

void ManagerImpl::removeAccount(const std::string& accountID)
{
    // Get it down and dying
    Account* remAccount = getAccount(accountID);

    if (remAccount != NULL) {
        remAccount->unregisterVoIPLink();
        accountMap_.erase(accountID);
        // http://projects.savoirfairelinux.net/issues/show/2355
        // delete remAccount;
    }

    config_.removeSection(accountID);

    saveConfig();

    dbus_.getConfigurationManager()->accountsChanged();
}

// ACCOUNT handling
bool ManagerImpl::associateCallToAccount(const std::string& callID,
        const std::string& accountID)
{
    if (getAccountFromCall(callID).empty() and accountExists(accountID)) {
        // account id exist in AccountMap
        ost::MutexLock m(callAccountMapMutex_);
        callAccountMap_[callID] = accountID;
        DEBUG("Manager: Associate Call %s with Account %s", callID.data(), accountID.data());
        return true;
    }

    return false;
}

std::string ManagerImpl::getAccountFromCall(const std::string& callID)
{
    ost::MutexLock m(callAccountMapMutex_);
    CallAccountMap::iterator iter = callAccountMap_.find(callID);

    return (iter == callAccountMap_.end()) ? "" : iter->second;
}

void ManagerImpl::removeCallAccount(const std::string& callID)
{
    ost::MutexLock m(callAccountMapMutex_);
    callAccountMap_.erase(callID);

    // Stop audio layer if there is no call anymore
    if (callAccountMap_.empty()) {
        ost::MutexLock lock(audioLayerMutex_);

        if (audiodriver_)
            audiodriver_->stopStream();
    }

}

bool ManagerImpl::isValidCall(const std::string& callID)
{
    ost::MutexLock m(callAccountMapMutex_);
    return callAccountMap_.find(callID) != callAccountMap_.end();
}

std::string ManagerImpl::getNewCallID()
{
    std::ostringstream random_id("s");
    random_id << (unsigned) rand();

    // when it's not found, it return ""
    // generate, something like s10000s20000s4394040

    while (not getAccountFromCall(random_id.str()).empty()) {
        random_id.clear();
        random_id << "s";
        random_id << (unsigned) rand();
    }

    return random_id.str();
}

std::vector<std::string> ManagerImpl::loadAccountOrder() const
{
    return unserialize(preferences.getAccountOrder());
}

void ManagerImpl::loadAccountMap(Conf::YamlParser *parser)
{
    // build a default IP2IP account with default parameters
    Account *ip2ip = new SIPAccount(IP2IP_PROFILE);
    accountMap_[IP2IP_PROFILE] = ip2ip;

    // If configuration file parsed, load saved preferences
    if (parser) {
        Conf::Sequence *seq = parser->getAccountSequence()->getSequence();

        for (Conf::Sequence::const_iterator iter = seq->begin(); iter != seq->end(); ++iter) {
            Conf::MappingNode *map = (Conf::MappingNode *)(*iter);
            std::string accountid;
            map->getValue("id", &accountid);

            if (accountid == "IP2IP") {
                ip2ip->unserialize(map);
                break;
            }
        }
    }

    // Initialize default UDP transport according to
    // IP to IP settings (most likely using port 5060)
    SIPVoIPLink::instance()->createDefaultSipUdpTransport();

    // Force IP2IP settings to be loaded to be loaded
    // No registration in the sense of the REGISTER method is performed.
    ip2ip->registerVoIPLink();

    if (!parser)
        return;

    // build preferences
    preferences.unserialize(parser->getPreferenceNode());
    voipPreferences.unserialize(parser->getVoipPreferenceNode());
    addressbookPreference.unserialize(parser->getAddressbookNode());
    hookPreference.unserialize(parser->getHookNode());
    audioPreference.unserialize(parser->getAudioNode());
    shortcutPreferences.unserialize(parser->getShortcutNode());

    Conf::Sequence *seq = parser->getAccountSequence()->getSequence();

    // Each element in sequence is a new account to create
    for (Conf::Sequence::const_iterator iter = seq->begin(); iter != seq->end(); ++iter) {
        Conf::MappingNode *map = (Conf::MappingNode *)(*iter);

        std::string accountType;
        map->getValue("type", &accountType);

        std::string accountid;
        map->getValue("id", &accountid);

        std::string accountAlias;
        map->getValue("alias", &accountAlias);

        if (accountid.empty() or accountAlias.empty() or accountid == IP2IP_PROFILE)
            continue;

        Account *a;

#if HAVE_IAX
        if (accountType == "IAX")
            a = new IAXAccount(accountid);
        else // assume SIP
#endif
            a = new SIPAccount(accountid);

        accountMap_[accountid] = a;

        a->unserialize(map);
    }
}

void ManagerImpl::unloadAccountMap()
{
    for (AccountMap::iterator iter = accountMap_.begin(); iter != accountMap_.end(); ++iter) {
        // Avoid removing the IP2IP account twice
        if (not iter->first.empty()) {
            delete iter->second;
            iter->second = 0;
        }
    }

    accountMap_.clear();
}

bool ManagerImpl::accountExists(const std::string& accountID)
{
    return accountMap_.find(accountID) != accountMap_.end();
}

Account*
ManagerImpl::getAccount(const std::string& accountID)
{
    AccountMap::const_iterator iter = accountMap_.find(accountID);
    if (iter != accountMap_.end())
        return iter->second;

    return getAccount(IP2IP_PROFILE);
}

std::string ManagerImpl::getAccountIdFromNameAndServer(const std::string& userName, const std::string& server) const
{
    DEBUG("Manager : username = %s, server = %s", userName.c_str(), server.c_str());
    // Try to find the account id from username and server name by full match

    for (AccountMap::const_iterator iter = accountMap_.begin(); iter != accountMap_.end(); ++iter) {
        SIPAccount *account = dynamic_cast<SIPAccount *>(iter->second);

        if (account and account->isEnabled() and account->fullMatch(userName, server)) {
            DEBUG("Manager: Matching account id in request is a fullmatch %s@%s", userName.c_str(), server.c_str());
            return iter->first;
        }
    }

    // We failed! Then only match the hostname
    for (AccountMap::const_iterator iter = accountMap_.begin(); iter != accountMap_.end(); ++iter) {
        SIPAccount *account = dynamic_cast<SIPAccount *>(iter->second);

        if (account and account->isEnabled() and account->hostnameMatch(server)) {
            DEBUG("Manager: Matching account id in request with hostname %s", server.c_str());
            return iter->first;
        }
    }

    // We failed! Then only match the username
    for (AccountMap::const_iterator iter = accountMap_.begin(); iter != accountMap_.end(); ++iter) {
        SIPAccount *account = dynamic_cast<SIPAccount *>(iter->second);

        if (account and account->isEnabled() and account->userMatch(userName)) {
            DEBUG("Manager: Matching account id in request with username %s", userName.c_str());
            return iter->first;
        }
    }

    DEBUG("Manager: Username %s or server %s doesn't match any account, using IP2IP", userName.c_str(), server.c_str());

    return "";
}

std::map<std::string, int32_t> ManagerImpl::getAddressbookSettings() const
{
    std::map<std::string, int32_t> settings;

    settings["ADDRESSBOOK_ENABLE"] = addressbookPreference.getEnabled();
    settings["ADDRESSBOOK_MAX_RESULTS"] = addressbookPreference.getMaxResults();
    settings["ADDRESSBOOK_DISPLAY_CONTACT_PHOTO"] = addressbookPreference.getPhoto();
    settings["ADDRESSBOOK_DISPLAY_PHONE_BUSINESS"] = addressbookPreference.getBusiness();
    settings["ADDRESSBOOK_DISPLAY_PHONE_HOME"] = addressbookPreference.getHome();
    settings["ADDRESSBOOK_DISPLAY_PHONE_MOBILE"] = addressbookPreference.getMobile();

    return settings;
}

void ManagerImpl::setAddressbookSettings(const std::map<std::string, int32_t>& settings)
{
    addressbookPreference.setEnabled(settings.find("ADDRESSBOOK_ENABLE")->second == 1);
    addressbookPreference.setMaxResults(settings.find("ADDRESSBOOK_MAX_RESULTS")->second);
    addressbookPreference.setPhoto(settings.find("ADDRESSBOOK_DISPLAY_CONTACT_PHOTO")->second == 1);
    addressbookPreference.setBusiness(settings.find("ADDRESSBOOK_DISPLAY_PHONE_BUSINESS")->second == 1);
    addressbookPreference.setHone(settings.find("ADDRESSBOOK_DISPLAY_PHONE_HOME")->second == 1);
    addressbookPreference.setMobile(settings.find("ADDRESSBOOK_DISPLAY_PHONE_MOBILE")->second == 1);
}

void ManagerImpl::setAddressbookList(const std::vector<std::string>& list)
{
    addressbookPreference.setList(ManagerImpl::serialize(list));
    saveConfig();
}

std::vector<std::string> ManagerImpl::getAddressbookList() const
{
    return unserialize(addressbookPreference.getList());
}

std::map<std::string, std::string> ManagerImpl::getHookSettings() const
{
    std::map<std::string, std::string> settings;

    settings["URLHOOK_IAX2_ENABLED"] = hookPreference.getIax2Enabled() ? "true" : "false";
    settings["PHONE_NUMBER_HOOK_ADD_PREFIX"] = hookPreference.getNumberAddPrefix();
    settings["PHONE_NUMBER_HOOK_ENABLED"] = hookPreference.getNumberEnabled() ? "true" : "false";
    settings["URLHOOK_SIP_ENABLED"] = hookPreference.getSipEnabled() ? "true" : "false";
    settings["URLHOOK_COMMAND"] = hookPreference.getUrlCommand();
    settings["URLHOOK_SIP_FIELD"] = hookPreference.getUrlSipField();

    return settings;
}

void ManagerImpl::setHookSettings(const std::map<std::string, std::string>& settings)
{
    hookPreference.setIax2Enabled(settings.find("URLHOOK_IAX2_ENABLED")->second == "true");
    hookPreference.setNumberAddPrefix(settings.find("PHONE_NUMBER_HOOK_ADD_PREFIX")->second);
    hookPreference.setNumberEnabled(settings.find("PHONE_NUMBER_HOOK_ENABLED")->second == "true");
    hookPreference.setSipEnabled(settings.find("URLHOOK_SIP_ENABLED")->second == "true");
    hookPreference.setUrlCommand(settings.find("URLHOOK_COMMAND")->second);
    hookPreference.setUrlSipField(settings.find("URLHOOK_SIP_FIELD")->second);
}

void ManagerImpl::setIPToIPForCall(const std::string& callID, bool IPToIP)
{
    if (not isIPToIP(callID)) // no IPToIP calls with the same ID
        IPToIPMap_[callID] = IPToIP;
}

bool ManagerImpl::isIPToIP(const std::string& callID) const
{
    std::map<std::string, bool>::const_iterator iter = IPToIPMap_.find(callID);
    return iter != IPToIPMap_.end() and iter->second;
}

std::map<std::string, std::string> ManagerImpl::getCallDetails(const std::string& callID)
{
    // We need here to retrieve the call information attached to the call ID
    // To achieve that, we need to get the voip link attached to the call
    // But to achieve that, we need to get the account the call was made with

    // So first we fetch the account
    const std::string accountid(getAccountFromCall(callID));

    // Then the VoIP link this account is linked with (IAX2 or SIP)
    Call *call = NULL;

    if (Account *account = getAccount(accountid)) {
        VoIPLink *link = account->getVoIPLink();

        if (link)
            call = link->getCall(callID);
    }

    std::map<std::string, std::string> call_details;

    if (call) {
        std::ostringstream type;
        type << call->getCallType();
        call_details["ACCOUNTID"] = accountid;
        call_details["PEER_NUMBER"] = call->getPeerNumber();
        call_details["DISPLAY_NAME"] = call->getDisplayName();
        call_details["CALL_STATE"] = call->getStateStr();
        call_details["CALL_TYPE"] = type.str();
    } else {
        ERROR("Manager: Error: getCallDetails()");
        call_details["ACCOUNTID"] = "";
        call_details["PEER_NUMBER"] = "Unknown";
        call_details["PEER_NAME"] = "Unknown";
        call_details["DISPLAY_NAME"] = "Unknown";
        call_details["CALL_STATE"] = "UNKNOWN";
        call_details["CALL_TYPE"] = "0";
    }

    return call_details;
}

std::vector<std::map<std::string, std::string> > ManagerImpl::getHistory() const
{
    return history_->getSerialized();
}

namespace {
template <typename M, typename V>
void vectorFromMapKeys(const M &m, V &v)
{
    for (typename M::const_iterator it = m.begin(); it != m.end(); ++it)
        v.push_back(it->first);
}
}

std::vector<std::string> ManagerImpl::getCallList() const
{
    std::vector<std::string> v;
    vectorFromMapKeys(callAccountMap_, v);
    return v;
}

std::map<std::string, std::string> ManagerImpl::getConferenceDetails(
    const std::string& confID) const
{
    std::map<std::string, std::string> conf_details;
    ConferenceMap::const_iterator iter_conf = conferenceMap_.find(confID);

    if (iter_conf != conferenceMap_.end()) {
        conf_details["CONFID"] = confID;
        conf_details["CONF_STATE"] = iter_conf->second->getStateStr();
    }

    return conf_details;
}

std::vector<std::string> ManagerImpl::getConferenceList() const
{
    std::vector<std::string> v;
    vectorFromMapKeys(conferenceMap_, v);
    return v;
}

std::vector<std::string> ManagerImpl::getParticipantList(const std::string& confID) const
{
    std::vector<std::string> v;
    ConferenceMap::const_iterator iter_conf = conferenceMap_.find(confID);

    if (iter_conf != conferenceMap_.end()) {
        const ParticipantSet participants(iter_conf->second->getParticipantList());
        std::copy(participants.begin(), participants.end(), std::back_inserter(v));;
    } else
        WARN("Manager: Warning: Did not find conference %s", confID.c_str());

    return v;
}

void ManagerImpl::saveHistory()
{
    if (!history_->save())
        ERROR("Manager: could not save history!");
}

void ManagerImpl::clearHistory()
{
    history_->clear();
}<|MERGE_RESOLUTION|>--- conflicted
+++ resolved
@@ -1963,16 +1963,9 @@
 
     ost::MutexLock lock(audioLayerMutex_);
 
-<<<<<<< HEAD
     if (audiodriver_)
         devices = audiodriver_->getAudioDeviceList(AUDIO_STREAM_PLAYBACK);
     audioLayerMutexUnlock();
-=======
-    AlsaLayer *alsalayer = dynamic_cast<AlsaLayer*>(audiodriver_);
-
-    if (alsalayer)
-        devices = alsalayer->getAudioDeviceList(AUDIO_STREAM_PLAYBACK);
->>>>>>> c6395b02
 
     return devices;
 }
