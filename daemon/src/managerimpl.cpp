/*
 *  Copyright (C) 2004-2012 Savoir-Faire Linux Inc.
 *  Author: Alexandre Bourget <alexandre.bourget@savoirfairelinux.com>
 *  Author: Yan Morin <yan.morin@savoirfairelinux.com>
 *  Author: Laurielle Lea <laurielle.lea@savoirfairelinux.com>
 *  Author: Emmanuel Milou <emmanuel.milou@savoirfairelinux.com>
 *  Author: Alexandre Savard <alexandre.savard@savoirfairelinux.com>
 *  Author: Guillaume Carmel-Archambault <guillaume.carmel-archambault@savoirfairelinux.com>
 *  This program is free software; you can redistribute it and/or modify
 *  it under the terms of the GNU General Public License as published by
 *  the Free Software Foundation; either version 3 of the License, or
 *  (at your option) any later version.
 *
 *  This program is distributed in the hope that it will be useful,
 *  but WITHOUT ANY WARRANTY; without even the implied warranty of
 *  MERCHANTABILITY or FITNESS FOR A PARTICULAR PURPOSE.  See the
 *  GNU General Public License for more details.
 *
 *  You should have received a copy of the GNU General Public License
 *  along with this program; if not, write to the Free Software
 *  Foundation, Inc., 51 Franklin Street, Fifth Floor, Boston, MA  02110-1301 USA.
 *
 *  Additional permission under GNU GPL version 3 section 7:
 *
 *  If you modify this program, or any covered work, by linking or
 *  combining it with the OpenSSL project's OpenSSL library (or a
 *  modified version of that library), containing parts covered by the
 *  terms of the OpenSSL or SSLeay licenses, Savoir-Faire Linux Inc.
 *  grants you additional permission to convey the resulting work.
 *  Corresponding Source for a non-source form of such a combination
 *  shall include the source code for the parts of OpenSSL used as well
 *  as that of the covered work.
 */

#ifdef HAVE_CONFIG_H
#include "config.h"
#endif

#include "logger.h"
#include "managerimpl.h"
#include "account_schema.h"

#include "dbus/callmanager.h"
#include "global.h"
#include "fileutils.h"
#include "sip/sipvoiplink.h"
#include "sip/sipaccount.h"
#include "sip/sipcall.h"


#include "im/instant_messaging.h"

#include "dbus/jni_callbacks.h"


#if HAVE_IAX
#include "iax/iaxaccount.h"
#include "iax/iaxcall.h"
#include "iax/iaxvoiplink.h"
#endif


#include "numbercleaner.h"
#include "config/yamlparser.h"
#include "config/yamlemitter.h"

#ifndef __ANDROID__
#include "audio/alsa/alsalayer.h"
#endif

#include "audio/sound/tonelist.h"
#include "audio/sound/audiofile.h"
#include "audio/sound/dtmf.h"
#include "history/historynamecache.h"
#include "history/history.h"
#include "manager.h"
#include "dbus/configurationmanager.h"

#ifdef SFL_VIDEO
#include "dbus/video_controls.h"
#endif

#include "conference.h"
#include "scoped_lock.h"

#include <cerrno>
#include <algorithm>
#include <ctime>
#include <cstdlib>
#include <iostream>
#include <tr1/functional>
#include <iterator>
#include <fstream>
#include <sstream>
#include <sys/types.h> // mkdir(2)
#include <sys/stat.h>  // mkdir(2)
#include <jni.h>


extern JavaVM *gJavaVM;
static jobject gManagerObject, gDataObject;



ManagerImpl::ManagerImpl() :
    preferences(), voipPreferences(),
    hookPreference(),  audioPreference(), shortcutPreferences(),
    hasTriedToRegister_(false), audioCodecFactory(),
#if HAVE_DBUS
	dbus_(),
#endif
	config_(),
    currentCallId_(), currentCallMutex_(), audiodriver_(0), dtmfKey_(),
    toneMutex_(), telephoneTone_(), audiofile_(), audioLayerMutex_(),
    waitingCall_(), waitingCallMutex_(), nbIncomingWaitingCall_(0), path_(),
    callAccountMap_(), callAccountMapMutex_(), IPToIPMap_(),
    mainBuffer_(), conferenceMap_(), history_(), finished_(false)
{
<<<<<<< HEAD
	DEBUG("ManagerImpl() constructor");

=======
    pthread_mutex_init(&currentCallMutex_, NULL);
    pthread_mutex_init(&toneMutex_, NULL);
    pthread_mutex_init(&audioLayerMutex_, NULL);
    pthread_mutex_init(&waitingCallMutex_, NULL);
>>>>>>> 8b3f0b97
    // initialize random generator for call id
    srand(time(NULL));
}

<<<<<<< HEAD
static void incoming_call(const std::string& accountID, const std::string& callID, const std::string& from) {
	int status;
	JNIEnv *env;
	bool isAttached = false;
	jstring jaccountID, jcallID, jfrom;
	jclass managerImplClass;
	jmethodID method;

	INFO("incoming_call");

    /* if cannot get env, then
     *    we have a native caller
     * else it's a java caller, then
     *    VM environment must be available */
	status = gJavaVM->GetEnv((void **) &env, JNI_VERSION_1_6);
	if (status < 0) {
		WARN("incoming_call: failed to get JNI environment, assuming native thread");
		status = gJavaVM->AttachCurrentThread(&env, NULL);
		if (status < 0) {
			ERROR("incoming_call: failed to attach current thread");
			return;
		}
		isAttached = true;
	}

	INFO("incoming_call: constructing jstring");
	/* construct java strings */
	jaccountID = env->NewStringUTF(accountID.c_str());
	jcallID = env->NewStringUTF(callID.c_str());
	jfrom = env->NewStringUTF(from.c_str());

	managerImplClass = env->GetObjectClass(gManagerObject);
	if (!managerImplClass) {
		ERROR("incoming_call: failed to get ManagerImpl class reference");
		goto end;
	}

	/* Find the callBack method ID: void incomingCall(String, String, String) */
	method = env->GetStaticMethodID(managerImplClass, "incomingCall",
			"(Ljava/lang/String;Ljava/lang/String;Ljava/lang/String;)V");
	if (!method) {
		ERROR("incoming_call: failed to get incomingCall method ID");
		goto end;
	}

	/* native calling java function:
     * ManagerImpl.incomingCall(jaccountID, jcallID, jfrom); */
	env->CallStaticVoidMethod(managerImplClass, method, jaccountID, jcallID, jfrom);

end:
	if(isAttached) {
		gJavaVM->DetachCurrentThread();
		isAttached = false;
	}
	return;
}

static void callback_handler(char *s) {
	int status;
	JNIEnv *env;
	bool isAttached = false;

	//INFO("callback_handler");

	// FIXME
	status = gJavaVM->GetEnv((void **) &env, JNI_VERSION_1_6);
	if (status < 0) {
		WARN("callback_handler: failed to get JNI environment, assuming native thread");
		status = gJavaVM->AttachCurrentThread(&env, NULL);
		if (status < 0) {
			ERROR("callback_handler: failed to attach current thread");
			return;
		}
		isAttached = true;
	}

	/* construct a java struct */
	jstring js = env->NewStringUTF(s);
	jclass managerImplClass = env->GetObjectClass(gManagerObject);
	if (!managerImplClass) {
		ERROR("callback_handler: failed to get class reference");
		if(isAttached)
			gJavaVM->DetachCurrentThread();
		return;
	}

	/* Find the callBack method ID */
	jmethodID method = env->GetStaticMethodID(managerImplClass, "callBack", "(Ljava/lang/String;)V");
	if (!method) {
		ERROR("callback_handler: failed to get callBack method ID");
		if(isAttached)
			gJavaVM->DetachCurrentThread();
		return;
	}

	env->CallStaticVoidMethod(managerImplClass, method, js);
	if (isAttached) {
		gJavaVM->DetachCurrentThread();
		isAttached = false;
	}
}

void *native_thread_start(void *arg) {
	sleep(1);
	INFO("native_thread");
	callback_handler((char *) "Called from native thread");
}

JNIEXPORT void JNICALL Java_com_savoirfairelinux_sflphone_client_ManagerImpl_callVoid
  (JNIEnv *env, jclass cls) {
	pthread_t native_thread;

	INFO("callVoid");

	callback_handler((char *) "Called from Java thread");
	if (pthread_create(&native_thread, NULL, native_thread_start, NULL)) {
		ERROR("callVoid: failed to create a native thread");
	}
}

JNIEXPORT jobject JNICALL Java_com_savoirfairelinux_sflphone_client_ManagerImpl_getNewData
(JNIEnv *env, jclass cls, jint i, jstring s) {
	INFO("getNewData");

	jclass dataCachedClass = env->GetObjectClass(gDataObject);
	if(!dataCachedClass) {
		ERROR("getNewData: failed to get cached Data Class");
		return  NULL;
	}
	INFO("getNewData: cached Data Class found");

	jmethodID dataConstructor = env->GetMethodID(dataCachedClass, "<init>", "(ILjava/lang/String;)V");
	if (!dataConstructor) {
		ERROR("getNewData: failed to get constructor");
	}
	INFO("getNewData: Data constructor found");

	jobject dataObject = env->NewObject(dataCachedClass, dataConstructor, i, s);
	if (!dataObject) {
		ERROR("getNewData: failed to create object");
		return NULL;
	}
	return dataObject;
}

/*
 * Class: org_wooyd_android_JNIExample_JNIExampleInterface
 * Method: getDataString
 * Signature: (Lcom/savoirfairelinux/sflphone/client/Data;)Ljava/lang/String;
 */
JNIEXPORT jstring JNICALL Java_com_savoirfairelinux_sflphone_client_ManagerImpl_getDataString
(JNIEnv *env, jclass cls, jobject dataObject) {
	INFO("getDataString");

	jclass dataCachedClass = env->GetObjectClass(gDataObject);
	if(!dataCachedClass) {
		ERROR("getDataString: failed to get class reference");
		return NULL;
	}
	INFO("getDataString: ObjectClass Data found");

	jfieldID dataStringField = env->GetFieldID(dataCachedClass, "s", "Ljava/lang/String;");
	if(!dataStringField) {
		ERROR("getDataString: failed to get field ID");
		return NULL;
	}
	INFO("getDataString: FieldID s found");

	jstring dataStringValue = (jstring) env->GetObjectField(dataObject, dataStringField);
	return dataStringValue;
}
=======
ManagerImpl::~ManagerImpl()
{
    // destroy in reverse order of initialization
    pthread_mutex_destroy(&waitingCallMutex_);
    pthread_mutex_destroy(&audioLayerMutex_);
    pthread_mutex_destroy(&toneMutex_);
    pthread_mutex_destroy(&currentCallMutex_);
}

namespace {
    // Creates a backup of the file at "path" with a .bak suffix appended
    void make_backup(const std::string &path)
    {
        const std::string backup_path(path + ".bak");
        std::ifstream src(path.c_str());
        std::ofstream dest(backup_path.c_str());
        dest << src.rdbuf();
        src.close();
        dest.close();
    }
}

>>>>>>> 8b3f0b97

void ManagerImpl::init(const std::string &config_file)
{
    path_ = config_file.empty() ? retrieveConfigPath() : config_file;
    DEBUG("Configuration file path: %s", path_.c_str());

    try {
        FILE *file = fopen(path_.c_str(), "rb");

        if (file) {
            Conf::YamlParser parser(file);
            parser.serializeEvents();
            parser.composeEvents();
            parser.constructNativeData();
            const int error_count = loadAccountMap(parser);
            fclose(file);
            if (error_count > 0) {
                WARN("Errors while parsing %s, making backup", path_.c_str());
                make_backup(path_);
            }
        } else {
            WARN("Config file not found: creating default account map");
            loadDefaultAccountMap();
        }
    } catch (const Conf::YamlParserException &e) {
        ERROR("%s", e.what());
    }

    initAudioDriver();

    {
        sfl::ScopedLock lock(audioLayerMutex_);
        if (audiodriver_) {
            {
                sfl::ScopedLock toneLock(toneMutex_);
                telephoneTone_.reset(new TelephoneTone(preferences.getZoneToneChoice(), audiodriver_->getSampleRate()));
            }
            dtmfKey_.reset(new DTMF(getMainBuffer().getInternalSamplingRate()));
        }
    }

    //history_.load(preferences.getHistoryLimit());
    registerAccounts();
    INFO("init ended");
}

void ManagerImpl::setPath(const std::string &path) {
	history_.setPath(path);
}

#if HAVE_DBUS
void ManagerImpl::run()
{
    DEBUG("Starting DBus event loop");
    dbus_.exec();
}
#endif

void ManagerImpl::finish()
{
    if (finished_)
        return;

    finished_ = true;
    // Unset signal handlers
    signal(SIGHUP, SIG_DFL);
    signal(SIGINT, SIG_DFL);
    signal(SIGTERM, SIG_DFL);

    std::vector<std::string> callList(getCallList());
    DEBUG("Hangup %zu remaining call(s)", callList.size());

    for (std::vector<std::string>::iterator iter = callList.begin();
            iter != callList.end(); ++iter)
        hangupCall(*iter);

    saveConfig();

    unregisterAllAccounts();

    SIPVoIPLink::destroy();
#if HAVE_IAX
    IAXVoIPLink::unloadAccountMap();
#endif

    {
        sfl::ScopedLock lock(audioLayerMutex_);

        delete audiodriver_;
        audiodriver_ = NULL;
    }

#if HAVE_DBUS
    dbus_.exit();
#endif
}

bool ManagerImpl::isCurrentCall(const std::string& callId) const
{
    return currentCallId_ == callId;
}

bool ManagerImpl::hasCurrentCall() const
{
    return not currentCallId_.empty();
}

std::string
ManagerImpl::getCurrentCallId() const
{
    return currentCallId_;
}

void ManagerImpl::unsetCurrentCall()
{
    switchCall("");
}

void ManagerImpl::switchCall(const std::string& id)
{
    sfl::ScopedLock m(currentCallMutex_);
    DEBUG("----- Switch current call id to %s -----", id.c_str());
    currentCallId_ = id;
}

///////////////////////////////////////////////////////////////////////////////
// Management of events' IP-phone user
///////////////////////////////////////////////////////////////////////////////
/* Main Thread */

bool ManagerImpl::outgoingCall(const std::string& account_id,
                               const std::string& call_id,
                               const std::string& to,
                               const std::string& conf_id)
{
    if (call_id.empty()) {
        DEBUG("New outgoing call abort, missing callid");
        return false;
    }

    // Call ID must be unique
    if (not getAccountFromCall(call_id).empty()) {
        ERROR("Call id already exists in outgoing call");
        return false;
    }

    DEBUG("New outgoing call %s to %s", call_id.c_str(), to.c_str());

    stopTone();

    std::string current_call_id(getCurrentCallId());

    std::string prefix(hookPreference.getNumberAddPrefix());

    std::string to_cleaned(NumberCleaner::clean(to, prefix));

    // in any cases we have to detach from current communication
    if (hasCurrentCall()) {
        DEBUG("Has current call (%s) put it onhold", current_call_id.c_str());

        // if this is not a conference and this and is not a conference participant
        if (not isConference(current_call_id) and not isConferenceParticipant(current_call_id))
            onHoldCall(current_call_id);
        else if (isConference(current_call_id) and not isConferenceParticipant(call_id))
            detachParticipant(MainBuffer::DEFAULT_ID, current_call_id);
    }

    DEBUG("Selecting account %s", account_id.c_str());

    // fallback using the default sip account if the specied doesn't exist
    std::string use_account_id = "";
    if (!accountExists(account_id)) {
        WARN("Account does not exist, trying with default SIP account");
        use_account_id = SIPAccount::IP2IP_PROFILE;
    }
    else {
        use_account_id = account_id;
    }

    associateCallToAccount(call_id, use_account_id);

    try {
        Call *call = getAccountLink(account_id)->newOutgoingCall(call_id, to_cleaned);

        // try to reverse match the peer name using the cache
        if (call->getDisplayName().empty()) {
            const std::string pseudo_contact_name(HistoryNameCache::getInstance().getNameFromHistory(call->getPeerNumber(), getAccountFromCall(call_id)));
            if (not pseudo_contact_name.empty())
                call->setDisplayName(pseudo_contact_name);
        }
        switchCall(call_id);
        call->setConfId(conf_id);
    } catch (const VoipLinkException &e) {
        callFailure(call_id);
        ERROR("%s", e.what());
        return false;
    } catch (ost::Socket *) {
        callFailure(call_id);
        ERROR("Could not bind socket");
        return false;
    }

    getMainBuffer().dumpInfo();

    return true;
}

//THREAD=Main : for outgoing Call
bool ManagerImpl::answerCall(const std::string& call_id)
{
    Call *call = getCallFromCallID(call_id);

    if (call == NULL) {
        ERROR("Call %s is NULL", call_id.c_str());
        return false;
    }

    // If sflphone is ringing
    stopTone();

    // set playback mode to VOICE
    AudioLayer *al = getAudioDriver();
    if(al) al->setPlaybackMode(AudioLayer::VOICE);

    // store the current call id
    std::string current_call_id(getCurrentCallId());

    // in any cases we have to detach from current communication
    if (hasCurrentCall()) {

        DEBUG("Currently conversing with %s", current_call_id.c_str());

        if (not isConference(current_call_id) and not isConferenceParticipant(current_call_id)) {
            DEBUG("Answer call: Put the current call (%s) on hold", current_call_id.c_str());
            onHoldCall(current_call_id);
        } else if (isConference(current_call_id) and not isConferenceParticipant(call_id)) {
            // if we are talking to a conference and we are answering an incoming call
            DEBUG("Detach main participant from conference");
            detachParticipant(MainBuffer::DEFAULT_ID, current_call_id);
        }
    }

    try {
        const std::string account_id = getAccountFromCall(call_id);
        VoIPLink *link = getAccountLink(account_id);
        if (link)
            link->answer(call);
    } catch (const std::runtime_error &e) {
        ERROR("%s", e.what());
    }

    // if it was waiting, it's waiting no more
    removeWaitingCall(call_id);

    // if we dragged this call into a conference already
    if (isConferenceParticipant(call_id))
        switchCall(call->getConfId());
    else
        switchCall(call_id);

    // Connect streams
    addStream(call_id);

    getMainBuffer().dumpInfo();

    // Start recording if set in preference
    if (audioPreference.getIsAlwaysRecording())
        setRecordingCall(call_id);

#if HAVE_DBUS
    // update call state on client side
    dbus_.getCallManager()->callStateChanged(call_id, "CURRENT");
#else
    on_call_state_changed_wrapper(call_id, "CURRENT");
#endif

    return true;
}

//THREAD=Main
void ManagerImpl::hangupCall(const std::string& callId)
{
    // store the current call id
    std::string currentCallId(getCurrentCallId());

    stopTone();

    // set playback mode to NONE
    AudioLayer *al = getAudioDriver();
    if(al) al->setPlaybackMode(AudioLayer::NONE);

#if HAVE_DBUS
    /* Broadcast a signal over DBus */
    DEBUG("Send DBUS call state change (HUNGUP) for id %s", callId.c_str());
    dbus_.getCallManager()->callStateChanged(callId, "HUNGUP");
#else
    on_call_state_changed_wrapper(callId, "HUNGUP");
#endif

    /* We often get here when the call was hungup before being created */
    if (not isValidCall(callId) and not isIPToIP(callId)) {
        DEBUG("Could not hang up call %s, call not valid", callId.c_str());
        return;
    }

    // Disconnect streams
    removeStream(callId);

    if (isConferenceParticipant(callId)) {
        removeParticipant(callId);
    } else {
        // we are not participating in a conference, current call switched to ""
        if (not isConference(currentCallId))
            unsetCurrentCall();
    }

    if (isIPToIP(callId)) {
        /* Direct IP to IP call */
        try {
            Call * call = SIPVoIPLink::instance()->getSipCall(callId);
            if (call) {
                history_.addCall(call, preferences.getHistoryLimit());
                SIPVoIPLink::instance()->hangup(callId, 0);
                saveHistory();
            }
        } catch (const VoipLinkException &e) {
            ERROR("%s", e.what());
        }
    } else {
        std::string accountId(getAccountFromCall(callId));
        Call * call = getCallFromCallID(callId);
        if (call) {
            history_.addCall(call, preferences.getHistoryLimit());
            VoIPLink *link = getAccountLink(accountId);
            link->hangup(callId, 0);
            removeCallAccount(callId);
            saveHistory();
        }
    }

    getMainBuffer().dumpInfo();
}

bool ManagerImpl::hangupConference(const std::string& id)
{
    DEBUG("Hangup conference %s", id.c_str());

    ConferenceMap::iterator iter_conf = conferenceMap_.find(id);

    if (iter_conf != conferenceMap_.end()) {
        Conference *conf = iter_conf->second;

        if (conf) {
            ParticipantSet participants(conf->getParticipantList());

            for (ParticipantSet::const_iterator iter = participants.begin();
                    iter != participants.end(); ++iter)
                hangupCall(*iter);
        } else {
            ERROR("No such conference %s", id.c_str());
            return false;
        }
    }

    unsetCurrentCall();

    getMainBuffer().dumpInfo();

    return true;
}


//THREAD=Main
void ManagerImpl::onHoldCall(const std::string& callId)
{
    DEBUG("Put call %s on hold", callId.c_str());

    stopTone();

    std::string current_call_id(getCurrentCallId());

    try {
        if (isIPToIP(callId)) {
            SIPVoIPLink::instance()->onhold(callId);
        } else {
            /* Classic call, attached to an account */
            std::string account_id(getAccountFromCall(callId));

            if (account_id.empty()) {
                DEBUG("Account ID %s or callid %s doesn't exist in call onHold", account_id.c_str(), callId.c_str());
                return;
            }

            getAccountLink(account_id)->onhold(callId);
        }
    } catch (const VoipLinkException &e) {
        ERROR("%s", e.what());
    }

    // Unbind calls in main buffer
    removeStream(callId);

    // Remove call from teh queue if it was still there
    removeWaitingCall(callId);

    // keeps current call id if the action is not holding this call or a new outgoing call
    // this could happen in case of a conference
    if (current_call_id == callId)
        unsetCurrentCall();

#if HAVE_DBUS
    dbus_.getCallManager()->callStateChanged(callId, "HOLD");
#else
    on_call_state_changed_wrapper(callId, "HOLD");
#endif

    getMainBuffer().dumpInfo();
}

//THREAD=Main
void ManagerImpl::offHoldCall(const std::string& callId)
{
    std::string codecName;

    DEBUG("Put call %s off hold", callId.c_str());

    stopTone();

    std::string currentCallId(getCurrentCallId());

    //Place current call on hold if it isn't
    if (hasCurrentCall()) {
        if (not currentCallId.empty() and not isConference(currentCallId) and not isConferenceParticipant(currentCallId)) {
            DEBUG("Has current call (%s), put on hold", currentCallId.c_str());
            onHoldCall(currentCallId);
        } else if (isConference(currentCallId) && callId != currentCallId) {
            holdConference(currentCallId);
        } else if (isConference(currentCallId) and not isConferenceParticipant(callId))
            detachParticipant(MainBuffer::DEFAULT_ID, currentCallId);
    }

    if (isIPToIP(callId))
        SIPVoIPLink::instance()->offhold(callId);
    else {
        /* Classic call, attached to an account */
        const std::string accountId(getAccountFromCall(callId));
        DEBUG("Setting offhold, Account %s, callid %s", accountId.c_str(), callId.c_str());
        Call * call = getCallFromCallID(callId);

        if (call)
            getAccountLink(accountId)->offhold(callId);
    }

#if HAVE_DBUS
    dbus_.getCallManager()->callStateChanged(callId, "UNHOLD");
#else
    on_call_state_changed_wrapper(callId, "UNHOLD");
#endif

    if (isConferenceParticipant(callId)) {
        Call *call = getCallFromCallID(callId);
        if (call)
            switchCall(call->getConfId());

    } else
        switchCall(callId);

    addStream(callId);

    getMainBuffer().dumpInfo();
}

//THREAD=Main
bool ManagerImpl::transferCall(const std::string& callId, const std::string& to)
{
    DEBUG("transferCall");
    if (isConferenceParticipant(callId)) {
        removeParticipant(callId);
    } else if (not isConference(getCurrentCallId()))
        unsetCurrentCall();

    // Direct IP to IP call
    if (isIPToIP(callId)) {
        SIPVoIPLink::instance()->transfer(callId, to);
    } else {
        std::string accountID(getAccountFromCall(callId));

        if (accountID.empty())
            return false;

        VoIPLink *link = getAccountLink(accountID);
        link->transfer(callId, to);
    }

    // remove waiting call in case we make transfer without even answer
    removeWaitingCall(callId);

    getMainBuffer().dumpInfo();

    return true;
}

void ManagerImpl::transferFailed()
{
#if HAVE_DBUS
    dbus_.getCallManager()->transferFailed();
#else
    DEBUG("transferFailed");
    on_transfer_state_changed_wrapper ("SUCCESS");
#endif
}

void ManagerImpl::transferSucceeded()
{
#if HAVE_DBUS
    dbus_.getCallManager()->transferSucceeded();
#else
    DEBUG("transferSucceeded");
    on_transfer_state_changed_wrapper ("FAIL");
#endif
}

bool ManagerImpl::attendedTransfer(const std::string& transferID, const std::string& targetID)
{
    if (isIPToIP(transferID))
        return SIPVoIPLink::instance()->attendedTransfer(transferID, targetID);

    // Classic call, attached to an account
    std::string accountid(getAccountFromCall(transferID));

    if (accountid.empty())
        return false;

    return getAccountLink(accountid)->attendedTransfer(transferID, targetID);
}

//THREAD=Main : Call:Incoming
void ManagerImpl::refuseCall(const std::string& id)
{
    stopTone();

    if (getCallList().size() <= 1) {
        sfl::ScopedLock lock(audioLayerMutex_);
        audiodriver_->stopStream();
    }

    /* Direct IP to IP call */

    if (isIPToIP(id))
        SIPVoIPLink::instance()->refuse(id);
    else {
        /* Classic call, attached to an account */
        std::string accountid = getAccountFromCall(id);

        if (accountid.empty())
            return;

        getAccountLink(accountid)->refuse(id);

        removeCallAccount(id);
    }

    removeWaitingCall(id);
#if HAVE_DBUS
    dbus_.getCallManager()->callStateChanged(id, "HUNGUP");
#else
    on_call_state_changed_wrapper(id, "HUNGUP");
#endif

    // Disconnect streams
    removeStream(id);

    getMainBuffer().dumpInfo();
}

Conference*
ManagerImpl::createConference(const std::string& id1, const std::string& id2)
{
    DEBUG("Create conference with call %s and %s", id1.c_str(), id2.c_str());

    Conference* conf = new Conference;

    conf->add(id1);
    conf->add(id2);

    // Add conference to map
    conferenceMap_.insert(std::make_pair(conf->getConfID(), conf));

#if HAVE_DBUS
    // broadcast a signal over dbus
    dbus_.getCallManager()->conferenceCreated(conf->getConfID());
#else
    on_conference_created_wrapper(conf->getConfID());
#endif

    return conf;
}

void ManagerImpl::removeConference(const std::string& conference_id)
{
    DEBUG("Remove conference %s", conference_id.c_str());
    DEBUG("number of participants: %u", conferenceMap_.size());
    ConferenceMap::iterator iter = conferenceMap_.find(conference_id);

    Conference* conf = 0;

    if (iter != conferenceMap_.end())
        conf = iter->second;

    if (conf == 0) {
        ERROR("Conference not found");
        return;
    }

#if HAVE_DBUS
    // broadcast a signal over dbus
    dbus_.getCallManager()->conferenceRemoved(conference_id);
#else
    on_conference_removed_wrapper(conf->getConfID());
#endif

    // We now need to bind the audio to the remain participant

    // Unbind main participant audio from conference
    getMainBuffer().unBindAll(MainBuffer::DEFAULT_ID);

    ParticipantSet participants(conf->getParticipantList());

    // bind main participant audio to remaining conference call
    ParticipantSet::iterator iter_p = participants.begin();

    if (iter_p != participants.end())
        getMainBuffer().bindCallID(*iter_p, MainBuffer::DEFAULT_ID);

    // Then remove the conference from the conference map
    if (conferenceMap_.erase(conference_id))
        DEBUG("Conference %s removed successfully", conference_id.c_str());
    else
        ERROR("Cannot remove conference: %s", conference_id.c_str());

    delete conf;
}

Conference*
ManagerImpl::getConferenceFromCallID(const std::string& call_id)
{
    Call *call = getCallFromCallID(call_id);
    if (!call)
        return NULL;

    ConferenceMap::const_iterator iter(conferenceMap_.find(call->getConfId()));

    if (iter != conferenceMap_.end())
        return iter->second;
    else
        return NULL;
}

void ManagerImpl::holdConference(const std::string& id)
{
    ConferenceMap::iterator iter_conf = conferenceMap_.find(id);

    if (iter_conf == conferenceMap_.end())
        return;

    Conference *conf = iter_conf->second;

    bool isRec = conf->getState() == Conference::ACTIVE_ATTACHED_REC or
                 conf->getState() == Conference::ACTIVE_DETACHED_REC or
                 conf->getState() == Conference::HOLD_REC;

    ParticipantSet participants(conf->getParticipantList());

    for (ParticipantSet::const_iterator iter = participants.begin();
            iter != participants.end(); ++iter) {
        switchCall(*iter);
        onHoldCall(*iter);
    }

    conf->setState(isRec ? Conference::HOLD_REC : Conference::HOLD);
#if HAVE_DBUS
    dbus_.getCallManager()->conferenceChanged(conf->getConfID(), conf->getStateStr());
#else
    on_conference_state_changed_wrapper(conf->getConfID(), conf->getStateStr());
#endif
}

void ManagerImpl::unHoldConference(const std::string& id)
{
    ConferenceMap::iterator iter_conf = conferenceMap_.find(id);

    if (iter_conf != conferenceMap_.end() and iter_conf->second) {
        Conference *conf = iter_conf->second;

        bool isRec = conf->getState() == Conference::ACTIVE_ATTACHED_REC or
                     conf->getState() == Conference::ACTIVE_DETACHED_REC or
                     conf->getState() == Conference::HOLD_REC;

        ParticipantSet participants(conf->getParticipantList());

        for (ParticipantSet::const_iterator iter = participants.begin(); iter!= participants.end(); ++iter) {
            Call *call = getCallFromCallID(*iter);
            if (call) {
                // if one call is currently recording, the conference is in state recording
                isRec |= call->isRecording();
                offHoldCall(*iter);
            }
        }

        conf->setState(isRec ? Conference::ACTIVE_ATTACHED_REC : Conference::ACTIVE_ATTACHED);
#if HAVE_DBUS
        dbus_.getCallManager()->conferenceChanged(conf->getConfID(), conf->getStateStr());
#else
        on_conference_state_changed_wrapper(conf->getConfID(), conf->getStateStr());
#endif
    }
}

bool ManagerImpl::isConference(const std::string& id) const
{
    return conferenceMap_.find(id) != conferenceMap_.end();
}

bool ManagerImpl::isConferenceParticipant(const std::string& call_id)
{
    Call *call(getCallFromCallID(call_id));
    return call and not call->getConfId().empty();
}

void ManagerImpl::addParticipant(const std::string& callId, const std::string& conferenceId)
{
    DEBUG("Add participant %s to %s", callId.c_str(), conferenceId.c_str());
    ConferenceMap::iterator iter = conferenceMap_.find(conferenceId);

    if (iter == conferenceMap_.end()) {
        ERROR("Conference id is not valid");
        return;
    }

    Call *call = getCallFromCallID(callId);
    if (call == NULL) {
        ERROR("Call id %s is not valid", callId.c_str());
        return;
    }

    // store the current call id (it will change in offHoldCall or in answerCall)
    std::string current_call_id(getCurrentCallId());

    // detach from prior communication and switch to this conference
    if (current_call_id != callId) {
        if (isConference(current_call_id))
            detachParticipant(MainBuffer::DEFAULT_ID, current_call_id);
        else
            onHoldCall(current_call_id);
    }

    // TODO: remove this ugly hack => There should be different calls when double clicking
    // a conference to add main participant to it, or (in this case) adding a participant
    // toconference
    unsetCurrentCall();

    // Add main participant
    addMainParticipant(conferenceId);

    Conference* conf = iter->second;
    switchCall(conf->getConfID());

    // Add coresponding IDs in conf and call
    call->setConfId(conf->getConfID());
    conf->add(callId);

    // Connect new audio streams together
    getMainBuffer().unBindAll(callId);

    std::map<std::string, std::string> callDetails(getCallDetails(callId));
    std::string callState(callDetails.find("CALL_STATE")->second);

    if (callState == "HOLD") {
        conf->bindParticipant(callId);
        offHoldCall(callId);
    } else if (callState == "INCOMING") {
        conf->bindParticipant(callId);
        answerCall(callId);
    } else if (callState == "CURRENT")
        conf->bindParticipant(callId);

    ParticipantSet participants(conf->getParticipantList());

    if (participants.empty())
        ERROR("Participant list is empty for this conference");

    // reset ring buffer for all conference participant
    // flush conference participants only
    for (ParticipantSet::const_iterator p = participants.begin();
            p != participants.end(); ++p)
        getMainBuffer().flush(*p);

    getMainBuffer().flush(MainBuffer::DEFAULT_ID);

    // Connect stream
    addStream(callId);
}

void ManagerImpl::addMainParticipant(const std::string& conference_id)
{
    if (hasCurrentCall()) {
        std::string current_call_id(getCurrentCallId());

        if (isConference(current_call_id))
            detachParticipant(MainBuffer::DEFAULT_ID, current_call_id);
        else
            onHoldCall(current_call_id);
    }

    {
        sfl::ScopedLock lock(audioLayerMutex_);

        ConferenceMap::const_iterator iter = conferenceMap_.find(conference_id);

        if (iter != conferenceMap_.end()) {
            Conference *conf = iter->second;

        ParticipantSet participants(conf->getParticipantList());

        for (ParticipantSet::const_iterator iter_p = participants.begin();
                iter_p != participants.end(); ++iter_p) {
            getMainBuffer().bindCallID(*iter_p, MainBuffer::DEFAULT_ID);
            // Reset ringbuffer's readpointers
            getMainBuffer().flush(*iter_p);
        }

        getMainBuffer().flush(MainBuffer::DEFAULT_ID);

        if (conf->getState() == Conference::ACTIVE_DETACHED)
            conf->setState(Conference::ACTIVE_ATTACHED);
        else if (conf->getState() == Conference::ACTIVE_DETACHED_REC)
            conf->setState(Conference::ACTIVE_ATTACHED_REC);
        else
            WARN("Invalid conference state while adding main participant");

#if HAVE_DBUS
        dbus_.getCallManager()->conferenceChanged(conference_id, conf->getStateStr());
#else
        on_conference_state_changed_wrapper(conf->getConfID(), conf->getStateStr());
#endif
        }
    }

    switchCall(conference_id);
}

Call *
ManagerImpl::getCallFromCallID(const std::string &callID)
{
    Call *call = NULL;

    call = SIPVoIPLink::instance()->getSipCall(callID);
#if HAVE_IAX
    if(call != NULL)
        return call;

    call = IAXVoIPLink::getIaxCall(callID);
#endif

    return call;
}

void ManagerImpl::joinParticipant(const std::string& callId1, const std::string& callId2)
{
    DEBUG("Join participants %s, %s", callId1.c_str(), callId2.c_str());
    if (callId1 == callId2) {
        ERROR("Cannot join participant %s to itself", callId1.c_str());
        return;
    }

    // Set corresponding conference ids for call 1
    Call *call1 = getCallFromCallID(callId1);

    if (call1 == NULL) {
        ERROR("Could not find call %s", callId1.c_str());
        return;
    }

    // Set corresponding conderence details
    Call *call2 = getCallFromCallID(callId2);

    if (call2 == NULL) {
        ERROR("Could not find call %s", callId2.c_str());
        return;
    }

    std::map<std::string, std::string> call1Details(getCallDetails(callId1));
    std::map<std::string, std::string> call2Details(getCallDetails(callId2));

    std::string current_call_id(getCurrentCallId());
    DEBUG("Current Call ID %s", current_call_id.c_str());

    // detach from the conference and switch to this conference
    if ((current_call_id != callId1) and (current_call_id != callId2)) {
        // If currently in a conference
        if (isConference(current_call_id))
            detachParticipant(MainBuffer::DEFAULT_ID, current_call_id);
        else
            onHoldCall(current_call_id); // currently in a call
    }


    Conference *conf = createConference(callId1, callId2);

    call1->setConfId(conf->getConfID());
    getMainBuffer().unBindAll(callId1);

    call2->setConfId(conf->getConfID());
    getMainBuffer().unBindAll(callId2);

    // Process call1 according to its state
    std::string call1_state_str(call1Details.find("CALL_STATE")->second);
    DEBUG("Process call %s state: %s", callId1.c_str(), call1_state_str.c_str());

    if (call1_state_str == "HOLD") {
        conf->bindParticipant(callId1);
        offHoldCall(callId1);
    } else if (call1_state_str == "INCOMING") {
        conf->bindParticipant(callId1);
        answerCall(callId1);
    } else if (call1_state_str == "CURRENT") {
        conf->bindParticipant(callId1);
    } else if (call1_state_str == "INACTIVE") {
        conf->bindParticipant(callId1);
        answerCall(callId1);
    } else
        WARN("Call state not recognized");

    // Process call2 according to its state
    std::string call2_state_str(call2Details.find("CALL_STATE")->second);
    DEBUG("Process call %s state: %s", callId2.c_str(), call2_state_str.c_str());

    if (call2_state_str == "HOLD") {
        conf->bindParticipant(callId2);
        offHoldCall(callId2);
    } else if (call2_state_str == "INCOMING") {
        conf->bindParticipant(callId2);
        answerCall(callId2);
    } else if (call2_state_str == "CURRENT") {
        conf->bindParticipant(callId2);
    } else if (call2_state_str == "INACTIVE") {
        conf->bindParticipant(callId2);
        answerCall(callId2);
    } else
        WARN("Call state not recognized");

    // Switch current call id to this conference
    switchCall(conf->getConfID());
    conf->setState(Conference::ACTIVE_ATTACHED);

    // set recording sampling rate
    {
        sfl::ScopedLock lock(audioLayerMutex_);
        if (audiodriver_)
            conf->setRecordingSmplRate(audiodriver_->getSampleRate());
    }

    getMainBuffer().dumpInfo();
}

void ManagerImpl::createConfFromParticipantList(const std::vector< std::string > &participantList)
{
    // we must at least have 2 participant for a conference
    if (participantList.size() <= 1) {
        ERROR("Participant number must be higher or equal to 2");
        return;
    }

    Conference *conf = new Conference;

    int successCounter = 0;

    for (std::vector<std::string>::const_iterator p = participantList.begin();
         p != participantList.end(); ++p) {
        std::string numberaccount(*p);
        std::string tostr(numberaccount.substr(0, numberaccount.find(",")));
        std::string account(numberaccount.substr(numberaccount.find(",") + 1, numberaccount.size()));

        std::string generatedCallID(getNewCallID());

        // Manager methods may behave differently if the call id participates in a conference
        conf->add(generatedCallID);

        unsetCurrentCall();

        // Create call
        bool callSuccess = outgoingCall(account, generatedCallID, tostr, conf->getConfID());

        // If not able to create call remove this participant from the conference
        if (!callSuccess)
            conf->remove(generatedCallID);
        else {
#if HAVE_DBUS
            dbus_.getCallManager()->newCallCreated(account, generatedCallID, tostr);
#else
            on_new_call_created_wrapper (account, generatedCallID, tostr);
#endif
            successCounter++;
        }
    }

    // Create the conference if and only if at least 2 calls have been successfully created
    if (successCounter >= 2) {
        conferenceMap_[conf->getConfID()] = conf;
#if HAVE_DBUS
        dbus_.getCallManager()->conferenceCreated(conf->getConfID());
#endif

        {
            sfl::ScopedLock lock(audioLayerMutex_);

            if (audiodriver_)
                conf->setRecordingSmplRate(audiodriver_->getSampleRate());
        }

        getMainBuffer().dumpInfo();
    } else {
        delete conf;
    }
}

void ManagerImpl::detachParticipant(const std::string& call_id,
                                    const std::string& current_id)
{
    DEBUG("Detach participant %s (current id: %s)", call_id.c_str(),
           current_id.c_str());
    std::string current_call_id(getCurrentCallId());

    if (call_id != MainBuffer::DEFAULT_ID) {
        Call *call = getCallFromCallID(call_id);

        if (call == NULL) {
            ERROR("Could not find call %s", call_id.c_str());
            return;
        }

        Conference *conf = getConferenceFromCallID(call_id);

        if (conf == NULL) {
            ERROR("Call is not conferencing, cannot detach");
            return;
        }

        std::map<std::string, std::string> call_details(getCallDetails(call_id));
        std::map<std::string, std::string>::iterator iter_details(call_details.find("CALL_STATE"));

        if (iter_details == call_details.end()) {
            ERROR("Could not find CALL_STATE");
            return;
        }

        if (iter_details->second == "RINGING") {
            // You've dragged a ringing call into the conference, and now
            // you're detaching it but haven't answered it yet, so you shouldn't put it on hold
            removeParticipant(call_id);
        } else {
            onHoldCall(call_id);
            removeParticipant(call_id);
        }
    } else {
        DEBUG("Unbind main participant from conference %d");
        getMainBuffer().unBindAll(MainBuffer::DEFAULT_ID);

        if (not isConference(current_call_id)) {
            ERROR("Current call id (%s) is not a conference", current_call_id.c_str());
            return;
        }

        ConferenceMap::iterator iter = conferenceMap_.find(current_call_id);

        Conference *conf = iter->second;
        if (iter == conferenceMap_.end() or conf == 0) {
            DEBUG("Conference is NULL");
            return;
        }

        if (conf->getState() == Conference::ACTIVE_ATTACHED)
            conf->setState(Conference::ACTIVE_DETACHED);
        else if (conf->getState() == Conference::ACTIVE_ATTACHED_REC)
            conf->setState(Conference::ACTIVE_DETACHED_REC);
        else
            WARN("Undefined behavior, invalid conference state in detach participant");

#if HAVE_DBUS
        dbus_.getCallManager()->conferenceChanged(conf->getConfID(), conf->getStateStr());
#else
        on_conference_state_changed_wrapper(conf->getConfID(), conf->getStateStr());
#endif

        unsetCurrentCall();
    }
}

void ManagerImpl::removeParticipant(const std::string& call_id)
{
    DEBUG("Remove participant %s", call_id.c_str());

    // this call is no longer a conference participant
    Call *call(getCallFromCallID(call_id));
    if (call == 0) {
        ERROR("Call not found");
        return;
    }

    ConferenceMap::const_iterator iter = conferenceMap_.find(call->getConfId());

    Conference *conf = iter->second;
    if (iter == conferenceMap_.end() or conf == 0) {
        ERROR("No conference with id %s, cannot remove participant", call->getConfId().c_str());
        return;
    }

    conf->remove(call_id);
    call->setConfId("");

    removeStream(call_id);

    getMainBuffer().dumpInfo();
#if HAVE_DBUS
    dbus_.getCallManager()->conferenceChanged(conf->getConfID(), conf->getStateStr());
#else
    on_conference_state_changed_wrapper(conf->getConfID(), conf->getStateStr());
#endif
    processRemainingParticipants(*conf);
}

void ManagerImpl::processRemainingParticipants(Conference &conf)
{
    const std::string current_call_id(getCurrentCallId());
    ParticipantSet participants(conf.getParticipantList());
    const size_t n = participants.size();
    DEBUG("Process remaining %d participant(s) from conference %s",
           n, conf.getConfID().c_str());

    if (n > 1) {
        // Reset ringbuffer's readpointers
        for (ParticipantSet::const_iterator p = participants.begin();
             p != participants.end(); ++p)
            getMainBuffer().flush(*p);

        getMainBuffer().flush(MainBuffer::DEFAULT_ID);
    } else if (n == 1) {
        // this call is the last participant, hence
        // the conference is over
        ParticipantSet::iterator p = participants.begin();

        Call *call = getCallFromCallID(*p);
        if (call) {
            call->setConfId("");
            // if we are not listening to this conference
            if (current_call_id != conf.getConfID())
                onHoldCall(call->getCallId());
            else
                switchCall(*p);
        }

        DEBUG("No remaining participants, remove conference");
        removeConference(conf.getConfID());
    } else {
        DEBUG("No remaining participants, remove conference");
        removeConference(conf.getConfID());
        unsetCurrentCall();
    }
}

void ManagerImpl::joinConference(const std::string& conf_id1,
                                 const std::string& conf_id2)
{
    DEBUG("Join conferences %s and %s", conf_id1.c_str(), conf_id2.c_str());

    if (conferenceMap_.find(conf_id1) == conferenceMap_.end()) {
        ERROR("Not a valid conference ID: %s", conf_id1.c_str());
        return;
    }

    if (conferenceMap_.find(conf_id2) == conferenceMap_.end()) {
        ERROR("Not a valid conference ID: %s", conf_id2.c_str());
        return;
    }

    Conference *conf = conferenceMap_.find(conf_id1)->second;
    ParticipantSet participants(conf->getParticipantList());

    for (ParticipantSet::const_iterator p = participants.begin();
            p != participants.end(); ++p) {
        detachParticipant(*p, "");
        addParticipant(*p, conf_id2);
    }
}

void ManagerImpl::addStream(const std::string& call_id)
{
    DEBUG("Add audio stream %s", call_id.c_str());
    Call *call = getCallFromCallID(call_id);

    if (call and isConferenceParticipant(call_id)) {
        DEBUG("Add stream to conference");

        // bind to conference participant
        ConferenceMap::iterator iter = conferenceMap_.find(call->getConfId());

        if (iter != conferenceMap_.end() and iter->second) {
            Conference* conf = iter->second;

            conf->bindParticipant(call_id);

            ParticipantSet participants(conf->getParticipantList());

            // reset ring buffer for all conference participant
            for (ParticipantSet::const_iterator iter_p = participants.begin();
                    iter_p != participants.end(); ++iter_p)
                getMainBuffer().flush(*iter_p);

            getMainBuffer().flush(MainBuffer::DEFAULT_ID);
        }

    } else {
        DEBUG("Add stream to call");

        // bind to main
        getMainBuffer().bindCallID(call_id, MainBuffer::DEFAULT_ID);

        sfl::ScopedLock lock(audioLayerMutex_);
        audiodriver_->flushUrgent();
        audiodriver_->flushMain();
    }

    getMainBuffer().dumpInfo();
}

void ManagerImpl::removeStream(const std::string& call_id)
{
    DEBUG("Remove audio stream %s", call_id.c_str());
    getMainBuffer().unBindAll(call_id);
    getMainBuffer().dumpInfo();
}

//THREAD=Main
void ManagerImpl::saveConfig()
{
    DEBUG("Saving Configuration to XDG directory %s", path_.c_str());
    AudioLayer *audiolayer = getAudioDriver();
    if (audiolayer != NULL) {
        audioPreference.setVolumemic(audiolayer->getCaptureGain());
        audioPreference.setVolumespkr(audiolayer->getPlaybackGain());
    }

    try {
        Conf::YamlEmitter emitter(path_.c_str());

        for (AccountMap::iterator iter = SIPVoIPLink::instance()->getAccounts().begin();
             iter != SIPVoIPLink::instance()->getAccounts().end(); ++iter)
            iter->second->serialize(emitter);

#if HAVE_IAX
        for (AccountMap::iterator iter = IAXVoIPLink::getAccounts().begin(); iter != IAXVoIPLink::getAccounts().end(); ++iter)
            iter->second->serialize(emitter);
#endif

        preferences.serialize(emitter);
        voipPreferences.serialize(emitter);
        hookPreference.serialize(emitter);
        audioPreference.serialize(emitter);
#ifdef SFL_VIDEO
        getVideoControls()->getVideoPreferences().serialize(emitter);
#endif
        shortcutPreferences.serialize(emitter);

        emitter.serializeData();
    } catch (const Conf::YamlEmitterException &e) {
        ERROR("ConfigTree: %s", e.what());
    }
}

//THREAD=Main
void ManagerImpl::sendDtmf(const std::string& id, char code)
{
    playDtmf(code);

    // return if we're not "in" a call
    if (id.empty())
        return;

    std::string accountid(getAccountFromCall(id));
    getAccountLink(accountid)->carryingDTMFdigits(id, code);
}

//THREAD=Main | VoIPLink
void ManagerImpl::playDtmf(char code)
{
    stopTone();

    if (not voipPreferences.getPlayDtmf()) {
        DEBUG("Do not have to play a tone...");
        return;
    }

    // length in milliseconds
    int pulselen = voipPreferences.getPulseLength();

    if (pulselen == 0) {
        DEBUG("Pulse length is not set...");
        return;
    }

    sfl::ScopedLock lock(audioLayerMutex_);

    // numbers of int = length in milliseconds / 1000 (number of seconds)
    //                = number of seconds * SAMPLING_RATE by SECONDS

    // fast return, no sound, so no dtmf
    if (audiodriver_ == NULL || dtmfKey_.get() == 0) {
        DEBUG("No audio layer...");
        return;
    }

    // number of data sampling in one pulselen depends on samplerate
    // size (n sampling) = time_ms * sampling/s
    //                     ---------------------
    //                            ms/s
    int size = (int)((pulselen * (float) audiodriver_->getSampleRate()) / 1000);

    // this buffer is for mono
    // TODO <-- this should be global and hide if same size
    std::vector<SFLDataFormat> buf(size);

    // Handle dtmf
    dtmfKey_->startTone(code);

    // copy the sound
    if (dtmfKey_->generateDTMF(buf)) {
        // Put buffer to urgentRingBuffer
        // put the size in bytes...
        // so size * 1 channel (mono) * sizeof (bytes for the data)
        // audiolayer->flushUrgent();
        audiodriver_->startStream();
        audiodriver_->putUrgent(&(*buf.begin()), size * sizeof(SFLDataFormat));
    }

    // TODO Cache the DTMF
}

// Multi-thread
bool ManagerImpl::incomingCallWaiting() const
{
    return nbIncomingWaitingCall_ > 0;
}

void ManagerImpl::addWaitingCall(const std::string& id)
{
    sfl::ScopedLock m(waitingCallMutex_);
    waitingCall_.insert(id);
    nbIncomingWaitingCall_++;
}

void ManagerImpl::removeWaitingCall(const std::string& id)
{
    sfl::ScopedLock m(waitingCallMutex_);

    if (waitingCall_.erase(id))
        nbIncomingWaitingCall_--;
}

///////////////////////////////////////////////////////////////////////////////
// Management of event peer IP-phone
////////////////////////////////////////////////////////////////////////////////
// SipEvent Thread
void ManagerImpl::incomingCall(Call &call, const std::string& accountId)
{
#if 0
    DEBUG("================= INCOMING FROM MANAGER ==================");
    const std::string callID(call.getCallId());
    std::string number(call.getPeerNumber());
    std::string from("<" + number + ">");
    on_incoming_call_wrapper(accountId, callID, call.getDisplayName() + " " + from);
#endif

    stopTone();
    const std::string callID(call.getCallId());

    associateCallToAccount(callID, accountId);

    if (accountId.empty())
        setIPToIPForCall(callID, true);
    else {
        // strip sip: which is not required and bring confusion with ip to ip calls
        // when placing new call from history (if call is IAX, do nothing)
        std::string peerNumber(call.getPeerNumber());

        const char SIP_PREFIX[] = "sip:";
        size_t startIndex = peerNumber.find(SIP_PREFIX);

        if (startIndex != std::string::npos)
            call.setPeerNumber(peerNumber.substr(startIndex + sizeof(SIP_PREFIX) - 1));
    }

    if (not hasCurrentCall()) {
        call.setConnectionState(Call::RINGING);
        ringtone(accountId);
    }

    addWaitingCall(callID);

    std::string number(call.getPeerNumber());

    std::string from("<" + number + ">");
#if HAVE_DBUS
    dbus_.getCallManager()->incomingCall(accountId, callID, call.getDisplayName() + " " + from);
#else
    //incoming_call(accountId, callID, call.getDisplayName() + " " + from);
    on_incoming_call_wrapper(accountId, callID, call.getDisplayName() + " " + from);
#endif
}


//THREAD=VoIP
#if HAVE_INSTANT_MESSAGING
void ManagerImpl::incomingMessage(const std::string& callID,
                                  const std::string& from,
                                  const std::string& message)
{
    if (isConferenceParticipant(callID)) {
        Conference *conf = getConferenceFromCallID(callID);

        ParticipantSet participants(conf->getParticipantList());

        for (ParticipantSet::const_iterator iter_p = participants.begin();
                iter_p != participants.end(); ++iter_p) {

            if (*iter_p == callID)
                continue;

            std::string accountId(getAccountFromCall(*iter_p));

            DEBUG("Send message to %s, (%s)", (*iter_p).c_str(), accountId.c_str());

            Account *account = getAccount(accountId);

            if (!account) {
                ERROR("Failed to get account while sending instant message");
                return;
            }

            account->getVoIPLink()->sendTextMessage(callID, message, from);
        }

#if HAVE_DBUS
        // in case of a conference we must notify client using conference id
        dbus_.getCallManager()->incomingMessage(conf->getConfID(), from, message);

    } else
        dbus_.getCallManager()->incomingMessage(callID, from, message);
#else

        on_incoming_message_wrapper(conf->getConfID(), from, message);
    } else 
        on_incoming_message_wrapper(callID, from, message);
#endif
}

//THREAD=VoIP
bool ManagerImpl::sendTextMessage(const std::string& callID, const std::string& message, const std::string& from)
{
    if (isConference(callID)) {
        DEBUG("Is a conference, send instant message to everyone");
        ConferenceMap::iterator it = conferenceMap_.find(callID);

        if (it == conferenceMap_.end())
            return false;

        Conference *conf = it->second;

        if (!conf)
            return false;

        ParticipantSet participants(conf->getParticipantList());

        for (ParticipantSet::const_iterator iter_p = participants.begin();
                iter_p != participants.end(); ++iter_p) {

            std::string accountId = getAccountFromCall(*iter_p);

            Account *account = getAccount(accountId);

            if (!account) {
                DEBUG("Failed to get account while sending instant message");
                return false;
            }

            account->getVoIPLink()->sendTextMessage(*iter_p, message, from);
        }

        return true;
    }

    if (isConferenceParticipant(callID)) {
        DEBUG("Call is participant in a conference, send instant message to everyone");
        Conference *conf = getConferenceFromCallID(callID);

        if (!conf)
            return false;

        ParticipantSet participants(conf->getParticipantList());

        for (ParticipantSet::const_iterator iter_p = participants.begin();
                iter_p != participants.end(); ++iter_p) {

            const std::string accountId(getAccountFromCall(*iter_p));

            Account *account = getAccount(accountId);

            if (!account) {
                DEBUG("Failed to get account while sending instant message");
                return false;
            }

            account->getVoIPLink()->sendTextMessage(*iter_p, message, from);
        }
    } else {
        Account *account = getAccount(getAccountFromCall(callID));

        if (!account) {
            DEBUG("Failed to get account while sending instant message");
            return false;
        }

        account->getVoIPLink()->sendTextMessage(callID, message, from);
    }
    return true;
}
#endif // HAVE_INSTANT_MESSAGING

//THREAD=VoIP CALL=Outgoing
void ManagerImpl::peerAnsweredCall(const std::string& id)
{
    DEBUG("Peer answered call %s", id.c_str());

    // The if statement is usefull only if we sent two calls at the same time.
    if (isCurrentCall(id)) {
        stopTone();

        // set playback mode to VOICE
        AudioLayer *al = getAudioDriver();
        if(al) al->setPlaybackMode(AudioLayer::VOICE);
    }

    // Connect audio streams
    addStream(id);

    {
        sfl::ScopedLock lock(audioLayerMutex_);
        audiodriver_->flushMain();
        audiodriver_->flushUrgent();
    }

    if (audioPreference.getIsAlwaysRecording())
        setRecordingCall(id);

#if HAVE_DBUS
    dbus_.getCallManager()->callStateChanged(id, "CURRENT");
#else
    on_call_state_changed_wrapper(id, "CURRENT");
#endif
}

//THREAD=VoIP Call=Outgoing
void ManagerImpl::peerRingingCall(const std::string& id)
{
    DEBUG("Peer call %s ringing", id.c_str());

    if (isCurrentCall(id))
        ringback();

#if HAVE_DBUS
    dbus_.getCallManager()->callStateChanged(id, "RINGING");
#else
    on_call_state_changed_wrapper(id, "RINGING");
#endif
}

//THREAD=VoIP Call=Outgoing/Ingoing
void ManagerImpl::peerHungupCall(const std::string& call_id)
{
    DEBUG("Peer hungup call %s", call_id.c_str());

    if (isConferenceParticipant(call_id)) {
        removeParticipant(call_id);
    } else if (isCurrentCall(call_id)) {
        stopTone();
        unsetCurrentCall();

        // set playback mode to NONE
        AudioLayer *al = getAudioDriver();
        if(al) al->setPlaybackMode(AudioLayer::NONE);
    }

    /* Direct IP to IP call */
    if (isIPToIP(call_id)) {
        Call * call = SIPVoIPLink::instance()->getSipCall(call_id);
        history_.addCall(call, preferences.getHistoryLimit());
        SIPVoIPLink::instance()->hangup(call_id, 0);
        saveHistory();
    } else {
        const std::string account_id(getAccountFromCall(call_id));
        VoIPLink *link = getAccountLink(account_id);
        Call * call = getCallFromCallID(call_id);
        history_.addCall(call, preferences.getHistoryLimit());
        link->peerHungup(call_id);
        saveHistory();
    }

#if HAVE_DBUS
    /* Broadcast a signal over DBus */
    dbus_.getCallManager()->callStateChanged(call_id, "HUNGUP");
#else
    on_call_state_changed_wrapper(call_id, "HUNGUP");
#endif

    removeWaitingCall(call_id);
    removeCallAccount(call_id);
    removeStream(call_id);

    if (getCallList().empty()) {
        DEBUG("Stop audio stream, there are no calls remaining");
        sfl::ScopedLock lock(audioLayerMutex_);
        audiodriver_->stopStream();
    }
}

//THREAD=VoIP
void ManagerImpl::callBusy(const std::string& id)
{
    DEBUG("Call %s busy", id.c_str());
#if HAVE_DBUS
    dbus_.getCallManager()->callStateChanged(id, "BUSY");
#else
    on_call_state_changed_wrapper(id, "BUSY");
#endif

    if (isCurrentCall(id)) {
        playATone(Tone::TONE_BUSY);
        unsetCurrentCall();
    }

    removeCallAccount(id);
    removeWaitingCall(id);
}

//THREAD=VoIP
void ManagerImpl::callFailure(const std::string& call_id)
{
#if HAVE_DBUS
    dbus_.getCallManager()->callStateChanged(call_id, "FAILURE");
#else
    on_call_state_changed_wrapper(call_id, "FAILURE");
#endif

    if (isCurrentCall(call_id)) {
        playATone(Tone::TONE_BUSY);
        unsetCurrentCall();
    }

    if (isConferenceParticipant(call_id)) {
        DEBUG("Call %s participating in a conference failed", call_id.c_str());
        // remove this participant
        removeParticipant(call_id);
    }

    removeCallAccount(call_id);
    removeWaitingCall(call_id);
}

//THREAD=VoIP
void ManagerImpl::startVoiceMessageNotification(const std::string& accountId,
        int nb_msg)
{
#if HAVE_DBUS
    dbus_.getCallManager()->voiceMailNotify(accountId, nb_msg);
#endif
}

/**
 * Multi Thread
 */
void ManagerImpl::playATone(Tone::TONEID toneId)
{
    if (not voipPreferences.getPlayTones())
        return;

    {
        sfl::ScopedLock lock(audioLayerMutex_);

        if (audiodriver_ == NULL) {
            ERROR("Audio layer not initialized");
            return;
        }

        audiodriver_->flushUrgent();
        audiodriver_->startStream();
    }

    {
        sfl::ScopedLock lock(toneMutex_);
        if (telephoneTone_.get() != 0)
            telephoneTone_->setCurrentTone(toneId);
    }
}

/**
 * Multi Thread
 */
void ManagerImpl::stopTone()
{
    if (not voipPreferences.getPlayTones())
        return;

    sfl::ScopedLock lock(toneMutex_);
    if (telephoneTone_.get() != NULL)
        telephoneTone_->setCurrentTone(Tone::TONE_NULL);

    if (audiofile_.get()) {
        std::string filepath(audiofile_->getFilePath());
#if HAVE_DBUS
        dbus_.getCallManager()->recordPlaybackStopped(filepath);
#endif
        audiofile_.reset();
    }
}

/**
 * Multi Thread
 */
void ManagerImpl::playTone()
{
    playATone(Tone::TONE_DIALTONE);
}

/**
 * Multi Thread
 */
void ManagerImpl::playToneWithMessage()
{
    playATone(Tone::TONE_CONGESTION);
}

/**
 * Multi Thread
 */
void ManagerImpl::congestion()
{
    playATone(Tone::TONE_CONGESTION);
}

/**
 * Multi Thread
 */
void ManagerImpl::ringback()
{
    playATone(Tone::TONE_RINGTONE);
}

/**
 * Multi Thread
 */
void ManagerImpl::ringtone(const std::string& accountID)
{
    Account *account = getAccount(accountID);

    if (!account) {
        WARN("Invalid account in ringtone");
        return;
    }

    if (!account->getRingtoneEnabled()) {
        ringback();
        return;
    }

    std::string ringchoice = account->getRingtonePath();

    if (ringchoice.find(DIR_SEPARATOR_STR) == std::string::npos) {
        // check inside global share directory
        static const char * const RINGDIR = "ringtones";
        ringchoice = std::string(PROGSHAREDIR) + DIR_SEPARATOR_STR
                     + RINGDIR + DIR_SEPARATOR_STR + ringchoice;
    }

    int audioLayerSmplr = 8000;
    {
        sfl::ScopedLock lock(audioLayerMutex_);

        if (!audiodriver_) {
            ERROR("no audio layer in ringtone");
            return;
        }

        audioLayerSmplr = audiodriver_->getSampleRate();
    }

    {
        sfl::ScopedLock m(toneMutex_);

        if (audiofile_.get()) {
#if HAVE_DBUS
            dbus_.getCallManager()->recordPlaybackStopped(audiofile_->getFilePath());
#endif
            audiofile_.reset();
        }

        try {
            if (ringchoice.find(".wav") != std::string::npos)
                audiofile_.reset(new WaveFile(ringchoice, audioLayerSmplr));
            else {
                sfl::AudioCodec *codec;
                if (ringchoice.find(".ul") != std::string::npos or ringchoice.find(".au") != std::string::npos)
                    codec = audioCodecFactory.getCodec(PAYLOAD_CODEC_ULAW);
                else
                    throw AudioFileException("Couldn't guess an appropriate decoder");

                audiofile_.reset(new RawFile(ringchoice, static_cast<sfl::AudioCodec *>(codec), audioLayerSmplr));
            }
        } catch (const AudioFileException &e) {
            ERROR("Exception: %s", e.what());
        }
    } // leave mutex

    sfl::ScopedLock lock(audioLayerMutex_);
    // start audio if not started AND flush all buffers (main and urgent)
    audiodriver_->startStream();
}

AudioLoop* ManagerImpl::getTelephoneTone()
{
    sfl::ScopedLock m(toneMutex_);
    if (telephoneTone_.get())
        return telephoneTone_->getCurrentTone();
    else
        return NULL;
}

AudioLoop*
ManagerImpl::getTelephoneFile()
{
    sfl::ScopedLock m(toneMutex_);
    return audiofile_.get();
}

///////////////////////////////////////////////////////////////////////////////
// Private functions
///////////////////////////////////////////////////////////////////////////////
/**
 * Initialization: Main Thread
 */
std::string ManagerImpl::retrieveConfigPath() const
{
<<<<<<< HEAD
#ifdef __ANDROID__
    std::string configdir = "/data/data/com.savoirfairelinux.sflphone";
#else
    std::string configdir = std::string(HOMEDIR) + DIR_SEPARATOR_STR +
                             ".config" + DIR_SEPARATOR_STR + PACKAGE;
#endif
=======
    std::string configdir = fileutils::get_home_dir() + DIR_SEPARATOR_STR +
                            ".config" + DIR_SEPARATOR_STR + PACKAGE;
>>>>>>> 8b3f0b97

    const std::string xdg_env(XDG_CONFIG_HOME);
    if (not xdg_env.empty())
        configdir = xdg_env + DIR_SEPARATOR_STR + PACKAGE;

    if (mkdir(configdir.data(), 0700) != 0) {
        // If directory creation failed
        if (errno != EEXIST)
           DEBUG("Cannot create directory: %s!", configdir.c_str());
    }

    static const char * const PROGNAME = "sflphoned";
    return configdir + DIR_SEPARATOR_STR + PROGNAME + ".yml";
}

std::vector<std::string> ManagerImpl::split_string(std::string s)
{
    std::vector<std::string> list;
    std::string temp;

    while (s.find("/", 0) != std::string::npos) {
        size_t pos = s.find("/", 0);
        temp = s.substr(0, pos);
        s.erase(0, pos + 1);
        list.push_back(temp);
    }

    return list;
}

std::string ManagerImpl::join_string(const std::vector<std::string> &v)
{
    std::ostringstream os;
    std::copy(v.begin(), v.end(), std::ostream_iterator<std::string>(os, "/"));
    return os.str();
}

std::string ManagerImpl::getCurrentAudioCodecName(const std::string& id)
{
    std::string accountid = getAccountFromCall(id);
    VoIPLink* link = getAccountLink(accountid);
    Call* call = getCallFromCallID(id);
    std::string codecName;

    if (call) {
        Call::CallState state = call->getState();

        if (state == Call::ACTIVE or state == Call::CONFERENCING)
            codecName = link->getCurrentAudioCodecNames(call);
    }

    return codecName;
}

std::string
ManagerImpl::getCurrentVideoCodecName(const std::string& ID)
{
    std::string accountID = getAccountFromCall(ID);
    VoIPLink* link = getAccountLink(accountID);
    Call *call(getCallFromCallID(ID));
    if (call)
        return link->getCurrentVideoCodecName(call);
    else
        return "";
}

/**
 * Set input audio plugin
 */
void ManagerImpl::setAudioPlugin(const std::string& audioPlugin)
{
    sfl::ScopedLock lock(audioLayerMutex_);

    audioPreference.setAlsaPlugin(audioPlugin);

    bool wasStarted = audiodriver_->isStarted();

    // Recreate audio driver with new settings
    delete audiodriver_;
    audiodriver_ = audioPreference.createAudioLayer();

    if (wasStarted)
        audiodriver_->startStream();
}

/**
 * Set audio output device
 */
void ManagerImpl::setAudioDevice(int index, AudioLayer::PCMType type)
{
    sfl::ScopedLock lock(audioLayerMutex_);

    if (!audiodriver_) {
        ERROR("Audio driver not initialized");
        return ;
    }

    const bool wasStarted = audiodriver_->isStarted();
    audiodriver_->updatePreference(audioPreference, index, type);

    // Recreate audio driver with new settings
    delete audiodriver_;
    audiodriver_ = audioPreference.createAudioLayer();

    if (wasStarted)
        audiodriver_->startStream();
}

/**
 * Get list of supported audio output device
 */
std::vector<std::string> ManagerImpl::getAudioOutputDeviceList()
{
    sfl::ScopedLock lock(audioLayerMutex_);
    return audiodriver_->getPlaybackDeviceList();
}


/**
 * Get list of supported audio input device
 */
std::vector<std::string> ManagerImpl::getAudioInputDeviceList()
{
    sfl::ScopedLock lock(audioLayerMutex_);
    return audiodriver_->getCaptureDeviceList();
}

/**
 * Get string array representing integer indexes of output and input device
 */
std::vector<std::string> ManagerImpl::getCurrentAudioDevicesIndex()
{
    sfl::ScopedLock lock(audioLayerMutex_);

    std::vector<std::string> v;

    std::stringstream ssi, sso, ssr;
    sso << audiodriver_->getIndexPlayback();
    v.push_back(sso.str());
    ssi << audiodriver_->getIndexCapture();
    v.push_back(ssi.str());
    ssr << audiodriver_->getIndexRingtone();
    v.push_back(ssr.str());

    return v;
}

int ManagerImpl::isRingtoneEnabled(const std::string& id)
{
    Account *account = getAccount(id);

    if (!account) {
        WARN("Invalid account in ringtone enabled");
        return 0;
    }

    return account->getRingtoneEnabled();
}

void ManagerImpl::ringtoneEnabled(const std::string& id)
{
    Account *account = getAccount(id);

    if (!account) {
        WARN("Invalid account in ringtone enabled");
        return;
    }

    account->getRingtoneEnabled() ? account->setRingtoneEnabled(false) : account->setRingtoneEnabled(true);
}

bool ManagerImpl::getIsAlwaysRecording() const
{
    return audioPreference.getIsAlwaysRecording();
}

void ManagerImpl::setIsAlwaysRecording(bool isAlwaysRec)
{
    return audioPreference.setIsAlwaysRecording(isAlwaysRec);
}

void ManagerImpl::setRecordingCall(const std::string& id)
{
    Recordable* rec = NULL;

    ConferenceMap::const_iterator it(conferenceMap_.find(id));
    if (it == conferenceMap_.end()) {
        DEBUG("Set recording for call %s", id.c_str());
        std::string accountid(getAccountFromCall(id));
        rec = getCallFromCallID(id);
    } else {
        DEBUG("Set recording for conference %s", id.c_str());
        Conference *conf = it->second;

        if (conf) {
            rec = conf;
            if (rec->isRecording())
                conf->setState(Conference::ACTIVE_ATTACHED);
            else
                conf->setState(Conference::ACTIVE_ATTACHED_REC);
        }
    }

    if (rec == NULL) {
        ERROR("Could not find recordable instance %s", id.c_str());
        return;
    }

    rec->setRecording();
#if HAVE_DBUS
    dbus_.getCallManager()->recordPlaybackFilepath(id, rec->getFilename());
#endif
}

bool ManagerImpl::isRecording(const std::string& id)
{
    Recordable* rec = getCallFromCallID(id);
    return rec and rec->isRecording();
}

bool ManagerImpl::startRecordedFilePlayback(const std::string& filepath)
{
    DEBUG("Start recorded file playback %s", filepath.c_str());

    int sampleRate;
    {
        sfl::ScopedLock lock(audioLayerMutex_);

        if (!audiodriver_) {
            ERROR("No audio layer in start recorded file playback");
            return false;
        }

        sampleRate = audiodriver_->getSampleRate();
    }

    {
        sfl::ScopedLock m(toneMutex_);

        if (audiofile_.get()) {
#if HAVE_DBUS
            dbus_.getCallManager()->recordPlaybackStopped(audiofile_->getFilePath());
#endif
            audiofile_.reset();
        }

        try {
            audiofile_.reset(new WaveFile(filepath, sampleRate));
            audiofile_.get()->setIsRecording(true);
        } catch (const AudioFileException &e) {
            ERROR("Exception: %s", e.what());
        }
    } // release toneMutex

    sfl::ScopedLock lock(audioLayerMutex_);
    audiodriver_->startStream();

    return true;
}

void ManagerImpl::recordingPlaybackSeek(const double value)
{
    sfl::ScopedLock m(toneMutex_);
    if (audiofile_.get())
        audiofile_.get()->seek(value);
}


void ManagerImpl::stopRecordedFilePlayback(const std::string& filepath)
{
    DEBUG("Stop recorded file playback %s", filepath.c_str());

    {
        sfl::ScopedLock lock(audioLayerMutex_);
        audiodriver_->stopStream();
    }

    {
        sfl::ScopedLock m(toneMutex_);
        audiofile_.reset();
    }
}

void ManagerImpl::setHistoryLimit(int days)
{
    DEBUG("Set history limit");
    preferences.setHistoryLimit(days);
    saveConfig();
}

int ManagerImpl::getHistoryLimit() const
{
    return preferences.getHistoryLimit();
}

void ManagerImpl::setAudioManager(const std::string &api)
{
    {
        sfl::ScopedLock lock(audioLayerMutex_);

        if (!audiodriver_)
            return;

        if (api == audioPreference.getAudioApi()) {
            DEBUG("Audio manager chosen already in use. No changes made. ");
            return;
        }
    }

    switchAudioManager();

    saveConfig();
}

std::string ManagerImpl::getAudioManager() const
{
    return audioPreference.getAudioApi();
}


int ManagerImpl::getAudioDeviceIndex(const std::string &name)
{
    int soundCardIndex = 0;

    sfl::ScopedLock lock(audioLayerMutex_);

    if (audiodriver_ == NULL) {
        ERROR("Audio layer not initialized");
        return soundCardIndex;
    }

    return audiodriver_->getAudioDeviceIndex(name);
}

std::string ManagerImpl::getCurrentAudioOutputPlugin() const
{
    return audioPreference.getAlsaPlugin();
}


std::string ManagerImpl::getNoiseSuppressState() const
{
    return audioPreference.getNoiseReduce() ? "enabled" : "disabled";
}

void ManagerImpl::setNoiseSuppressState(const std::string &state)
{
    audioPreference.setNoiseReduce(state == "enabled");
}

bool ManagerImpl::getEchoCancelState() const
{
    return audioPreference.getEchoCancel();
}

void ManagerImpl::setEchoCancelState(const std::string &state)
{
    audioPreference.setEchoCancel(state == "enabled");
}

/**
 * Initialization: Main Thread
 */
void ManagerImpl::initAudioDriver()
{
    sfl::ScopedLock lock(audioLayerMutex_);
    audiodriver_ = audioPreference.createAudioLayer();
}

void ManagerImpl::switchAudioManager()
{
    sfl::ScopedLock lock(audioLayerMutex_);

    bool wasStarted = audiodriver_->isStarted();
    delete audiodriver_;
    audiodriver_ = audioPreference.switchAndCreateAudioLayer();

    if (wasStarted)
        audiodriver_->startStream();
}

void ManagerImpl::audioSamplingRateChanged(int samplerate)
{
    sfl::ScopedLock lock(audioLayerMutex_);

    if (!audiodriver_) {
        DEBUG("No Audio driver initialized");
        return;
    }

    // Only modify internal sampling rate if new sampling rate is higher
    int currentSamplerate = mainBuffer_.getInternalSamplingRate();

    if (currentSamplerate >= samplerate) {
        DEBUG("No need to update audio layer sampling rate");
        return;
    } else
        DEBUG("Audio sampling rate changed: %d -> %d", currentSamplerate, samplerate);

    bool wasActive = audiodriver_->isStarted();

    mainBuffer_.setInternalSamplingRate(samplerate);

    delete audiodriver_;
    audiodriver_ = audioPreference.createAudioLayer();

    unsigned int sampleRate = audiodriver_->getSampleRate();

    {
        sfl::ScopedLock toneLock(toneMutex_);
        telephoneTone_.reset(new TelephoneTone(preferences.getZoneToneChoice(), sampleRate));
    }
    dtmfKey_.reset(new DTMF(sampleRate));

    if (wasActive)
        audiodriver_->startStream();
}

//THREAD=Main
std::string ManagerImpl::getConfigString(const std::string& section,
                                         const std::string& name) const
{
    return config_.getConfigTreeItemValue(section, name);
}

//THREAD=Main
void ManagerImpl::setConfig(const std::string& section,
                            const std::string& name, const std::string& value)
{
    config_.setConfigTreeItem(section, name, value);
}

//THREAD=Main
void ManagerImpl::setConfig(const std::string& section,
                            const std::string& name, int value)
{
    std::ostringstream valueStream;
    valueStream << value;
    config_.setConfigTreeItem(section, name, valueStream.str());
}

void ManagerImpl::setAccountsOrder(const std::string& order)
{
    DEBUG("Set accounts order : %s", order.c_str());
    // Set the new config

    preferences.setAccountOrder(order);

    saveConfig();
}

std::vector<std::string> ManagerImpl::getAccountList() const
{
    using std::vector;
    using std::string;
    vector<string> account_order(loadAccountOrder());

    // The IP2IP profile is always available, and first in the list
    Account *account = getIP2IPAccount();

    vector<string> v;
    if (account)
        v.push_back(account->getAccountID());
    else
        ERROR("could not find IP2IP profile in getAccount list");

    // Concatenate all account pointers in a single map
    AccountMap allAccounts(getAllAccounts());

    // If no order has been set, load the default one ie according to the creation date.
    if (account_order.empty()) {
        for (AccountMap::const_iterator iter = allAccounts.begin(); iter != allAccounts.end(); ++iter) {
            if (iter->first == SIPAccount::IP2IP_PROFILE || iter->first.empty())
                continue;

            if (iter->second)
                v.push_back(iter->second->getAccountID());
        }
    }
    else {
        for (vector<string>::const_iterator iter = account_order.begin(); iter != account_order.end(); ++iter) {
            if (*iter == SIPAccount::IP2IP_PROFILE or iter->empty())
                continue;

            AccountMap::const_iterator account_iter = allAccounts.find(*iter);

            if (account_iter != allAccounts.end() and account_iter->second)
                v.push_back(account_iter->second->getAccountID());
        }
    }

    return v;
}

std::map<std::string, std::string> ManagerImpl::getAccountDetails(
    const std::string& accountID) const
{
    // Default account used to get default parameters if requested by client (to build new account)
    static const SIPAccount DEFAULT_ACCOUNT("default");

    if (accountID.empty()) {
        DEBUG("Returning default account settings");
        return DEFAULT_ACCOUNT.getAccountDetails();
    }

    Account * account = getAccount(accountID);

    if (account)
        return account->getAccountDetails();
    else {
        ERROR("Get account details on a non-existing accountID %s. Returning default", accountID.c_str());
        return DEFAULT_ACCOUNT.getAccountDetails();
    }
}

// method to reduce the if/else mess.
// Even better, switch to XML !

void ManagerImpl::setAccountDetails(const std::string& accountID,
                                    const std::map<std::string, std::string>& details)
{
    DEBUG("Set account details for %s", accountID.c_str());

    Account* account = getAccount(accountID);

    if (account == NULL) {
        ERROR("Could not find account %s", accountID.c_str());
        return;
    }

    account->setAccountDetails(details);

    // Serialize configuration to disk once it is done
    saveConfig();

    if (account->isEnabled())
        account->registerVoIPLink();
    else
        account->unregisterVoIPLink();

#if HAVE_DBUS
    // Update account details to the client side
    dbus_.getConfigurationManager()->accountsChanged();
#else
    DEBUG("Notify the client on account changed");
    on_accounts_changed_wrapper();
#endif
}

std::string
ManagerImpl::addAccount(const std::map<std::string, std::string>& details)
{
    /** @todo Deal with both the accountMap_ and the Configuration */
    std::stringstream accountID;

    accountID << "Account:" << time(NULL);
    std::string newAccountID(accountID.str());

    // Get the type

    std::string accountType;
    if (details.find(CONFIG_ACCOUNT_TYPE) == details.end())
        accountType = "SIP";
    else
        accountType = ((*details.find(CONFIG_ACCOUNT_TYPE)).second);

    DEBUG("Adding account %s", newAccountID.c_str());

    /** @todo Verify the uniqueness, in case a program adds accounts, two in a row. */

    Account* newAccount = NULL;

    if (accountType == "SIP") {
        newAccount = new SIPAccount(newAccountID);
        SIPVoIPLink::instance()->getAccounts()[newAccountID] = newAccount;
    }
#if HAVE_IAX
    else if (accountType == "IAX") {
        newAccount = new IAXAccount(newAccountID);
        IAXVoIPLink::getAccounts()[newAccountID] = newAccount;
    }
#endif
    else {
        ERROR("Unknown %s param when calling addAccount(): %s",
               CONFIG_ACCOUNT_TYPE, accountType.c_str());
        return "";
    }

    newAccount->setAccountDetails(details);

    // Add the newly created account in the account order list
    std::string accountList(preferences.getAccountOrder());

    newAccountID += "/";
    if (not accountList.empty()) {
        // Prepend the new account
        accountList.insert(0, newAccountID);
        preferences.setAccountOrder(accountList);
    } else {
        accountList = newAccountID;
        preferences.setAccountOrder(accountList);
    }

    DEBUG("Getting accounts: %s", accountList.c_str());

    newAccount->registerVoIPLink();

    saveConfig();

#if HAVE_DBUS
    dbus_.getConfigurationManager()->accountsChanged();
#else
    DEBUG("Notify the client on accounts changed");
    on_accounts_changed_wrapper();
#endif

    return accountID.str();
}

void ManagerImpl::removeAccount(const std::string& accountID)
{
    // Get it down and dying
    Account* remAccount = getAccount(accountID);

    if (remAccount != NULL) {
        remAccount->unregisterVoIPLink();
        SIPVoIPLink::instance()->getAccounts().erase(accountID);
#if HAVE_IAX
        IAXVoIPLink::getAccounts().erase(accountID);
#endif
        // http://projects.savoirfairelinux.net/issues/show/2355
        // delete remAccount;
    }

    config_.removeSection(accountID);

    saveConfig();

#if HAVE_DBUS
    dbus_.getConfigurationManager()->accountsChanged();
#else
    on_accounts_changed_wrapper();
#endif
}

// ACCOUNT handling
void ManagerImpl::associateCallToAccount(const std::string& callID,
        const std::string& accountID)
{
    sfl::ScopedLock m(callAccountMapMutex_);
    callAccountMap_[callID] = accountID;
    DEBUG("Associate Call %s with Account %s", callID.data(), accountID.data());
}

std::string ManagerImpl::getAccountFromCall(const std::string& callID)
{
    sfl::ScopedLock m(callAccountMapMutex_);
    CallAccountMap::iterator iter = callAccountMap_.find(callID);

    return (iter == callAccountMap_.end()) ? "" : iter->second;
}

void ManagerImpl::removeCallAccount(const std::string& callID)
{
    sfl::ScopedLock m(callAccountMapMutex_);
    callAccountMap_.erase(callID);

    // Stop audio layer if there is no call anymore
    if (callAccountMap_.empty()) {
        sfl::ScopedLock lock(audioLayerMutex_);

        if (audiodriver_)
            audiodriver_->stopStream();
    }

}

bool ManagerImpl::isValidCall(const std::string& callID)
{
    sfl::ScopedLock m(callAccountMapMutex_);
    return callAccountMap_.find(callID) != callAccountMap_.end();
}

std::string ManagerImpl::getNewCallID()
{
    std::ostringstream random_id("s");
    random_id << (unsigned) rand();

    // when it's not found, it return ""
    // generate, something like s10000s20000s4394040

    while (not getAccountFromCall(random_id.str()).empty()) {
        random_id.clear();
        random_id << "s";
        random_id << (unsigned) rand();
    }

    return random_id.str();
}

std::vector<std::string> ManagerImpl::loadAccountOrder() const
{
    return split_string(preferences.getAccountOrder());
}

namespace {
    bool isIP2IP(const Conf::YamlNode *node)
    {
        if (!node)
            return false;

        std::string id;
        node->getValue("id", &id);
        return id == "IP2IP";
    }

#if HAVE_IAX
    void loadAccount(const Conf::YamlNode *item, AccountMap &sipAccountMap, AccountMap &iaxAccountMap, int &errorCount)
#else
    void loadAccount(const Conf::YamlNode *item, AccountMap &sipAccountMap, int &errorCount)
#endif
    {
        if (!item) {
            ERROR("Could not load account");
            ++errorCount;
            return;
        }

        std::string accountType;
        item->getValue("type", &accountType);

        std::string accountid;
        item->getValue("id", &accountid);

        std::string accountAlias;
        item->getValue("alias", &accountAlias);

        if (!accountid.empty() and !accountAlias.empty() and accountid != SIPAccount::IP2IP_PROFILE) {
            if (accountType == "SIP") {
                Account *a = new SIPAccount(accountid);
                sipAccountMap[accountid] = a;
                a->unserialize(*item);
            } else if (accountType == "IAX") {
#if HAVE_IAX
                Account *a = new IAXAccount(accountid);
                iaxAccountMap[accountid] = a;
                a->unserialize(*item);
#else
                ERROR("Ignoring IAX account");
                ++errorCount;
#endif
            } else {
                ERROR("Ignoring unknown account type \"%s\"", accountType.c_str());
                ++errorCount;
            }
        }
    }

    void registerAccount(std::pair<const std::string, Account*> &item)
    {
        item.second->registerVoIPLink();
    }

    void unregisterAccount(std::pair<const std::string, Account*> &item)
    {
        item.second->unregisterVoIPLink();
    }

    SIPAccount *createIP2IPAccount()
    {
        SIPAccount *ip2ip = new SIPAccount(SIPAccount::IP2IP_PROFILE);
        try {
            SIPVoIPLink::instance()->sipTransport.createSipTransport(*ip2ip);
        } catch (const std::runtime_error &e) {
            ERROR("%s", e.what());
        }
        return ip2ip;
    }
} // end anonymous namespace

void ManagerImpl::loadDefaultAccountMap()
{
    // build a default IP2IP account with default parameters only if does not exist
    AccountMap::const_iterator iter = SIPVoIPLink::instance()->getAccounts().find(SIPAccount::IP2IP_PROFILE);
    if (iter == SIPVoIPLink::instance()->getAccounts().end())
        SIPVoIPLink::instance()->getAccounts()[SIPAccount::IP2IP_PROFILE] = createIP2IPAccount();

    SIPVoIPLink::instance()->getAccounts()[SIPAccount::IP2IP_PROFILE]->registerVoIPLink();
}

int ManagerImpl::loadAccountMap(Conf::YamlParser &parser)
{
    using namespace Conf;
    // build a default IP2IP account with default parameters
    AccountMap::const_iterator iter = SIPVoIPLink::instance()->getAccounts().find(SIPAccount::IP2IP_PROFILE);
    if (iter == SIPVoIPLink::instance()->getAccounts().end())
        SIPVoIPLink::instance()->getAccounts()[SIPAccount::IP2IP_PROFILE] = createIP2IPAccount();

    // load saved preferences for IP2IP account from configuration file
    Sequence *seq = parser.getAccountSequence()->getSequence();

    Sequence::const_iterator ip2ip = std::find_if(seq->begin(), seq->end(), isIP2IP);
    if (ip2ip != seq->end()) {
        SIPVoIPLink::instance()->getAccounts()[SIPAccount::IP2IP_PROFILE]->unserialize(**ip2ip);
    }

    // Force IP2IP settings to be loaded
    // No registration in the sense of the REGISTER method is performed.
    SIPVoIPLink::instance()->getAccounts()[SIPAccount::IP2IP_PROFILE]->registerVoIPLink();

    // build preferences
    preferences.unserialize(*parser.getPreferenceNode());
    voipPreferences.unserialize(*parser.getVoipPreferenceNode());
    hookPreference.unserialize(*parser.getHookNode());
    audioPreference.unserialize(*parser.getAudioNode());
    shortcutPreferences.unserialize(*parser.getShortcutNode());

    int errorCount = 0;
#ifdef SFL_VIDEO
    VideoControls *controls(getVideoControls());
    try {
        MappingNode *videoNode = parser.getVideoNode();
        if (videoNode)
            controls->getVideoPreferences().unserialize(*videoNode);
    } catch (const YamlParserException &e) {
        ERROR("No video node in config file");
        ++errorCount;
    }
#endif

    using std::tr1::placeholders::_1;
#if HAVE_IAX
    std::for_each(seq->begin(), seq->end(),
            std::tr1::bind(loadAccount, _1,
                std::tr1::ref(SIPVoIPLink::instance()->getAccounts()),
                std::tr1::ref(IAXVoIPLink::getAccounts()),
                std::tr1::ref(errorCount)));
#else
    std::for_each(seq->begin(), seq->end(),
            std::tr1::bind(loadAccount, _1,
                std::tr1::ref(SIPVoIPLink::instance()->getAccounts()),
                std::tr1::ref(errorCount)));
#endif

    return errorCount;
}

void ManagerImpl::registerAllAccounts()
{
    std::for_each(SIPVoIPLink::instance()->getAccounts().begin(), SIPVoIPLink::instance()->getAccounts().end(), registerAccount);
#if HAVE_IAX
    std::for_each(IAXVoIPLink::getAccounts().begin(), IAXVoIPLink::getAccounts().end(), registerAccount);
#endif
}

void ManagerImpl::unregisterAllAccounts()
{
    std::for_each(SIPVoIPLink::instance()->getAccounts().begin(), SIPVoIPLink::instance()->getAccounts().end(), unregisterAccount);
#if HAVE_IAX
    std::for_each(IAXVoIPLink::getAccounts().begin(), IAXVoIPLink::getAccounts().end(), unregisterAccount);
#endif
}

bool ManagerImpl::accountExists(const std::string &accountID)
{
    bool ret = false;

    ret = SIPVoIPLink::instance()->getAccounts().find(accountID) != SIPVoIPLink::instance()->getAccounts().end();
#if HAVE_IAX
    if(ret)
        return ret;

    ret = IAXVoIPLink::getAccounts().find(accountID) != IAXVoIPLink::getAccounts().end();
#endif

    return ret;
}

SIPAccount*
ManagerImpl::getIP2IPAccount() const
{
    AccountMap::const_iterator iter = SIPVoIPLink::instance()->getAccounts().find(SIPAccount::IP2IP_PROFILE);
    if(iter == SIPVoIPLink::instance()->getAccounts().end())
        return NULL;

    return static_cast<SIPAccount *>(iter->second);
}

Account*
ManagerImpl::getAccount(const std::string& accountID) const
{
    Account *account = NULL;

    account = getSipAccount(accountID);
    if(account != NULL)
        return account;

#if HAVE_IAX
    account = getIaxAccount(accountID);
    if(account != NULL)
        return account;
#endif

    return NULL;
}

SIPAccount *
ManagerImpl::getSipAccount(const std::string& accountID) const
{
    AccountMap::const_iterator iter = SIPVoIPLink::instance()->getAccounts().find(accountID);
    if(iter != SIPVoIPLink::instance()->getAccounts().end())
        return static_cast<SIPAccount *>(iter->second);

    return NULL;
}

#if HAVE_IAX
IAXAccount *
ManagerImpl::getIaxAccount(const std::string& accountID) const
{
    AccountMap::const_iterator iter = IAXVoIPLink::getAccounts().find(accountID);
    if(iter != IAXVoIPLink::getAccounts().end())
        return static_cast<IAXAccount *>(iter->second);

    return NULL;
}
#endif

AccountMap
ManagerImpl::getAllAccounts() const
{
    AccountMap all;
    all.insert(SIPVoIPLink::instance()->getAccounts().begin(), SIPVoIPLink::instance()->getAccounts().end());
#if HAVE_IAX
    all.insert(IAXVoIPLink::getAccounts().begin(), IAXVoIPLink::getAccounts().end());
#endif
    return all;
}


void ManagerImpl::setIPToIPForCall(const std::string& callID, bool IPToIP)
{
    if (not isIPToIP(callID)) // no IPToIP calls with the same ID
        IPToIPMap_[callID] = IPToIP;
}

bool ManagerImpl::isIPToIP(const std::string& callID) const
{
    std::map<std::string, bool>::const_iterator iter = IPToIPMap_.find(callID);
    return iter != IPToIPMap_.end() and iter->second;
}

std::map<std::string, std::string> ManagerImpl::getCallDetails(const std::string &callID)
{
    // We need here to retrieve the call information attached to the call ID
    // To achieve that, we need to get the voip link attached to the call
    // But to achieve that, we need to get the account the call was made with

    // So first we fetch the account
    const std::string accountid(getAccountFromCall(callID));

    // Then the VoIP link this account is linked with (IAX2 or SIP)
    Call *call = getCallFromCallID(callID);

    if (call) {
        std::map<std::string, std::string> details(call->getDetails());
        details["ACCOUNTID"] = accountid;
        return details;
    } else {
        ERROR("Call is NULL");
        // FIXME: is this even useful?
        return Call::getNullDetails();
    }
}

std::vector<std::map<std::string, std::string> > ManagerImpl::getHistory()
{
    return history_.getSerialized();
}

namespace {
template <typename M, typename V>
void vectorFromMapKeys(const M &m, V &v)
{
    for (typename M::const_iterator it = m.begin(); it != m.end(); ++it)
        v.push_back(it->first);
}
}

std::vector<std::string> ManagerImpl::getCallList() const
{
    std::vector<std::string> v;
    vectorFromMapKeys(callAccountMap_, v);
    return v;
}

std::map<std::string, std::string> ManagerImpl::getConferenceDetails(
    const std::string& confID) const
{
    std::map<std::string, std::string> conf_details;
    ConferenceMap::const_iterator iter_conf = conferenceMap_.find(confID);

    if (iter_conf != conferenceMap_.end()) {
        conf_details["CONFID"] = confID;
        conf_details["CONF_STATE"] = iter_conf->second->getStateStr();
    }

    return conf_details;
}

std::vector<std::string> ManagerImpl::getConferenceList() const
{
    std::vector<std::string> v;
    vectorFromMapKeys(conferenceMap_, v);
    return v;
}

std::vector<std::string> ManagerImpl::getParticipantList(const std::string& confID) const
{
    std::vector<std::string> v;
    ConferenceMap::const_iterator iter_conf = conferenceMap_.find(confID);

    if (iter_conf != conferenceMap_.end()) {
        const ParticipantSet participants(iter_conf->second->getParticipantList());
        std::copy(participants.begin(), participants.end(), std::back_inserter(v));;
    } else
        WARN("Did not find conference %s", confID.c_str());

    return v;
}

std::string ManagerImpl::getConferenceId(const std::string& callID)
{
    Call *call = getCallFromCallID(callID);
    if (call == NULL) {
        ERROR("Call is NULL");
        return "";
    }

    return call->getConfId();
}

void ManagerImpl::saveHistory()
{
    if (!history_.save())
        ERROR("Could not save history!");
#if HAVE_DBUS
    else
        dbus_.getConfigurationManager()->historyChanged();
#endif
}

void ManagerImpl::clearHistory()
{
    history_.clear();
}

void ManagerImpl::startAudioDriverStream()
{
    sfl::ScopedLock lock(audioLayerMutex_);
    audiodriver_->startStream();
}<|MERGE_RESOLUTION|>--- conflicted
+++ resolved
@@ -116,192 +116,15 @@
     callAccountMap_(), callAccountMapMutex_(), IPToIPMap_(),
     mainBuffer_(), conferenceMap_(), history_(), finished_(false)
 {
-<<<<<<< HEAD
-	DEBUG("ManagerImpl() constructor");
-
-=======
+
     pthread_mutex_init(&currentCallMutex_, NULL);
     pthread_mutex_init(&toneMutex_, NULL);
     pthread_mutex_init(&audioLayerMutex_, NULL);
     pthread_mutex_init(&waitingCallMutex_, NULL);
->>>>>>> 8b3f0b97
     // initialize random generator for call id
     srand(time(NULL));
 }
 
-<<<<<<< HEAD
-static void incoming_call(const std::string& accountID, const std::string& callID, const std::string& from) {
-	int status;
-	JNIEnv *env;
-	bool isAttached = false;
-	jstring jaccountID, jcallID, jfrom;
-	jclass managerImplClass;
-	jmethodID method;
-
-	INFO("incoming_call");
-
-    /* if cannot get env, then
-     *    we have a native caller
-     * else it's a java caller, then
-     *    VM environment must be available */
-	status = gJavaVM->GetEnv((void **) &env, JNI_VERSION_1_6);
-	if (status < 0) {
-		WARN("incoming_call: failed to get JNI environment, assuming native thread");
-		status = gJavaVM->AttachCurrentThread(&env, NULL);
-		if (status < 0) {
-			ERROR("incoming_call: failed to attach current thread");
-			return;
-		}
-		isAttached = true;
-	}
-
-	INFO("incoming_call: constructing jstring");
-	/* construct java strings */
-	jaccountID = env->NewStringUTF(accountID.c_str());
-	jcallID = env->NewStringUTF(callID.c_str());
-	jfrom = env->NewStringUTF(from.c_str());
-
-	managerImplClass = env->GetObjectClass(gManagerObject);
-	if (!managerImplClass) {
-		ERROR("incoming_call: failed to get ManagerImpl class reference");
-		goto end;
-	}
-
-	/* Find the callBack method ID: void incomingCall(String, String, String) */
-	method = env->GetStaticMethodID(managerImplClass, "incomingCall",
-			"(Ljava/lang/String;Ljava/lang/String;Ljava/lang/String;)V");
-	if (!method) {
-		ERROR("incoming_call: failed to get incomingCall method ID");
-		goto end;
-	}
-
-	/* native calling java function:
-     * ManagerImpl.incomingCall(jaccountID, jcallID, jfrom); */
-	env->CallStaticVoidMethod(managerImplClass, method, jaccountID, jcallID, jfrom);
-
-end:
-	if(isAttached) {
-		gJavaVM->DetachCurrentThread();
-		isAttached = false;
-	}
-	return;
-}
-
-static void callback_handler(char *s) {
-	int status;
-	JNIEnv *env;
-	bool isAttached = false;
-
-	//INFO("callback_handler");
-
-	// FIXME
-	status = gJavaVM->GetEnv((void **) &env, JNI_VERSION_1_6);
-	if (status < 0) {
-		WARN("callback_handler: failed to get JNI environment, assuming native thread");
-		status = gJavaVM->AttachCurrentThread(&env, NULL);
-		if (status < 0) {
-			ERROR("callback_handler: failed to attach current thread");
-			return;
-		}
-		isAttached = true;
-	}
-
-	/* construct a java struct */
-	jstring js = env->NewStringUTF(s);
-	jclass managerImplClass = env->GetObjectClass(gManagerObject);
-	if (!managerImplClass) {
-		ERROR("callback_handler: failed to get class reference");
-		if(isAttached)
-			gJavaVM->DetachCurrentThread();
-		return;
-	}
-
-	/* Find the callBack method ID */
-	jmethodID method = env->GetStaticMethodID(managerImplClass, "callBack", "(Ljava/lang/String;)V");
-	if (!method) {
-		ERROR("callback_handler: failed to get callBack method ID");
-		if(isAttached)
-			gJavaVM->DetachCurrentThread();
-		return;
-	}
-
-	env->CallStaticVoidMethod(managerImplClass, method, js);
-	if (isAttached) {
-		gJavaVM->DetachCurrentThread();
-		isAttached = false;
-	}
-}
-
-void *native_thread_start(void *arg) {
-	sleep(1);
-	INFO("native_thread");
-	callback_handler((char *) "Called from native thread");
-}
-
-JNIEXPORT void JNICALL Java_com_savoirfairelinux_sflphone_client_ManagerImpl_callVoid
-  (JNIEnv *env, jclass cls) {
-	pthread_t native_thread;
-
-	INFO("callVoid");
-
-	callback_handler((char *) "Called from Java thread");
-	if (pthread_create(&native_thread, NULL, native_thread_start, NULL)) {
-		ERROR("callVoid: failed to create a native thread");
-	}
-}
-
-JNIEXPORT jobject JNICALL Java_com_savoirfairelinux_sflphone_client_ManagerImpl_getNewData
-(JNIEnv *env, jclass cls, jint i, jstring s) {
-	INFO("getNewData");
-
-	jclass dataCachedClass = env->GetObjectClass(gDataObject);
-	if(!dataCachedClass) {
-		ERROR("getNewData: failed to get cached Data Class");
-		return  NULL;
-	}
-	INFO("getNewData: cached Data Class found");
-
-	jmethodID dataConstructor = env->GetMethodID(dataCachedClass, "<init>", "(ILjava/lang/String;)V");
-	if (!dataConstructor) {
-		ERROR("getNewData: failed to get constructor");
-	}
-	INFO("getNewData: Data constructor found");
-
-	jobject dataObject = env->NewObject(dataCachedClass, dataConstructor, i, s);
-	if (!dataObject) {
-		ERROR("getNewData: failed to create object");
-		return NULL;
-	}
-	return dataObject;
-}
-
-/*
- * Class: org_wooyd_android_JNIExample_JNIExampleInterface
- * Method: getDataString
- * Signature: (Lcom/savoirfairelinux/sflphone/client/Data;)Ljava/lang/String;
- */
-JNIEXPORT jstring JNICALL Java_com_savoirfairelinux_sflphone_client_ManagerImpl_getDataString
-(JNIEnv *env, jclass cls, jobject dataObject) {
-	INFO("getDataString");
-
-	jclass dataCachedClass = env->GetObjectClass(gDataObject);
-	if(!dataCachedClass) {
-		ERROR("getDataString: failed to get class reference");
-		return NULL;
-	}
-	INFO("getDataString: ObjectClass Data found");
-
-	jfieldID dataStringField = env->GetFieldID(dataCachedClass, "s", "Ljava/lang/String;");
-	if(!dataStringField) {
-		ERROR("getDataString: failed to get field ID");
-		return NULL;
-	}
-	INFO("getDataString: FieldID s found");
-
-	jstring dataStringValue = (jstring) env->GetObjectField(dataObject, dataStringField);
-	return dataStringValue;
-}
-=======
 ManagerImpl::~ManagerImpl()
 {
     // destroy in reverse order of initialization
@@ -323,8 +146,6 @@
         dest.close();
     }
 }
-
->>>>>>> 8b3f0b97
 
 void ManagerImpl::init(const std::string &config_file)
 {
@@ -2185,17 +2006,12 @@
  */
 std::string ManagerImpl::retrieveConfigPath() const
 {
-<<<<<<< HEAD
 #ifdef __ANDROID__
     std::string configdir = "/data/data/com.savoirfairelinux.sflphone";
 #else
-    std::string configdir = std::string(HOMEDIR) + DIR_SEPARATOR_STR +
-                             ".config" + DIR_SEPARATOR_STR + PACKAGE;
-#endif
-=======
     std::string configdir = fileutils::get_home_dir() + DIR_SEPARATOR_STR +
                             ".config" + DIR_SEPARATOR_STR + PACKAGE;
->>>>>>> 8b3f0b97
+#endif
 
     const std::string xdg_env(XDG_CONFIG_HOME);
     if (not xdg_env.empty())
