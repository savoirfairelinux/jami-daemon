/*
 *  Copyright (C) 2004, 2005, 2006, 2008, 2009, 2010, 2011 Savoir-Faire Linux Inc.
 *  Author: Emmanuel Milou <emmanuel.milou@savoirfairelinux.com>
 *  Author: Yan Morin <yan.morin@savoirfairelinux.com>
 *  Author : Laurielle Lea <laurielle.lea@savoirfairelinux.com>
 *
 *  This program is free software; you can redistribute it and/or modify
 *  it under the terms of the GNU General Public License as published by
 *  the Free Software Foundation; either version 3 of the License, or
 *  (at your option) any later version.
 *
 *  This program is distributed in the hope that it will be useful,
 *  but WITHOUT ANY WARRANTY; without even the implied warranty of
 *  MERCHANTABILITY or FITNESS FOR A PARTICULAR PURPOSE.  See the
 *  GNU General Public License for more details.
 *
 *  You should have received a copy of the GNU General Public License
 *  along with this program; if not, write to the Free Software
 *   Foundation, Inc., 675 Mass Ave, Cambridge, MA 02139, USA.
 *
 *  Additional permission under GNU GPL version 3 section 7:
 *
 *  If you modify this program, or any covered work, by linking or
 *  combining it with the OpenSSL project's OpenSSL library (or a
 *  modified version of that library), containing parts covered by the
 *  terms of the OpenSSL or SSLeay licenses, Savoir-Faire Linux Inc.
 *  grants you additional permission to convey the resulting work.
 *  Corresponding Source for a non-source form of such a combination
 *  shall include the source code for the parts of OpenSSL used as well
 *  as that of the covered work.
 */
#ifndef __CALL_H__
#define __CALL_H__

#include <cc++/thread.h> // for mutex
#include <sstream>

#include "audio/recordable.h"

/*
 * @file call.h
 * @brief A call is the base class for protocol-based calls
 */

class Call : public Recordable {
    public:
        static const char * const DEFAULT_ID;

        /**
         * This determines if the call originated from the local user (OUTGOING)
         * or from some remote peer (INCOMING, MISSED).
         */
        enum CallType {INCOMING, OUTGOING, MISSED};

        /**
         * Tell where we're at with the call. The call gets Connected when we know
         * from the other end what happened with out call. A call can be 'Connected'
         * even if the call state is Busy, Refused, or Error.
         *
         * Audio should be transmitted when ConnectionState = Connected AND
         * CallState = Active.
         */
        enum ConnectionState {DISCONNECTED, TRYING, PROGRESSING, RINGING, CONNECTED};

        /**
         * The Call State.
         */
        enum CallState {INACTIVE, ACTIVE, HOLD, BUSY, CONFERENCING, REFUSED, ERROR};

        /**
         * Constructor of a call
         * @param id Unique identifier of the call
         * @param type set definitely this call as incoming/outgoing
         */
        Call(const std::string& id, Call::CallType type);
        virtual ~Call();

        /**
         * Return a copy of the call id
         * @return call id
         */
        std::string getCallId() const {
            return id_;
        }

        /**
             * Return a reference on the conference id
             * @return call id
             */
        std::string getConfId() const {
            return confID_;
        }

        void setConfId(const std::string &id) {
            confID_ = id;
        }

        CallType getCallType() const {
            return type_;
        }

        /**
         * Set the peer number (destination on outgoing)
         * not protected by mutex (when created)
         * @param number peer number
         */
        void setPeerNumber(const std::string& number) {
            peerNumber_ = number;
        }

        /**
         * Get the peer number (destination on outgoing)
         * not protected by mutex (when created)
         * @return std::string The peer number
         */
        std::string getPeerNumber() const {
            return peerNumber_;
        }

        /**
             * Set the display name (caller in ingoing)
             * not protected by mutex (when created)
             * @return std::string The peer display name
             */
        void setDisplayName(const std::string& name) {
            displayName_ = name;
        }

        /**
             * Get the peer display name (caller in ingoing)
             * not protected by mutex (when created)
             * @return std::string The peer name
             */
        const std::string& getDisplayName() const {
            return displayName_;
        }

        /**
         * Tell if the call is incoming
         * @return true if yes
         *	      false otherwise
         */
        bool isIncoming() const {
            return type_ == INCOMING;
        }

        /**
         * Set the connection state of the call (protected by mutex)
         * @param state The connection state
         */
        void setConnectionState(ConnectionState state);

        /**
         * Get the connection state of the call (protected by mutex)
         * @return ConnectionState The connection state
         */
        ConnectionState getConnectionState();

        /**
         * Set the state of the call (protected by mutex)
         * @param state The call state
         */
        void setState(CallState state);

        /**
         * Get the call state of the call (protected by mutex)
         * @return CallState  The call state
         */
        CallState getState();

        std::string getStateStr();

        void setIPToIP(bool IPToIP) {
            isIPToIP_ = IPToIP;
        }

        /**
         * Set my IP [not protected]
         * @param ip  The local IP address
         */
        void setLocalIp(const std::string& ip)     {
            localIPAddress_ = ip;
        }

        /**
         * Set local audio port, as seen by me [not protected]
         * @param port  The local audio port
         */
        void setLocalAudioPort(unsigned int port)  {
            localAudioPort_ = port;
        }

        /**
         * Set local video port, as seen by me [not protected]
         * @param port  The local video port
         */
        void setLocalVideoPort (unsigned int port)  {
            localVideoPort_ = port;
        }

        /**
         * Return my IP [mutex protected]
         * @return std::string The local IP
         */
        std::string getLocalIp();

        /**
         * Return port used locally (for my machine) [mutex protected]
         * @return unsigned int  The local audio port
         */
        unsigned int getLocalAudioPort();

<<<<<<< HEAD
        /**
         * Return port used locally (for my machine) [mutex protected]
         * @return unsigned int  The local video port
         */
        unsigned int getLocalVideoPort();

        std::string getRecFileId() const {
            return getDisplayName();
        }

=======
>>>>>>> 0fc8c255
        void time_stop();
        std::map<std::string, std::string> createHistoryEntry() const;
        virtual bool setRecording();

    private:
        std::string getTypeStr() const;
        /** Protect every attribute that can be changed by two threads */
        ost::Mutex callMutex_;

        // Informations about call socket / audio

        /** My IP address */
        std::string localIPAddress_;

        /** Local audio port, as seen by me. */
        unsigned int localAudioPort_;

        /** Local video port, as seen by me. */
        unsigned int localVideoPort_;

        /** Unique ID of the call */
        std::string id_;

        /** Unique conference ID, used exclusively in case of a conferece */
        std::string confID_;

        /** Type of the call */
        CallType type_;

        /** Disconnected/Progressing/Trying/Ringing/Connected */
        ConnectionState connectionState_;

        /** Inactive/Active/Hold/Busy/Refused/Error */
        CallState callState_;

        /** Direct IP-to-IP or classic call */
        bool isIPToIP_;

        /** Number of the peer */
        std::string peerNumber_;

        /** Display Name */
        std::string displayName_;

        time_t timestamp_start_;
        time_t timestamp_stop_;
};

#endif // __CALL_H__<|MERGE_RESOLUTION|>--- conflicted
+++ resolved
@@ -210,19 +210,12 @@
          */
         unsigned int getLocalAudioPort();
 
-<<<<<<< HEAD
         /**
          * Return port used locally (for my machine) [mutex protected]
          * @return unsigned int  The local video port
          */
         unsigned int getLocalVideoPort();
 
-        std::string getRecFileId() const {
-            return getDisplayName();
-        }
-
-=======
->>>>>>> 0fc8c255
         void time_stop();
         std::map<std::string, std::string> createHistoryEntry() const;
         virtual bool setRecording();
