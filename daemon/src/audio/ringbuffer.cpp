/*
 *  Copyright (C) 2004-2012 Savoir-Faire Linux Inc.
 *  Author: Alexandre Savard <alexandre.savard@savoirfairelinux.com>
 *  Author: Yan Morin <yan.morin@savoirfairelinux.com>
 *  Author: Laurielle Lea <laurielle.lea@savoirfairelinux.com>
 *  Author: Adrien Beraud <adrien.beraud@gmail.com>
 *
 *  Portions (c) Dominic Mazzoni (Audacity)
 *
 *  This program is free software; you can redistribute it and/or modify
 *  it under the terms of the GNU General Public License as published by
 *  the Free Software Foundation; either version 3 of the License, or
 *  (at your option) any later version.
 *
 *  This program is distributed in the hope that it will be useful,
 *  but WITHOUT ANY WARRANTY; without even the implied warranty of
 *  MERCHANTABILITY or FITNESS FOR A PARTICULAR PURPOSE.  See the
 *  GNU General Public License for more details.
 *
 *  You should have received a copy of the GNU General Public License
 *  along with this program; if not, write to the Free Software
 *  Foundation, Inc., 51 Franklin Street, Fifth Floor, Boston, MA  02110-1301 USA.
 *
 *  Additional permission under GNU GPL version 3 section 7:
 *
 *  If you modify this program, or any covered work, by linking or
 *  combining it with the OpenSSL project's OpenSSL library (or a
 *  modified version of that library), containing parts covered by the
 *  terms of the OpenSSL or SSLeay licenses, Savoir-Faire Linux Inc.
 *  grants you additional permission to convey the resulting work.
 *  Corresponding Source for a non-source form of such a combination
 *  shall include the source code for the parts of OpenSSL used as well
 *  as that of the covered work.
 */

#include <cstdlib>
#include <cstring>
#include <utility> // for std::pair

#include "logger.h"
#include "ringbuffer.h"

namespace {
<<<<<<< HEAD
    // corresponds to 160 ms (about 5 rtp packets)
    const size_t MIN_BUFFER_SIZE = 1280;
=======
// corresponds to 106 ms (about 5 rtp packets)
const size_t MIN_BUFFER_SIZE = 1280;
>>>>>>> 0a48d2ba
}

// Create  a ring buffer with 'size' bytes
RingBuffer::RingBuffer(size_t size, const std::string &call_id) :
<<<<<<< HEAD
      endPos_(0)
    , buffer_(std::max(size, MIN_BUFFER_SIZE), 1)
=======
    endPos_(0)
    , bufferSize_(size > MIN_BUFFER_SIZE ? size : MIN_BUFFER_SIZE)
    , buffer_(bufferSize_)
>>>>>>> 0a48d2ba
    , readpointers_()
    , buffer_id_(call_id)
{
}

void
RingBuffer::flush(const std::string &call_id)
{
    storeReadPointer(endPos_, call_id);
}


void
RingBuffer::flushAll()
{
    ReadPointer::iterator iter;

    for (iter = readpointers_.begin(); iter != readpointers_.end(); ++iter)
        iter->second = endPos_;
}

size_t
RingBuffer::putLength() const
{
    const size_t buffer_size = buffer_.samples();
    const size_t startPos = (not readpointers_.empty()) ? getSmallestReadPointer() : 0;
    return (endPos_ + buffer_size - startPos) % buffer_size;
}

size_t RingBuffer::getLength(const std::string &call_id) const
{
    const size_t buffer_size = buffer_.samples();
    return (endPos_ + buffer_size - getReadPointer(call_id)) % buffer_size;
}

void
RingBuffer::debug()
{
    DEBUG("Start=%d; End=%d; BufferSize=%d", getSmallestReadPointer(), endPos_, buffer_.samples());
}

size_t RingBuffer::getReadPointer(const std::string &call_id) const
{
    if (hasNoReadPointers())
        return 0;

    ReadPointer::const_iterator iter = readpointers_.find(call_id);
    return (iter != readpointers_.end()) ? iter->second : 0;
}

size_t
RingBuffer::getSmallestReadPointer() const
{
    if (hasNoReadPointers())
        return 0;

    size_t smallest = buffer_.samples();

    ReadPointer::const_iterator iter;

    for (iter = readpointers_.begin(); iter != readpointers_.end(); ++iter)
        if (iter->second < smallest)
            smallest = iter->second;

    return smallest;
}

void
RingBuffer::storeReadPointer(size_t pointer_value, const std::string &call_id)
{
    ReadPointer::iterator iter = readpointers_.find(call_id);

    if (iter != readpointers_.end())
        iter->second = pointer_value;
    else
        DEBUG("Cannot find \"%s\" readPointer in \"%s\" ringbuffer", call_id.c_str(), buffer_id_.c_str());
}


void
RingBuffer::createReadPointer(const std::string &call_id)
{
    if (!hasThisReadPointer(call_id))
        readpointers_.insert(std::pair<std::string, int> (call_id, endPos_));
}


void
RingBuffer::removeReadPointer(const std::string &call_id)
{
    ReadPointer::iterator iter = readpointers_.find(call_id);

    if (iter != readpointers_.end())
        readpointers_.erase(iter);
}


bool
RingBuffer::hasThisReadPointer(const std::string &call_id) const
{
    return readpointers_.find(call_id) != readpointers_.end();
}


bool RingBuffer::hasNoReadPointers() const
{
    return readpointers_.empty();
}

//
// For the writer only:
//

// This one puts some data inside the ring buffer.
void RingBuffer::put(AudioBuffer& buf)
{
    const size_t len = putLength();
    const size_t sample_num = buf.samples();
    const size_t buffer_size = buffer_.samples();
    size_t toCopy = sample_num;

    // Add more channels if the input buffer holds more channels than the ring.
    if(buffer_.channels() < buf.channels())
        buffer_.setChannelNum(buf.channels());

    if (toCopy > buffer_size - len)
        toCopy = buffer_size - len;

    size_t in_pos = 0;
    size_t pos = endPos_;

    while (toCopy) {
        size_t block = toCopy;
        size_t i;

        if (block > buffer_size - pos) // Wrap block around ring ?
            block = buffer_size - pos; // Fill in to the end of the buffer

        buffer_.copy(buf, block, in_pos, pos);
        in_pos += block;
        pos = (pos + block) % buffer_size;
        toCopy -= block;
    }

    endPos_ = pos;
}

//
// For the reader only:
//

size_t
RingBuffer::availableForGet(const std::string &call_id) const
{
    // Used space
    return getLength(call_id);
}

// Get will move 'toCopy' bytes from the internal FIFO to 'buffer'
size_t RingBuffer::get(AudioBuffer& buf, const std::string &call_id)
{
    if (hasNoReadPointers())
        return 0;

    if (not hasThisReadPointer(call_id))
        return 0;

    const size_t len = getLength(call_id);
    const size_t sample_num = buf.samples();
    const size_t buffer_size = buffer_.samples();
    size_t toCopy = std::min(sample_num, len);

    const size_t copied = toCopy;

    size_t dest = 0;
    size_t startPos = getReadPointer(call_id);

    while (toCopy > 0) {
        size_t block = toCopy;
        unsigned i;

        if (block > buffer_size - startPos)
            block = buffer_size - startPos;

        buf.copy(buffer_, block, startPos, dest);

        dest += block;
        startPos = (startPos + block) % buffer_size;
        toCopy -= block;
    }

    storeReadPointer(startPos, call_id);
    return copied;
}

size_t
RingBuffer::discard(size_t toDiscard, const std::string &call_id)
{
    size_t len = getLength(call_id);

    if (toDiscard > len)
        toDiscard = len;

    size_t buffer_size = buffer_.samples();
    size_t startPos = (getReadPointer(call_id) + toDiscard) % buffer_size;

    storeReadPointer(startPos, call_id);

    return toDiscard;
}<|MERGE_RESOLUTION|>--- conflicted
+++ resolved
@@ -41,25 +41,14 @@
 #include "ringbuffer.h"
 
 namespace {
-<<<<<<< HEAD
-    // corresponds to 160 ms (about 5 rtp packets)
-    const size_t MIN_BUFFER_SIZE = 1280;
-=======
-// corresponds to 106 ms (about 5 rtp packets)
+// corresponds to 160 ms (about 5 rtp packets)
 const size_t MIN_BUFFER_SIZE = 1280;
->>>>>>> 0a48d2ba
 }
 
 // Create  a ring buffer with 'size' bytes
 RingBuffer::RingBuffer(size_t size, const std::string &call_id) :
-<<<<<<< HEAD
       endPos_(0)
     , buffer_(std::max(size, MIN_BUFFER_SIZE), 1)
-=======
-    endPos_(0)
-    , bufferSize_(size > MIN_BUFFER_SIZE ? size : MIN_BUFFER_SIZE)
-    , buffer_(bufferSize_)
->>>>>>> 0a48d2ba
     , readpointers_()
     , buffer_id_(call_id)
 {
