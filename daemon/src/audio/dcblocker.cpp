/*
 *  Copyright (C) 2004-2012 Savoir-Faire Linux Inc.
 *  Author: Alexandre Savard <alexandre.savard@savoirfairelinux.com>
 *
 *  This program is free software; you can redistribute it and/or modify
 *  it under the terms of the GNU General Public License as published by
 *  the Free Software Foundation; either version 3 of the License, or
 *  (at your option) any later version.
 *
 *  This program is distributed in the hope that it will be useful,
 *  but WITHOUT ANY WARRANTY; without even the implied warranty of
 *  MERCHANTABILITY or FITNESS FOR A PARTICULAR PURPOSE.  See the
 *  GNU General Public License for more details.
 *
 *  You should have received a copy of the GNU General Public License
 *  along with this program; if not, write to the Free Software
 *  Foundation, Inc., 51 Franklin Street, Fifth Floor, Boston, MA  02110-1301 USA.
 *
 *  Additional permission under GNU GPL version 3 section 7:
 *
 *  If you modify this program, or any covered work, by linking or
 *  combining it with the OpenSSL project's OpenSSL library (or a
 *  modified version of that library), containing parts covered by the
 *  terms of the OpenSSL or SSLeay licenses, Savoir-Faire Linux Inc.
 *  grants you additional permission to convey the resulting work.
 *  Corresponding Source for a non-source form of such a combination
 *  shall include the source code for the parts of OpenSSL used as well
 *  as that of the covered work.
 */

#include "dcblocker.h"

DcBlocker::DcBlocker(unsigned channels /* = 1 */)
    : states(channels, (struct StreamState){0, 0, 0, 0})
{}

void DcBlocker::reset()
{
    states.assign(states.size(), (struct StreamState){0, 0, 0, 0});
}

void DcBlocker::doProcess(SFLAudioSample *out, SFLAudioSample *in, int samples, struct StreamState * state)
{
    for (unsigned i = 0; i < samples; ++i) {
        state->x_ = in[i];

<<<<<<< HEAD
        state->y_ = (SFLAudioSample) ((float) state->x_ - (float) state->xm1_ + 0.9999 * (float) state->y_);
        state->xm1_ = state->x_;
        state->ym1_ = state->y_;
=======
        y_ = (SFLDataFormat)((float) x_ - (float) xm1_ + 0.9999 * (float) y_);
        xm1_ = x_;
        ym1_ = y_;
>>>>>>> 0a48d2ba

        out[i] = state->y_;
    }
}

void DcBlocker::process(SFLAudioSample *out, SFLAudioSample *in, int samples)
{
    if(out == NULL or in == NULL or samples == 0) return;
    doProcess(out, in, samples, &states[0]);
}

void DcBlocker::process(AudioBuffer& buf)
{
    const size_t chans = buf.channels();
    const size_t samples = buf.samples();
    if(chans > states.size())
        states.resize(buf.channels(), (struct StreamState){0, 0, 0, 0});

    unsigned i;
    for(i=0; i<chans; i++) {
        SFLAudioSample *chan = buf.getChannel(i)->data();
        doProcess(chan, chan, samples, &states[i]);
    }
}
<|MERGE_RESOLUTION|>--- conflicted
+++ resolved
@@ -44,15 +44,10 @@
     for (unsigned i = 0; i < samples; ++i) {
         state->x_ = in[i];
 
-<<<<<<< HEAD
+
         state->y_ = (SFLAudioSample) ((float) state->x_ - (float) state->xm1_ + 0.9999 * (float) state->y_);
         state->xm1_ = state->x_;
         state->ym1_ = state->y_;
-=======
-        y_ = (SFLDataFormat)((float) x_ - (float) xm1_ + 0.9999 * (float) y_);
-        xm1_ = x_;
-        ym1_ = y_;
->>>>>>> 0a48d2ba
 
         out[i] = state->y_;
     }
