/*  Copyright (C) 2004-2012 Savoir-Faire Linux Inc.
 *  Author: Yan Morin <yan.morin@savoirfairelinux.com>
 *
 *  Inspired by tonegenerator of
 *   Laurielle Lea <laurielle.lea@savoirfairelinux.com> (2004)
 *  Inspired by ringbuffer of Audacity Project
 *
 *  This program is free software; you can redistribute it and/or modify
 *  it under the terms of the GNU General Public License as published by
 *  the Free Software Foundation; either version 3 of the License, or
 *  (at your option) any later version.
 *
 *  This program is distributed in the hope that it will be useful,
 *  but WITHOUT ANY WARRANTY; without even the implied warranty of
 *  MERCHANTABILITY or FITNESS FOR A PARTICULAR PURPOSE.  See the
 *  GNU General Public License for more details.
 *
 *  You should have received a copy of the GNU General Public License
 *  along with this program; if not, write to the Free Software
 *  Foundation, Inc., 51 Franklin Street, Fifth Floor, Boston, MA  02110-1301 USA.
 *
 *  Additional permission under GNU GPL version 3 section 7:
 *
 *  If you modify this program, or any covered work, by linking or
 *  combining it with the OpenSSL project's OpenSSL library (or a
 *  modified version of that library), containing parts covered by the
 *  terms of the OpenSSL or SSLeay licenses, Savoir-Faire Linux Inc.
 *  grants you additional permission to convey the resulting work.
 *  Corresponding Source for a non-source form of such a combination
 *  shall include the source code for the parts of OpenSSL used as well
 *  as that of the covered work.
 */
#include <fstream>
#include <cmath>
#include <samplerate.h>
#include <cstring>
#include <vector>
#include <climits>

#include "audiofile.h"
#include "audio/codecs/audiocodec.h"
#include "audio/samplerateconverter.h"
#include "logger.h"

RawFile::RawFile(const std::string& name, sfl::AudioCodec *codec, unsigned int sampleRate)
    : AudioFile(name, sampleRate), audioCodec_(codec)
{
    if (filepath_.empty())
        throw AudioFileException("Unable to open audio file: filename is empty");

    std::fstream file;
    file.open(filepath_.c_str(), std::fstream::in);

    if (!file.is_open())
        throw AudioFileException("Unable to open audio file");

    file.seekg(0, std::ios::end);
    size_t length = file.tellg();
    file.seekg(0, std::ios::beg);

    std::vector<char> fileBuffer(length);
    file.read(&fileBuffer[0], length);
    file.close();

    const unsigned int frameSize = audioCodec_->getFrameSize();
    const unsigned int bitrate   = audioCodec_->getBitRate() * 1000 / 8;
    const unsigned int audioRate = audioCodec_->getClockRate();
    const unsigned int encFrameSize = frameSize * bitrate / audioRate;
    const unsigned int decodedSize = length * (frameSize / encFrameSize);

    AudioBuffer * buffer = new AudioBuffer(decodedSize);
    unsigned bufpos = 0;
    unsigned char *filepos = reinterpret_cast<unsigned char *>(&fileBuffer[0]);

    while (length >= encFrameSize) {
        bufpos += audioCodec_->decode(buffer->getData(), filepos, encFrameSize, bufpos);
        filepos += encFrameSize;
        length -= encFrameSize;
    }

    if (sampleRate == audioRate)
        buffer_ = buffer;
    else {
        double factord = (double) sampleRate / audioRate;

        const size_t channels = buffer->getChannelNum();

        // FIXME: it looks like buffer and buffer_ are leaked in this case
        if (channels > 2)
            throw AudioFileException("WaveFile: unsupported number of channels");

        size_t samples = buffer->samples();
        size_t size = channels * samples;
        float* floatBufferIn = new float[size];
        buffer->interleaveFloat(floatBufferIn);

        int samplesOut = ceil(factord * samples);
        int sizeOut = samplesOut * channels;

        delete buffer_;

        SRC_DATA src_data;
        src_data.data_in = floatBufferIn;
        src_data.input_frames = samples;
        src_data.output_frames = samplesOut;
        src_data.src_ratio = factord;

        float* floatBufferOut = new float[sizeOut];
        src_data.data_out = floatBufferOut;

        src_simple(&src_data, SRC_SINC_BEST_QUALITY, channels);
        samplesOut = src_data.output_frames_gen;
        sizeOut = samplesOut * channels;

        SFLAudioSample *scratch = new SFLAudioSample[sizeOut];
        src_float_to_short_array(floatBufferOut, scratch, src_data.output_frames_gen);
        buffer->fromInterleaved(scratch, samplesOut, channels);
        buffer_ = buffer;

        delete [] floatBufferOut;
        delete [] floatBufferIn;
        delete [] scratch;
    }
}


WaveFile::WaveFile(const std::string &fileName, unsigned int sampleRate) : AudioFile(fileName, sampleRate)
{
    const std::fstream fs(fileName.c_str(), std::ios_base::in);

    if (!fs)
        throw AudioFileException("File " + fileName + " doesn't exist");

    std::fstream fileStream;
    fileStream.open(fileName.c_str(), std::ios::in | std::ios::binary);

    char riff[4] = { 0, 0, 0, 0 };
    fileStream.read(riff, sizeof riff / sizeof * riff);

    if (strncmp("RIFF", riff, sizeof riff / sizeof * riff) != 0)
        throw AudioFileException("File is not of RIFF format");

    char fmt[4] = { 0, 0, 0, 0 };
    int maxIteration = 10;

    while (maxIteration-- and strncmp("fmt ", fmt, sizeof fmt / sizeof * fmt))
        fileStream.read(fmt, sizeof fmt / sizeof * fmt);

    if (maxIteration == 0)
        throw AudioFileException("Could not find \"fmt \" chunk");

    int32_t chunkSize; // fmt chunk size
    fileStream.read(reinterpret_cast<char *>(&chunkSize), sizeof chunkSize); // Read fmt chunk size.
    unsigned short formatTag; // data compression tag
    fileStream.read(reinterpret_cast<char *>(&formatTag), sizeof formatTag);

    if (formatTag != 1) // PCM = 1, FLOAT = 3
        throw AudioFileException("File contains an unsupported data format type");

    // Get number of channels from the header.
    int16_t chan;
    fileStream.read(reinterpret_cast<char *>(&chan), sizeof chan);

    if (chan > 2)
        throw AudioFileException("WaveFile: unsupported number of channels");

    // Get file sample rate from the header.
    int32_t fileRate;
    fileStream.read(reinterpret_cast<char *>(&fileRate), sizeof fileRate);

    int32_t avgb;
    fileStream.read(reinterpret_cast<char *>(&avgb), sizeof avgb);

    int16_t blockal;
    fileStream.read(reinterpret_cast<char *>(&blockal), sizeof blockal);

    // Determine the data type
    int16_t dt;
    fileStream.read(reinterpret_cast<char *>(&dt), sizeof dt);

    if (dt != 8 && dt != 16 && dt != 32)
        throw AudioFileException("File's bits per sample with is not supported");

    // Find the "data" chunk
    char data[4] = { 0, 0, 0, 0 };
    maxIteration = 10;

    while (maxIteration-- && strncmp("data", data, sizeof data / sizeof * data))
        fileStream.read(data, sizeof data / sizeof * data);

    // Samplerate converter initialized with 88200 sample long
<<<<<<< HEAD
    const int rate = static_cast<SINT32>(sampleRate);
    SamplerateConverter converter(std::max(fileRate, rate), chan);
=======
    const int rate = static_cast<int32_t>(sampleRate_);
    SamplerateConverter converter(std::max(fileRate, rate));
>>>>>>> c38a6c0e

    // Get length of data from the header.
    int32_t bytes;
    fileStream.read(reinterpret_cast<char *>(&bytes), sizeof bytes);

    // sample frames, should not be longer than a minute
    int nbSamples = std::min(60 * fileRate, 8 * bytes / dt / chan);

    DEBUG("Frame size %ld, data size %d align %d rate %d avgbyte %d "
          "chunk size %d dt %d", nbSamples, bytes, blockal, fileRate, avgb,
          chunkSize, dt);

    SFLAudioSample * tempBuffer = new SFLAudioSample[nbSamples * chan];

    fileStream.read(reinterpret_cast<char *>(tempBuffer),
                    nbSamples * chan * sizeof(SFLAudioSample));

    AudioBuffer * buffer = new AudioBuffer(nbSamples, chan, fileRate);
    buffer->fromInterleaved(tempBuffer, nbSamples, chan);

    if (fileRate != rate) {
        AudioBuffer * resampled = new AudioBuffer(nbSamples, chan, rate);
        converter.resample(*buffer, *resampled);
        delete buffer;
        buffer_ = resampled;
    } else
        buffer_ = buffer;

    delete [] tempBuffer;
}<|MERGE_RESOLUTION|>--- conflicted
+++ resolved
@@ -189,13 +189,8 @@
         fileStream.read(data, sizeof data / sizeof * data);
 
     // Samplerate converter initialized with 88200 sample long
-<<<<<<< HEAD
-    const int rate = static_cast<SINT32>(sampleRate);
+    const int rate = static_cast<int32_t>(sampleRate);
     SamplerateConverter converter(std::max(fileRate, rate), chan);
-=======
-    const int rate = static_cast<int32_t>(sampleRate_);
-    SamplerateConverter converter(std::max(fileRate, rate));
->>>>>>> c38a6c0e
 
     // Get length of data from the header.
     int32_t bytes;
