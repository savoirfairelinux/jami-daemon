/*
 *  Copyright (C) 2004-2012 Savoir-Faire Linux Inc.
 *  Author: Emmanuel Milou <emmanuel.milou@savoirfairelinux.com>
 *  Author: Alexandre Savard <alexandre.savard@savoirfairelinux.com>
 *
 *  This program is free software; you can redistribute it and/or modify
 *  it under the terms of the GNU General Public License as published by
 *  the Free Software Foundation; either version 3 of the License, or
 *  (at your option) any later version.
 *
 *  This program is distributed in the hope that it will be useful,
 *  but WITHOUT ANY WARRANTY; without even the implied warranty of
 *  MERCHANTABILITY or FITNESS FOR A PARTICULAR PURPOSE.  See the
 *  GNU General Public License for more details.
 *
 *  You should have received a copy of the GNU General Public License
 *  along with this program; if not, write to the Free Software
 *  Foundation, Inc., 51 Franklin Street, Fifth Floor, Boston, MA  02110-1301 USA.
 *
 *  Additional permission under GNU GPL version 3 section 7:
 *
 *  If you modify this program, or any covered work, by linking or
 *  combining it with the OpenSSL project's OpenSSL library (or a
 *  modified version of that library), containing parts covered by the
 *  terms of the OpenSSL or SSLeay licenses, Savoir-Faire Linux Inc.
 *  grants you additional permission to convey the resulting work.
 *  Corresponding Source for a non-source form of such a combination
 *  shall include the source code for the parts of OpenSSL used as well
 *  as that of the covered work.
 */

#include <ctime>
#include "audiolayer.h"
#include "audio/dcblocker.h"
#include "manager.h"
#include "scoped_lock.h"

unsigned int AudioLayer::captureGain_ = 100;
unsigned int AudioLayer::playbackGain_ = 100;

AudioLayer::AudioLayer()
    : isStarted_(false)
    , playbackMode_(NONE)
    , urgentRingBuffer_(SIZEBUF, MainBuffer::DEFAULT_ID)
    , sampleRate_(Manager::instance().getMainBuffer().getInternalSamplingRate())
    , mutex_()
    , dcblocker_()
    , converter_(sampleRate_)
    , lastNotificationTime_(0)
{
    pthread_mutex_init(&mutex_, NULL);
    urgentRingBuffer_.createReadPointer(MainBuffer::DEFAULT_ID);
}

AudioLayer::~AudioLayer()
{
    pthread_mutex_destroy(&mutex_);
}

void AudioLayer::flushMain()
{
    sfl::ScopedLock guard(mutex_);
    // should pass call id
    Manager::instance().getMainBuffer().flushAllBuffers();
}

void AudioLayer::flushUrgent()
{
    sfl::ScopedLock guard(mutex_);
    urgentRingBuffer_.flushAll();
}

void AudioLayer::putUrgent(AudioBuffer& buffer)
{
    sfl::ScopedLock guard(mutex_);
<<<<<<< HEAD
    urgentRingBuffer_.put(buffer);
=======
    urgentRingBuffer_.put(buffer, toCopy);
}

void AudioLayer::applyGain(SFLDataFormat *src , int samples, int gain)
{
    if (gain != 100)
        for (int i = 0 ; i < samples; i++)
            src[i] = src[i] * gain * 0.01;
>>>>>>> 444bda77
}

// Notify (with a beep) an incoming call when there is already a call in progress
void AudioLayer::notifyIncomingCall()
{
    if (!Manager::instance().incomingCallsWaiting())
        return;

    time_t now = time(NULL);

    // Notify maximum once every 5 seconds
    if (difftime(now, lastNotificationTime_) < 5)
        return;

    lastNotificationTime_ = now;

    // Enable notification only if more than one call
    if (!Manager::instance().hasCurrentCall())
        return;

    Tone tone("440/160", getSampleRate());
    unsigned int nbSample = tone.getSize();
    AudioBuffer buf(nbSample);
    tone.getNext(buf);

    /* Put the data in the urgent ring buffer */
    flushUrgent();
    putUrgent(buf);
}

bool AudioLayer::audioPlaybackFillWithToneOrRingtone(AudioBuffer &buffer)
{
    AudioLoop *tone = Manager::instance().getTelephoneTone();
    AudioLoop *file_tone = Manager::instance().getTelephoneFile();

    // In case of a dtmf, the pointers will be set to NULL once the dtmf length is
    // reached. For this reason we need to fill audio buffer with zeros if pointer is NULL
    if (tone) {
        tone->getNext(buffer.data(), buffer.length(), getPlaybackGain());
    } else if (file_tone) {
        file_tone->getNext(buffer.data(), buffer.length(), getPlaybackGain());
    } else {
        buffer.reset();
    }

    return true;
}

bool AudioLayer::audioPlaybackFillWithUrgent(AudioBuffer &buffer, size_t bytesToGet)
{
    // Urgent data (dtmf, incoming call signal) come first.
    bytesToGet = std::min(bytesToGet, buffer.size());
    const size_t samplesToGet = bytesToGet / sizeof(SFLDataFormat);
    urgentRingBuffer_.get(buffer.data(), bytesToGet, MainBuffer::DEFAULT_ID);
    applyGain(buffer.data(), samplesToGet, getPlaybackGain());

    // Consume the regular one as well (same amount of bytes)
    Manager::instance().getMainBuffer().discard(bytesToGet, MainBuffer::DEFAULT_ID);

    return true;
}

bool AudioLayer::audioPlaybackFillWithVoice(AudioBuffer &buffer, size_t bytesAvail)
{
    const size_t bytesToCpy = buffer.size();

    const size_t mainBufferSampleRate = Manager::instance().getMainBuffer().getInternalSamplingRate();
    const bool resample = sampleRate_ != mainBufferSampleRate;

    if (bytesAvail == 0)
        return false;

    double resampleFactor = 1.0;
    size_t maxNbBytesToGet = bytesToCpy;

    if (resample) {
        resampleFactor = mainBufferSampleRate / static_cast<double>(sampleRate_);
        maxNbBytesToGet = bytesToCpy * resampleFactor;
    }

    size_t bytesToGet = std::min(maxNbBytesToGet, bytesAvail);

    const size_t samplesToGet = bytesToGet / sizeof(SFLDataFormat);
    AudioBuffer out(samplesToGet);
    SFLDataFormat * out_ptr = NULL;

    if (resample)
        out_ptr = &(*out.data());
    else
        out_ptr = &(*buffer.data());

    Manager::instance().getMainBuffer().getData(out_ptr, bytesToGet, MainBuffer::DEFAULT_ID);
    // AudioLayer::applyGain(out_ptr, samplesToGet, getPlaybackGain());

    if (resample) {
        SFLDataFormat * const rsmpl_out_ptr = buffer.data();
        const size_t outSamples = samplesToGet * resampleFactor;
        converter_.resample(out_ptr, rsmpl_out_ptr, outSamples,
                            mainBufferSampleRate, sampleRate_, samplesToGet);
    }

    return true;
}

bool AudioLayer::audioPlaybackFillBuffer(AudioBuffer &buffer)
{
    // Looks if there's any voice audio from rtp to be played
    MainBuffer &mbuffer = Manager::instance().getMainBuffer();
    size_t bytesToGet = mbuffer.availableForGet(MainBuffer::DEFAULT_ID);
    size_t urgentBytesToGet = urgentRingBuffer_.availableForGet(MainBuffer::DEFAULT_ID);


    PlaybackMode mode = getPlaybackMode();

    bool bufferFilled = false;

    switch (mode) {
        case NONE:
        case TONE:
        case RINGTONE:
        case URGENT: {
            if (urgentBytesToGet > 0)
                bufferFilled = audioPlaybackFillWithUrgent(buffer, urgentBytesToGet);
            else
                bufferFilled = audioPlaybackFillWithToneOrRingtone(buffer);
        }
        break;

        case VOICE: {
            if (bytesToGet > 0)
                bufferFilled = audioPlaybackFillWithVoice(buffer, bytesToGet);
            else {
                buffer.reset();
                bufferFilled = true;
            }
        }
        break;

        case ZEROS:
        default: {
            buffer.reset();
            bufferFilled = true;
        }
    }

    if (!bufferFilled)
        printf("Error buffer not filled in audio playback\n");

    return bufferFilled;
}

// #define RECORD_TOMAIN_TODISK
#ifdef RECORD_TOMAIN_TODISK
#include <fstream>
std::ofstream opensl_tomainbuffer("/data/data/com.savoirfairelinux.sflphone/opensl_tomain.raw", std::ofstream::out | std::ofstream::binary);
#endif

void AudioLayer::audioCaptureFillBuffer(AudioBuffer &buffer)
{
    const int toGetBytes = buffer.size();
    const int toGetSamples = buffer.length();

    MainBuffer &mbuffer = Manager::instance().getMainBuffer();

    const unsigned mainBufferSampleRate = mbuffer.getInternalSamplingRate();
    const bool resample = mainBufferSampleRate != sampleRate_;

    SFLDataFormat *in_ptr = buffer.data();
    applyGain(in_ptr, toGetSamples, getCaptureGain());

    if (resample) {
        int outSamples = toGetSamples * (static_cast<double>(sampleRate_) / mainBufferSampleRate);
        AudioBuffer rsmpl_out(outSamples);
        SFLDataFormat * const rsmpl_out_ptr = rsmpl_out.data();
        converter_.resample(in_ptr, rsmpl_out_ptr,
                            rsmpl_out.length(), mainBufferSampleRate, sampleRate_,
                            toGetSamples);
        dcblocker_.process(rsmpl_out_ptr, rsmpl_out_ptr, outSamples);
        mbuffer.putData(rsmpl_out_ptr, rsmpl_out.size(), MainBuffer::DEFAULT_ID);
    } else {
        dcblocker_.process(in_ptr, in_ptr, toGetSamples);
#ifdef RECORD_TOMAIN_TODISK
        opensl_tomainbuffer.write((char const *)in_ptr, toGetBytes /);
#endif
        mbuffer.putData(in_ptr, toGetBytes, MainBuffer::DEFAULT_ID);
    }
}<|MERGE_RESOLUTION|>--- conflicted
+++ resolved
@@ -73,18 +73,7 @@
 void AudioLayer::putUrgent(AudioBuffer& buffer)
 {
     sfl::ScopedLock guard(mutex_);
-<<<<<<< HEAD
     urgentRingBuffer_.put(buffer);
-=======
-    urgentRingBuffer_.put(buffer, toCopy);
-}
-
-void AudioLayer::applyGain(SFLDataFormat *src , int samples, int gain)
-{
-    if (gain != 100)
-        for (int i = 0 ; i < samples; i++)
-            src[i] = src[i] * gain * 0.01;
->>>>>>> 444bda77
 }
 
 // Notify (with a beep) an incoming call when there is already a call in progress
@@ -123,9 +112,9 @@
     // In case of a dtmf, the pointers will be set to NULL once the dtmf length is
     // reached. For this reason we need to fill audio buffer with zeros if pointer is NULL
     if (tone) {
-        tone->getNext(buffer.data(), buffer.length(), getPlaybackGain());
+        tone->getNext(buffer, getPlaybackGain());
     } else if (file_tone) {
-        file_tone->getNext(buffer.data(), buffer.length(), getPlaybackGain());
+        file_tone->getNext(buffer, getPlaybackGain());
     } else {
         buffer.reset();
     }
@@ -136,10 +125,9 @@
 bool AudioLayer::audioPlaybackFillWithUrgent(AudioBuffer &buffer, size_t bytesToGet)
 {
     // Urgent data (dtmf, incoming call signal) come first.
-    bytesToGet = std::min(bytesToGet, buffer.size());
-    const size_t samplesToGet = bytesToGet / sizeof(SFLDataFormat);
-    urgentRingBuffer_.get(buffer.data(), bytesToGet, MainBuffer::DEFAULT_ID);
-    applyGain(buffer.data(), samplesToGet, getPlaybackGain());
+    bytesToGet = std::min(bytesToGet, buffer.capacity());
+    urgentRingBuffer_.get(buffer, MainBuffer::DEFAULT_ID);
+    buffer.applyGain(getPlaybackGain());
 
     // Consume the regular one as well (same amount of bytes)
     Manager::instance().getMainBuffer().discard(bytesToGet, MainBuffer::DEFAULT_ID);
@@ -149,41 +137,21 @@
 
 bool AudioLayer::audioPlaybackFillWithVoice(AudioBuffer &buffer, size_t bytesAvail)
 {
-    const size_t bytesToCpy = buffer.size();
-
-    const size_t mainBufferSampleRate = Manager::instance().getMainBuffer().getInternalSamplingRate();
-    const bool resample = sampleRate_ != mainBufferSampleRate;
+    const size_t bytesToCpy = buffer.capacity();
 
     if (bytesAvail == 0)
         return false;
 
-    double resampleFactor = 1.0;
-    size_t maxNbBytesToGet = bytesToCpy;
-
-    if (resample) {
-        resampleFactor = mainBufferSampleRate / static_cast<double>(sampleRate_);
-        maxNbBytesToGet = bytesToCpy * resampleFactor;
-    }
-
-    size_t bytesToGet = std::min(maxNbBytesToGet, bytesAvail);
-
-    const size_t samplesToGet = bytesToGet / sizeof(SFLDataFormat);
-    AudioBuffer out(samplesToGet);
-    SFLDataFormat * out_ptr = NULL;
-
-    if (resample)
-        out_ptr = &(*out.data());
-    else
-        out_ptr = &(*buffer.data());
-
-    Manager::instance().getMainBuffer().getData(out_ptr, bytesToGet, MainBuffer::DEFAULT_ID);
-    // AudioLayer::applyGain(out_ptr, samplesToGet, getPlaybackGain());
-
-    if (resample) {
-        SFLDataFormat * const rsmpl_out_ptr = buffer.data();
-        const size_t outSamples = samplesToGet * resampleFactor;
-        converter_.resample(out_ptr, rsmpl_out_ptr, outSamples,
-                            mainBufferSampleRate, sampleRate_, samplesToGet);
+    MainBuffer &mainBuffer = Manager::instance().getMainBuffer();
+
+    mainBuffer.getData(buffer, MainBuffer::DEFAULT_ID);
+    buffer.applyGain(getPlaybackGain());
+
+    if (sampleRate_ != mainBuffer.getInternalSamplingRate()) {
+        AudioBuffer out(buffer, false);
+        out.setSampleRate(sampleRate_);
+        converter_.resample(buffer, out);
+        buffer = out;
     }
 
     return true;
@@ -244,31 +212,25 @@
 
 void AudioLayer::audioCaptureFillBuffer(AudioBuffer &buffer)
 {
-    const int toGetBytes = buffer.size();
-    const int toGetSamples = buffer.length();
-
     MainBuffer &mbuffer = Manager::instance().getMainBuffer();
 
     const unsigned mainBufferSampleRate = mbuffer.getInternalSamplingRate();
     const bool resample = mainBufferSampleRate != sampleRate_;
 
-    SFLDataFormat *in_ptr = buffer.data();
-    applyGain(in_ptr, toGetSamples, getCaptureGain());
+    buffer.applyGain(getCaptureGain());
 
     if (resample) {
-        int outSamples = toGetSamples * (static_cast<double>(sampleRate_) / mainBufferSampleRate);
-        AudioBuffer rsmpl_out(outSamples);
-        SFLDataFormat * const rsmpl_out_ptr = rsmpl_out.data();
-        converter_.resample(in_ptr, rsmpl_out_ptr,
-                            rsmpl_out.length(), mainBufferSampleRate, sampleRate_,
-                            toGetSamples);
-        dcblocker_.process(rsmpl_out_ptr, rsmpl_out_ptr, outSamples);
-        mbuffer.putData(rsmpl_out_ptr, rsmpl_out.size(), MainBuffer::DEFAULT_ID);
+        AudioBuffer out(buffer);
+        out.setSampleRate(sampleRate_);
+
+        converter_.resample(buffer, out);
+        dcblocker_.process(out);
+        mbuffer.putData(out, MainBuffer::DEFAULT_ID);
     } else {
-        dcblocker_.process(in_ptr, in_ptr, toGetSamples);
+        dcblocker_.process(buffer);
 #ifdef RECORD_TOMAIN_TODISK
         opensl_tomainbuffer.write((char const *)in_ptr, toGetBytes /);
 #endif
-        mbuffer.putData(in_ptr, toGetBytes, MainBuffer::DEFAULT_ID);
+        mbuffer.putData(buffer, MainBuffer::DEFAULT_ID);
     }
 }