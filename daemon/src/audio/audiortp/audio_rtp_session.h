/*
 *  Copyright (C) 2004, 2005, 2006, 2008, 2009, 2010, 2011 Savoir-Faire Linux Inc.
 *  Author: Pierre-Luc Bacon <pierre-luc.bacon@savoirfairelinux.com>
 *  Author: Alexandre Bourget <alexandre.bourget@savoirfairelinux.com>
 *  Author: Laurielle Lea <laurielle.lea@savoirfairelinux.com>
 *  Author: Emmanuel Milou <emmanuel.milou@savoirfairelinux.com>
 *  Author: Yan Morin <yan.morin@savoirfairelinux.com>
 *  Author: Alexandre Savard <alexandre.savard@savoirfairelinux.com>
 *
 *  This program is free software; you can redistribute it and/or modify
 *  it under the terms of the GNU General Public License as published by
 *  the Free Software Foundation; either version 3 of the License, or
 *  (at your option) any later version.
 *  This program is distributed in the hope that it will be useful,
 *  but WITHOUT ANY WARRANTY; without even the implied warranty of
 *  MERCHANTABILITY or FITNESS FOR A PARTICULAR PURPOSE.  See the
 *  GNU General Public License for more details.
 *
 *  You should have received a copy of the GNU General Public License
 *  along with this program; if not, write to the Free Software
 *   Foundation, Inc., 675 Mass Ave, Cambridge, MA 02139, USA.
 *
 *  Additional permission under GNU GPL version 3 section 7:
 *
 *  If you modify this program, or any covered work, by linking or
 *  combining it with the OpenSSL project's OpenSSL library (or a
 *  modified version of that library), containing parts covered by the
 *  terms of the OpenSSL or SSLeay licenses, Savoir-Faire Linux Inc.
 *  grants you additional permission to convey the resulting work.
 *  Corresponding Source for a non-source form of such a combination
 *  shall include the source code for the parts of OpenSSL used as well
 *  as that of the covered work.
 */
#ifndef AUDIO_RTP_SESSION_H_
#define AUDIO_RTP_SESSION_H_

#include "audio_rtp_record_handler.h"
#include <ccrtp/rtp.h>
#include <ccrtp/formats.h>
#include "noncopyable.h"

class SIPCall;
namespace ost {
    class Thread;
}

namespace sfl {

class AudioCodec;

class AudioRtpSession : public AudioRtpRecordHandler {
    public:
        /**
        * Constructor
        * @param sipcall The pointer on the SIP call
        */
        AudioRtpSession(SIPCall &sipcall, ost::RTPDataQueue &queue, ost::Thread &thread);
        virtual ~AudioRtpSession();

        void updateSessionMedia(AudioCodec &audioCodec);

        virtual int startRtpThread(AudioCodec&);

        /**
         * Used mostly when receiving a reinvite
         */
        void updateDestinationIpAddress();

    protected:
        /**
         * Set the audio codec for this RTP session
         */
        virtual void setSessionMedia(AudioCodec &codec) = 0;


        bool onRTPPacketRecv(ost::IncomingRTPPkt&);

        /**
         * Send DTMF over RTP (RFC2833). The timestamp and sequence number must be
         * incremented as if it was microphone audio. This function change the payload type of the rtp session,
         * send the appropriate DTMF digit using this payload, discard coresponding data from mainbuffer and get
         * back the codec payload for further audio processing.
         */
        void sendDtmfEvent();

        /**
         * Send encoded data to peer
         */
        virtual void sendMicData();

        SIPCall &call_;

        /**
         * Timestamp for this session
         */
        int timestamp_;

        /**
         * Timestamp incrementation value based on codec period length (framesize)
         * except for G722 which require a 8 kHz incrementation.
         */
        int timestampIncrement_;

        ost::RTPDataQueue &queue_;

        bool isStarted_;
    private:
        NON_COPYABLE(AudioRtpSession);

        /**
         * Set RTP Sockets send/receive timeouts
         */
        void setSessionTimeouts();

        /**
         * Retreive destination address for this session. Stored in CALL
         */
        void setDestinationIpAddress();

        /**
         * Receive data from peer
         */
        void receiveSpeakerData();

        /**
         * Increment timestamp for DTMF event
         */
        virtual void incrementTimestampForDTMF();

        // Main destination address for this rtp session.
        // Stored in case or reINVITE, which may require to forget
        // this destination and update a new one.
        ost::InetHostAddress remote_ip_;

        // Main destination port for this rtp session.
        // Stored in case reINVITE, which may require to forget
        // this destination and update a new one
        unsigned short remote_port_;

        /**
         * Timestamp reset frequency specified in number of packet sent
         */
        short timestampCount_;
<<<<<<< HEAD
        bool isStarted_;

        ost::RTPDataQueue *queue_;

        ost::Thread *thread_;
=======

        ost::Thread &thread_;
>>>>>>> 0db8a567
};

}
#endif // AUDIO_RTP_SESSION_H__
<|MERGE_RESOLUTION|>--- conflicted
+++ resolved
@@ -141,16 +141,8 @@
          * Timestamp reset frequency specified in number of packet sent
          */
         short timestampCount_;
-<<<<<<< HEAD
-        bool isStarted_;
-
-        ost::RTPDataQueue *queue_;
-
-        ost::Thread *thread_;
-=======
 
         ost::Thread &thread_;
->>>>>>> 0db8a567
 };
 
 }
