--- conflicted
+++ resolved
@@ -147,11 +147,6 @@
 
 int AudioRtpFactory::getSessionMedia()
 {
-<<<<<<< HEAD
-    _info (__PRETTY_FUNCTION__);
-
-=======
->>>>>>> 39764571
     if (_rtpSession == NULL) {
         throw AudioRtpFactoryException ("AudioRtpFactory: Error: RTP session was null when trying to get session media type");
     }
