/*
 *  Copyright (C) 2004, 2005, 2006, 2008, 2009, 2010, 2011 Savoir-Faire Linux Inc.
 *  Author: Alexandre Savard <alexandre.savard@savoirfairelinux.com>
 *  Author: Pierre-Luc Bacon <pierre-luc.bacon@savoirfairelinux.com>
 *
 *  This program is free software; you can redistribute it and/or modify
 *  it under the terms of the GNU General Public License as published by
 *  the Free Software Foundation; either version 3 of the License, or
 *  (at your option) any later version.
 *  This program is distributed in the hope that it will be useful,
 *  but WITHOUT ANY WARRANTY; without even the implied warranty of
 *  MERCHANTABILITY or FITNESS FOR A PARTICULAR PURPOSE.  See the
 *  GNU General Public License for more details.
 *
 *  You should have received a copy of the GNU General Public License
 *  along with this program; if not, write to the Free Software
 *   Foundation, Inc., 675 Mass Ave, Cambridge, MA 02139, USA.
 *
 *  Additional permission under GNU GPL version 3 section 7:
 *
 *  If you modify this program, or any covered work, by linking or
 *  combining it with the OpenSSL project's OpenSSL library (or a
 *  modified version of that library), containing parts covered by the
 *  terms of the OpenSSL or SSLeay licenses, Savoir-Faire Linux Inc.
 *  grants you additional permission to convey the resulting work.
 *  Corresponding Source for a non-source form of such a combination
 *  shall include the source code for the parts of OpenSSL used as well
 *  as that of the covered work.
 */

#include "config.h"
#include "audio_zrtp_session.h"
#include "zrtp_session_callback.h"

#include "sip/sipcall.h"
#include "sip/sdp.h"
#include "audio/audiolayer.h"
#include "manager.h"

#include <libzrtpcpp/zrtpccrtp.h>
#include <libzrtpcpp/ZrtpQueue.h>
#include <libzrtpcpp/ZrtpUserCallback.h>

#include <cstdio>
#include <cstring>
#include <cerrno>

#include <ccrtp/rtp.h>

namespace sfl {

AudioZrtpSession::AudioZrtpSession(SIPCall &call, const std::string& zidFilename) :
    AudioRtpSession(call, *this, *this),
    ost::TRTPSessionBase<ost::SymmetricRTPChannel, ost::SymmetricRTPChannel, ost::ZrtpQueue>(ost::InetHostAddress(call_.getLocalIp().c_str()),
    call_.getLocalAudioPort(),
    0,
    ost::MembershipBookkeeping::defaultMembersHashSize,
    ost::defaultApplication()),
    zidFilename_(zidFilename)
{
    DEBUG("AudioZrtpSession initialized");
    initializeZid();


    DEBUG("AudioZrtpSession: Setting new RTP session with destination %s:%d",
          call_.getLocalIp().c_str(), call_.getLocalAudioPort());
}

AudioZrtpSession::~AudioZrtpSession()
{
    ost::Thread::terminate();
    Manager::instance().getMainBuffer()->unBindAll(call_.getCallId());
}

void AudioZrtpSession::final()
{
// tmatth:Oct 25 2011:FIXME:
// This was crashing...seems like it's not necessary. Double check
// with valgrind/helgrind
// delete this;
}

void AudioZrtpSession::initializeZid()
{
    if (zidFilename_.empty())
        throw ZrtpZidException("zid filename empty");

    std::string zidCompleteFilename;

    std::string xdg_config = std::string(HOMEDIR) + DIR_SEPARATOR_STR + ".cache" + DIR_SEPARATOR_STR + PACKAGE + "/" + zidFilename_;

    DEBUG("    xdg_config %s", xdg_config.c_str());

    if (XDG_CACHE_HOME != NULL) {
        std::string xdg_env = std::string(XDG_CACHE_HOME) + zidFilename_;
        DEBUG("    xdg_env %s", xdg_env.c_str());
        (xdg_env.length() > 0) ? zidCompleteFilename = xdg_env : zidCompleteFilename = xdg_config;
    } else
        zidCompleteFilename = xdg_config;


    if (initialize(zidCompleteFilename.c_str()) >= 0) {
        DEBUG("Register callbacks");
        setEnableZrtp(true);
        setUserCallback(new ZrtpSessionCallback(call_));
        return;
    }

    DEBUG("Initialization from ZID file failed. Trying to remove...");

    if (remove(zidCompleteFilename.c_str()) != 0)
        throw ZrtpZidException("zid file deletion failed");

    if (initialize(zidCompleteFilename.c_str()) < 0)
        throw ZrtpZidException("zid initialization failed");

    return;
}

void AudioZrtpSession::sendMicData()
{
    int compSize = processDataEncode();

    // if no data return
    if (compSize == 0)
        return;

    // Increment timestamp for outgoing packet
    timestamp_ += timestampIncrement_;

    // this step is only needed for ZRTP
    queue_.putData(timestamp_, getMicDataEncoded(), compSize);

    // putData puts the data on RTP queue, sendImmediate bypasses this queue
    queue_.sendImmediate(timestamp_, getMicDataEncoded(), compSize);
}

void AudioZrtpSession::run()
{
    // Set recording sampling rate
    call_.setRecordingSmplRate(getCodecSampleRate());
    DEBUG("AudioZrtpSession: Entering mainloop for call %s", call_.getCallId().c_str());

    uint32 timeout = 0;

    while (isActive()) {
        if (timeout < 1000)
            timeout = getSchedulingTimeout();

        // Send session
        if (DtmfPending())
            sendDtmfEvent();
        else
            sendMicData();

        controlReceptionService();
        controlTransmissionService();
        uint32 maxWait = timeval2microtimeout(getRTCPCheckInterval());
        // make sure the scheduling timeout is
        // <= the check interval for RTCP
        // packets
        timeout = (timeout > maxWait) ? maxWait : timeout;

        if (timeout < 1000) {   // !(timeout/1000)
            // dispatchDataPacket();
            timerTick();
        } else {
<<<<<<< HEAD
            if (isPendingData(timeout/1000)) {
=======
            if (isPendingData(timeout / 1000)) {
                setCancel(cancelDeferred);

>>>>>>> 0db8a567
                if (isActive())
                    takeInDataPacket();
            }
            timeout = 0;
        }
    }

    DEBUG("AudioZrtpSession: Left main loop for call %s", call_.getCallId().c_str());
}

void AudioZrtpSession::incrementTimestampForDTMF()
{
    timestamp_ += 160;
}

void AudioZrtpSession::setSessionMedia(AudioCodec &audioCodec)
{
    AudioRtpSession::setSessionMedia(audioCodec);
}

}<|MERGE_RESOLUTION|>--- conflicted
+++ resolved
@@ -165,13 +165,8 @@
             // dispatchDataPacket();
             timerTick();
         } else {
-<<<<<<< HEAD
-            if (isPendingData(timeout/1000)) {
-=======
             if (isPendingData(timeout / 1000)) {
-                setCancel(cancelDeferred);
 
->>>>>>> 0db8a567
                 if (isActive())
                     takeInDataPacket();
             }
