/*
 *  Copyright (C) 2004-2012 Savoir-Faire Linux Inc.
 *  Author: Alexandre Savard <alexandre.savard@savoirfairelinux.com>
 *  Author: Adrien Beraud <adrien.beraud@wisdomvibes.com>
 *
 *  This program is free software; you can redistribute it and/or modify
 *  it under the terms of the GNU General Public License as published by
 *  the Free Software Foundation; either version 3 of the License, or
 *  (at your option) any later version.
 *  This program is distributed in the hope that it will be useful,
 *  but WITHOUT ANY WARRANTY; without even the implied warranty of
 *  MERCHANTABILITY or FITNESS FOR A PARTICULAR PURPOSE.  See the
 *  GNU General Public License for more details.
 *
 *  You should have received a copy of the GNU General Public License
 *  along with this program; if not, write to the Free Software
 *  Foundation, Inc., 51 Franklin Street, Fifth Floor, Boston, MA  02110-1301 USA.
 *
 *  Additional permission under GNU GPL version 3 section 7:
 *
 *  If you modify this program, or any covered work, by linking or
 *  combining it with the OpenSSL project's OpenSSL library (or a
 *  modified version of that library), containing parts covered by the
 *  terms of the OpenSSL or SSLeay licenses, Savoir-Faire Linux Inc.
 *  grants you additional permission to convey the resulting work.
 *  Corresponding Source for a non-source form of such a combination
 *  shall include the source code for the parts of OpenSSL used as well
 *  as that of the covered work.
 */

#ifdef HAVE_CONFIG_H
#include "config.h"
#endif

#include "audio_rtp_record_handler.h"
#include <fstream>
#include <algorithm>
#include "logger.h"
#include "sip/sipcall.h"
#include "audio/audiolayer.h"
#include "scoped_lock.h"
#include "manager.h"

namespace sfl {

#ifdef RECTODISK
std::ofstream rtpResampled ("testRtpOutputResampled.raw", std::ifstream::binary);
std::ofstream rtpNotResampled("testRtpOutput.raw", std::ifstream::binary);
#endif

DTMFEvent::DTMFEvent(char digit) : payload(), newevent(true), length(1000)
{
/*
   From RFC2833:

   Event  encoding (decimal)
   _________________________
   0--9                0--9
   *                     10
   #                     11
   A--D              12--15
   Flash                 16
*/

    switch (digit) {
        case '*':
            digit = 10;
            break;
        case '#':
            digit = 11;
            break;
        case 'A' ... 'D':
            digit = digit - 'A' + 12;
            break;
        case '0' ... '9':
            digit = digit - '0';
            break;
        default:
            ERROR("Unexpected DTMF %c", digit);
    }

    payload.event = digit;
    payload.ebit = false; // end of event bit
    payload.rbit = false; // reserved bit
    payload.duration = 1; // duration for this event
}

AudioRtpRecord::AudioRtpRecord() :
      callId_("")
    , codecSampleRate_(0)
    , dtmfQueue_()
    , audioCodecs_()
    , audioCodecMutex_()
    , encoderPayloadType_(0)
    , decoderPayloadType_(0)
    , hasDynamicPayloadType_(false)
    , decData_(DEC_BUFFER_SIZE)     // std::tr1::arrays will be 0-initialized
    , resampledData_()
    , encodedData_()
    , converterEncode_(0)
    , converterDecode_(0)
    , codecFrameSize_(0)
    , converterSamplingRate_(0)
    , fadeFactor_(1.0 / 32000.0)
#if HAVE_SPEEXDSP
    , noiseSuppressEncode_(0)
    , noiseSuppressDecode_(0)
    , audioProcessMutex_()
#endif
    , dtmfPayloadType_(101) // same as Asterisk
    , dead_(false)
    , currentCodecIndex_(0)
{
    pthread_mutex_init(&audioCodecMutex_, NULL);
#if HAVE_SPEEXDSP
    pthread_mutex_init(&audioProcessMutex_, NULL);
#endif
}

// Call from processData*
bool AudioRtpRecord::isDead()
{
#ifdef CCPP_PREFIX
    return (int) dead_;
#else
    return *dead_;
#endif
}

sfl::AudioCodec *
AudioRtpRecord::getCurrentCodec() const
{
    if (audioCodecs_.empty() or currentCodecIndex_ >= audioCodecs_.size()) {
        ERROR("No codec found");
        return 0;
    }
    return audioCodecs_[currentCodecIndex_];
}

void
AudioRtpRecord::deleteCodecs()
{
    for (std::vector<AudioCodec *>::iterator i = audioCodecs_.begin(); i != audioCodecs_.end(); ++i)
        delete *i;
    audioCodecs_.clear();
}

bool AudioRtpRecord::tryToSwitchPayloadTypes(int newPt)
{
    for (std::vector<AudioCodec *>::iterator i = audioCodecs_.begin(); i != audioCodecs_.end(); ++i)
        if (*i and (*i)->getPayloadType() == newPt) {
            decoderPayloadType_ = (*i)->getPayloadType();
            codecSampleRate_ = (*i)->getClockRate();
            codecFrameSize_ = (*i)->getFrameSize();
            hasDynamicPayloadType_ = (*i)->hasDynamicPayload();
            currentCodecIndex_ = std::distance(audioCodecs_.begin(), i);
            DEBUG("Switched payload type to %d", newPt);
            return true;
        }

    ERROR("Could not switch payload types");
    return false;
}

AudioRtpRecord::~AudioRtpRecord()
{
    dead_ = true;
#ifdef RECTODISK
    rtpResampled.close();
    rtpNotResampled.close();
#endif

    delete converterEncode_;
    converterEncode_ = 0;
    delete converterDecode_;
    converterDecode_ = 0;
    {
        ScopedLock lock(audioCodecMutex_);
        deleteCodecs();
    }
#if HAVE_SPEEXDSP
    {
        ScopedLock lock(audioProcessMutex_);
        delete noiseSuppressDecode_;
        noiseSuppressDecode_ = 0;
        delete noiseSuppressEncode_;
        noiseSuppressEncode_ = 0;
    }
#endif
    pthread_mutex_destroy(&audioCodecMutex_);

#if HAVE_SPEEXDSP
    pthread_mutex_destroy(&audioProcessMutex_);
#endif
}


AudioRtpRecordHandler::AudioRtpRecordHandler(SIPCall &call) :
    audioRtpRecord_(),
    id_(call.getCallId()),
    gainController_(8000, -10.0),
    warningInterval_(0)
{}


AudioRtpRecordHandler::~AudioRtpRecordHandler() {}

std::string
AudioRtpRecordHandler::getCurrentAudioCodecNames()
{
    std::string result;
    ScopedLock lock(audioRtpRecord_.audioCodecMutex_);
    {
        std::string sep = "";
        for (std::vector<AudioCodec*>::const_iterator i = audioRtpRecord_.audioCodecs_.begin();
                i != audioRtpRecord_.audioCodecs_.end(); ++i) {
            if (*i)
                result += sep + (*i)->getMimeSubtype();
            sep = " ";
        }
    }

    return result;
}

void AudioRtpRecordHandler::setRtpMedia(const std::vector<AudioCodec*> &audioCodecs)
{
    ScopedLock lock(audioRtpRecord_.audioCodecMutex_);

    audioRtpRecord_.deleteCodecs();
    // Set various codec info to reduce indirection
    audioRtpRecord_.audioCodecs_ = audioCodecs;
    if (audioCodecs.empty()) {
        ERROR("Audio codecs empty");
        return;
    }

    audioRtpRecord_.currentCodecIndex_ = 0;
    audioRtpRecord_.encoderPayloadType_ = audioRtpRecord_.decoderPayloadType_ = audioCodecs[0]->getPayloadType();
    audioRtpRecord_.codecSampleRate_ = audioCodecs[0]->getClockRate();
    audioRtpRecord_.codecFrameSize_ = audioCodecs[0]->getFrameSize();
    audioRtpRecord_.hasDynamicPayloadType_ = audioCodecs[0]->hasDynamicPayload();
}

void AudioRtpRecordHandler::initBuffers()
{
    // Set sampling rate, main buffer choose the highest one
    Manager::instance().audioSamplingRateChanged(audioRtpRecord_.codecSampleRate_);

    // initialize SampleRate converter using AudioLayer's sampling rate
    // (internal buffers initialized with maximal sampling rate and frame size)
    delete audioRtpRecord_.converterEncode_;
    audioRtpRecord_.converterEncode_ = new SamplerateConverter(getCodecSampleRate());
    delete audioRtpRecord_.converterDecode_;
    audioRtpRecord_.converterDecode_ = new SamplerateConverter(getCodecSampleRate());
}

#if HAVE_SPEEXDSP
void AudioRtpRecordHandler::initNoiseSuppress()
{
    ScopedLock lock(audioRtpRecord_.audioProcessMutex_);
    delete audioRtpRecord_.noiseSuppressEncode_;
    audioRtpRecord_.noiseSuppressEncode_ = new NoiseSuppress(getCodecFrameSize(), getCodecSampleRate());
    delete audioRtpRecord_.noiseSuppressDecode_;
    audioRtpRecord_.noiseSuppressDecode_ = new NoiseSuppress(getCodecFrameSize(), getCodecSampleRate());
}
#endif

void AudioRtpRecordHandler::putDtmfEvent(char digit)
{
    DTMFEvent dtmf(digit);
    audioRtpRecord_.dtmfQueue_.push_back(dtmf);
}

#define RETURN_IF_NULL(A, VAL, M, ...) if (!(A)) { ERROR(M, ##__VA_ARGS__); return VAL; }

int AudioRtpRecordHandler::processDataEncode()
{
    if (audioRtpRecord_.isDead())
        return 0;

    int codecSampleRate = getCodecSampleRate();
    int mainBufferSampleRate = Manager::instance().getMainBuffer().getInternalSamplingRate();

    double resampleFactor = (double) mainBufferSampleRate / codecSampleRate;

    // compute nb of byte to get coresponding to 1 audio frame
    int samplesToGet = resampleFactor * getCodecFrameSize();
    if (Manager::instance().getMainBuffer().availableForGet(id_) < samplesToGet)
        return 0;

    AudioBuffer& micData = audioRtpRecord_.decData_;
    micData.resize(samplesToGet);
    const size_t samps = Manager::instance().getMainBuffer().getData(micData, id_);

#ifdef RECTODISK
    rtpNotResampled << micData;
#endif

    if (samps != samplesToGet) {
        ERROR("Asked for %d samples from mainbuffer, got %d", samplesToGet, samps);
        return 0;
    }
    audioRtpRecord_.fadeInDecodedData();

    AudioBuffer *out = &micData;

    if (codecSampleRate != mainBufferSampleRate) {
        RETURN_IF_NULL(audioRtpRecord_.converterEncode_, 0, "Converter already destroyed");

        micData.setSampleRate(mainBufferSampleRate);
        audioRtpRecord_.resampledData_.setSampleRate(codecSampleRate);
        audioRtpRecord_.converterEncode_->resample(micData, audioRtpRecord_.resampledData_);

#ifdef RECTODISK
        rtpResampled << audioRtpRecord_.resampledData_;
#endif

        out = &(audioRtpRecord_.resampledData_);
    }

#if HAVE_SPEEXDSP
    if (Manager::instance().audioPreference.getNoiseReduce()) {
        ScopedLock lock(audioRtpRecord_.audioProcessMutex_);
        RETURN_IF_NULL(audioRtpRecord_.noiseSuppressEncode_, 0, "Noise suppressor already destroyed");
        audioRtpRecord_.noiseSuppressEncode_->process(micData, getCodecFrameSize());
    }
#endif

    {   ScopedLock lock(audioRtpRecord_.audioCodecMutex_);
        RETURN_IF_NULL(audioRtpRecord_.getCurrentCodec(), 0, "Audio codec already destroyed");
        unsigned char *micDataEncoded = audioRtpRecord_.encodedData_.data();
        return audioRtpRecord_.getCurrentCodec()->encode(micDataEncoded, out->getData(), getCodecFrameSize());
    }
}
#undef RETURN_IF_NULL

#define RETURN_IF_NULL(A, M, ...) if (!(A)) { ERROR(M, ##__VA_ARGS__); return; }

void AudioRtpRecordHandler::processDataDecode(unsigned char *spkrData, size_t size, int payloadType)
{
    if (audioRtpRecord_.isDead())
        return;
    if (audioRtpRecord_.decoderPayloadType_ != payloadType) {
        const bool switched = audioRtpRecord_.tryToSwitchPayloadTypes(payloadType);
        if (not switched) {
            if (!warningInterval_) {
                warningInterval_ = 250;
                WARN("Invalid payload type %d, expected %d", payloadType, audioRtpRecord_.decoderPayloadType_);
            }
            warningInterval_--;
            return;
        }
    }

    int inSamples = 0;
    size = std::min(size, audioRtpRecord_.decData_.samples());

    {   ScopedLock lock(audioRtpRecord_.audioCodecMutex_);
        RETURN_IF_NULL(audioRtpRecord_.getCurrentCodec(), "Audio codecs already destroyed");
        // Return the size of data in samples
        inSamples = audioRtpRecord_.getCurrentCodec()->decode(audioRtpRecord_.decData_.getData(), spkrData, size);
    }

#if HAVE_SPEEXDSP
    if (Manager::instance().audioPreference.getNoiseReduce()) {
        ScopedLock lock(audioRtpRecord_.audioProcessMutex_);
        RETURN_IF_NULL(audioRtpRecord_.noiseSuppressDecode_, "Noise suppressor already destroyed");
        audioRtpRecord_.noiseSuppressDecode_->process(audioRtpRecord_.decData_, getCodecFrameSize());
    }
#endif

    audioRtpRecord_.fadeInDecodedData();

    // Normalize incomming signal
<<<<<<< HEAD
    gainController.process(audioRtpRecord_.decData_);
=======
    gainController_.process(spkrDataDecoded, inSamples);
>>>>>>> d8a325b7

    AudioBuffer *out = &(audioRtpRecord_.decData_);
    int outSamples = inSamples;

    int codecSampleRate = out->getSampleRate();//getCodecSampleRate();
    int mainBufferSampleRate = Manager::instance().getMainBuffer().getInternalSamplingRate();

    // test if resampling is required
    if (codecSampleRate != mainBufferSampleRate) {
        RETURN_IF_NULL(audioRtpRecord_.converterDecode_, "Converter already destroyed");
        out = &(audioRtpRecord_.resampledData_);
        // Do sample rate conversion
        audioRtpRecord_.converterDecode_->resample(audioRtpRecord_.decData_, audioRtpRecord_.resampledData_);
    }

    Manager::instance().getMainBuffer().putData(*out, id_);
}
#undef RETURN_IF_NULL

void AudioRtpRecord::fadeInDecodedData() //size_t size)
{
    // if factor reaches 1, this function should have no effect
    if (fadeFactor_ >= 1.0)// or size > decData_.size())
        return;

    decData_.applyGain(fadeFactor_);

    // Factor used to increase volume in fade in
    const double FADEIN_STEP_SIZE = 4.0;
    fadeFactor_ *= FADEIN_STEP_SIZE;
}

bool
AudioRtpRecordHandler::codecsDiffer(const std::vector<AudioCodec*> &codecs) const
{
    const std::vector<AudioCodec*> &current = audioRtpRecord_.audioCodecs_;
    if (codecs.size() != current.size())
        return true;
    for (std::vector<AudioCodec*>::const_iterator i = codecs.begin(); i != codecs.end(); ++i) {
        if (*i) {
            bool matched = false;
            for (std::vector<AudioCodec*>::const_iterator j = current.begin(); !matched and j != current.end(); ++j)
                matched = (*i)->getPayloadType() == (*j)->getPayloadType();
            if (not matched)
                return true;
        }
    }
    return false;
}

}<|MERGE_RESOLUTION|>--- conflicted
+++ resolved
@@ -373,11 +373,7 @@
     audioRtpRecord_.fadeInDecodedData();
 
     // Normalize incomming signal
-<<<<<<< HEAD
-    gainController.process(audioRtpRecord_.decData_);
-=======
-    gainController_.process(spkrDataDecoded, inSamples);
->>>>>>> d8a325b7
+    gainController_.process(audioRtpRecord_.decData_);
 
     AudioBuffer *out = &(audioRtpRecord_.decData_);
     int outSamples = inSamples;
