--- conflicted
+++ resolved
@@ -304,13 +304,8 @@
     micData.resize(samplesToGet);
     const size_t samps = Manager::instance().getMainBuffer().getData(micData, id_);
 
-<<<<<<< HEAD
 #ifdef RECTODISK
     rtpNotResampled << micData;
-=======
-#ifdef RTP_ENCODE_RECTODISK
-    beforeencode.write((const char *)micData, bytesToGet);
->>>>>>> 444bda77
 #endif
 
     if (samps != samplesToGet) {
@@ -330,16 +325,10 @@
         audioRtpRecord_.converterEncode_->resample(micData, audioRtpRecord_.resampledData_);
 
 #ifdef RECTODISK
-<<<<<<< HEAD
         rtpResampled << audioRtpRecord_.resampledData_;
 #endif
 
         out = &(audioRtpRecord_.resampledData_);
-=======
-        rtpResampled.write((const char *)audioRtpRecord_.resampledData_.data(), samplesToGet * sizeof(SFLDataFormat) / 2);
-#endif
-        out = audioRtpRecord_.resampledData_.data();
->>>>>>> 444bda77
     }
 
 #if HAVE_SPEEXDSP
@@ -386,18 +375,8 @@
         }
     }
 
-<<<<<<< HEAD
     size = std::min(size, audioRtpRecord_.decData_.samples());
 
-=======
-#ifdef RTP_DECODE_RECTODISK
-    beforedecode.write((const char *)spkrData, size);
-#endif
-
-    int inSamples = 0;
-    size = std::min(size, audioRtpRecord_.decData_.size());
-    SFLDataFormat *spkrDataDecoded = audioRtpRecord_.decData_.data();
->>>>>>> 444bda77
     {
         ScopedLock lock(audioRtpRecord_.audioCodecMutex_);
         RETURN_IF_NULL(audioRtpRecord_.getCurrentCodec(), "Audio codecs already destroyed");
@@ -438,12 +417,7 @@
         audioRtpRecord_.converterDecode_->resample(audioRtpRecord_.decData_, audioRtpRecord_.resampledData_);
     }
 
-<<<<<<< HEAD
     Manager::instance().getMainBuffer().putData(*out, id_);
-=======
-    MainBuffer &mbuffer = Manager::instance().getMainBuffer();
-    mbuffer.putData(out, outSamples * sizeof(SFLDataFormat), id_);
->>>>>>> 444bda77
 }
 #undef RETURN_IF_NULL
 
