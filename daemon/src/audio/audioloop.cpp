/*
 *  Copyright (C) 2004-2012 Savoir-Faire Linux Inc.
 *  Author: Yan Morin <yan.morin@savoirfairelinux.com>
 *
 *  Inspired by tonegenerator of
 *   Laurielle Lea <laurielle.lea@savoirfairelinux.com> (2004)
 *  Inspired by ringbuffer of Audacity Project
 *
 *  This program is free software; you can redistribute it and/or modify
 *  it under the terms of the GNU General Public License as published by
 *  the Free Software Foundation; either version 3 of the License, or
 *  (at your option) any later version.
 *
 *  This program is distributed in the hope that it will be useful,
 *  but WITHOUT ANY WARRANTY; without even the implied warranty of
 *  MERCHANTABILITY or FITNESS FOR A PARTICULAR PURPOSE.  See the
 *  GNU General Public License for more details.
 *
 *  You should have received a copy of the GNU General Public License
 *  along with this program; if not, write to the Free Software
 *  Foundation, Inc., 51 Franklin Street, Fifth Floor, Boston, MA  02110-1301 USA.
 *
 *  Additional permission under GNU GPL version 3 section 7:
 *
 *  If you modify this program, or any covered work, by linking or
 *  combining it with the OpenSSL project's OpenSSL library (or a
 *  modified version of that library), containing parts covered by the
 *  terms of the OpenSSL or SSLeay licenses, Savoir-Faire Linux Inc.
 *  grants you additional permission to convey the resulting work.
 *  Corresponding Source for a non-source form of such a combination
 *  shall include the source code for the parts of OpenSSL used as well
 *  as that of the covered work.
 */

#include "audioloop.h"
#include "manager.h"
#include "client/callmanager.h"
#include <cmath>
#include <numeric>
#include <cstring>
#include <cassert>
#include "logger.h"

AudioLoop::AudioLoop(unsigned int sampleRate) : buffer_(), pos_(0), isRecording_(false)
{
    buffer_ = new AudioBuffer();
    buffer_->setSampleRate(sampleRate);
}

AudioLoop::~AudioLoop()
{
    delete buffer_;
}

void
AudioLoop::seek(double relative_position)
{
    size_t new_pos = (size_t)((double)buffer_->samples() * (relative_position * 0.01));

    pos_ = new_pos;
}

static unsigned int updatePlaybackScale = 0;

void
AudioLoop::getNext(AudioBuffer& output, unsigned int volume)
{
    if(!buffer_) {
        ERROR("AudioLoop::buffer_ is not set (NULL pointer)");
        return;
    }

    const size_t buf_samples = buffer_->samples();
    size_t pos = pos_;
    size_t total_samples = output.samples();
    size_t output_pos = 0;

    if (buf_samples == 0) {
        ERROR("Audio loop size is 0");
        return;
    } else if (pos >= buf_samples) {
        ERROR("Invalid loop position %d", pos);
        return;
    }

    while (total_samples > 0) {
        size_t samples = std::min(total_samples, buf_samples - pos);

        output.copy(*buffer_, samples, pos, output_pos);

        output_pos += samples;
        pos = (pos + samples) % buf_samples;

        total_samples -= samples;
    }

    output.applyGain(volume); // apply volume

    pos_ = pos;

    // We want to send values in milisecond
<<<<<<< HEAD
    int divisor = buffer_->getSampleRate() / 1000;
    if(divisor == 0) {
=======
    int divisor = sampleRate_ / 1000;

    if (divisor == 0) {
>>>>>>> 0a48d2ba
        ERROR("Error cannot update playback slider, sampling rate is 0");
        return;
    }

    if (isRecording_) {
        if ((updatePlaybackScale % 5) == 0) {
            CallManager *cm = Manager::instance().getClient()->getCallManager();
            cm->updatePlaybackScale(pos_ / divisor, buf_samples / divisor);
        }

        updatePlaybackScale++;
    }
}
<|MERGE_RESOLUTION|>--- conflicted
+++ resolved
@@ -99,14 +99,8 @@
     pos_ = pos;
 
     // We want to send values in milisecond
-<<<<<<< HEAD
     int divisor = buffer_->getSampleRate() / 1000;
-    if(divisor == 0) {
-=======
-    int divisor = sampleRate_ / 1000;
-
     if (divisor == 0) {
->>>>>>> 0a48d2ba
         ERROR("Error cannot update playback slider, sampling rate is 0");
         return;
     }
