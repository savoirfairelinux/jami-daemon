--- conflicted
+++ resolved
@@ -105,22 +105,11 @@
         return;
     }
 
-<<<<<<< HEAD
-    if(isRecording_) {
-#if HAVE_DBUS
-        if((updatePlaybackScale % 5) == 0) {
-            CallManager *cm = Manager::instance().getDbusManager()->getCallManager();
-            cm->updatePlaybackScale(pos_ / divisor, size_ / divisor);
-        }
-#endif
-=======
     if (isRecording_) {
         if ((updatePlaybackScale % 5) == 0) {
             CallManager *cm = Manager::instance().getClient()->getCallManager();
             cm->updatePlaybackScale(pos_ / divisor, size_ / divisor);
         }
-
->>>>>>> df05f088
         updatePlaybackScale++;
     }
 }
