--- conflicted
+++ resolved
@@ -714,11 +714,7 @@
         return;
     }
 
-<<<<<<< HEAD
-    in.applyGain(getCaptureGain());
-=======
-    AudioLayer::applyGain(in_ptr, toGetSamples, captureGain_);
->>>>>>> 4273f4ab
+    in.applyGain(captureGain_);
 
     if (resample) {
         int outSamples = toGetSamples * (static_cast<double>(sampleRate_) / mainBufferSampleRate);
@@ -748,15 +744,9 @@
         AudioBuffer out(maxSamples, 1, sampleRate_);
 
         if (tone)
-<<<<<<< HEAD
-            tone->getNext(out, getPlaybackGain());
+            tone->getNext(out, playbackGain_);
         else if (file_tone && !ringtoneHandle_)
-            file_tone->getNext(out, getPlaybackGain());
-=======
-            tone->getNext(out_ptr, out.size(), playbackGain_);
-        else if (file_tone && !ringtoneHandle_)
-            file_tone->getNext(out_ptr, out.size(), playbackGain_);
->>>>>>> 4273f4ab
+            file_tone->getNext(out, playbackGain_);
 
         write(out.getChannel()->data(), bytesToPut, playbackHandle_);
     } else {
@@ -775,22 +765,13 @@
 
         bytesToGet = std::min(maxNbBytesToGet, bytesToGet);
 
-<<<<<<< HEAD
         const size_t samplesToGet = bytesToGet / sizeof(SFLAudioSample);
         //std::vector<SFLAudioSample> out(samplesToGet, 0);
         AudioBuffer out(samplesToGet, 1, mainBufferSampleRate);
 
         //SFLAudioSample * const out_ptr = &(*out.getChannel()->begin());
         Manager::instance().getMainBuffer().getData(out, MainBuffer::DEFAULT_ID);
-        //AudioLayer::applyGain(out_ptr, samplesToGet, getPlaybackGain());
-        out.applyGain(getPlaybackGain());
-=======
-        const size_t samplesToGet = bytesToGet / sizeof(SFLDataFormat);
-        std::vector<SFLDataFormat> out(samplesToGet, 0);
-        SFLDataFormat * const out_ptr = &(*out.begin());
-        Manager::instance().getMainBuffer().getData(out_ptr, bytesToGet, MainBuffer::DEFAULT_ID);
-        AudioLayer::applyGain(out_ptr, samplesToGet, playbackGain_);
->>>>>>> 4273f4ab
+        out.applyGain(playbackGain_);
 
         if (resample) {
             const size_t outSamples = samplesToGet * resampleFactor;
@@ -825,23 +806,12 @@
 
     if (samplesToGet > 0) {
         // Urgent data (dtmf, incoming call signal) come first.
-<<<<<<< HEAD
         samplesToGet = std::min(samplesToGet, (unsigned)playbackAvailSmpl);
         AudioBuffer out(samplesToGet);
         urgentRingBuffer_.get(out, MainBuffer::DEFAULT_ID);
-        out.applyGain(getPlaybackGain());
+        out.applyGain(playbackGain_);
 
         write(out.getChannel()->data(), samplesToGet*sizeof(SFLAudioSample), playbackHandle_);
-=======
-        bytesToGet = std::min(bytesToGet, playbackAvailBytes);
-        const size_t samplesToGet = bytesToGet / sizeof(SFLDataFormat);
-        std::vector<SFLDataFormat> out(samplesToGet);
-        SFLDataFormat * const out_ptr = &(*out.begin());
-        urgentRingBuffer_.get(out_ptr, bytesToGet, MainBuffer::DEFAULT_ID);
-        AudioLayer::applyGain(out_ptr, samplesToGet, playbackGain_);
-
-        write(out_ptr, bytesToGet, playbackHandle_);
->>>>>>> 4273f4ab
         // Consume the regular one as well (same amount of bytes)
         Manager::instance().getMainBuffer().discard(samplesToGet, MainBuffer::DEFAULT_ID);
     } else {
@@ -860,14 +830,8 @@
         AudioBuffer out(ringtoneAvailSmpl);
 
         if (file_tone) {
-<<<<<<< HEAD
-            DEBUG("playback gain %d", getPlaybackGain());
-            file_tone->getNext(out, getPlaybackGain());
-=======
             DEBUG("playback gain %d", playbackGain_);
-            file_tone->getNext(out_ptr, ringtoneAvailSmpl,
-                               playbackGain_);
->>>>>>> 4273f4ab
+            file_tone->getNext(out, playbackGain_);
         }
 
         write(out.getChannel()->data(), ringtoneAvailBytes, ringtoneHandle_);
