/*
 *  Copyright (C) 2004-2012 Savoir-Faire Linux Inc.
 *  Author: Emmanuel Milou <emmanuel.milou@savoirfairelinux.com>
 *  Author: Alexandre Savard <alexandre.savard@savoirfairelinux.com>
 *  Author: Андрей Лухнов <aol.nnov@gmail.com>
 *
 *  This program is free software; you can redistribute it and/or modify
 *  it under the terms of the GNU General Public License as published by
 *  the Free Software Foundation; either version 3 of the License, or
 *  (at your option) any later version.
 *
 *  This program is distributed in the hope that it will be useful,
 *  but WITHOUT ANY WARRANTY; without even the implied warranty of
 *  MERCHANTABILITY or FITNESS FOR A PARTICULAR PURPOSE.  See the
 *  GNU General Public License for more details.
 *
 *  You should have received a copy of the GNU General Public License
 *  along with this program; if not, write to the Free Software
 *  Foundation, Inc., 51 Franklin Street, Fifth Floor, Boston, MA  02110-1301 USA.
 *
 *  Additional permission under GNU GPL version 3 section 7:
 *
 *  If you modify this program, or any covered work, by linking or
 *  combining it with the OpenSSL project's OpenSSL library (or a
 *  modified version of that library), containing parts covered by the
 *  terms of the OpenSSL or SSLeay licenses, Savoir-Faire Linux Inc.
 *  grants you additional permission to convey the resulting work.
 *  Corresponding Source for a non-source form of such a combination
 *  shall include the source code for the parts of OpenSSL used as well
 *  as that of the covered work.
 */

#include "alsalayer.h"
#include "audio/dcblocker.h"
#include "eventthread.h"
#include "audio/samplerateconverter.h"
#include "logger.h"
#include "manager.h"
#include "noncopyable.h"
#include "client/configurationmanager.h"
#include <ctime>

#define SFL_ALSA_PERIOD_SIZE 160
#define SFL_ALSA_NB_PERIOD 8
#define SFL_ALSA_BUFFER_SIZE SFL_ALSA_PERIOD_SIZE * SFL_ALSA_NB_PERIOD

class AlsaThread {
    public:
        AlsaThread(AlsaLayer *alsa);
        ~AlsaThread();
        void initAudioLayer();
        void start();
        bool isRunning() const;

    private:
        void run();
        static void *runCallback(void *context);

        NON_COPYABLE(AlsaThread);
        pthread_t thread_;
        AlsaLayer* alsa_;
        bool running_;
};

AlsaThread::AlsaThread(AlsaLayer *alsa)
    : thread_(0), alsa_(alsa), running_(false)
{}

bool AlsaThread::isRunning() const
{
    return running_;
}

AlsaThread::~AlsaThread()
{
    running_ = false;

    if (thread_)
        pthread_join(thread_, NULL);
}

void AlsaThread::start()
{
    running_ = true;
    pthread_create(&thread_, NULL, &runCallback, this);
}

void *
AlsaThread::runCallback(void *data)
{
    AlsaThread *context = static_cast<AlsaThread*>(data);
    context->run();
    return NULL;
}

void AlsaThread::initAudioLayer(void)
{
    std::string pcmp;
    std::string pcmr;
    std::string pcmc;

    if (alsa_->audioPlugin_ == PCM_DMIX_DSNOOP) {
        pcmp = alsa_->buildDeviceTopo(PCM_DMIX, alsa_->indexOut_);
        pcmr = alsa_->buildDeviceTopo(PCM_DMIX, alsa_->indexRing_);
        pcmc = alsa_->buildDeviceTopo(PCM_DSNOOP, alsa_->indexIn_);
    } else {
        pcmp = alsa_->buildDeviceTopo(alsa_->audioPlugin_, alsa_->indexOut_);
        pcmr = alsa_->buildDeviceTopo(alsa_->audioPlugin_, alsa_->indexRing_);
        pcmc = alsa_->buildDeviceTopo(alsa_->audioPlugin_, alsa_->indexIn_);
    }

    if (not alsa_->is_capture_open_) {
        alsa_->is_capture_open_ = alsa_->openDevice(&alsa_->captureHandle_, pcmc, SND_PCM_STREAM_CAPTURE);

        if (not alsa_->is_capture_open_)
            Manager::instance().getClient()->getConfigurationManager()->errorAlert(ALSA_CAPTURE_DEVICE);
    }

    if (not alsa_->is_playback_open_) {
        alsa_->is_playback_open_ = alsa_->openDevice(&alsa_->playbackHandle_, pcmp, SND_PCM_STREAM_PLAYBACK);

        if (not alsa_->is_playback_open_)
            Manager::instance().getClient()->getConfigurationManager()->errorAlert(ALSA_PLAYBACK_DEVICE);

        if (alsa_->getIndexPlayback() != alsa_->getIndexRingtone())
            if (!alsa_->openDevice(&alsa_->ringtoneHandle_, pcmr, SND_PCM_STREAM_PLAYBACK))
                Manager::instance().getClient()->getConfigurationManager()->errorAlert(ALSA_PLAYBACK_DEVICE);
    }

    alsa_->prepareCaptureStream();
    alsa_->preparePlaybackStream();

    alsa_->startCaptureStream();
    alsa_->startPlaybackStream();

    alsa_->flushMain();
    alsa_->flushUrgent();
}

/**
 * Reimplementation of run()
 */
void AlsaThread::run()
{
    initAudioLayer();

    while (alsa_->isStarted_) {
        alsa_->audioCallback();
        usleep(20000); // 20 ms
    }
}

AlsaLayer::AlsaLayer(const AudioPreference &pref)
    : indexIn_(pref.getAlsaCardin())
    , indexOut_(pref.getAlsaCardout())
    , indexRing_(pref.getAlsaCardring())
    , watchdogTotalCount_(0)
    , watchdogTotalErr_(0)
    , playbackHandle_(NULL)
    , ringtoneHandle_(NULL)
    , captureHandle_(NULL)
    , audioPlugin_(pref.getAlsaPlugin())
    , is_playback_prepared_(false)
    , is_capture_prepared_(false)
    , is_playback_running_(false)
    , is_capture_running_(false)
    , is_playback_open_(false)
    , is_capture_open_(false)
    , audioThread_(NULL)
{
    setCaptureGain(pref.getVolumemic());
    setPlaybackGain(pref.getVolumespkr());
}

AlsaLayer::~AlsaLayer()
{
    isStarted_ = false;
    delete audioThread_;

    /* Then close the audio devices */
    closeCaptureStream();
    closePlaybackStream();
}

// Retry approach taken from pa_linux_alsa.c, part of PortAudio
bool AlsaLayer::openDevice(snd_pcm_t **pcm, const std::string &dev, snd_pcm_stream_t stream)
{
    static const int MAX_RETRIES = 100;
    int err = snd_pcm_open(pcm, dev.c_str(), stream, 0);

    // Retry if busy, since dmix plugin may not have released the device yet
    for (int tries = 0; tries < MAX_RETRIES and err == -EBUSY; ++tries) {
        const struct timespec req = {0, 100000000L};
        nanosleep(&req, 0);
        err = snd_pcm_open(pcm, dev.c_str(), stream, 0);
    }

    if (err < 0) {
        ERROR("Alsa: couldn't open device %s : %s",  dev.c_str(),
              snd_strerror(err));
        return false;
    }

    if (!alsa_set_params(*pcm)) {
        snd_pcm_close(*pcm);
        return false;
    }

    return true;
}

void
AlsaLayer::startStream()
{
    dcblocker_.reset();

    if (is_playback_running_ and is_capture_running_)
        return;

    if (audioThread_ == NULL) {
        audioThread_ = new AlsaThread(this);
        audioThread_->start();
    } else if (!audioThread_->isRunning()) {
        audioThread_->start();
    }

    isStarted_ = true;
}

void
AlsaLayer::stopStream()
{
    isStarted_ = false;

    delete audioThread_;
    audioThread_ = NULL;

    closeCaptureStream();
    closePlaybackStream();

    playbackHandle_ = NULL;
    captureHandle_ = NULL;
    ringtoneHandle_ = NULL;

    /* Flush the ring buffers */
    flushUrgent();
    flushMain();
}

/*
 * GCC extension : statement expression
 *
 * ALSA_CALL(function_call, error_string) will:
 * 		call the function
 * 		display an error if the function failed
 * 		return the function return value
 */
#define ALSA_CALL(call, error) ({ \
			int err_code = call; \
			if (err_code < 0) \
				ERROR(error ": %s", snd_strerror(err_code)); \
			err_code; \
		})

void AlsaLayer::stopCaptureStream()
{
    if (captureHandle_ && ALSA_CALL(snd_pcm_drop(captureHandle_), "couldn't stop capture") >= 0) {
        is_capture_running_ = false;
        is_capture_prepared_ = false;
    }
}

void AlsaLayer::closeCaptureStream()
{
    if (is_capture_prepared_ and is_capture_running_)
        stopCaptureStream();

    if (is_capture_open_ && ALSA_CALL(snd_pcm_close(captureHandle_), "Couldn't close capture") >= 0)
        is_capture_open_ = false;
}

void AlsaLayer::startCaptureStream()
{
    if (captureHandle_ and not is_capture_running_)
        if (ALSA_CALL(snd_pcm_start(captureHandle_), "Couldn't start capture") >= 0)
            is_capture_running_ = true;
}

void AlsaLayer::stopPlaybackStream()
{
    if (ringtoneHandle_ and is_playback_running_)
        ALSA_CALL(snd_pcm_drop(ringtoneHandle_), "Couldn't stop ringtone");

    if (playbackHandle_ and is_playback_running_) {
        if (ALSA_CALL(snd_pcm_drop(playbackHandle_), "Couldn't stop playback") >= 0) {
            is_playback_running_ = false;
            is_playback_prepared_ = false;
        }
    }
}


void AlsaLayer::closePlaybackStream()
{
    if (is_playback_prepared_ and is_playback_running_)
        stopPlaybackStream();

    if (is_playback_open_) {
        if (ringtoneHandle_)
            ALSA_CALL(snd_pcm_close(ringtoneHandle_), "Couldn't stop ringtone");

        if (ALSA_CALL(snd_pcm_close(playbackHandle_), "Coulnd't close playback") >= 0)
            is_playback_open_ = false;
    }

}

void AlsaLayer::startPlaybackStream()
{
    is_playback_running_ = true;
}

void AlsaLayer::prepareCaptureStream()
{
    if (is_capture_open_ and not is_capture_prepared_)
        if (ALSA_CALL(snd_pcm_prepare(captureHandle_), "Couldn't prepare capture") >= 0)
            is_capture_prepared_ = true;
}

void AlsaLayer::preparePlaybackStream()
{
    is_playback_prepared_ = true;
}

bool AlsaLayer::alsa_set_params(snd_pcm_t *pcm_handle)
{
#define TRY(call, error) do { \
		if (ALSA_CALL(call, error) < 0) \
			return false; \
	} while(0)

    snd_pcm_hw_params_t *hwparams;
    snd_pcm_hw_params_alloca(&hwparams);

    snd_pcm_uframes_t period_size = SFL_ALSA_PERIOD_SIZE;
    snd_pcm_uframes_t buffer_size = SFL_ALSA_BUFFER_SIZE;
    unsigned int periods = SFL_ALSA_NB_PERIOD;

    snd_pcm_uframes_t  period_size_min = 0;
    snd_pcm_uframes_t  period_size_max = 0;
    snd_pcm_uframes_t  buffer_size_min = 0;
    snd_pcm_uframes_t  buffer_size_max = 0;

#define HW pcm_handle, hwparams /* hardware parameters */
    TRY(snd_pcm_hw_params_any(HW), "hwparams init");
    TRY(snd_pcm_hw_params_set_access(HW, SND_PCM_ACCESS_RW_INTERLEAVED), "access type");
    TRY(snd_pcm_hw_params_set_format(HW, SND_PCM_FORMAT_S16_LE), "sample format");
    TRY(snd_pcm_hw_params_set_rate_near(HW, &sampleRate_, NULL), "sample rate");
    TRY(snd_pcm_hw_params_set_channels(HW, 1), "channel count");

    snd_pcm_hw_params_get_buffer_size_min(hwparams, &buffer_size_min);
    snd_pcm_hw_params_get_buffer_size_max(hwparams, &buffer_size_max);
    snd_pcm_hw_params_get_period_size_min(hwparams, &period_size_min, NULL);
    snd_pcm_hw_params_get_period_size_max(hwparams, &period_size_max, NULL);
    DEBUG("Buffer size range from %lu to %lu", buffer_size_min, buffer_size_max);
    DEBUG("Period size range from %lu to %lu", period_size_min, period_size_max);
    buffer_size = buffer_size > buffer_size_max ? buffer_size_max : buffer_size;
    buffer_size = buffer_size < buffer_size_min ? buffer_size_min : buffer_size;
    period_size = period_size > period_size_max ? period_size_max : period_size;
    period_size = period_size < period_size_min ? period_size_min : period_size;

    TRY(snd_pcm_hw_params_set_buffer_size_near(HW, &buffer_size), "Unable to set buffer size for playback");
    TRY(snd_pcm_hw_params_set_period_size_near(HW, &period_size, NULL), "Unable to set period size for playback");
    TRY(snd_pcm_hw_params_set_periods_near(HW, &periods, NULL), "Unable to set number of periods for playback");
    TRY(snd_pcm_hw_params(HW), "hwparams");

    snd_pcm_hw_params_get_buffer_size(hwparams, &buffer_size);
    snd_pcm_hw_params_get_period_size(hwparams, &period_size, NULL);
    DEBUG("Was set period_size = %lu", period_size);
    DEBUG("Was set buffer_size = %lu", buffer_size);

    if (2*period_size > buffer_size) {
        ERROR("buffer to small, could not use");
        return false;
    }

#undef HW

    DEBUG("%s using sampling rate %dHz",
          (snd_pcm_stream(pcm_handle) == SND_PCM_STREAM_PLAYBACK) ? "playback" : "capture",
          sampleRate_);

    snd_pcm_sw_params_t *swparams = NULL;
    snd_pcm_sw_params_alloca(&swparams);

#define SW pcm_handle, swparams /* software parameters */
    snd_pcm_sw_params_current(SW);
    TRY(snd_pcm_sw_params_set_start_threshold(SW, period_size * 2), "start threshold");
    TRY(snd_pcm_sw_params(SW), "sw parameters");
#undef SW

    return true;

#undef TRY
}

// TODO first frame causes broken pipe (underrun) because not enough data is sent
// we should wait until the handle is ready
void
AlsaLayer::write(void* buffer, int length, snd_pcm_t * handle)
{
    // Skip empty buffers
    if (!length)
        return;

    snd_pcm_uframes_t frames = snd_pcm_bytes_to_frames(handle, length);
    watchdogTotalCount_++;

    int err = snd_pcm_writei(handle, buffer , frames);

    if (err >= 0)
        return;

    watchdogTotalErr_++;

    switch (err) {

        case -EPIPE:
        case -ESTRPIPE:
        case -EIO: {
            snd_pcm_status_t* status;
            snd_pcm_status_alloca(&status);

            if (ALSA_CALL(snd_pcm_status(handle, status), "Cannot get playback handle status") >= 0)
                if (snd_pcm_status_get_state(status) == SND_PCM_STATE_XRUN) {
                    stopPlaybackStream();
                    preparePlaybackStream();
                    startPlaybackStream();
                }

            ALSA_CALL(snd_pcm_writei(handle, buffer , frames), "XRUN handling failed");
            break;
        }

        case -EBADFD: {
            snd_pcm_status_t* status;
            snd_pcm_status_alloca(&status);

            if (ALSA_CALL(snd_pcm_status(handle, status), "Cannot get playback handle status") >= 0) {
                if (snd_pcm_status_get_state(status) == SND_PCM_STATE_SETUP) {
                    ERROR("Writing in state SND_PCM_STATE_SETUP, should be "
                          "SND_PCM_STATE_PREPARED or SND_PCM_STATE_RUNNING");
                    int error = snd_pcm_prepare(handle);

                    if (error < 0) {
                        ERROR("Failed to prepare handle: %s", snd_strerror(error));
                        stopPlaybackStream();
                    }
                }
            }

            break;
        }

        default:
            ERROR("Unknown write error, dropping frames: %s", snd_strerror(err));
            stopPlaybackStream();
            break;
    }

    // Detect when something is going wrong. This can be caused by alsa bugs or
    // faulty encoder on the other side
    // TODO do something useful instead of just warning and flushing buffers
    if (watchdogTotalErr_ > 0 && watchdogTotalCount_ / watchdogTotalErr_ >=4 && watchdogTotalCount_ > 50) {
        ERROR("Alsa: too many errors (%d error on %d frame)",watchdogTotalErr_,watchdogTotalCount_);
        flushUrgent();
        flushMain();
    }
}

int
AlsaLayer::read(void* buffer, int toCopy)
{
    if (snd_pcm_state(captureHandle_) == SND_PCM_STATE_XRUN) {
        prepareCaptureStream();
        startCaptureStream();
    }

    snd_pcm_uframes_t frames = snd_pcm_bytes_to_frames(captureHandle_, toCopy);

    int err = snd_pcm_readi(captureHandle_, buffer, frames);

    if (err >= 0)
        return snd_pcm_frames_to_bytes(captureHandle_, frames);

    switch (err) {
        case -EPIPE:
        case -ESTRPIPE:
        case -EIO: {
            snd_pcm_status_t* status;
            snd_pcm_status_alloca(&status);

            if (ALSA_CALL(snd_pcm_status(captureHandle_, status), "Get status failed") >= 0)
                if (snd_pcm_status_get_state(status) == SND_PCM_STATE_XRUN) {
                    stopCaptureStream();
                    prepareCaptureStream();
                    startCaptureStream();
                }

            ERROR("XRUN capture ignored (%s)", snd_strerror(err));
            break;
        }

        case -EPERM:
            ERROR("Can't capture, EPERM (%s)", snd_strerror(err));
            prepareCaptureStream();
            startCaptureStream();
            break;
    }

    return 0;
}

std::string
AlsaLayer::buildDeviceTopo(const std::string &plugin, int card)
{
    std::stringstream ss;
    std::string pcm(plugin);

    if (pcm == PCM_DEFAULT)
        return pcm;

    ss << ":" << card;

    return pcm + ss.str();
}

namespace {
bool safeUpdate(snd_pcm_t *handle, int &samples)
{
    samples = snd_pcm_avail_update(handle);

    if (samples < 0) {
        samples = snd_pcm_recover(handle, samples, 0);

        if (samples < 0) {
            ERROR("Got unrecoverable error from snd_pcm_avail_update: %s", snd_strerror(samples));
            return false;
        }
    }

    return true;
}

std::vector<std::string>
getValues(const std::vector<HwIDPair> &deviceMap)
{
    std::vector<std::string> audioDeviceList;

    for (std::vector<HwIDPair>::const_iterator iter = deviceMap.begin();
            iter != deviceMap.end(); ++iter)
        audioDeviceList.push_back(iter->second);

    return audioDeviceList;
}
}

std::vector<std::string>
AlsaLayer::getCaptureDeviceList() const
{
    return getValues(getAudioDeviceIndexMap(true));
}

std::vector<std::string>
AlsaLayer::getPlaybackDeviceList() const
{
    return getValues(getAudioDeviceIndexMap(false));
}

std::vector<HwIDPair>
AlsaLayer::getAudioDeviceIndexMap(bool getCapture) const
{
    snd_ctl_t* handle;
    snd_ctl_card_info_t *info;
    snd_pcm_info_t* pcminfo;
    snd_ctl_card_info_alloca(&info);
    snd_pcm_info_alloca(&pcminfo);

    int numCard = -1;

    std::vector<HwIDPair> audioDevice;

    if (snd_card_next(&numCard) < 0 || numCard < 0)
        return audioDevice;

    do {
        std::stringstream ss;
        ss << numCard;
        std::string name = "hw:" + ss.str();

        if (snd_ctl_open(&handle, name.c_str(), 0) == 0) {
            if (snd_ctl_card_info(handle, info) == 0) {
                snd_pcm_info_set_device(pcminfo , 0);
                snd_pcm_info_set_stream(pcminfo, getCapture ? SND_PCM_STREAM_CAPTURE : SND_PCM_STREAM_PLAYBACK);

                if (snd_ctl_pcm_info(handle ,pcminfo) < 0) {
                    DEBUG(" Cannot get info");
                } else {
                    DEBUG("card %i : %s [%s]",
                          numCard,
                          snd_ctl_card_info_get_id(info),
                          snd_ctl_card_info_get_name(info));
                    std::string description = snd_ctl_card_info_get_name(info);
                    description.append(" - ");
                    description.append(snd_pcm_info_get_name(pcminfo));

                    // The number of the sound card is associated with a string description
                    audioDevice.push_back(HwIDPair(numCard , description));
                }
            }

            snd_ctl_close(handle);
        }
    } while (snd_card_next(&numCard) >= 0 && numCard >= 0);


    return audioDevice;
}


bool
AlsaLayer::soundCardIndexExists(int card, PCMType stream)
{
    snd_pcm_info_t *pcminfo;
    snd_pcm_info_alloca(&pcminfo);
    std::string name("hw:");
    std::stringstream ss;
    ss << card;
    name.append(ss.str());

    snd_ctl_t* handle;

    if (snd_ctl_open(&handle, name.c_str(), 0) != 0)
        return false;

    snd_pcm_info_set_stream(pcminfo , (stream == SFL_PCM_PLAYBACK) ? SND_PCM_STREAM_PLAYBACK : SND_PCM_STREAM_CAPTURE);
    bool ret = snd_ctl_pcm_info(handle , pcminfo) >= 0;
    snd_ctl_close(handle);
    return ret;
}

int
AlsaLayer::getAudioDeviceIndex(const std::string &description) const
{
    std::vector<HwIDPair> captureDevice(getAudioDeviceIndexMap(true));
    std::vector<HwIDPair> playbackDevice(getAudioDeviceIndexMap(false));

    std::vector<HwIDPair> audioDeviceIndexMap;
    audioDeviceIndexMap.insert(audioDeviceIndexMap.end(), captureDevice.begin(), captureDevice.end());
    audioDeviceIndexMap.insert(audioDeviceIndexMap.end(), playbackDevice.begin(), playbackDevice.end());

    for (std::vector<HwIDPair>::const_iterator iter = audioDeviceIndexMap.begin(); iter != audioDeviceIndexMap.end(); ++iter)
        if (iter->second == description)
            return iter->first;

    // else return the default one
    return 0;
}

std::string
AlsaLayer::getAudioDeviceName(int index, PCMType type) const
{
    // a bit ugly and wrong.. i do not know how to implement it better in alsalayer.
    // in addition, for now it is used in pulselayer only due to alsa and pulse layers api differences.
    // but after some tweaking in alsalayer, it could be used in it too.
    switch (type) {
        case SFL_PCM_PLAYBACK:
        case SFL_PCM_RINGTONE:
            return getPlaybackDeviceList().at(index);

        case SFL_PCM_CAPTURE:
            return getCaptureDeviceList().at(index);

        default:
            ERROR("Unexpected type %d", type);
            return "";
    }
}

void AlsaLayer::capture()
{
    unsigned int mainBufferSampleRate = Manager::instance().getMainBuffer().getInternalSamplingRate();
    bool resample = sampleRate_ != mainBufferSampleRate;

    int toGetSamples = snd_pcm_avail_update(captureHandle_);

    if (toGetSamples < 0)
        ERROR("Audio: Mic error: %s", snd_strerror(toGetSamples));

    if (toGetSamples <= 0)
        return;

    const int framesPerBufferAlsa = 2048;
    toGetSamples = std::min(framesPerBufferAlsa, toGetSamples);

    AudioBuffer in(toGetSamples, 1, sampleRate_);

<<<<<<< HEAD
    // TODO: handle ALSA multichannel capture
    const int toGetBytes = in.samples() * sizeof(SFLAudioSample);
    SFLAudioSample * const in_ptr = &(*in.getChannel()->begin());
=======
    const int toGetBytes = in.size() * sizeof(in[0]);

>>>>>>> 0a48d2ba
    if (read(in_ptr, toGetBytes) != toGetBytes) {
        ERROR("ALSA MIC : Couldn't read!");
        return;
    }

    in.applyGain(getCaptureGain());

    if (resample) {
        int outSamples = toGetSamples * (static_cast<double>(sampleRate_) / mainBufferSampleRate);
<<<<<<< HEAD
        AudioBuffer rsmpl_out(outSamples, 1, mainBufferSampleRate);
        converter_.resample(in, rsmpl_out);
        dcblocker_.process(rsmpl_out);
        Manager::instance().getMainBuffer().putData(rsmpl_out, MainBuffer::DEFAULT_ID);
    } else {
        dcblocker_.process(in);
        Manager::instance().getMainBuffer().putData(in, MainBuffer::DEFAULT_ID);
=======
        std::vector<SFLDataFormat> rsmpl_out(outSamples);
        SFLDataFormat * const rsmpl_out_ptr = &(*rsmpl_out.begin());
        converter_.resample(in_ptr, rsmpl_out_ptr,
                            rsmpl_out.size(), mainBufferSampleRate, sampleRate_,
                            toGetSamples);
        dcblocker_.process(rsmpl_out_ptr, rsmpl_out_ptr, outSamples);
        Manager::instance().getMainBuffer().putData(rsmpl_out_ptr,
                rsmpl_out.size() * sizeof(rsmpl_out[0]), MainBuffer::DEFAULT_ID);
    } else {
        dcblocker_.process(in_ptr, in_ptr, toGetSamples);
        Manager::instance().getMainBuffer().putData(in_ptr, toGetBytes,
                MainBuffer::DEFAULT_ID);
>>>>>>> 0a48d2ba
    }
}

void AlsaLayer::playback(int maxSamples)
{
    size_t bytesToGet = Manager::instance().getMainBuffer().availableForGet(MainBuffer::DEFAULT_ID);

<<<<<<< HEAD
    const size_t bytesToPut = maxSamples * sizeof(SFLAudioSample);
=======
    const size_t bytesToPut = maxSamples * sizeof(SFLDataFormat);

>>>>>>> 0a48d2ba
    // no audio available, play tone or silence
    if (bytesToGet <= 0) {
        // FIXME: not thread safe! we only lock the mutex when we get the
        // pointer, we have no guarantee that it will stay safe to use
        AudioLoop *tone = Manager::instance().getTelephoneTone();
        AudioLoop *file_tone = Manager::instance().getTelephoneFile();

<<<<<<< HEAD
        AudioBuffer out(maxSamples, 1, sampleRate_);
=======
        std::vector<SFLDataFormat> out(maxSamples, 0);
        SFLDataFormat * const out_ptr = &(*out.begin());

>>>>>>> 0a48d2ba
        if (tone)
            tone->getNext(out, getPlaybackGain());
        else if (file_tone && !ringtoneHandle_)
            file_tone->getNext(out, getPlaybackGain());

        write(out.getChannel()->data(), bytesToPut, playbackHandle_);
    } else {
        // play the regular sound samples

        const size_t mainBufferSampleRate = Manager::instance().getMainBuffer().getInternalSamplingRate();
        const bool resample = sampleRate_ != mainBufferSampleRate;

        double resampleFactor = 1.0;
        size_t maxNbBytesToGet = bytesToPut;

        if (resample) {
            resampleFactor = static_cast<double>(sampleRate_) / mainBufferSampleRate;
            maxNbBytesToGet = bytesToGet / resampleFactor;
        }

        bytesToGet = std::min(maxNbBytesToGet, bytesToGet);

        const size_t samplesToGet = bytesToGet / sizeof(SFLAudioSample);
        //std::vector<SFLAudioSample> out(samplesToGet, 0);
        AudioBuffer out(samplesToGet, 1, mainBufferSampleRate);

        //SFLAudioSample * const out_ptr = &(*out.getChannel()->begin());
        Manager::instance().getMainBuffer().getData(out, MainBuffer::DEFAULT_ID);
        //AudioLayer::applyGain(out_ptr, samplesToGet, getPlaybackGain());
        out.applyGain(getPlaybackGain());

        if (resample) {
            const size_t outSamples = samplesToGet * resampleFactor;
<<<<<<< HEAD
            const size_t outBytes = outSamples * sizeof(SFLAudioSample);
            AudioBuffer rsmpl_out(outSamples, 1, sampleRate_);
            //std::vector<SFLAudioSample> rsmpl_out(outSamples);
            //SFLAudioSample * const rsmpl_out_ptr = &(*rsmpl_out.begin());
            //converter_.resample(out_ptr, rsmpl_out_ptr, rsmpl_out.size(), mainBufferSampleRate, sampleRate_, samplesToGet);
            converter_.resample(out, rsmpl_out);
            write(rsmpl_out.getChannel()->data(), outBytes, playbackHandle_);
=======
            const size_t outBytes = outSamples * sizeof(SFLDataFormat);
            std::vector<SFLDataFormat> rsmpl_out(outSamples);
            SFLDataFormat * const rsmpl_out_ptr = &(*rsmpl_out.begin());
            converter_.resample(out_ptr, rsmpl_out_ptr, rsmpl_out.size(),
                                mainBufferSampleRate, sampleRate_, samplesToGet);
            write(rsmpl_out_ptr, outBytes, playbackHandle_);
>>>>>>> 0a48d2ba
        } else {
            write(out.getChannel()->data(), bytesToGet, playbackHandle_);
        }
    }
}

void AlsaLayer::audioCallback()
{
    if (!playbackHandle_ or !captureHandle_)
        return;

    notifyIncomingCall();

    snd_pcm_wait(playbackHandle_, 20);

    int playbackAvailSmpl = 0;

    if (not safeUpdate(playbackHandle_, playbackAvailSmpl))
        return;
<<<<<<< HEAD
=======

    const size_t playbackAvailBytes = playbackAvailSmpl * sizeof(SFLDataFormat);
>>>>>>> 0a48d2ba

    unsigned samplesToGet = urgentRingBuffer_.availableForGet(MainBuffer::DEFAULT_ID);

    if (samplesToGet > 0) {
        // Urgent data (dtmf, incoming call signal) come first.
        samplesToGet = std::min(samplesToGet, (unsigned)playbackAvailSmpl);
        AudioBuffer out(samplesToGet);
        urgentRingBuffer_.get(out, MainBuffer::DEFAULT_ID);
        out.applyGain(getPlaybackGain());

        write(out.getChannel()->data(), samplesToGet*sizeof(SFLAudioSample), playbackHandle_);
        // Consume the regular one as well (same amount of bytes)
        Manager::instance().getMainBuffer().discard(samplesToGet, MainBuffer::DEFAULT_ID);
    } else {
        // regular audio data
        playback(playbackAvailSmpl);
    }

    if (ringtoneHandle_) {
        AudioLoop *file_tone = Manager::instance().getTelephoneFile();
        int ringtoneAvailSmpl = 0;

        if (not safeUpdate(ringtoneHandle_, ringtoneAvailSmpl))
            return;
<<<<<<< HEAD
        int ringtoneAvailBytes = ringtoneAvailSmpl * sizeof(SFLAudioSample);
=======

        int ringtoneAvailBytes = ringtoneAvailSmpl * sizeof(SFLDataFormat);
>>>>>>> 0a48d2ba

        AudioBuffer out(ringtoneAvailSmpl);

        if (file_tone) {
            DEBUG("playback gain %d", getPlaybackGain());
            file_tone->getNext(out, getPlaybackGain());
        }

        write(out.getChannel()->data(), ringtoneAvailBytes, ringtoneHandle_);
    }

    // Additionally handle the mic's audio stream
    if (is_capture_running_)
        capture();
}

void AlsaLayer::updatePreference(AudioPreference &preference, int index, PCMType type)
{
    switch (type) {
        case SFL_PCM_PLAYBACK:
            preference.setAlsaCardout(index);
            break;

        case AudioLayer::SFL_PCM_CAPTURE:
            preference.setAlsaCardin(index);
            break;

        case AudioLayer::SFL_PCM_RINGTONE:
            preference.setAlsaCardring(index);
            break;

        default:
            break;
    }
}<|MERGE_RESOLUTION|>--- conflicted
+++ resolved
@@ -705,14 +705,10 @@
 
     AudioBuffer in(toGetSamples, 1, sampleRate_);
 
-<<<<<<< HEAD
     // TODO: handle ALSA multichannel capture
     const int toGetBytes = in.samples() * sizeof(SFLAudioSample);
     SFLAudioSample * const in_ptr = &(*in.getChannel()->begin());
-=======
-    const int toGetBytes = in.size() * sizeof(in[0]);
-
->>>>>>> 0a48d2ba
+
     if (read(in_ptr, toGetBytes) != toGetBytes) {
         ERROR("ALSA MIC : Couldn't read!");
         return;
@@ -722,7 +718,6 @@
 
     if (resample) {
         int outSamples = toGetSamples * (static_cast<double>(sampleRate_) / mainBufferSampleRate);
-<<<<<<< HEAD
         AudioBuffer rsmpl_out(outSamples, 1, mainBufferSampleRate);
         converter_.resample(in, rsmpl_out);
         dcblocker_.process(rsmpl_out);
@@ -730,20 +725,6 @@
     } else {
         dcblocker_.process(in);
         Manager::instance().getMainBuffer().putData(in, MainBuffer::DEFAULT_ID);
-=======
-        std::vector<SFLDataFormat> rsmpl_out(outSamples);
-        SFLDataFormat * const rsmpl_out_ptr = &(*rsmpl_out.begin());
-        converter_.resample(in_ptr, rsmpl_out_ptr,
-                            rsmpl_out.size(), mainBufferSampleRate, sampleRate_,
-                            toGetSamples);
-        dcblocker_.process(rsmpl_out_ptr, rsmpl_out_ptr, outSamples);
-        Manager::instance().getMainBuffer().putData(rsmpl_out_ptr,
-                rsmpl_out.size() * sizeof(rsmpl_out[0]), MainBuffer::DEFAULT_ID);
-    } else {
-        dcblocker_.process(in_ptr, in_ptr, toGetSamples);
-        Manager::instance().getMainBuffer().putData(in_ptr, toGetBytes,
-                MainBuffer::DEFAULT_ID);
->>>>>>> 0a48d2ba
     }
 }
 
@@ -751,12 +732,8 @@
 {
     size_t bytesToGet = Manager::instance().getMainBuffer().availableForGet(MainBuffer::DEFAULT_ID);
 
-<<<<<<< HEAD
     const size_t bytesToPut = maxSamples * sizeof(SFLAudioSample);
-=======
-    const size_t bytesToPut = maxSamples * sizeof(SFLDataFormat);
-
->>>>>>> 0a48d2ba
+
     // no audio available, play tone or silence
     if (bytesToGet <= 0) {
         // FIXME: not thread safe! we only lock the mutex when we get the
@@ -764,13 +741,8 @@
         AudioLoop *tone = Manager::instance().getTelephoneTone();
         AudioLoop *file_tone = Manager::instance().getTelephoneFile();
 
-<<<<<<< HEAD
         AudioBuffer out(maxSamples, 1, sampleRate_);
-=======
-        std::vector<SFLDataFormat> out(maxSamples, 0);
-        SFLDataFormat * const out_ptr = &(*out.begin());
-
->>>>>>> 0a48d2ba
+
         if (tone)
             tone->getNext(out, getPlaybackGain());
         else if (file_tone && !ringtoneHandle_)
@@ -804,7 +776,6 @@
 
         if (resample) {
             const size_t outSamples = samplesToGet * resampleFactor;
-<<<<<<< HEAD
             const size_t outBytes = outSamples * sizeof(SFLAudioSample);
             AudioBuffer rsmpl_out(outSamples, 1, sampleRate_);
             //std::vector<SFLAudioSample> rsmpl_out(outSamples);
@@ -812,14 +783,6 @@
             //converter_.resample(out_ptr, rsmpl_out_ptr, rsmpl_out.size(), mainBufferSampleRate, sampleRate_, samplesToGet);
             converter_.resample(out, rsmpl_out);
             write(rsmpl_out.getChannel()->data(), outBytes, playbackHandle_);
-=======
-            const size_t outBytes = outSamples * sizeof(SFLDataFormat);
-            std::vector<SFLDataFormat> rsmpl_out(outSamples);
-            SFLDataFormat * const rsmpl_out_ptr = &(*rsmpl_out.begin());
-            converter_.resample(out_ptr, rsmpl_out_ptr, rsmpl_out.size(),
-                                mainBufferSampleRate, sampleRate_, samplesToGet);
-            write(rsmpl_out_ptr, outBytes, playbackHandle_);
->>>>>>> 0a48d2ba
         } else {
             write(out.getChannel()->data(), bytesToGet, playbackHandle_);
         }
@@ -839,11 +802,6 @@
 
     if (not safeUpdate(playbackHandle_, playbackAvailSmpl))
         return;
-<<<<<<< HEAD
-=======
-
-    const size_t playbackAvailBytes = playbackAvailSmpl * sizeof(SFLDataFormat);
->>>>>>> 0a48d2ba
 
     unsigned samplesToGet = urgentRingBuffer_.availableForGet(MainBuffer::DEFAULT_ID);
 
@@ -868,12 +826,7 @@
 
         if (not safeUpdate(ringtoneHandle_, ringtoneAvailSmpl))
             return;
-<<<<<<< HEAD
         int ringtoneAvailBytes = ringtoneAvailSmpl * sizeof(SFLAudioSample);
-=======
-
-        int ringtoneAvailBytes = ringtoneAvailSmpl * sizeof(SFLDataFormat);
->>>>>>> 0a48d2ba
 
         AudioBuffer out(ringtoneAvailSmpl);
 
