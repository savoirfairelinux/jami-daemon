/*
 *  Copyright (C) 2004, 2005, 2006, 2008, 2009, 2010, 2011 Savoir-Faire Linux Inc.
 * Author:  Yan Morin <yan.morin@savoirfairelinux.com>
 * Author:  Laurielle Lea <laurielle.lea@savoirfairelinux.com>
 *
 * This program is free software; you can redistribute it and/or modify
 * it under the terms of the GNU General Public License as published by
 * the Free Software Foundation; either version 3 of the License, or
 * (at your option) any later version.
 *
 * This program is distributed in the hope that it will be useful,
 * but WITHOUT ANY WARRANTY; without even the implied warranty of
 * MERCHANTABILITY or FITNESS FOR A PARTICULAR PURPOSE.  See the
 * GNU General Public License for more details.
 *
 * You should have received a copy of the GNU General Public License
 * along with this program; if not, write to the Free Software
 * Foundation, Inc., 675 Mass Ave, Cambridge, MA 02139, USA.
 *
 *  Additional permission under GNU GPL version 3 section 7:
 *
 *  If you modify this program, or any covered work, by linking or
 *  combining it with the OpenSSL project's OpenSSL library (or a
 *  modified version of that library), containing parts covered by the
 *  terms of the OpenSSL or SSLeay licenses, Savoir-Faire Linux Inc.
 *  grants you additional permission to convey the resulting work.
 *  Corresponding Source for a non-source form of such a combination
 *  shall include the source code for the parts of OpenSSL used as well
 *  as that of the covered work.
 */


#include "global.h"
#include "../common.h"
#include "audiocodec.h"
#include <cassert>

class Ulaw : public sfl::AudioCodec {
    public:
        // 0 PCMU A 8000 1 [RFC3551]
        Ulaw(int payload=0)
            : sfl::AudioCodec(payload, "PCMU") {
            clockRate_ = 8000;
            frameSize_ = 160; // samples, 20 ms at 8kHz
            channel_   = 1;
            bitrate_ =  64;
            hasDynamicPayload_ = false;
        }

        virtual int decode(short *dst, unsigned char *src, size_t buf_size) {
            assert(buf_size == frameSize_ / 2 /* compression factor = 2:1 */ * sizeof(SFLDataFormat));
            unsigned char* end = src+buf_size;

            while (src<end)
                *dst++ = ULawDecode(*src++);

            return frameSize_;
        }

        virtual int encode(unsigned char *dst, short *src, size_t buf_size) {
            assert(buf_size >= frameSize_ / 2 /* compression factor = 2:1 */ * sizeof(SFLDataFormat));
            uint8* end = dst + frameSize_;

            while (dst<end)
                *dst++ = ULawEncode(*src++);

            return frameSize_ / 2 /* compression factor = 2:1 */ * sizeof(SFLDataFormat);;
        }

        int ULawDecode(uint8 ulaw) {
            ulaw ^= 0xff;  // u-law has all bits inverted for transmission
            int linear = ulaw&0x0f;
            linear <<= 3;
            linear |= 0x84;  // Set MSB (0x80) and a 'half' bit (0x04) to place PCM value in middle of range

            uint shift = ulaw>>4;
            shift &= 7;
            linear <<= shift;
            linear -= 0x84; // Subract uLaw bias

            if (ulaw&0x80)
                return -linear;
            else
                return linear;
        }

        uint8 ULawEncode(int16 pcm16) {
            int p = pcm16;
            uint u;  // u-law value we are forming

            if (p<0) {
                p = ~p;
                u = 0x80^0x10^0xff;  // Sign bit = 1 (^0x10 because this will get inverted later) ^0xff ^0xff to invert final u-Law code
            } else {
                u = 0x00^0x10^0xff;  // Sign bit = 0 (-0x10 because this amount extra will get added later) ^0xff to invert final u-Law code
            }

            p += 0x84; // Add uLaw bias

            if (p>0x7f00)
                p = 0x7f00;  // Clip to 15 bits

            // Calculate segment and interval numbers
            p >>= 3;        // Shift down to 13bit

            if (p>=0x100) {
                p >>= 4;
                u ^= 0x40;
            }

            if (p>=0x40) {
                p >>= 2;
                u ^= 0x20;
            }

            if (p>=0x20) {
                p >>= 1;
                u ^= 0x10;
            }

            u ^= p; // u now equal to encoded u-law value (with all bits inverted)

            return u;
        }
};

// the class factories
<<<<<<< HEAD
extern "C" sfl::Codec* CODEC_ENTRY()
=======
// cppcheck-suppress unusedFunction
extern "C" sfl::Codec* create()
>>>>>>> 7dafe7dd
{
    return new Ulaw(0);
}

// cppcheck-suppress unusedFunction
extern "C" void destroy(sfl::Codec* a)
{
    delete a;
}<|MERGE_RESOLUTION|>--- conflicted
+++ resolved
@@ -125,12 +125,8 @@
 };
 
 // the class factories
-<<<<<<< HEAD
+// cppcheck-suppress unusedFunction
 extern "C" sfl::Codec* CODEC_ENTRY()
-=======
-// cppcheck-suppress unusedFunction
-extern "C" sfl::Codec* create()
->>>>>>> 7dafe7dd
 {
     return new Ulaw(0);
 }
