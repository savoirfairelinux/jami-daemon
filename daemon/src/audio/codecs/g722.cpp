/*
 *  Copyright (C) 2004-2012 Savoir-Faire Linux Inc.
 *  Author:  Alexandre Savard <alexandre.savard@savoirfairelinux.com>
 *
 *  Mostly borrowed from asterisk's sources (Steve Underwood <steveu@coppice.org>)
 *
 *  This program is free software; you can redistribute it and/or modify
 *  it under the terms of the GNU General Public License as published by
 *  the Free Software Foundation; either version 3 of the License, or
 *  (at your option) any later version.
 *
 *  This program is distributed in the hope that it will be useful,
 *  but WITHOUT ANY WARRANTY; without even the implied warranty of
 *  MERCHANTABILITY or FITNESS FOR A PARTICULAR PURPOSE.  See the
 *  GNU General Public License for more details.
 *
 *  You should have received a copy of the GNU General Public License
 *  along with this program; if not, write to the Free Software
 *  Foundation, Inc., 51 Franklin Street, Fifth Floor, Boston, MA  02110-1301 USA.
 *
 *  Additional permission under GNU GPL version 3 section 7:
 *
 *  If you modify this program, or any covered work, by linking or
 *  combining it with the OpenSSL project's OpenSSL library (or a
 *  modified version of that library), containing parts covered by the
 *  terms of the OpenSSL or SSLeay licenses, Savoir-Faire Linux Inc.
 *  grants you additional permission to convey the resulting work.
 *  Corresponding Source for a non-source form of such a combination
 *  shall include the source code for the parts of OpenSSL used as well
 *  as that of the covered work.
 */

#include "audiocodec.h"
#include "sfl_types.h"
#include "g722.h"

#include <cstdlib>
#include <cstring>

class G722 : public sfl::AudioCodec {

    public:
        G722() : sfl::AudioCodec(9, "G722", 16000, 320, 1), decode_state_(),
            encode_state_() {
            bitrate_ = 64;
            hasDynamicPayload_ = false;

            g722_state_init(decode_state_);
            g722_state_init(encode_state_);
        }

    private:
<<<<<<< HEAD
        int decode(SFLAudioSample *dst, unsigned char *src, size_t buf_size)
        {
            return g722_decode(dst, src, buf_size);
        }

        int encode(unsigned char *dst, SFLAudioSample *src, size_t /*buf_size*/)
        {
=======
        int decode(SFLDataFormat *dst, unsigned char *src, size_t buf_size) {
            return g722_decode(dst, src, buf_size);
        }

        int encode(unsigned char *dst, SFLDataFormat *src, size_t /*buf_size*/) {
>>>>>>> 0a48d2ba
            int out = g722_encode(dst, src, frameSize_);
            return out;
        }

        static void g722_state_init(g722_state_t &state) {
            state.itu_test_mode = false;

            // 8 => 64 kbps;  7 => 56 kbps;  6 => 48 kbps
            state.bits_per_sample = 8;

            // Enable 8khz mode, encode using lower subband only
            state.eight_k = false;

            // Never set packed true when using 64 kbps
            state.packed = false;

            memset(state.band, 0, sizeof(state.band));
            state.band[0].det = 32;
            state.band[1].det = 8;

            memset(state.x, 0, sizeof(state.x));

            state.in_buffer = 0;
            state.in_bits = 0;
            state.out_buffer = 0;
            state.out_bits = 0;
        }

<<<<<<< HEAD
        SFLAudioSample saturate(int32_t amp)
        {
            SFLAudioSample amp16 = 0;
=======
        SFLDataFormat saturate(int32_t amp) {
            SFLDataFormat amp16 = 0;
>>>>>>> 0a48d2ba

            /* Hopefully this is optimised for the common case - not clipping */
            amp16 = (SFLAudioSample) amp;

            if (amp == amp16)
                return amp16;

            if (amp > INT16_MAX)
                return INT16_MAX;

            return INT16_MIN;
        }

        void block4_encode(int band, int d) {
            int wd1 = 0;
            int wd2 = 0;
            int wd3 = 0;
            int i = 0;

            /* Block 4, RECONS */
            encode_state_.band[band].d[0] = d;
            encode_state_.band[band].r[0] = saturate(encode_state_.band[band].s + d);

            /* Block 4, PARREC */
            encode_state_.band[band].p[0] = saturate(encode_state_.band[band].sz + d);

            /* Block 4, UPPOL2 */

            for (i = 0;  i < 3;  i++)
                encode_state_.band[band].sg[i] = encode_state_.band[band].p[i] >> 15;

            wd1 = saturate(encode_state_.band[band].a[1] << 2);

            wd2 = (encode_state_.band[band].sg[0] == encode_state_.band[band].sg[1])  ?  -wd1  :  wd1;

            if (wd2 > 32767)
                wd2 = 32767;

            wd3 = (wd2 >> 7) + ((encode_state_.band[band].sg[0] == encode_state_.band[band].sg[2])  ?  128  :  -128);

            wd3 += (encode_state_.band[band].a[2]*32512) >> 15;

            if (wd3 > 12288)
                wd3 = 12288;
            else if (wd3 < -12288)
                wd3 = -12288;

            encode_state_.band[band].ap[2] = wd3;

            /* Block 4, UPPOL1 */
            encode_state_.band[band].sg[0] = encode_state_.band[band].p[0] >> 15;

            encode_state_.band[band].sg[1] = encode_state_.band[band].p[1] >> 15;

            wd1 = (encode_state_.band[band].sg[0] == encode_state_.band[band].sg[1])  ?  192  :  -192;

            wd2 = (encode_state_.band[band].a[1]*32640) >> 15;

            encode_state_.band[band].ap[1] = saturate(wd1 + wd2);

            wd3 = saturate(15360 - encode_state_.band[band].ap[2]);

            if (encode_state_.band[band].ap[1] > wd3)
                encode_state_.band[band].ap[1] = wd3;
            else if (encode_state_.band[band].ap[1] < -wd3)
                encode_state_.band[band].ap[1] = -wd3;

            /* Block 4, UPZERO */
            wd1 = (d == 0)  ?  0  :  128;

            encode_state_.band[band].sg[0] = d >> 15;

            for (i = 1;  i < 7;  i++) {
                encode_state_.band[band].sg[i] = encode_state_.band[band].d[i] >> 15;
                wd2 = (encode_state_.band[band].sg[i] == encode_state_.band[band].sg[0])  ?  wd1  :  -wd1;
                wd3 = (encode_state_.band[band].b[i]*32640) >> 15;
                encode_state_.band[band].bp[i] = saturate(wd2 + wd3);
            }

            /* Block 4, DELAYA */
            for (i = 6;  i > 0;  i--) {
                encode_state_.band[band].d[i] = encode_state_.band[band].d[i - 1];
                encode_state_.band[band].b[i] = encode_state_.band[band].bp[i];
            }

            for (i = 2;  i > 0;  i--) {
                encode_state_.band[band].r[i] = encode_state_.band[band].r[i - 1];
                encode_state_.band[band].p[i] = encode_state_.band[band].p[i - 1];
                encode_state_.band[band].a[i] = encode_state_.band[band].ap[i];
            }

            /* Block 4, FILTEP */
            wd1 = saturate(encode_state_.band[band].r[1] + encode_state_.band[band].r[1]);

            wd1 = (encode_state_.band[band].a[1]*wd1) >> 15;

            wd2 = saturate(encode_state_.band[band].r[2] + encode_state_.band[band].r[2]);

            wd2 = (encode_state_.band[band].a[2]*wd2) >> 15;

            encode_state_.band[band].sp = saturate(wd1 + wd2);

            /* Block 4, FILTEZ */
            encode_state_.band[band].sz = 0;

            for (i = 6;  i > 0;  i--) {
                wd1 = saturate(encode_state_.band[band].d[i] + encode_state_.band[band].d[i]);
                encode_state_.band[band].sz += (encode_state_.band[band].b[i]*wd1) >> 15;
            }

            encode_state_.band[band].sz = saturate(encode_state_.band[band].sz);

            /* Block 4, PREDIC */
            encode_state_.band[band].s = saturate(encode_state_.band[band].sp + encode_state_.band[band].sz);

        }

        void block4_decode(int band, int d) {
            int wd1 = 0;
            int wd2 = 0;
            int wd3 = 0;
            int i = 0;

            /* Block 4, RECONS */
            decode_state_.band[band].d[0] = d;
            decode_state_.band[band].r[0] = saturate(decode_state_.band[band].s + d);

            /* Block 4, PARREC */
            decode_state_.band[band].p[0] = saturate(decode_state_.band[band].sz + d);

            /* Block 4, UPPOL2 */

            for (i = 0;  i < 3;  i++)
                decode_state_.band[band].sg[i] = decode_state_.band[band].p[i] >> 15;

            wd1 = saturate(decode_state_.band[band].a[1] << 2);

            wd2 = (decode_state_.band[band].sg[0] == decode_state_.band[band].sg[1])  ?  -wd1  :  wd1;

            if (wd2 > 32767)
                wd2 = 32767;

            wd3 = (decode_state_.band[band].sg[0] == decode_state_.band[band].sg[2])  ?  128  :  -128;

            wd3 += (wd2 >> 7);

            wd3 += (decode_state_.band[band].a[2]*32512) >> 15;

            if (wd3 > 12288)
                wd3 = 12288;
            else if (wd3 < -12288)
                wd3 = -12288;

            decode_state_.band[band].ap[2] = wd3;

            /* Block 4, UPPOL1 */
            decode_state_.band[band].sg[0] = decode_state_.band[band].p[0] >> 15;

            decode_state_.band[band].sg[1] = decode_state_.band[band].p[1] >> 15;

            wd1 = (decode_state_.band[band].sg[0] == decode_state_.band[band].sg[1])  ?  192  :  -192;

            wd2 = (decode_state_.band[band].a[1]*32640) >> 15;

            decode_state_.band[band].ap[1] = saturate(wd1 + wd2);

            wd3 = saturate(15360 - decode_state_.band[band].ap[2]);

            if (decode_state_.band[band].ap[1] > wd3)
                decode_state_.band[band].ap[1] = wd3;
            else if (decode_state_.band[band].ap[1] < -wd3)
                decode_state_.band[band].ap[1] = -wd3;

            /* Block 4, UPZERO */
            wd1 = (d == 0)  ?  0  :  128;

            decode_state_.band[band].sg[0] = d >> 15;

            for (i = 1;  i < 7;  i++) {
                decode_state_.band[band].sg[i] = decode_state_.band[band].d[i] >> 15;
                wd2 = (decode_state_.band[band].sg[i] == decode_state_.band[band].sg[0])  ?  wd1  :  -wd1;
                wd3 = (decode_state_.band[band].b[i]*32640) >> 15;
                decode_state_.band[band].bp[i] = saturate(wd2 + wd3);
            }

            /* Block 4, DELAYA */
            for (i = 6;  i > 0;  i--) {
                decode_state_.band[band].d[i] = decode_state_.band[band].d[i - 1];
                decode_state_.band[band].b[i] = decode_state_.band[band].bp[i];
            }

            for (i = 2;  i > 0;  i--) {
                decode_state_.band[band].r[i] = decode_state_.band[band].r[i - 1];
                decode_state_.band[band].p[i] = decode_state_.band[band].p[i - 1];
                decode_state_.band[band].a[i] = decode_state_.band[band].ap[i];
            }

            /* Block 4, FILTEP */
            wd1 = saturate(decode_state_.band[band].r[1] + decode_state_.band[band].r[1]);

            wd1 = (decode_state_.band[band].a[1]*wd1) >> 15;

            wd2 = saturate(decode_state_.band[band].r[2] + decode_state_.band[band].r[2]);

            wd2 = (decode_state_.band[band].a[2]*wd2) >> 15;

            decode_state_.band[band].sp = saturate(wd1 + wd2);

            /* Block 4, FILTEZ */
            decode_state_.band[band].sz = 0;

            for (i = 6;  i > 0;  i--) {
                wd1 = saturate(decode_state_.band[band].d[i] + decode_state_.band[band].d[i]);
                decode_state_.band[band].sz += (decode_state_.band[band].b[i]*wd1) >> 15;
            }

            decode_state_.band[band].sz = saturate(decode_state_.band[band].sz);

            /* Block 4, PREDIC */
            decode_state_.band[band].s = saturate(decode_state_.band[band].sp + decode_state_.band[band].sz);
        }

<<<<<<< HEAD
        int g722_decode(SFLAudioSample amp[], const uint8_t g722_data[], int len)
        {
=======
        int g722_decode(SFLDataFormat amp[], const uint8_t g722_data[], int len) {
>>>>>>> 0a48d2ba
            static const int wl[8] = {-60, -30, 58, 172, 334, 538, 1198, 3042 };
            static const int rl42[16] = {0, 7, 6, 5, 4, 3, 2, 1, 7, 6, 5, 4, 3,  2, 1, 0 };
            static const int ilb[32] = {
                2048, 2093, 2139, 2186, 2233, 2282, 2332,
                2383, 2435, 2489, 2543, 2599, 2656, 2714,
                2774, 2834, 2896, 2960, 3025, 3091, 3158,
                3228, 3298, 3371, 3444, 3520, 3597, 3676,
                3756, 3838, 3922, 4008
            };
            static const int wh[3] = {0, -214, 798};
            static const int rh2[4] = {2, 1, 2, 1};
            static const int qm2[4] = {-7408, -1616,  7408,   1616};
            static const int qm4[16] = {
                0, -20456, -12896,  -8968,
                -6288,  -4240,  -2584,  -1200,
                20456,  12896,   8968,   6288,
                4240,   2584,   1200,      0
            };
            static const int qm5[32] = {
                -280,   -280, -23352, -17560,
                -14120, -11664,  -9752,  -8184,
                -6864,  -5712,  -4696,  -3784,
                -2960,  -2208,  -1520,   -880,
                23352,  17560,  14120,  11664,
                9752,   8184,   6864,   5712,
                4696,   3784,   2960,   2208,
                1520,    880,    280,   -280
            };
            static const int qm6[64] = {
                -136,   -136,   -136,   -136,
                -24808, -21904, -19008, -16704,
                -14984, -13512, -12280, -11192,
                -10232,  -9360,  -8576,  -7856,
                -7192,  -6576,  -6000,  -5456,
                -4944,  -4464,  -4008,  -3576,
                -3168,  -2776,  -2400,  -2032,
                -1688,  -1360,  -1040,   -728,
                24808,  21904,  19008,  16704,
                14984,  13512,  12280,  11192,
                10232,   9360,   8576,   7856,
                7192,   6576,   6000,   5456,
                4944,   4464,   4008,   3576,
                3168,   2776,   2400,   2032,
                1688,   1360,   1040,    728,
                432,    136,   -432,   -136
            };
            static const int qmf_coeffs[12] = {
                3,  -11,   12,   32, -210,  951, 3876, -805,  362, -156,   53,  -11,
            };

            int dlowt = 0;
            int rlow = 0;
            int ihigh = 0;
            int dhigh = 0;
            int rhigh = 0;
            int xout1 = 0;
            int xout2 = 0;
            int wd1 = 0;
            int wd2 = 0;
            int wd3 = 0;
            int code = 0;
            int outlen = 0;
            int i = 0;
            int j = 0;

            outlen = 0;
            rhigh = 0;



            for (j = 0;  j < len;) {
                if (decode_state_.packed) {
                    /* Unpack the code bits */
                    if (decode_state_.in_bits < decode_state_.bits_per_sample) {
                        decode_state_.in_buffer |= (g722_data[j++] << decode_state_.in_bits);
                        decode_state_.in_bits += 8;
                    }

                    code = decode_state_.in_buffer & ((1 << decode_state_.bits_per_sample) - 1);

                    decode_state_.in_buffer >>= decode_state_.bits_per_sample;
                    decode_state_.in_bits -= decode_state_.bits_per_sample;
                } else {
                    code = g722_data[j++];
                }

                switch (decode_state_.bits_per_sample) {

                    default:

                    case 8:
                        wd1 = code & 0x3F;
                        ihigh = (code >> 6) & 0x03;
                        wd2 = qm6[wd1];
                        wd1 >>= 2;
                        break;

                    case 7:
                        wd1 = code & 0x1F;
                        ihigh = (code >> 5) & 0x03;
                        wd2 = qm5[wd1];
                        wd1 >>= 1;
                        break;

                    case 6:
                        wd1 = code & 0x0F;
                        ihigh = (code >> 4) & 0x03;
                        wd2 = qm4[wd1];
                        break;
                }

                /* Block 5L, LOW BAND INVQBL */
                wd2 = (decode_state_.band[0].det*wd2) >> 15;

                /* Block 5L, RECONS */
                rlow = decode_state_.band[0].s + wd2;

                /* Block 6L, LIMIT */
                if (rlow > 16383)
                    rlow = 16383;
                else if (rlow < -16384)
                    rlow = -16384;

                /* Block 2L, INVQAL */
                wd2 = qm4[wd1];

                dlowt = (decode_state_.band[0].det*wd2) >> 15;

                /* Block 3L, LOGSCL */
                wd2 = rl42[wd1];

                wd1 = (decode_state_.band[0].nb*127) >> 7;

                wd1 += wl[wd2];

                if (wd1 < 0)
                    wd1 = 0;
                else if (wd1 > 18432)
                    wd1 = 18432;

                decode_state_.band[0].nb = wd1;

                /* Block 3L, SCALEL */
                wd1 = (decode_state_.band[0].nb >> 6) & 31;

                wd2 = 8 - (decode_state_.band[0].nb >> 11);

                wd3 = (wd2 < 0)  ? (ilb[wd1] << -wd2)  : (ilb[wd1] >> wd2);

                decode_state_.band[0].det = wd3 << 2;

                block4_decode(0, dlowt);

                if (!decode_state_.eight_k) {
                    /* Block 2H, INVQAH */
                    wd2 = qm2[ihigh];
                    dhigh = (decode_state_.band[1].det*wd2) >> 15;
                    /* Block 5H, RECONS */
                    rhigh = dhigh + decode_state_.band[1].s;
                    /* Block 6H, LIMIT */

                    if (rhigh > 16383)
                        rhigh = 16383;
                    else if (rhigh < -16384)
                        rhigh = -16384;

                    /* Block 2H, INVQAH */
                    wd2 = rh2[ihigh];

                    wd1 = (decode_state_.band[1].nb*127) >> 7;

                    wd1 += wh[wd2];

                    if (wd1 < 0)
                        wd1 = 0;
                    else if (wd1 > 22528)
                        wd1 = 22528;

                    decode_state_.band[1].nb = wd1;

                    /* Block 3H, SCALEH */
                    wd1 = (decode_state_.band[1].nb >> 6) & 31;

                    wd2 = 10 - (decode_state_.band[1].nb >> 11);

                    wd3 = (wd2 < 0)  ? (ilb[wd1] << -wd2)  : (ilb[wd1] >> wd2);

                    decode_state_.band[1].det = wd3 << 2;

                    block4_decode(1, dhigh);
                }

                if (decode_state_.itu_test_mode) {
                    amp[outlen++] = (SFLAudioSample)(rlow << 1);
                    amp[outlen++] = (SFLAudioSample)(rhigh << 1);
                } else {
                    if (decode_state_.eight_k) {
                        amp[outlen++] = (SFLAudioSample) rlow;
                    } else {
                        /* Apply the receive QMF */
                        for (i = 0;  i < 22;  i++)
                            decode_state_.x[i] = decode_state_.x[i + 2];

                        decode_state_.x[22] = rlow + rhigh;

                        decode_state_.x[23] = rlow - rhigh;

                        xout1 = 0;

                        xout2 = 0;

                        for (i = 0;  i < 12;  i++) {
                            xout2 += decode_state_.x[2*i]*qmf_coeffs[i];
                            xout1 += decode_state_.x[2*i + 1]*qmf_coeffs[11 - i];
                        }

                        amp[outlen++] = (SFLAudioSample)(xout1 >> 12);

                        amp[outlen++] = (SFLAudioSample)(xout2 >> 12);
                    }
                }
            }

            return outlen;
        }

<<<<<<< HEAD
        int g722_encode(uint8_t g722_data[], const SFLAudioSample amp[], int len)
        {
=======
        int g722_encode(uint8_t g722_data[], const SFLDataFormat amp[], int len) {
>>>>>>> 0a48d2ba
            static const int q6[32] = {
                0,   35,   72,  110,  150,  190,  233,  276,
                323,  370,  422,  473,  530,  587,  650,  714,
                786,  858,  940, 1023, 1121, 1219, 1339, 1458,
                1612, 1765, 1980, 2195, 2557, 2919,    0,    0
            };
            static const int iln[32] = {
                0, 63, 62, 31, 30, 29, 28, 27,
                26, 25, 24, 23, 22, 21, 20, 19,
                18, 17, 16, 15, 14, 13, 12, 11,
                10,  9,  8,  7,  6,  5,  4,  0
            };
            static const int ilp[32] = {
                0, 61, 60, 59, 58, 57, 56, 55,
                54, 53, 52, 51, 50, 49, 48, 47,
                46, 45, 44, 43, 42, 41, 40, 39,
                38, 37, 36, 35, 34, 33, 32,  0
            };
            static const int wl[8] = {
                -60, -30, 58, 172, 334, 538, 1198, 3042
            };
            static const int rl42[16] = {
                0, 7, 6, 5, 4, 3, 2, 1, 7, 6, 5, 4, 3, 2, 1, 0
            };
            static const int ilb[32] = {
                2048, 2093, 2139, 2186, 2233, 2282, 2332,
                2383, 2435, 2489, 2543, 2599, 2656, 2714,
                2774, 2834, 2896, 2960, 3025, 3091, 3158,
                3228, 3298, 3371, 3444, 3520, 3597, 3676,
                3756, 3838, 3922, 4008
            };
            static const int qm4[16] = {
                0, -20456, -12896, -8968,
                -6288,  -4240,  -2584, -1200,
                20456,  12896,   8968,  6288,
                4240,   2584,   1200,     0
            };
            static const int qm2[4] = {
                -7408,  -1616,   7408,   1616
            };
            static const int qmf_coeffs[12] = {
                3,  -11,   12,   32, -210,  951, 3876, -805,  362, -156,   53,  -11,
            };
            static const int ihn[3] = {0, 1, 0};
            static const int ihp[3] = {0, 3, 2};
            static const int wh[3] = {0, -214, 798};
            static const int rh2[4] = {2, 1, 2, 1};

            int dlow = 0;
            int dhigh = 0;
            int el = 0;
            int wd = 0;
            int wd1 = 0;
            int ril = 0;
            int wd2 = 0;
            int il4 = 0;
            int ih2 = 0;
            int wd3 = 0;
            int eh = 0;
            int mih = 0;
            int i = 0;
            int j = 0;
            /* Low and high band PCM from the QMF */
            int xlow = 0;
            int xhigh = 0;
            int g722_bytes = 0;
            /* Even and odd tap accumulators */
            int sumeven = 0;
            int sumodd = 0;
            int ihigh = 0;
            int ilow = 0;
            int code = 9;

            g722_bytes = 0;
            xhigh = 0;

            for (j = 0;  j < len;) {
                if (encode_state_.itu_test_mode) {
                    xlow =
                        xhigh = amp[j++] >> 1;
                } else {
                    if (encode_state_.eight_k) {
                        xlow = amp[j++];
                    } else {
                        /* Apply the transmit QMF */
                        /* Shuffle the buffer down */
                        for (i = 0;  i < 22;  i++)
                            encode_state_.x[i] = encode_state_.x[i + 2];

                        encode_state_.x[22] = amp[j++];

                        encode_state_.x[23] = amp[j++];

                        /* Discard every other QMF output */
                        sumeven = 0;

                        sumodd = 0;

                        for (i = 0;  i < 12;  i++) {
                            sumodd += encode_state_.x[2*i]*qmf_coeffs[i];
                            sumeven += encode_state_.x[2*i + 1]*qmf_coeffs[11 - i];
                        }

                        xlow = (sumeven + sumodd) >> 13;

                        xhigh = (sumeven - sumodd) >> 13;
                    }
                }

                /* Block 1L, SUBTRA */
                el = saturate(xlow - encode_state_.band[0].s);

                /* Block 1L, QUANTL */
                wd = (el >= 0)  ?  el  :  - (el + 1);

                for (i = 1;  i < 30;  i++) {
                    wd1 = (q6[i]*encode_state_.band[0].det) >> 12;

                    if (wd < wd1)
                        break;
                }

                ilow = (el < 0)  ?  iln[i]  :  ilp[i];

                /* Block 2L, INVQAL */
                ril = ilow >> 2;
                wd2 = qm4[ril];
                dlow = (encode_state_.band[0].det*wd2) >> 15;

                /* Block 3L, LOGSCL */
                il4 = rl42[ril];
                wd = (encode_state_.band[0].nb*127) >> 7;
                encode_state_.band[0].nb = wd + wl[il4];

                if (encode_state_.band[0].nb < 0)
                    encode_state_.band[0].nb = 0;
                else if (encode_state_.band[0].nb > 18432)
                    encode_state_.band[0].nb = 18432;

                /* Block 3L, SCALEL */
                wd1 = (encode_state_.band[0].nb >> 6) & 31;

                wd2 = 8 - (encode_state_.band[0].nb >> 11);

                wd3 = (wd2 < 0)  ? (ilb[wd1] << -wd2)  : (ilb[wd1] >> wd2);

                encode_state_.band[0].det = wd3 << 2;

                block4_encode(0, dlow);

                if (encode_state_.eight_k) {
                    /* Just leave the high bits as zero */
                    code = (0xC0 | ilow) >> (8 - encode_state_.bits_per_sample);
                } else {
                    /* Block 1H, SUBTRA */
                    eh = saturate(xhigh - encode_state_.band[1].s);

                    /* Block 1H, QUANTH */
                    wd = (eh >= 0)  ?  eh  :  - (eh + 1);
                    wd1 = (564*encode_state_.band[1].det) >> 12;
                    mih = (wd >= wd1)  ?  2  :  1;
                    ihigh = (eh < 0)  ?  ihn[mih]  :  ihp[mih];

                    /* Block 2H, INVQAH */
                    wd2 = qm2[ihigh];
                    dhigh = (encode_state_.band[1].det*wd2) >> 15;

                    /* Block 3H, LOGSCH */
                    ih2 = rh2[ihigh];
                    wd = (encode_state_.band[1].nb*127) >> 7;
                    encode_state_.band[1].nb = wd + wh[ih2];

                    if (encode_state_.band[1].nb < 0)
                        encode_state_.band[1].nb = 0;
                    else if (encode_state_.band[1].nb > 22528)
                        encode_state_.band[1].nb = 22528;

                    /* Block 3H, SCALEH */
                    wd1 = (encode_state_.band[1].nb >> 6) & 31;

                    wd2 = 10 - (encode_state_.band[1].nb >> 11);

                    wd3 = (wd2 < 0)  ? (ilb[wd1] << -wd2)  : (ilb[wd1] >> wd2);

                    encode_state_.band[1].det = wd3 << 2;

                    block4_encode(1, dhigh);

                    code = ((ihigh << 6) | ilow) >> (8 - encode_state_.bits_per_sample);
                }

                if (encode_state_.packed) {
                    /* Pack the code bits */
                    encode_state_.out_buffer |= (code << encode_state_.out_bits);
                    encode_state_.out_bits += encode_state_.bits_per_sample;

                    if (encode_state_.out_bits >= 8) {
                        g722_data[g722_bytes++] = (uint8_t)(encode_state_.out_buffer & 0xFF);
                        encode_state_.out_bits -= 8;
                        encode_state_.out_buffer >>= 8;
                    }
                } else {
                    g722_data[g722_bytes++] = (uint8_t) code;
                }
            }

            return g722_bytes;
        }

        g722_state_t decode_state_;
        g722_state_t encode_state_;
};

// the class factories
// cppcheck-suppress unusedFunction
extern "C" sfl::AudioCodec* AUDIO_CODEC_ENTRY()
{
    return new G722;
}

// cppcheck-suppress unusedFunction
extern "C" void destroy(sfl::AudioCodec* a)
{
    delete a;
}
<|MERGE_RESOLUTION|>--- conflicted
+++ resolved
@@ -50,7 +50,6 @@
         }
 
     private:
-<<<<<<< HEAD
         int decode(SFLAudioSample *dst, unsigned char *src, size_t buf_size)
         {
             return g722_decode(dst, src, buf_size);
@@ -58,13 +57,6 @@
 
         int encode(unsigned char *dst, SFLAudioSample *src, size_t /*buf_size*/)
         {
-=======
-        int decode(SFLDataFormat *dst, unsigned char *src, size_t buf_size) {
-            return g722_decode(dst, src, buf_size);
-        }
-
-        int encode(unsigned char *dst, SFLDataFormat *src, size_t /*buf_size*/) {
->>>>>>> 0a48d2ba
             int out = g722_encode(dst, src, frameSize_);
             return out;
         }
@@ -93,14 +85,9 @@
             state.out_bits = 0;
         }
 
-<<<<<<< HEAD
         SFLAudioSample saturate(int32_t amp)
         {
             SFLAudioSample amp16 = 0;
-=======
-        SFLDataFormat saturate(int32_t amp) {
-            SFLDataFormat amp16 = 0;
->>>>>>> 0a48d2ba
 
             /* Hopefully this is optimised for the common case - not clipping */
             amp16 = (SFLAudioSample) amp;
@@ -323,12 +310,8 @@
             decode_state_.band[band].s = saturate(decode_state_.band[band].sp + decode_state_.band[band].sz);
         }
 
-<<<<<<< HEAD
         int g722_decode(SFLAudioSample amp[], const uint8_t g722_data[], int len)
         {
-=======
-        int g722_decode(SFLDataFormat amp[], const uint8_t g722_data[], int len) {
->>>>>>> 0a48d2ba
             static const int wl[8] = {-60, -30, 58, 172, 334, 538, 1198, 3042 };
             static const int rl42[16] = {0, 7, 6, 5, 4, 3, 2, 1, 7, 6, 5, 4, 3,  2, 1, 0 };
             static const int ilb[32] = {
@@ -555,12 +538,8 @@
             return outlen;
         }
 
-<<<<<<< HEAD
         int g722_encode(uint8_t g722_data[], const SFLAudioSample amp[], int len)
         {
-=======
-        int g722_encode(uint8_t g722_data[], const SFLDataFormat amp[], int len) {
->>>>>>> 0a48d2ba
             static const int q6[32] = {
                 0,   35,   72,  110,  150,  190,  233,  276,
                 323,  370,  422,  473,  530,  587,  650,  714,
