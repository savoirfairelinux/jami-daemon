--- conflicted
+++ resolved
@@ -810,12 +810,8 @@
 };
 
 // the class factories
-<<<<<<< HEAD
+// cppcheck-suppress unusedFunction
 extern "C" sfl::Codec* CODEC_ENTRY()
-=======
-// cppcheck-suppress unusedFunction
-extern "C" sfl::Codec* create()
->>>>>>> 7dafe7dd
 {
     return new G722(9);
 }
