--- conflicted
+++ resolved
@@ -38,12 +38,8 @@
 #include "cc_config.h"
 #include <ccrtp/formats.h> // for ost::DynamicPayloadFormat
 
-<<<<<<< HEAD
-//#include "audio/audiobuffer.h"
-=======
 #define XSTR(s) STR(s)
 #define STR(s) #s
->>>>>>> d8a325b7
 
 /* bump when codec binary interface changes */
 #define AUDIO_CODEC_ENTRY create_1_2_3
