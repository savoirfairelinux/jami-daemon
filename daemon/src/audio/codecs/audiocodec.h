--- conflicted
+++ resolved
@@ -37,11 +37,8 @@
 #include "cc_config.h"
 #include <ccrtp/formats.h> // for ost::DynamicPayloadFormat
 
-<<<<<<< HEAD
-=======
 #define XSTR(s) STR(s)
 #define STR(s) #s
->>>>>>> 25647376
 
 /* bump when codec binary interface changes */
 #define AUDIO_CODEC_ENTRY create_1_2_3
