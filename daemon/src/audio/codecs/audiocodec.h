/*
 *  Copyright (C) 2004-2012 Savoir-Faire Linux Inc.
 *  Author:  Alexandre Savard <alexandre.savard@savoirfairelinux.com>
 *
 *  Mostly borrowed from asterisk's sources (Steve Underwood <steveu@coppice.org>)
 *
 *  This program is free software; you can redistribute it and/or modify
 *  it under the terms of the GNU General Public License as published by
 *  the Free Software Foundation; either version 3 of the License, or
 *  (at your option) any later version.
 *
 *  This program is distributed in the hope that it will be useful,
 *  but WITHOUT ANY WARRANTY; without even the implied warranty of
 *  MERCHANTABILITY or FITNESS FOR A PARTICULAR PURPOSE.  See the
 *  GNU General Public License for more details.
 *
 *  You should have received a copy of the GNU General Public License
 *  along with this program; if not, write to the Free Software
 *  Foundation, Inc., 51 Franklin Street, Fifth Floor, Boston, MA  02110-1301 USA.
 *
 *  Additional permission under GNU GPL version 3 section 7:
 *
 *  If you modify this program, or any covered work, by linking or
 *  combining it with the OpenSSL project's OpenSSL library (or a
 *  modified version of that library), containing parts covered by the
 *  terms of the OpenSSL or SSLeay licenses, Savoir-Faire Linux Inc.
 *  grants you additional permission to convey the resulting work.
 *  Corresponding Source for a non-source form of such a combination
 *  shall include the source code for the parts of OpenSSL used as well
 *  as that of the covered work.
 */
#ifndef __AUDIO_CODEC_H__
#define __AUDIO_CODEC_H__

#include <string>
<<<<<<< HEAD
#include <vector>

#include "cc_config.h"
=======

>>>>>>> 444bda77
#include "sfl_types.h"

#define XSTR(s) STR(s)
#define STR(s) #s

/* bump when codec binary interface changes */
#define AUDIO_CODEC_ENTRY create_1_2_3
#define AUDIO_CODEC_ENTRY_SYMBOL XSTR(AUDIO_CODEC_ENTRY)

// We assume all decoders will be fed 20ms of audio or less
// And we'll resample them to 44.1kHz or less
// Also assume mono
#define DEC_BUFFER_SIZE ((44100 * 20) / 1000)

namespace sfl {

class AudioCodec {
    public:
<<<<<<< HEAD
        AudioCodec(uint8 payload, const std::string &codecName, int clockRate, int frameSize, unsigned channels);
=======
        AudioCodec(uint8_t payload, const std::string &codecName, int clockRate,
                   int frameSize, int channel);
>>>>>>> 444bda77

        /**
         * Copy constructor.
         */
        AudioCodec(const AudioCodec& codec);

        virtual ~AudioCodec() {};

        std::string getMimeSubtype() const;

        /**
         * Decode an input buffer and fill the output buffer with the decoded data
         * @param buffer_size : the size of the input buffer
         * @return the number of samples decoded
         */
        virtual int decode(SFLAudioSample *dst, unsigned char *buf, size_t buffer_size) = 0;

        /**
         * Encode an input buffer and fill the output buffer with the encoded data
         * @param buffer_size : the maximum size of encoded data buffer (dst)
         * @return the number of bytes encoded
         */
        virtual int encode(unsigned char *dst, SFLAudioSample *src, size_t buffer_size) = 0;

        /**
         * Multichannel version of decode().
         * Default implementation decode(short *, unsigned char *, size_t) to the first channel (assume 1 channel).
         */
        virtual int decode(std::vector<std::vector<short> > *dst, unsigned char *buf, size_t buffer_size, size_t dst_offset=0);

        /**
         * Multichannel version of encode().
         * Default implementation calls encode() on the first channel (assume 1 channel).
         */
        virtual int encode(unsigned char *dst, std::vector<std::vector<short> > *src, size_t buffer_size);

        uint8_t getPayloadType() const;

        void setPayloadType(uint8_t pt) {
            payload_ = pt;
        }

        /**
         * @return true if this payload is a dynamic one.
         */
        bool hasDynamicPayload() const;

        uint32_t getClockRate() const;

        double getBitRate() const;

        unsigned getChannels() const;

        /**
         * @return the framing size for this codec.
         */
        unsigned int getFrameSize() const;

    protected:
        /** Holds SDP-compliant codec name */
        std::string codecName_; // what we put inside sdp

        /** Clock rate or sample rate of the codec, in Hz */
        uint32_t clockRate_;

        /** Number of channel 1 = mono, 2 = stereo */
        uint8_t channel_;

        /** codec frame size in samples*/
        unsigned frameSize_;

        /** Bitrate */
        double bitrate_;

    private:
        AudioCodec& operator=(const AudioCodec&);
        uint8_t payload_;

protected:
        bool hasDynamicPayload_;
};
} // end namespace sfl


typedef sfl::AudioCodec* create_t();
typedef void destroy_t(sfl::AudioCodec* codec);

#endif<|MERGE_RESOLUTION|>--- conflicted
+++ resolved
@@ -33,13 +33,7 @@
 #define __AUDIO_CODEC_H__
 
 #include <string>
-<<<<<<< HEAD
 #include <vector>
-
-#include "cc_config.h"
-=======
-
->>>>>>> 444bda77
 #include "sfl_types.h"
 
 #define XSTR(s) STR(s)
@@ -58,12 +52,7 @@
 
 class AudioCodec {
     public:
-<<<<<<< HEAD
-        AudioCodec(uint8 payload, const std::string &codecName, int clockRate, int frameSize, unsigned channels);
-=======
-        AudioCodec(uint8_t payload, const std::string &codecName, int clockRate,
-                   int frameSize, int channel);
->>>>>>> 444bda77
+        AudioCodec(uint8_t payload, const std::string &codecName, int clockRate, int frameSize, unsigned channels);
 
         /**
          * Copy constructor.
