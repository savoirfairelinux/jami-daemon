/*
 *  Copyright (C) 2004, 2005, 2006, 2008, 2009, 2010, 2011 Savoir-Faire Linux Inc.
 *  Author: Yan Morin <yan.morin@savoirfairelinux.com>
 *  Author:  Laurielle Lea <laurielle.lea@savoirfairelinux.com>
 *
 *  This program is free software; you can redistribute it and/or modify
 *  it under the terms of the GNU General Public License as published by
 *  the Free Software Foundation; either version 3 of the License, or
 *  (at your option) any later version.
 *
 *  This program is distributed in the hope that it will be useful,
 *  but WITHOUT ANY WARRANTY; without even the implied warranty of
 *  MERCHANTABILITY or FITNESS FOR A PARTICULAR PURPOSE.  See the
 *  GNU General Public License for more details.
 *
 *  You should have received a copy of the GNU General Public License
 *  along with this program; if not, write to the Free Software
 *   Foundation, Inc., 675 Mass Ave, Cambridge, MA 02139, USA.
 *
 *  Additional permission under GNU GPL version 3 section 7:
 *
 *  If you modify this program, or any covered work, by linking or
 *  combining it with the OpenSSL project's OpenSSL library (or a
 *  modified version of that library), containing parts covered by the
 *  terms of the OpenSSL or SSLeay licenses, Savoir-Faire Linux Inc.
 *  grants you additional permission to convey the resulting work.
 *  Corresponding Source for a non-source form of such a combination
 *  shall include the source code for the parts of OpenSSL used as well
 *  as that of the covered work.
 */


#include "audiocodec.h"
#include "noncopyable.h"
#include <cassert>
#include <stdexcept>

extern "C" {
#include <gsm/gsm.h>
}

/**
 * GSM audio codec C++ class (over gsm/gsm.h)
 */

class Gsm : public sfl::AudioCodec {

    public:
        // _payload should be 3
        Gsm(int payload=3) : sfl::AudioCodec(payload, "GSM"), decode_gsmhandle_(NULL), encode_gsmhandle_(NULL) {
            clockRate_ = 8000;
            frameSize_ = 160; // samples, 20 ms at 8kHz
            channel_ = 1;
            bitrate_ = 13.3;
            hasDynamicPayload_ = false;

            if (!(decode_gsmhandle_ = gsm_create()))
                throw std::runtime_error("ERROR: decode_gsm_create\n");

            if (!(encode_gsmhandle_ = gsm_create()))
                throw std::runtime_error("ERROR: encode_gsm_create\n");
        }

        virtual ~Gsm() {
            gsm_destroy(decode_gsmhandle_);
            gsm_destroy(encode_gsmhandle_);
        }

        virtual int	decode(short * dst, unsigned char * src, size_t buf_size) {
            assert(buf_size == 33);

            if (gsm_decode(decode_gsmhandle_, (gsm_byte*) src, (gsm_signal*) dst) < 0)
                throw std::runtime_error("ERROR: gsm_decode\n");

            return frameSize_;
        }

        virtual int	encode(unsigned char * dst, short * src, size_t buf_size) {
            assert(buf_size >= 33);
            gsm_encode(encode_gsmhandle_, (gsm_signal*) src, (gsm_byte*) dst);
            return 33;
        }

    private:
        NON_COPYABLE(Gsm);
        gsm decode_gsmhandle_;
        gsm encode_gsmhandle_;
};

<<<<<<< HEAD
extern "C" sfl::Codec* CODEC_ENTRY()
=======
// cppcheck-suppress unusedFunction
extern "C" sfl::Codec* create()
>>>>>>> 7dafe7dd
{
    return new Gsm(3);
}

// cppcheck-suppress unusedFunction
extern "C" void destroy(sfl::Codec* a)
{
    delete a;
}<|MERGE_RESOLUTION|>--- conflicted
+++ resolved
@@ -87,12 +87,8 @@
         gsm encode_gsmhandle_;
 };
 
-<<<<<<< HEAD
+// cppcheck-suppress unusedFunction
 extern "C" sfl::Codec* CODEC_ENTRY()
-=======
-// cppcheck-suppress unusedFunction
-extern "C" sfl::Codec* create()
->>>>>>> 7dafe7dd
 {
     return new Gsm(3);
 }
