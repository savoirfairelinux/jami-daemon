/*
 *  Copyright (C) 2004, 2005, 2006, 2008, 2009, 2010, 2011 Savoir-Faire Linux Inc.
 *  Author: Yan Morin <yan.morin@savoirfairelinux.com>
 *  Author: Laurielle Lea <laurielle.lea@savoirfairelinux.com>
 *  Author: Emmanuel Milou <emmanuel.milou@savoirfairelinux.com>
 *  Author: Alexandre Savard <alexandre.savard@savoirfairelinux.com>
 *
 *  This program is free software; you can redistribute it and/or modify
 *  it under the terms of the GNU General Public License as published by
 *  the Free Software Foundation; either version 3 of the License, or
 *  (at your option) any later version.
 *
 *  This program is distributed in the hope that it will be useful,
 *  but WITHOUT ANY WARRANTY; without even the implied warranty of
 *  MERCHANTABILITY or FITNESS FOR A PARTICULAR PURPOSE.  See the
 *  GNU General Public License for more details.
 *
 *  You should have received a copy of the GNU General Public License
 *  along with this program; if not, write to the Free Software
 *   Foundation, Inc., 675 Mass Ave, Cambridge, MA 02139, USA.
 *
 *  Additional permission under GNU GPL version 3 section 7:
 *
 *  If you modify this program, or any covered work, by linking or
 *  combining it with the OpenSSL project's OpenSSL library (or a
 *  modified version of that library), containing parts covered by the
 *  terms of the OpenSSL or SSLeay licenses, Savoir-Faire Linux Inc.
 *  grants you additional permission to convey the resulting work.
 *  Corresponding Source for a non-source form of such a combination
 *  shall include the source code for the parts of OpenSSL used as well
 *  as that of the covered work.
 */

#include <iostream>
#include <cstdlib>

#include "audiocodecfactory.h"
#include "fileutils.h"


AudioCodecFactory::AudioCodecFactory() : _CodecsMap(), _defaultCodecOrder(), _Cache(), _nbCodecs(), _CodecInMemory()
{
}

AudioCodecFactory::~AudioCodecFactory()
{

}

//std::vector<std::string> CodecDescriptor::getAllMimeSubtypes()
//{
//    std::vector<std::string> output;
//    IdentifierToCodecInstanceMapIterator it;
//
//    for (it = _codecsMap.begin(); it != _codecsMap.end(); it++) {
//        output.push_back ( ( (*it).second)->getMimeSubtype());
//    }
//
//    return output;
//}


void
AudioCodecFactory::init()
{
    std::vector<sfl::Codec*> CodecDynamicList = scanCodecDirectory();
    _nbCodecs = CodecDynamicList.size();

    if (_nbCodecs <= 0) {
        _error ("CodecDescriptro: Error - No codecs available in directory %s" , CODECS_DIR);
    }

    int i;

    for (i = 0 ; i < _nbCodecs ; i++) {
        _CodecsMap[ (AudioCodecType) CodecDynamicList[i]->getPayloadType() ] = CodecDynamicList[i];
        _debug ("CodecDescriptor: %s" , CodecDynamicList[i]->getMimeSubtype().c_str());

    }
}

void AudioCodecFactory::setDefaultOrder()
{

    _defaultCodecOrder.clear();
    CodecsMap::iterator iter = _CodecsMap.begin();

    while (iter != _CodecsMap.end()) {
        _defaultCodecOrder.push_back (iter->first);
        iter ++ ;
    }
}

std::string
AudioCodecFactory::getCodecName (AudioCodecType payload)
{
    std::string resNull = "";
    CodecsMap::iterator iter = _CodecsMap.find (payload);

    if (iter!=_CodecsMap.end()) {
        return (iter->second->getMimeSubtype());
    }

    return resNull;
}

sfl::Codec*
AudioCodecFactory::getCodec (AudioCodecType payload)
{
    CodecsMap::iterator iter = _CodecsMap.find (payload);

    // FIXME: isn't this static cast pointless?
    if (iter != _CodecsMap.end())
        return static_cast<sfl::AudioCodec *>(iter->second);

    _error ("CodecDescriptor: Error cannont found codec %i in _CodecsMap from codec descriptor", payload);

    return NULL;
}

double AudioCodecFactory::getBitRate (AudioCodecType payload)
{

    CodecsMap::iterator iter = _CodecsMap.find (payload);

    if (iter!=_CodecsMap.end())
        return (iter->second->getBitRate());
    else
        return 0.0;
}

int AudioCodecFactory::getSampleRate (AudioCodecType payload)
{

    CodecsMap::iterator iter = _CodecsMap.find (payload);

    if (iter!=_CodecsMap.end())
        return (iter->second->getClockRate() / 1000);
    else
        return 0;
}

void AudioCodecFactory::saveActiveCodecs (const std::vector<std::string>& list)
{

    _defaultCodecOrder.clear();
    // list contains the ordered payload of active codecs picked by the user
    // we used the CodecOrder vector to save the order.
    int i=0;
    int payload;
    size_t size = list.size();

    while ( (unsigned int) i < size) {
        payload = std::atoi (list[i].data());

        if (isCodecLoaded (payload)) {
            _defaultCodecOrder.push_back ( (AudioCodecType) payload);
        }

        i++;
    }
}

void
AudioCodecFactory::deleteHandlePointer (void)
{
    _debug ("CodecDesccriptor: Delete codec handle pointers");

    for (int i = 0 ; (unsigned int) i < _CodecInMemory.size() ; i++) {
        unloadCodec (_CodecInMemory[i]);
    }

    _CodecInMemory.clear();
}

std::vector<sfl::Codec*> AudioCodecFactory::scanCodecDirectory (void)
{

    std::vector<sfl::Codec*> codecs;
    std::string tmp;
    int i;

    std::string libDir = std::string (CODECS_DIR).append ("/");
    std::string homeDir = std::string (HOMEDIR)  + DIR_SEPARATOR_STR + "." + PROGDIR + "/";
    const char *progDir = get_program_dir();
    // look for a CODECS_PATH environment variable...used in tests
    const char *envDir = getenv("CODECS_PATH");
    std::vector<std::string> dirToScan;
    dirToScan.push_back (homeDir);
    dirToScan.push_back (libDir);
    if (envDir)
        dirToScan.push_back(std::string(envDir) + DIR_SEPARATOR_STR);
    if (progDir)
        dirToScan.push_back(std::string(progDir) + DIR_SEPARATOR_STR + "audio/codecs/");

    for (i = 0 ; (unsigned int) i < dirToScan.size() ; i++) {
        std::string dirStr = dirToScan[i];
        _debug ("CodecDescriptor: Scanning %s to find audio codecs....",  dirStr.c_str());
        DIR *dir = opendir (dirStr.c_str());
        sfl::Codec* audioCodec;

        if (dir) {
            dirent *dirStruct;

            while ( (dirStruct = readdir (dir))) {
                tmp =  dirStruct -> d_name ;
                if (tmp != CURRENT_DIR and tmp != PARENT_DIR) {
                    if (seemsValid (tmp) && !alreadyInCache (tmp)) {
                        _Cache.push_back (tmp);
                        audioCodec = loadCodec (dirStr.append (tmp));
                        if (audioCodec)
                            codecs.push_back (audioCodec);
                        dirStr = dirToScan[i];
                    }
                }
            }
        }

        closedir (dir);
    }

    return codecs;
}

sfl::Codec* AudioCodecFactory::loadCodec (std::string path)
{

    CodecHandlePointer p;
    void * codecHandle = dlopen (path.c_str() , RTLD_LAZY);

    if (!codecHandle) {
<<<<<<< HEAD
        cerr << dlerror() << '\n';
        return NULL;
=======
    	_error("%s\n", dlerror());
    	return NULL;
>>>>>>> 2d1c2b8f
    }

    dlerror();

<<<<<<< HEAD
    create_t* createCodec = (create_t*) dlsym (codecHandle , CODEC_ENTRY_SYMBOL);

    char *err = dlerror();
    if (err)
        cerr << err << '\n';

    if (err || !createCodec) {
        cerr << "Could not load codec " << path << '\n';
        dlclose(codecHandle);
        return NULL;
    }
=======
    create_t* createCodec = (create_t*) dlsym (codecHandle , "create");
    char *error = dlerror();
    if (error)
    	_error("%s\n", error);
>>>>>>> 2d1c2b8f

    sfl::Codec* a = createCodec();

    p = CodecHandlePointer (a, codecHandle);

    _CodecInMemory.push_back (p);

    return a;
}


void AudioCodecFactory::unloadCodec (CodecHandlePointer p)
{

    destroy_t* destroyCodec = (destroy_t*) dlsym (p.second , "destroy");

    char *error = dlerror();
    if (error)
    	_error("%s\n", error);

    destroyCodec (p.first);

    dlclose (p.second);
}

sfl::Codec* AudioCodecFactory::instantiateCodec (AudioCodecType payload)
{
    std::vector< CodecHandlePointer >::iterator iter;

    for (iter = _CodecInMemory.begin(); iter != _CodecInMemory.end(); ++iter) {
        if (iter->first->getPayloadType() == payload) {
            create_t* createCodec = (create_t*) dlsym (iter->second , CODEC_ENTRY_SYMBOL);

<<<<<<< HEAD
            char *err = dlerror();
            if (err)
                cerr << err << '\n';

            if (err || !createCodec)
                return NULL;

            sfl::Codec* a = createCodec();

            return a;
=======
            char *error = dlerror();
            if (error)
            	_error("%s\n", error);
            else
				return createCodec();
>>>>>>> 2d1c2b8f
        }
    }

    return NULL;
}



sfl::Codec* AudioCodecFactory::getFirstCodecAvailable (void)
{

    CodecsMap::iterator iter = _CodecsMap.begin();

    if (iter != _CodecsMap.end())
        return iter->second;
    else
        return NULL;
}

bool AudioCodecFactory::seemsValid (std::string lib)
{

    // The name of the shared library seems valid  <==> it looks like libcodec_xxx.so
    // We check this
    std::string begin = SFL_CODEC_VALID_PREFIX;
    std::string end = SFL_CODEC_VALID_EXTEN;

    // First : check the length of the file name.
    // If it is shorter than begin.length() + end.length() , not a SFL shared library

    if (lib.length() <= begin.length() + end.length())
        return false;

    // Second: check the extension of the file name.
    // If it is different than SFL_CODEC_VALID_EXTEN , not a SFL shared library
    if (lib.substr (lib.length() - end.length() , lib.length()) != end)
        return false;


#ifdef HAVE_SPEEX_CODEC
    // Nothing special
#else

    if (lib.substr (begin.length() , lib.length() - begin.length() - end.length()) == SPEEX_STRING_DESCRIPTION)
        return false;

#endif

#ifdef HAVE_GSM_CODEC
    // Nothing special
#else

    if (lib.substr (begin.length() , lib.length() - begin.length() - end.length()) == GSM_STRING_DESCRIPTION)
        return false;

#endif

#ifdef BUILD_ILBC
    // Nothing special
#else

    if (lib.substr (begin.length() , lib.length() - begin.length() - end.length()) == ILBC_STRING_DESCRIPTION)
        return false;

#endif

    if (lib.substr (0, begin.length()) == begin)
        if (lib.substr (lib.length() - end.length() , end.length()) == end)
            return true;
        else
            return false;
    else
        return false;
}

bool
AudioCodecFactory::alreadyInCache (std::string lib)
{
    int i;

    for (i = 0 ; (unsigned int) i < _Cache.size() ; i++) {
        if (_Cache[i] == lib) {
            return true;
        }
    }

    return false;
}

bool AudioCodecFactory::isCodecLoaded (int payload)
{

    CodecsMap::iterator iter = _CodecsMap.begin();

    while (iter != _CodecsMap.end()) {
        if (iter -> first == payload)
            return true;

        iter++;
    }

    return false;
}

std::vector <std::string> AudioCodecFactory::getCodecSpecifications (const int32_t& payload)
{
    _debug ("CodecDescriptor: Gathering codec specifications for payload %i", payload);

    std::vector<std::string> v;
    std::stringstream ss;

    // Add the name of the codec
    v.push_back (getCodecName ( (AudioCodecType) payload));

    // Add the sample rate
    ss << getSampleRate ( (AudioCodecType) payload);
    v.push_back ( (ss.str()).data());
    ss.str ("");

    // Add the bit rate
    ss << getBitRate ( (AudioCodecType) payload);
    v.push_back ( (ss.str()).data());

    return v;
}<|MERGE_RESOLUTION|>--- conflicted
+++ resolved
@@ -229,54 +229,42 @@
     void * codecHandle = dlopen (path.c_str() , RTLD_LAZY);
 
     if (!codecHandle) {
-<<<<<<< HEAD
-        cerr << dlerror() << '\n';
-        return NULL;
-=======
     	_error("%s\n", dlerror());
     	return NULL;
->>>>>>> 2d1c2b8f
     }
 
     dlerror();
 
-<<<<<<< HEAD
     create_t* createCodec = (create_t*) dlsym (codecHandle , CODEC_ENTRY_SYMBOL);
 
     char *err = dlerror();
     if (err)
-        cerr << err << '\n';
+        _error("%s\n", err);
 
     if (err || !createCodec) {
-        cerr << "Could not load codec " << path << '\n';
+        _error("Could not load codec %s\n", path.c_str());
         dlclose(codecHandle);
         return NULL;
     }
-=======
-    create_t* createCodec = (create_t*) dlsym (codecHandle , "create");
+
+    sfl::Codec* a = createCodec();
+
+    p = CodecHandlePointer (a, codecHandle);
+
+    _CodecInMemory.push_back (p);
+
+    return a;
+}
+
+
+void AudioCodecFactory::unloadCodec (CodecHandlePointer p)
+{
+
+    destroy_t* destroyCodec = (destroy_t*) dlsym (p.second , "destroy");
+
     char *error = dlerror();
     if (error)
     	_error("%s\n", error);
->>>>>>> 2d1c2b8f
-
-    sfl::Codec* a = createCodec();
-
-    p = CodecHandlePointer (a, codecHandle);
-
-    _CodecInMemory.push_back (p);
-
-    return a;
-}
-
-
-void AudioCodecFactory::unloadCodec (CodecHandlePointer p)
-{
-
-    destroy_t* destroyCodec = (destroy_t*) dlsym (p.second , "destroy");
-
-    char *error = dlerror();
-    if (error)
-    	_error("%s\n", error);
 
     destroyCodec (p.first);
 
@@ -291,24 +279,11 @@
         if (iter->first->getPayloadType() == payload) {
             create_t* createCodec = (create_t*) dlsym (iter->second , CODEC_ENTRY_SYMBOL);
 
-<<<<<<< HEAD
-            char *err = dlerror();
-            if (err)
-                cerr << err << '\n';
-
-            if (err || !createCodec)
-                return NULL;
-
-            sfl::Codec* a = createCodec();
-
-            return a;
-=======
             char *error = dlerror();
             if (error)
             	_error("%s\n", error);
             else
 				return createCodec();
->>>>>>> 2d1c2b8f
         }
     }
 
