/*
 *  Copyright (C) 2004, 2005, 2006, 2008, 2009, 2010, 2011 Savoir-Faire Linux Inc.
 *  Author: Yan Morin <yan.morin@savoirfairelinux.com>
 *  Author: Laurielle Lea <laurielle.lea@savoirfairelinux.com>
 *  Author: Emmanuel Milou <emmanuel.milou@savoirfairelinux.com>
 *  Author: Alexandre Savard <alexandre.savard@savoirfairelinux.com>
 *
 *  This program is free software; you can redistribute it and/or modify
 *  it under the terms of the GNU General Public License as published by
 *  the Free Software Foundation; either version 3 of the License, or
 *  (at your option) any later version.
 *
 *  This program is distributed in the hope that it will be useful,
 *  but WITHOUT ANY WARRANTY; without even the implied warranty of
 *  MERCHANTABILITY or FITNESS FOR A PARTICULAR PURPOSE.  See the
 *  GNU General Public License for more details.
 *
 *  You should have received a copy of the GNU General Public License
 *  along with this program; if not, write to the Free Software
 *   Foundation, Inc., 675 Mass Ave, Cambridge, MA 02139, USA.
 *
 *  Additional permission under GNU GPL version 3 section 7:
 *
 *  If you modify this program, or any covered work, by linking or
 *  combining it with the OpenSSL project's OpenSSL library (or a
 *  modified version of that library), containing parts covered by the
 *  terms of the OpenSSL or SSLeay licenses, Savoir-Faire Linux Inc.
 *  grants you additional permission to convey the resulting work.
 *  Corresponding Source for a non-source form of such a combination
 *  shall include the source code for the parts of OpenSSL used as well
 *  as that of the covered work.
 */

#include <iostream>
#include <cstdlib>

#include "audiocodecfactory.h"
#include "fileutils.h"


AudioCodecFactory::AudioCodecFactory() : _CodecsMap(), _defaultCodecOrder(), _Cache(), _nbCodecs(), _CodecInMemory()
{
}

AudioCodecFactory::~AudioCodecFactory()
{

}

//std::vector<std::string> CodecDescriptor::getAllMimeSubtypes()
//{
//    std::vector<std::string> output;
//    IdentifierToCodecInstanceMapIterator it;
//
//    for (it = _codecsMap.begin(); it != _codecsMap.end(); it++) {
//        output.push_back ( ( (*it).second)->getMimeSubtype());
//    }
//
//    return output;
//}


void
AudioCodecFactory::init()
{
    std::vector<sfl::Codec*> CodecDynamicList = scanCodecDirectory();
    _nbCodecs = CodecDynamicList.size();

    if (_nbCodecs <= 0)
        _error ("CodecDescriptor: Error - No codecs available");

    for (int i = 0 ; i < _nbCodecs ; i++) {
        _CodecsMap[ (AudioCodecType) CodecDynamicList[i]->getPayloadType() ] = CodecDynamicList[i];
        _debug ("CodecDescriptor: %s" , CodecDynamicList[i]->getMimeSubtype().c_str());
    }
}

void AudioCodecFactory::setDefaultOrder()
{

    _defaultCodecOrder.clear();
    CodecsMap::iterator iter = _CodecsMap.begin();

    while (iter != _CodecsMap.end()) {
        _defaultCodecOrder.push_back (iter->first);
        iter ++ ;
    }
}

std::string
AudioCodecFactory::getCodecName (AudioCodecType payload)
{
    std::string resNull = "";
    CodecsMap::iterator iter = _CodecsMap.find (payload);

    if (iter!=_CodecsMap.end()) {
        return (iter->second->getMimeSubtype());
    }

    return resNull;
}

sfl::Codec*
AudioCodecFactory::getCodec (AudioCodecType payload)
{
    CodecsMap::iterator iter = _CodecsMap.find (payload);

    // FIXME: isn't this static cast pointless?
    if (iter != _CodecsMap.end())
        return static_cast<sfl::AudioCodec *>(iter->second);

    _error ("CodecDescriptor: Error cannont found codec %i in _CodecsMap from codec descriptor", payload);

    return NULL;
}

double AudioCodecFactory::getBitRate (AudioCodecType payload)
{

    CodecsMap::iterator iter = _CodecsMap.find (payload);

    if (iter!=_CodecsMap.end())
        return (iter->second->getBitRate());
    else
        return 0.0;
}

int AudioCodecFactory::getSampleRate (AudioCodecType payload)
{

    CodecsMap::iterator iter = _CodecsMap.find (payload);

    if (iter!=_CodecsMap.end())
        return (iter->second->getClockRate() / 1000);
    else
        return 0;
}

void AudioCodecFactory::saveActiveCodecs (const std::vector<std::string>& list)
{

    _defaultCodecOrder.clear();
    // list contains the ordered payload of active codecs picked by the user
    // we used the CodecOrder vector to save the order.
    int i=0;
    int payload;
    size_t size = list.size();

    while ( (unsigned int) i < size) {
        payload = std::atoi (list[i].data());

        if (isCodecLoaded (payload)) {
            _defaultCodecOrder.push_back ( (AudioCodecType) payload);
        }

        i++;
    }
}

void
AudioCodecFactory::deleteHandlePointer (void)
{
    _debug ("CodecDesccriptor: Delete codec handle pointers");

    for (int i = 0 ; (unsigned int) i < _CodecInMemory.size() ; i++) {
        unloadCodec (_CodecInMemory[i]);
    }

    _CodecInMemory.clear();
}

std::vector<sfl::Codec*> AudioCodecFactory::scanCodecDirectory (void)
{
    std::vector<sfl::Codec*> codecs;

    std::string libDir = std::string (CODECS_DIR).append ("/");
    std::string homeDir = std::string (HOMEDIR)  + DIR_SEPARATOR_STR + "." + PROGDIR + "/";
    const char *progDir = get_program_dir();
    // look for a CODECS_PATH environment variable...used in tests
    const char *envDir = getenv("CODECS_PATH");
    std::vector<std::string> dirToScan;
    dirToScan.push_back (homeDir);
    dirToScan.push_back (libDir);
    if (envDir)
        dirToScan.push_back(std::string(envDir) + DIR_SEPARATOR_STR);
    if (progDir)
        dirToScan.push_back(std::string(progDir) + DIR_SEPARATOR_STR + "audio/codecs/");

    for (int i = 0 ; (unsigned int) i < dirToScan.size() ; i++) {
        std::string dirStr = dirToScan[i];
        _debug ("CodecDescriptor: Scanning %s to find audio codecs....",  dirStr.c_str());
        DIR *dir = opendir (dirStr.c_str());
        sfl::Codec* audioCodec;

<<<<<<< HEAD
        if (dir) {
            dirent *dirStruct;

            while ( (dirStruct = readdir (dir))) {
                tmp =  dirStruct -> d_name ;
                if (tmp != CURRENT_DIR and tmp != PARENT_DIR) {
                    if (seemsValid (tmp) && !alreadyInCache (tmp)) {
                        _Cache.push_back (tmp);
                        audioCodec = loadCodec (dirStr.append (tmp));
                        if (audioCodec)
                            codecs.push_back (audioCodec);
                        dirStr = dirToScan[i];
                    }
=======
        if (!dir)
            continue;

        dirent *dirStruct;
        while ( (dirStruct = readdir (dir))) {
            std::string file = dirStruct -> d_name ;
            if (file == CURRENT_DIR or file == PARENT_DIR)
                continue;

            if (seemsValid (file) && !alreadyInCache (file)) {
                audioCodec = loadCodec (dirStr+file);
                if (audioCodec) {
                    codecs.push_back (audioCodec);
                    _Cache.push_back (file);
>>>>>>> fdd3117b
                }
            }
        }

        closedir (dir);
    }

    return codecs;
}

sfl::Codec* AudioCodecFactory::loadCodec (std::string path)
{

    CodecHandlePointer p;
    void * codecHandle = dlopen (path.c_str() , RTLD_LAZY);

    if (!codecHandle) {
    	_error("%s\n", dlerror());
    	return NULL;
    }

    dlerror();

    create_t* createCodec = (create_t*) dlsym (codecHandle , CODEC_ENTRY_SYMBOL);

    char *err = dlerror();
    if (err)
        _error("%s\n", err);

    if (err || !createCodec) {
        _error("Could not load codec %s\n", path.c_str());
        dlclose(codecHandle);
        return NULL;
    }

    sfl::Codec* a = createCodec();

    p = CodecHandlePointer (a, codecHandle);

    _CodecInMemory.push_back (p);

    return a;
}


void AudioCodecFactory::unloadCodec (CodecHandlePointer p)
{

    destroy_t* destroyCodec = (destroy_t*) dlsym (p.second , "destroy");

    char *error = dlerror();
    if (error)
    	_error("%s\n", error);

    destroyCodec (p.first);

    dlclose (p.second);
}

sfl::Codec* AudioCodecFactory::instantiateCodec (AudioCodecType payload)
{
    std::vector< CodecHandlePointer >::iterator iter;

    for (iter = _CodecInMemory.begin(); iter != _CodecInMemory.end(); ++iter) {
        if (iter->first->getPayloadType() == payload) {
            create_t* createCodec = (create_t*) dlsym (iter->second , CODEC_ENTRY_SYMBOL);

            char *error = dlerror();
            if (error)
            	_error("%s\n", error);
            else
				return createCodec();
        }
    }

    return NULL;
}



sfl::Codec* AudioCodecFactory::getFirstCodecAvailable (void)
{

    CodecsMap::iterator iter = _CodecsMap.begin();

    if (iter != _CodecsMap.end())
        return iter->second;
    else
        return NULL;
}

bool AudioCodecFactory::seemsValid (std::string lib)
{

    // The name of the shared library seems valid  <==> it looks like libcodec_xxx.so
    // We check this
    std::string begin = SFL_CODEC_VALID_PREFIX;
    std::string end = SFL_CODEC_VALID_EXTEN;

    // First : check the length of the file name.
    // If it is shorter than begin.length() + end.length() , not a SFL shared library

    if (lib.length() <= begin.length() + end.length())
        return false;

    // Second: check the extension of the file name.
    // If it is different than SFL_CODEC_VALID_EXTEN , not a SFL shared library
    if (lib.substr (lib.length() - end.length() , lib.length()) != end)
        return false;


#ifdef HAVE_SPEEX_CODEC
    // Nothing special
#else

    if (lib.substr (begin.length() , lib.length() - begin.length() - end.length()) == SPEEX_STRING_DESCRIPTION)
        return false;

#endif

#ifdef HAVE_GSM_CODEC
    // Nothing special
#else

    if (lib.substr (begin.length() , lib.length() - begin.length() - end.length()) == GSM_STRING_DESCRIPTION)
        return false;

#endif

#ifdef BUILD_ILBC
    // Nothing special
#else

    if (lib.substr (begin.length() , lib.length() - begin.length() - end.length()) == ILBC_STRING_DESCRIPTION)
        return false;

#endif

    if (lib.substr (0, begin.length()) == begin)
        if (lib.substr (lib.length() - end.length() , end.length()) == end)
            return true;
        else
            return false;
    else
        return false;
}

bool
AudioCodecFactory::alreadyInCache (std::string lib)
{
    int i;

    for (i = 0 ; (unsigned int) i < _Cache.size() ; i++) {
        if (_Cache[i] == lib) {
            return true;
        }
    }

    return false;
}

bool AudioCodecFactory::isCodecLoaded (int payload)
{

    CodecsMap::iterator iter = _CodecsMap.begin();

    while (iter != _CodecsMap.end()) {
        if (iter -> first == payload)
            return true;

        iter++;
    }

    return false;
}

std::vector <std::string> AudioCodecFactory::getCodecSpecifications (const int32_t& payload)
{
    _debug ("CodecDescriptor: Gathering codec specifications for payload %i", payload);

    std::vector<std::string> v;
    std::stringstream ss;

    // Add the name of the codec
    v.push_back (getCodecName ( (AudioCodecType) payload));

    // Add the sample rate
    ss << getSampleRate ( (AudioCodecType) payload);
    v.push_back ( (ss.str()).data());
    ss.str ("");

    // Add the bit rate
    ss << getBitRate ( (AudioCodecType) payload);
    v.push_back ( (ss.str()).data());

    return v;
}<|MERGE_RESOLUTION|>--- conflicted
+++ resolved
@@ -192,21 +192,6 @@
         DIR *dir = opendir (dirStr.c_str());
         sfl::Codec* audioCodec;
 
-<<<<<<< HEAD
-        if (dir) {
-            dirent *dirStruct;
-
-            while ( (dirStruct = readdir (dir))) {
-                tmp =  dirStruct -> d_name ;
-                if (tmp != CURRENT_DIR and tmp != PARENT_DIR) {
-                    if (seemsValid (tmp) && !alreadyInCache (tmp)) {
-                        _Cache.push_back (tmp);
-                        audioCodec = loadCodec (dirStr.append (tmp));
-                        if (audioCodec)
-                            codecs.push_back (audioCodec);
-                        dirStr = dirToScan[i];
-                    }
-=======
         if (!dir)
             continue;
 
@@ -221,7 +206,6 @@
                 if (audioCodec) {
                     codecs.push_back (audioCodec);
                     _Cache.push_back (file);
->>>>>>> fdd3117b
                 }
             }
         }
