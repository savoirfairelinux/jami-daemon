--- conflicted
+++ resolved
@@ -313,20 +313,12 @@
         return false;
 
     static const std::string validCodecs[] = {
-<<<<<<< HEAD
-    "ulaw",
-    "alaw",
-    "g722",
-    "g729", //G729 have to be loaded first, if it is valid or not is checked later
-    "opus", //Opus have to be loaded first, if it is valid or not is checked later
-    "opus_stereo",
-=======
         "ulaw",
         "alaw",
         "g722",
         "g729", //G729 have to be loaded first, if it is valid or not is checked later
         "opus", //Opus have to be loaded first, if it is valid or not is checked later
->>>>>>> 0a48d2ba
+        "opus_stereo",
 #ifdef HAVE_SPEEX_CODEC
         "speex_nb",
         "speex_wb",
