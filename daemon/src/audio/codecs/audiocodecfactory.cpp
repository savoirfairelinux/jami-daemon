--- conflicted
+++ resolved
@@ -108,15 +108,9 @@
     CodecsMap::iterator iter = _CodecsMap.find (payload);
 
     if (iter!=_CodecsMap.end())
-<<<<<<< HEAD
         return (iter->second->getClockRate() / 1000);
-    else
-        return 0;
-=======
-        return (iter->second->getClockRate());
 
 	return 0;
->>>>>>> e2cf40d9
 }
 
 void AudioCodecFactory::saveActiveCodecs (const std::vector<std::string>& list)
@@ -195,7 +189,6 @@
 
     dlerror();
 
-<<<<<<< HEAD
     create_t* createCodec = (create_t*) dlsym (codecHandle , CODEC_ENTRY_SYMBOL);
 
     char *err = dlerror();
@@ -206,13 +199,6 @@
         _error("Could not load codec %s\n", path.c_str());
         dlclose(codecHandle);
         return NULL;
-=======
-    create_t* createCodec = (create_t*) dlsym (codecHandle , "create");
-    char *error = dlerror();
-    if (error) {
-    	_error("%s\n", error);
-    	return NULL;
->>>>>>> e2cf40d9
     }
 
     sfl::Codec* a = createCodec();
