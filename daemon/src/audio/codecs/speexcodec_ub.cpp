--- conflicted
+++ resolved
@@ -32,12 +32,8 @@
 #include "audiocodec.h"
 #include "speexcodec.h"
 
-<<<<<<< HEAD
+// cppcheck-suppress unusedFunction
 extern "C" sfl::Codec* CODEC_ENTRY()
-=======
-// cppcheck-suppress unusedFunction
-extern "C" sfl::Codec* create()
->>>>>>> 7dafe7dd
 {
     return new Speex(112);
 }
