--- conflicted
+++ resolved
@@ -35,12 +35,8 @@
 
 namespace sfl {
 
-<<<<<<< HEAD
-AudioCodec::AudioCodec(uint8 payload, const std::string &codecName, int clockRate, int frameSize, unsigned channels) :
-=======
 AudioCodec::AudioCodec(uint8_t payload, const std::string &codecName,
-                       int clockRate, int frameSize, int channel) :
->>>>>>> 444bda77
+                       int clockRate, int frameSize, unsigned channels) :
     codecName_(codecName),
     clockRate_(clockRate),
     channel_(channels),
