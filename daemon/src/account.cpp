/*
 *  Copyright (C) 2004, 2005, 2006, 2008, 2009, 2010, 2011 Savoir-Faire Linux Inc.
 *
 *  Author: Emmanuel Milou <emmanuel.milou@savoirfairelinux.com>
 *  Author: Alexandre Bourget <alexandre.bourget@savoirfairelinux.com>
 *
 *  This program is free software; you can redistribute it and/or modify
 *  it under the terms of the GNU General Public License as published by
 *  the Free Software Foundation; either version 3 of the License, or
 *  (at your option) any later version.
 *
 *  This program is distributed in the hope that it will be useful,
 *  but WITHOUT ANY WARRANTY; without even the implied warranty of
 *  MERCHANTABILITY or FITNESS FOR A PARTICULAR PURPOSE.  See the
 *  GNU General Public License for more details.
 *
 *  You should have received a copy of the GNU General Public License
 *  along with this program; if not, write to the Free Software
 *   Foundation, Inc., 675 Mass Ave, Cambridge, MA 02139, USA.
 *
 *  Additional permission under GNU GPL version 3 section 7:
 *
 *  If you modify this program, or any covered work, by linking or
 *  combining it with the OpenSSL project's OpenSSL library (or a
 *  modified version of that library), containing parts covered by the
 *  terms of the OpenSSL or SSLeay licenses, Savoir-Faire Linux Inc.
 *  grants you additional permission to convey the resulting work.
 *  Corresponding Source for a non-source form of such a combination
 *  shall include the source code for the parts of OpenSSL used as well
 *  as that of the covered work.
 */

#include "account.h"
#include "manager.h"
#include "video/video_endpoint.h"

Account::Account (const std::string& accountID, const std::string &type) :
<<<<<<< HEAD
    _accountID (accountID)
    , _link (NULL)
    , _enabled (true)
    , _type (type)
    , _registrationState (Unregistered)
	, _videoCodecOrder ()
    , _codecOrder ()
    , _codecStr ("")
    , _ringtonePath ("/usr/share/sflphone/ringtones/konga.ul")
    , _ringtoneEnabled (true)
    , _displayName ("")
    , _useragent ("SFLphone")
=======
    accountID_ (accountID)
    , link_ (NULL)
    , enabled_ (true)
    , type_ (type)
    , registrationState_ (Unregistered)
    , codecOrder_ ()
    , codecStr_ ("")
    , ringtonePath_ ("/usr/share/sflphone/ringtones/konga.ul")
    , ringtoneEnabled_ (true)
    , displayName_ ("")
    , userAgent_ ("SFLphone")
>>>>>>> edeb4b98
{
    // Initialize the codec order, used when creating a new account
    loadDefaultCodecs();
}

Account::~Account()
{
}

void Account::setRegistrationState (const RegistrationState &state)
{
    if (state != registrationState_) {
        registrationState_ = state;

        // Notify the client
        Manager::instance().connectionStatusNotification();
    }
}

void Account::loadDefaultCodecs()
{
    // TODO
    // CodecMap codecMap = Manager::instance ().getCodecDescriptorMap ().getCodecsMap();

    // Initialize codec
    std::vector <std::string> codecList;
    codecList.push_back ("0");
    codecList.push_back ("3");
    codecList.push_back ("8");
    codecList.push_back ("9");
    codecList.push_back ("110");
    codecList.push_back ("111");
    codecList.push_back ("112");

    setActiveCodecs (codecList);

    setActiveVideoCodecs(sfl_video::getVideoCodecList());
}

void Account::setActiveVideoCodecs (const std::vector <std::string> &list)
{
	_videoCodecOrder = !list.empty() ? list : sfl_video::getVideoCodecList();
}

void Account::setActiveCodecs (const std::vector <std::string> &list)
{
    // first clear the previously stored codecs
    codecOrder_.clear();

    // list contains the ordered payload of active codecs picked by the user for this account
    // we used the CodecOrder vector to save the order.
    for (std::vector<std::string>::const_iterator iter = list.begin(); iter != list.end();
            ++iter) {
        int payload = std::atoi (iter->c_str());
        codecOrder_.push_back ( (AudioCodecType) payload);
    }

    // update the codec string according to new codec selection
    codecStr_ = ManagerImpl::serialize (list);
}<|MERGE_RESOLUTION|>--- conflicted
+++ resolved
@@ -35,32 +35,18 @@
 #include "video/video_endpoint.h"
 
 Account::Account (const std::string& accountID, const std::string &type) :
-<<<<<<< HEAD
-    _accountID (accountID)
-    , _link (NULL)
-    , _enabled (true)
-    , _type (type)
-    , _registrationState (Unregistered)
-	, _videoCodecOrder ()
-    , _codecOrder ()
-    , _codecStr ("")
-    , _ringtonePath ("/usr/share/sflphone/ringtones/konga.ul")
-    , _ringtoneEnabled (true)
-    , _displayName ("")
-    , _useragent ("SFLphone")
-=======
     accountID_ (accountID)
     , link_ (NULL)
     , enabled_ (true)
     , type_ (type)
     , registrationState_ (Unregistered)
     , codecOrder_ ()
+    , videoCodecOrder_ ()
     , codecStr_ ("")
     , ringtonePath_ ("/usr/share/sflphone/ringtones/konga.ul")
     , ringtoneEnabled_ (true)
     , displayName_ ("")
     , userAgent_ ("SFLphone")
->>>>>>> edeb4b98
 {
     // Initialize the codec order, used when creating a new account
     loadDefaultCodecs();
@@ -102,7 +88,7 @@
 
 void Account::setActiveVideoCodecs (const std::vector <std::string> &list)
 {
-	_videoCodecOrder = !list.empty() ? list : sfl_video::getVideoCodecList();
+	videoCodecOrder_ = !list.empty() ? list : sfl_video::getVideoCodecList();
 }
 
 void Account::setActiveCodecs (const std::vector <std::string> &list)
