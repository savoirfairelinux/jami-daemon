--- conflicted
+++ resolved
@@ -98,22 +98,11 @@
 void Account::setRegistrationState(const RegistrationState &state)
 {
     if (state != registrationState_) {
+        
         registrationState_ = state;
-
-<<<<<<< HEAD
-    #if HAVE_DBUS
-            // Notify the client
-            ConfigurationManager *c(Manager::instance().getDbusManager()->getConfigurationManager());
-            c->registrationStateChanged(accountID_, registrationState_);
-    #else
-        DEBUG("Notify the client on account state changed ===========");
-        on_account_state_changed_wrapper(accountID_.c_str(), registrationState_);
-    #endif
-=======
         // Notify the client
         ConfigurationManager *c(Manager::instance().getClient()->getConfigurationManager());
         c->registrationStateChanged(accountID_, registrationState_);
->>>>>>> df05f088
     }
 }
 
