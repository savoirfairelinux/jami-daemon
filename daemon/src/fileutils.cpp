--- conflicted
+++ resolved
@@ -94,35 +94,6 @@
     return std::string(get_program_dir()) + "/../../share/sflphone/ringtones/";
 }
 
-<<<<<<< HEAD
-std::string get_path_for_cache(void) {
-    std::string xdg_env(XDG_CACHE_HOME);
-    std::string path = (not xdg_env.empty()) ? xdg_env : std::string(HOMEDIR) + DIR_SEPARATOR_STR ".cache/";
-    return path;
-}
-
-std::string get_path_for_cache_android(void) {
-    std::string path = std::string(get_program_dir()) + "/cache";
-    return path;
-}
-
-bool create_pidfile()
-{
-
-#ifdef __ANDROID__
-    std::string path = get_path_for_cache_android();
-#else
-    std::string path = get_path_for_cache();
-#endif
-
-    if (not check_dir(path.c_str()))
-        return false;
-
-    //path += "sflphone";
-
-    if (not check_dir(path.c_str()))
-        return false;
-=======
 namespace {
 
 /* Lock a file region */
@@ -145,7 +116,6 @@
     return lockReg(fd, F_SETLK, type, whence, start, len);
 }
 }
->>>>>>> 8b3f0b97
 
 FileHandle
 create_pidfile()
@@ -208,9 +178,14 @@
     }
 }
 
+
 std::string
 get_home_dir()
 {
+#ifdef __ANDROID__
+    return get_program_dir();
+#else
+
     // 1) try getting user's home directory from the environment
     const std::string home(PROTECTED_GETENV("HOME"));
     if (not home.empty())
@@ -226,5 +201,6 @@
     }
 
     return "";
+#endif
 }
 }