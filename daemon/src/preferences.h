/*
 *  Copyright (C) 2004, 2005, 2006, 2008, 2009, 2010, 2011 Savoir-Faire Linux Inc.
 *  Author: Alexandre Savard <alexandre.savard@savoirfairelinux.com>
 *
 *  This program is free software; you can redistribute it and/or modify
 *  it under the terms of the GNU General Public License as published by
 *  the Free Software Foundation; either version 3 of the License, or
 *  (at your option) any later version.
 *
 *  This program is distributed in the hope that it will be useful,
 *  but WITHOUT ANY WARRANTY; without even the implied warranty of
 *  MERCHANTABILITY or FITNESS FOR A PARTICULAR PURPOSE.  See the
 *  GNU General Public License for more details.
 *
 *  You should have received a copy of the GNU General Public License
 *  along with this program; if not, write to the Free Software
 *   Foundation, Inc., 675 Mass Ave, Cambridge, MA 02139, USA.
 *
 *  Additional permission under GNU GPL version 3 section 7:
 *
 *  If you modify this program, or any covered work, by linking or
 *  combining it with the OpenSSL project's OpenSSL library (or a
 *  modified version of that library), containing parts covered by the
 *  terms of the OpenSSL or SSLeay licenses, Savoir-Faire Linux Inc.
 *  grants you additional permission to convey the resulting work.
 *  Corresponding Source for a non-source form of such a combination
 *  shall include the source code for the parts of OpenSSL used as well
 *  as that of the covered work.
 */

#ifndef __PREFERENCE_H__
#define __PREFERENCE_H__

#include "config/serializable.h"
#include "video/video_v4l2_list.h"
#include "video/video_v4l2.h"
using namespace sfl_video;

// general preferences
static const char * const orderKey = "order";
static const char * const audioApiKey = "audioApi";
static const char * const historyLimitKey = "historyLimit";
static const char * const historyMaxCallsKey = "historyMaxCalls";
static const char * const  notifyMailsKey = "notifyMails";
static const char * const zoneToneChoiceKey = "zoneToneChoice";
static const char * const registrationExpireKey = "registrationExpire";
static const char * const portNumKey = "portNum";
static const char * const searchBarDisplayKey = "searchBarDisplay";
static const char * const zeroConfenableKey = "zeroConfenable";
static const char * const md5HashKey = "md5Hash";

// voip preferences
static const char * const playDtmfKey = "playDtmf";
static const char * const playTonesKey = "playTones";
static const char * const pulseLengthKey = "pulseLength";
static const char * const symmetricRtpKey = "symmetric";
static const char * const zidFileKey = "zidFile";

// addressbook preferences
static const char * const photoKey = "photo";
static const char * const enabledKey = "enabled";
static const char * const listKey = "list";
static const char * const maxResultsKey = "maxResults";
static const char * const businessKey = "business";
static const char * const homeKey = "home";
static const char * const mobileKey = "mobile";

// hooks preferences
static const char * const iax2EnabledKey = "iax2Enabled";
static const char * const numberAddPrefixKey = "numberAddPrefix";
static const char * const numberEnabledKey = "numberEnabled";
static const char * const sipEnabledKey = "sipEnabled";
static const char * const urlCommandKey = "urlCommand";
static const char * const urlSipFieldKey = "urlSipField";

// audio preferences
static const char * const alsamapKey = "alsa";
static const char * const pulsemapKey = "pulse";
static const char * const cardinKey = "cardIn";
static const char * const cardoutKey = "cardOut";
static const char * const cardringKey = "cardRing";
static const char * const pluginKey = "plugin";
static const char * const smplrateKey = "smplRate";
static const char * const devicePlaybackKey = "devicePlayback";
static const char * const deviceRecordKey = "deviceRecord";
static const char * const deviceRingtoneKey = "deviceRingtone";
static const char * const recordpathKey = "recordPath";
static const char * const alwaysRecordingKey = "alwaysRecording";
static const char * const volumemicKey = "volumeMic";
static const char * const volumespkrKey = "volumeSpkr";
static const char * const noiseReduceKey = "noiseReduce";
static const char * const echoCancelKey = "echoCancel";
static const char * const echoTailKey = "echoTailLength";
static const char * const echoDelayKey = "echoDelayLength";

// video preferences
const std::string videoDeviceKey ("v4l2Dev");
const std::string videoChannelKey ("v4l2Channel");
const std::string videoSizeKey ("v4l2Size");
const std::string videoRateKey ("v4l2Rate");

// shortcut preferences
static const char * const hangupShortKey = "hangUp";
static const char * const pickupShortKey = "pickUp";
static const char * const popupShortKey = "popupWindow";
static const char * const toggleHoldShortKey = "toggleHold";
static const char * const togglePickupHangupShortKey = "togglePickupHangup";

class AudioLayer;

class Preferences : public Serializable {
    public:
        static const char * const DFT_ZONE;

        Preferences();

        virtual void serialize(Conf::YamlEmitter *emitter);

        virtual void unserialize(Conf::MappingNode *map);

        std::string getAccountOrder() const {
            return accountOrder_;
        }

        void setAccountOrder(const std::string &ord) {
            accountOrder_ = ord;
        }

        int getHistoryLimit() const {
            return historyLimit_;
        }

        void setHistoryLimit(int lim) {
            historyLimit_ = lim;
        }

        int getHistoryMaxCalls() const {
            return historyMaxCalls_;
        }

        void setHistoryMaxCalls(int max) {
            historyMaxCalls_ = max;
        }

        bool getNotifyMails() const {
            return notifyMails_;
        }

        void setNotifyMails(bool mails) {
            notifyMails_ = mails;
        }

        std::string getZoneToneChoice() const {
            return zoneToneChoice_;
        }

        void setZoneToneChoice(const std::string &str) {
            zoneToneChoice_ = str;
        }

        int getRegistrationExpire() const {
            return registrationExpire_;
        }

        void setRegistrationExpire(int exp) {
            registrationExpire_ = exp;
        }

        int getPortNum() const {
            return portNum_;
        }

        void setPortNum(int port) {
            portNum_ = port;
        }

        bool getSearchBarDisplay() const {
            return searchBarDisplay_;
        }

        void setSearchBarDisplay(bool search) {
            searchBarDisplay_ = search;
        }

        bool getZeroConfenable() const {
            return zeroConfenable_;
        }
        void setZeroConfenable(bool enable) {
            zeroConfenable_ = enable;
        }

        bool getMd5Hash() const {
            return md5Hash_;
        }
        void setMd5Hash(bool md5) {
            md5Hash_ = md5;
        }

    private:
        std::string accountOrder_;
        int historyLimit_;
        int historyMaxCalls_;
        bool notifyMails_;
        std::string zoneToneChoice_;
        int registrationExpire_;
        int portNum_;
        bool searchBarDisplay_;
        bool zeroConfenable_;
        bool md5Hash_;
};

class VoipPreference : public Serializable {
    public:
        VoipPreference();

        virtual void serialize(Conf::YamlEmitter *emitter);

        virtual void unserialize(Conf::MappingNode *map);

        bool getPlayDtmf() const {
            return playDtmf_;
        }

        void setPlayDtmf(bool dtmf) {
            playDtmf_ = dtmf;
        }

        bool getPlayTones() const {
            return playTones_;
        }

        void setPlayTones(bool tone) {
            playTones_ = tone;
        }

        int getPulseLength() const {
            return pulseLength_;
        }

        void setPulseLength(int length) {
            pulseLength_ = length;
        }

        bool getSymmetricRtp() const {
            return symmetricRtp_;
        }
        void setSymmetricRtp(bool sym) {
            symmetricRtp_ = sym;
        }

        std::string getZidFile() const {
            return zidFile_;
        }
        void setZidFile(const std::string &file) {
            zidFile_ = file;
        }

    private:

        bool playDtmf_;
        bool playTones_;
        int pulseLength_;
        bool symmetricRtp_;
        std::string zidFile_;
};

class AddressbookPreference : public Serializable {
    public:
        AddressbookPreference();

        virtual void serialize(Conf::YamlEmitter *emitter);

        virtual void unserialize(Conf::MappingNode *map);

        bool getPhoto() const {
            return photo_;
        }

        void setPhoto(bool p) {
            photo_ = p;
        }

        bool getEnabled() const {
            return enabled_;
        }

        void setEnabled(bool e) {
            enabled_ = e;
        }

        std::string getList() const {
            return list_;
        }

        void setList(const std::string &l) {
            list_ = l;
        }

        int getMaxResults() const {
            return maxResults_;
        }

        void setMaxResults(int r) {
            maxResults_ = r;
        }

        bool getBusiness() const {
            return business_;
        }

        void setBusiness(bool b) {
            business_ = b;
        }

        bool getHome() const {
            return home_;
        }
        void setHone(bool h) {
            home_ = h;
        }

        bool getMobile() const {
            return mobile_;
        }
        void setMobile(bool m) {
            mobile_ = m;
        }

    private:

        bool photo_;
        bool enabled_;
        std::string list_;
        int maxResults_;
        bool business_;
        bool home_;
        bool mobile_;

};


class HookPreference : public Serializable {
    public:
        HookPreference();

        virtual void serialize(Conf::YamlEmitter *emitter);

        virtual void unserialize(Conf::MappingNode *map);

        bool getIax2Enabled() const {
            return iax2Enabled_;
        }

        void setIax2Enabled(bool i) {
            iax2Enabled_ = i;
        }

        std::string getNumberAddPrefix() const {
            return numberAddPrefix_;
        }

        void setNumberAddPrefix(const std::string &n) {
            numberAddPrefix_ = n;
        }

        bool getNumberEnabled() const {
            return numberEnabled_;
        }

        void setNumberEnabled(bool n) {
            numberEnabled_ = n;
        }

        bool getSipEnabled() const {
            return sipEnabled_;
        }

        void setSipEnabled(bool s) {
            sipEnabled_ = s;
        }

        std::string getUrlCommand() const {
            return urlCommand_;
        }
        void setUrlCommand(const std::string &u) {
            urlCommand_ = u;
        }

        std::string getUrlSipField() const {
            return urlSipField_;
        }
        void setUrlSipField(const std::string &u) {
            urlSipField_ = u;
        }

    private:
        bool iax2Enabled_;
        std::string numberAddPrefix_;
        bool numberEnabled_;
        bool sipEnabled_;
        std::string urlCommand_;
        std::string urlSipField_;

};

class AudioPreference : public Serializable {
    public:
        AudioPreference();
        AudioLayer *createAudioLayer();
        AudioLayer *switchAndCreateAudioLayer();

        std::string getAudioApi() const {
            return audioApi_;
        }

        void setAudioApi(const std::string &api) {
            audioApi_ = api;
        }

        virtual void serialize(Conf::YamlEmitter *emitter);

        virtual void unserialize(Conf::MappingNode *map);

        // alsa preference
        int getCardin() const {
            return cardin_;
        }
        void setCardin(int c) {
            cardin_ = c;
        }

        int getCardout() const {
            return cardout_;
        }

        void setCardout(int c) {
            cardout_ = c;
        }

        int getCardring() const {
            return cardring_;
        }

        void setCardring(int c) {
            cardring_ = c;
        }

        std::string getPlugin() const {
            return plugin_;
        }

        void setPlugin(const std::string &p) {
            plugin_ = p;
        }

        int getSmplrate() const {
            return smplrate_;
        }
        void setSmplrate(int r) {
            smplrate_ = r;
        }

        //pulseaudio preference
        std::string getDevicePlayback() const {
            return devicePlayback_;
        }

        void setDevicePlayback(const std::string &p) {
            devicePlayback_ = p;
        }

        std::string getDeviceRecord() const {
            return deviceRecord_;
        }
        void setDeviceRecord(const std::string &r) {
            deviceRecord_ = r;
        }

        std::string getDeviceRingtone() const {
            return deviceRingtone_;
        }

        void setDeviceRingtone(const std::string &r) {
            deviceRingtone_ = r;
        }

        // general preference
        std::string getRecordpath() const {
            return recordpath_;
        }
        void setRecordpath(const std::string &r) {
            recordpath_ = r;
        }

        bool getIsAlwaysRecording() const {
            return alwaysRecording_;
        }

        void setIsAlwaysRecording(bool rec) {
            alwaysRecording_ = rec;
        }

        int getVolumemic() const {
            return volumemic_;
        }
        void setVolumemic(int m) {
            volumemic_ = m;
        }

        int getVolumespkr() const {
            return volumespkr_;
        }
        void setVolumespkr(int s) {
            volumespkr_ = s;
        }

        bool getNoiseReduce() const {
            return noisereduce_;
        }

        void setNoiseReduce(bool noise) {
            noisereduce_ = noise;
        }

        bool getEchoCancel() const {
            return echocancel_;
        }

        void setEchoCancel(bool echo) {
            echocancel_ = echo;
        }

        int getEchoCancelTailLength() const {
            return echoCancelTailLength_;
        }

        void setEchoCancelTailLength(int length) {
            echoCancelTailLength_ = length;
        }

        int getEchoCancelDelay() const {
            return echoCancelDelay_;
        }

        void setEchoCancelDelay(int delay) {
            echoCancelDelay_ = delay;
        }

    private:
        std::string audioApi_;

        // alsa preference
        int cardin_;
        int cardout_;
        int cardring_;
        std::string plugin_;
        int smplrate_;

        //pulseaudio preference
        std::string devicePlayback_;
        std::string deviceRecord_;
        std::string deviceRingtone_;

        // general preference
        std::string recordpath_; //: /home/msavard/Bureau
        bool alwaysRecording_;
        int volumemic_;
        int volumespkr_;

        bool noisereduce_;
        bool echocancel_;
        int echoCancelTailLength_;
        int echoCancelDelay_;
};

<<<<<<< HEAD
class VideoPreference : public Serializable
{

    public:

        VideoPreference();

        ~VideoPreference();

        virtual void serialize (Conf::YamlEmitter *emitter);

        virtual void unserialize (Conf::MappingNode *map);

        std::map<std::string, std::string> getVideoSettings(void);

        const std::string &getDevice(void) {
            return _Device;
        }

        void setDevice(const std::string &device) {
            _Device = device;
        }

        const std::string & getChannel(void) {
            return _Channel;
        }

        void setChannel(const std::string & input) {
            _Channel = input;
        }

        const std::string & getSize(void) {
            return _Size;
        }

        void setSize(const std::string & size) {
            _Size = size;
        }

        const std::string & getRate(void) {
            return _Rate;
        }

        void setRate(const std::string & rate) {
            _Rate = rate;
        }

        std::vector<std::string> getDeviceList() {
        	return _v4l2_list->getDeviceList();
        }

        std::vector<std::string> getChannelList(const std::string &dev) {
        	return _v4l2_list->getChannelList(dev);
        }

        std::vector<std::string> getSizeList(const std::string &dev, const std::string &channel) {
        	return _v4l2_list->getSizeList(dev, channel);
        }

        std::vector<std::string> getRateList(const std::string &dev, const std::string &channel, const std::string &size) {
        	return _v4l2_list->getRateList(dev, channel, size);
        }


    private:

        // V4L2 devices
        sfl_video::VideoV4l2List *_v4l2_list;

        std::string _Device;
        std::string _Channel;
        std::string _Size;
        std::string _Rate;
};

class ShortcutPreferences : public Serializable
{
=======
class ShortcutPreferences : public Serializable {
>>>>>>> 1083b59a
    public:
        virtual void serialize(Conf::YamlEmitter *emitter);
        virtual void unserialize(Conf::MappingNode *map);

        void setShortcuts(std::map<std::string, std::string> shortcuts);
        std::map<std::string, std::string> getShortcuts() const;

        std::string getHangup() const {
            return hangup_;
        }

        void setHangup(const std::string &hangup) {
            hangup_ = hangup;
        }

        std::string getPickup() const {
            return pickup_;
        }

        void setPickup(const std::string &pickup) {
            pickup_ = pickup;
        }

        std::string getPopup() const {
            return popup_;
        }

        void setPopup(const std::string &popup) {
            popup_ = popup;
        }

        std::string getToggleHold() const {
            return toggleHold_;
        }

        void setToggleHold(std::string hold) {
            toggleHold_ = hold;
        }

        std::string getTogglePickupHangup() const {
            return togglePickupHangup_;
        }

        void setTogglePickupHangup(const std::string &toggle) {
            togglePickupHangup_ = toggle;
        }

    private:
        std::string hangup_;
        std::string pickup_;
        std::string popup_;
        std::string toggleHold_;
        std::string togglePickupHangup_;
};

#endif<|MERGE_RESOLUTION|>--- conflicted
+++ resolved
@@ -573,87 +573,80 @@
         int echoCancelDelay_;
 };
 
-<<<<<<< HEAD
 class VideoPreference : public Serializable
 {
-
     public:
 
         VideoPreference();
-
         ~VideoPreference();
 
         virtual void serialize (Conf::YamlEmitter *emitter);
 
         virtual void unserialize (Conf::MappingNode *map);
 
-        std::map<std::string, std::string> getVideoSettings(void);
-
-        const std::string &getDevice(void) {
-            return _Device;
+        std::map<std::string, std::string> getVideoSettings();
+
+        std::string getDevice() const {
+            return device_;
         }
 
         void setDevice(const std::string &device) {
-            _Device = device;
-        }
-
-        const std::string & getChannel(void) {
-            return _Channel;
+            device_ = device;
+        }
+
+        std::string getChannel() const {
+            return channel_;
         }
 
         void setChannel(const std::string & input) {
-            _Channel = input;
-        }
-
-        const std::string & getSize(void) {
-            return _Size;
+            channel_ = input;
+        }
+
+        std::string getSize() const {
+            return size_;
         }
 
         void setSize(const std::string & size) {
-            _Size = size;
-        }
-
-        const std::string & getRate(void) {
-            return _Rate;
+            size_ = size;
+        }
+
+        const std::string & getRate() const {
+            return rate_;
         }
 
         void setRate(const std::string & rate) {
-            _Rate = rate;
-        }
-
-        std::vector<std::string> getDeviceList() {
-        	return _v4l2_list->getDeviceList();
-        }
-
-        std::vector<std::string> getChannelList(const std::string &dev) {
-        	return _v4l2_list->getChannelList(dev);
-        }
-
-        std::vector<std::string> getSizeList(const std::string &dev, const std::string &channel) {
-        	return _v4l2_list->getSizeList(dev, channel);
-        }
-
-        std::vector<std::string> getRateList(const std::string &dev, const std::string &channel, const std::string &size) {
-        	return _v4l2_list->getRateList(dev, channel, size);
+            rate_ = rate;
+        }
+
+        std::vector<std::string> getDeviceList() const {
+        	return v4l2_list_->getDeviceList();
+        }
+
+        std::vector<std::string> getChannelList(const std::string &dev) const {
+        	return v4l2_list_->getChannelList(dev);
+        }
+
+        std::vector<std::string> getSizeList(const std::string &dev, const std::string &channel) const {
+        	return v4l2_list_->getSizeList(dev, channel);
+        }
+
+        std::vector<std::string> getRateList(const std::string &dev, const std::string &channel, const std::string &size) const {
+        	return v4l2_list_->getRateList(dev, channel, size);
         }
 
 
     private:
 
         // V4L2 devices
-        sfl_video::VideoV4l2List *_v4l2_list;
-
-        std::string _Device;
-        std::string _Channel;
-        std::string _Size;
-        std::string _Rate;
+        sfl_video::VideoV4l2List *v4l2_list_;
+
+        std::string device_;
+        std::string channel_;
+        std::string size_;
+        std::string rate_;
 };
 
-class ShortcutPreferences : public Serializable
-{
-=======
 class ShortcutPreferences : public Serializable {
->>>>>>> 1083b59a
     public:
         virtual void serialize(Conf::YamlEmitter *emitter);
         virtual void unserialize(Conf::MappingNode *map);
