/*
 *  Copyright (C) 2004, 2005, 2006, 2008, 2009, 2010, 2011 Savoir-Faire Linux Inc.
 *  Author: Alexandre Savard <alexandre.savard@savoirfairelinux.com>
 *
 *  This program is free software; you can redistribute it and/or modify
 *  it under the terms of the GNU General Public License as published by
 *  the Free Software Foundation; either version 3 of the License, or
 *  (at your option) any later version.
 *
 *  This program is distributed in the hope that it will be useful,
 *  but WITHOUT ANY WARRANTY; without even the implied warranty of
 *  MERCHANTABILITY or FITNESS FOR A PARTICULAR PURPOSE.  See the
 *  GNU General Public License for more details.
 *
 *  You should have received a copy of the GNU General Public License
 *  along with this program; if not, write to the Free Software
 *   Foundation, Inc., 675 Mass Ave, Cambridge, MA 02139, USA.
 *
 *  Additional permission under GNU GPL version 3 section 7:
 *
 *  If you modify this program, or any covered work, by linking or
 *  combining it with the OpenSSL project's OpenSSL library (or a
 *  modified version of that library), containing parts covered by the
 *  terms of the OpenSSL or SSLeay licenses, Savoir-Faire Linux Inc.
 *  grants you additional permission to convey the resulting work.
 *  Corresponding Source for a non-source form of such a combination
 *  shall include the source code for the parts of OpenSSL used as well
 *  as that of the covered work.
 */

#ifndef __PREFERENCE_H__
#define __PREFERENCE_H__

#include "config/serializable.h"
#include <string>
#include <map>

<<<<<<< HEAD
// general preferences
static const char * const orderKey = "order";
static const char * const audioApiKey = "audioApi";
static const char * const historyLimitKey = "historyLimit";
static const char * const historyMaxCallsKey = "historyMaxCalls";
static const char * const notifyMailsKey = "notifyMails";
static const char * const zoneToneChoiceKey = "zoneToneChoice";
static const char * const registrationExpireKey = "registrationexpire";
static const char * const portNumKey = "portNum";
static const char * const searchBarDisplayKey = "searchBarDisplay";
static const char * const zeroConfenableKey = "zeroConfenable";
static const char * const md5HashKey = "md5Hash";

// voip preferences
static const char * const playDtmfKey = "playDtmf";
static const char * const playTonesKey = "playTones";
static const char * const pulseLengthKey = "pulseLength";
static const char * const symmetricRtpKey = "symmetric";
static const char * const zidFileKey = "zidFile";

// addressbook preferences
static const char * const photoKey = "photo";
static const char * const enabledKey = "enabled";
static const char * const listKey = "list";
static const char * const maxResultsKey = "maxResults";
static const char * const businessKey = "business";
static const char * const homeKey = "home";
static const char * const mobileKey = "mobile";

// hooks preferences
static const char * const iax2EnabledKey = "iax2Enabled";
static const char * const numberAddPrefixKey = "numberAddPrefix";
static const char * const numberEnabledKey = "numberEnabled";
static const char * const sipEnabledKey = "sipEnabled";
static const char * const urlCommandKey = "urlCommand";
static const char * const urlSipFieldKey = "urlSipField";

// audio preferences
static const char * const alsamapKey = "alsa";
static const char * const pulsemapKey = "pulse";
static const char * const cardinKey = "cardIn";
static const char * const cardoutKey = "cardOut";
static const char * const cardringKey = "cardRing";
static const char * const pluginKey = "plugin";
static const char * const smplrateKey = "smplRate";
static const char * const devicePlaybackKey = "devicePlayback";
static const char * const deviceRecordKey = "deviceRecord";
static const char * const deviceRingtoneKey = "deviceRingtone";
static const char * const recordpathKey = "recordPath";
static const char * const alwaysRecordingKey = "alwaysRecording";
static const char * const volumemicKey = "volumeMic";
static const char * const volumespkrKey = "volumeSpkr";
static const char * const noiseReduceKey = "noiseReduce";
static const char * const echoCancelKey = "echoCancel";
static const char * const echoTailKey = "echoTailLength";
static const char * const echoDelayKey = "echoDelayLength";

// shortcut preferences
static const char * const hangupShortKey = "hangUp";
static const char * const pickupShortKey = "pickUp";
static const char * const popupShortKey = "popupWindow";
static const char * const toggleHoldShortKey = "toggleHold";
static const char * const togglePickupHangupShortKey = "togglePickupHangup";

=======
>>>>>>> d3bb0daf
class AudioLayer;

class Preferences : public Serializable {
    public:
        static const char * const DFT_ZONE;
        static const char * const REGISTRATION_EXPIRE_KEY;

        Preferences();

        virtual void serialize(Conf::YamlEmitter &emitter);
        virtual void unserialize(const Conf::MappingNode &map);

        std::string getAccountOrder() const {
            return accountOrder_;
        }

        void setAccountOrder(const std::string &ord) {
            accountOrder_ = ord;
        }

        int getHistoryLimit() const {
            return historyLimit_;
        }

        void setHistoryLimit(int lim) {
            historyLimit_ = lim;
        }

        int getHistoryMaxCalls() const {
            return historyMaxCalls_;
        }

        void setHistoryMaxCalls(int max) {
            historyMaxCalls_ = max;
        }

        bool getNotifyMails() const {
            return notifyMails_;
        }

        void setNotifyMails(bool mails) {
            notifyMails_ = mails;
        }

        std::string getZoneToneChoice() const {
            return zoneToneChoice_;
        }

        void setZoneToneChoice(const std::string &str) {
            zoneToneChoice_ = str;
        }

        int getRegistrationExpire() const {
            return registrationExpire_;
        }

        void setRegistrationExpire(int exp) {
            registrationExpire_ = exp;
        }

        int getPortNum() const {
            return portNum_;
        }

        void setPortNum(int port) {
            portNum_ = port;
        }

        bool getSearchBarDisplay() const {
            return searchBarDisplay_;
        }

        void setSearchBarDisplay(bool search) {
            searchBarDisplay_ = search;
        }

        bool getZeroConfenable() const {
            return zeroConfenable_;
        }
        void setZeroConfenable(bool enable) {
            zeroConfenable_ = enable;
        }

        bool getMd5Hash() const {
            return md5Hash_;
        }
        void setMd5Hash(bool md5) {
            md5Hash_ = md5;
        }

    private:
        std::string accountOrder_;
        int historyLimit_;
        int historyMaxCalls_;
        bool notifyMails_;
        std::string zoneToneChoice_;
        int registrationExpire_;
        int portNum_;
        bool searchBarDisplay_;
        bool zeroConfenable_;
        bool md5Hash_;
};

class VoipPreference : public Serializable {
    public:
        VoipPreference();

        virtual void serialize(Conf::YamlEmitter &emitter);
        virtual void unserialize(const Conf::MappingNode &map);

        bool getPlayDtmf() const {
            return playDtmf_;
        }

        void setPlayDtmf(bool dtmf) {
            playDtmf_ = dtmf;
        }

        bool getPlayTones() const {
            return playTones_;
        }

        void setPlayTones(bool tone) {
            playTones_ = tone;
        }

        int getPulseLength() const {
            return pulseLength_;
        }

        void setPulseLength(int length) {
            pulseLength_ = length;
        }

        bool getSymmetricRtp() const {
            return symmetricRtp_;
        }
        void setSymmetricRtp(bool sym) {
            symmetricRtp_ = sym;
        }

        std::string getZidFile() const {
            return zidFile_;
        }
        void setZidFile(const std::string &file) {
            zidFile_ = file;
        }

    private:

        bool playDtmf_;
        bool playTones_;
        int pulseLength_;
        bool symmetricRtp_;
        std::string zidFile_;
};

class AddressbookPreference : public Serializable {
    public:
        AddressbookPreference();

        virtual void serialize(Conf::YamlEmitter &emitter);
        virtual void unserialize(const Conf::MappingNode &map);

        bool getPhoto() const {
            return photo_;
        }

        void setPhoto(bool p) {
            photo_ = p;
        }

        bool getEnabled() const {
            return enabled_;
        }

        void setEnabled(bool e) {
            enabled_ = e;
        }

        std::string getList() const {
            return list_;
        }

        void setList(const std::string &l) {
            list_ = l;
        }

        int getMaxResults() const {
            return maxResults_;
        }

        void setMaxResults(int r) {
            maxResults_ = r;
        }

        bool getBusiness() const {
            return business_;
        }

        void setBusiness(bool b) {
            business_ = b;
        }

        bool getHome() const {
            return home_;
        }
        void setHone(bool h) {
            home_ = h;
        }

        bool getMobile() const {
            return mobile_;
        }
        void setMobile(bool m) {
            mobile_ = m;
        }

    private:

        bool photo_;
        bool enabled_;
        std::string list_;
        int maxResults_;
        bool business_;
        bool home_;
        bool mobile_;
};


class pjsip_msg;

class HookPreference : public Serializable {
    public:
        HookPreference();
        HookPreference(const std::map<std::string, std::string> &settings);

        virtual void serialize(Conf::YamlEmitter &emitter);
        virtual void unserialize(const Conf::MappingNode &map);

        std::string getNumberAddPrefix() const {
            if (numberEnabled_)
                return numberAddPrefix_;
            else
                return "";
        }

        std::map<std::string, std::string> toMap() const;
        void runHook(pjsip_msg *msg);

    private:
        bool iax2Enabled_;
        std::string numberAddPrefix_;
        bool numberEnabled_;
        bool sipEnabled_;
        std::string urlCommand_;
        std::string urlSipField_;
};

class AudioPreference : public Serializable {
    public:
        AudioPreference();
        AudioLayer *createAudioLayer();
        AudioLayer *switchAndCreateAudioLayer();

        std::string getAudioApi() const {
            return audioApi_;
        }

        void setAudioApi(const std::string &api) {
            audioApi_ = api;
        }

        virtual void serialize(Conf::YamlEmitter &emitter);
        virtual void unserialize(const Conf::MappingNode &map);

        // alsa preference
        int getCardin() const {
            return cardin_;
        }
        void setCardin(int c) {
            cardin_ = c;
        }

        int getCardout() const {
            return cardout_;
        }

        void setCardout(int c) {
            cardout_ = c;
        }

        int getCardring() const {
            return cardring_;
        }

        void setCardring(int c) {
            cardring_ = c;
        }

        std::string getPlugin() const {
            return plugin_;
        }

        void setPlugin(const std::string &p) {
            plugin_ = p;
        }

        int getSmplrate() const {
            return smplrate_;
        }
        void setSmplrate(int r) {
            smplrate_ = r;
        }

        //pulseaudio preference
        std::string getDevicePlayback() const {
            return devicePlayback_;
        }

        void setDevicePlayback(const std::string &p) {
            devicePlayback_ = p;
        }

        std::string getDeviceRecord() const {
            return deviceRecord_;
        }
        void setDeviceRecord(const std::string &r) {
            deviceRecord_ = r;
        }

        std::string getDeviceRingtone() const {
            return deviceRingtone_;
        }

        void setDeviceRingtone(const std::string &r) {
            deviceRingtone_ = r;
        }

        // general preference
        std::string getRecordpath() const {
            return recordpath_;
        }
        void setRecordpath(const std::string &r) {
            recordpath_ = r;
        }

        bool getIsAlwaysRecording() const {
            return alwaysRecording_;
        }

        void setIsAlwaysRecording(bool rec) {
            alwaysRecording_ = rec;
        }

        int getVolumemic() const {
            return volumemic_;
        }
        void setVolumemic(int m) {
            volumemic_ = m;
        }

        int getVolumespkr() const {
            return volumespkr_;
        }
        void setVolumespkr(int s) {
            volumespkr_ = s;
        }

        bool getNoiseReduce() const {
            return noisereduce_;
        }

        void setNoiseReduce(bool noise) {
            noisereduce_ = noise;
        }

        bool getEchoCancel() const {
            return echocancel_;
        }

        void setEchoCancel(bool echo) {
            echocancel_ = echo;
        }

        int getEchoCancelTailLength() const {
            return echoCancelTailLength_;
        }

        void setEchoCancelTailLength(int length) {
            echoCancelTailLength_ = length;
        }

        int getEchoCancelDelay() const {
            return echoCancelDelay_;
        }

        void setEchoCancelDelay(int delay) {
            echoCancelDelay_ = delay;
        }

    private:
        std::string audioApi_;

        // alsa preference
        int cardin_;
        int cardout_;
        int cardring_;
        std::string plugin_;
        int smplrate_;

        //pulseaudio preference
        std::string devicePlayback_;
        std::string deviceRecord_;
        std::string deviceRingtone_;

        // general preference
        std::string recordpath_; //: /home/msavard/Bureau
        bool alwaysRecording_;
        int volumemic_;
        int volumespkr_;

        bool noisereduce_;
        bool echocancel_;
        int echoCancelTailLength_;
        int echoCancelDelay_;
};

class ShortcutPreferences : public Serializable {
    public:
        ShortcutPreferences();
        virtual void serialize(Conf::YamlEmitter &emitter);
        virtual void unserialize(const Conf::MappingNode &map);

        void setShortcuts(std::map<std::string, std::string> shortcuts);
        std::map<std::string, std::string> getShortcuts() const;

        std::string getHangup() const {
            return hangup_;
        }

        void setHangup(const std::string &hangup) {
            hangup_ = hangup;
        }

        std::string getPickup() const {
            return pickup_;
        }

        void setPickup(const std::string &pickup) {
            pickup_ = pickup;
        }

        std::string getPopup() const {
            return popup_;
        }

        void setPopup(const std::string &popup) {
            popup_ = popup;
        }

        std::string getToggleHold() const {
            return toggleHold_;
        }

        void setToggleHold(const std::string &hold) {
            toggleHold_ = hold;
        }

        std::string getTogglePickupHangup() const {
            return togglePickupHangup_;
        }

        void setTogglePickupHangup(const std::string &toggle) {
            togglePickupHangup_ = toggle;
        }

    private:
        std::string hangup_;
        std::string pickup_;
        std::string popup_;
        std::string toggleHold_;
        std::string togglePickupHangup_;
};

#endif<|MERGE_RESOLUTION|>--- conflicted
+++ resolved
@@ -35,73 +35,6 @@
 #include <string>
 #include <map>
 
-<<<<<<< HEAD
-// general preferences
-static const char * const orderKey = "order";
-static const char * const audioApiKey = "audioApi";
-static const char * const historyLimitKey = "historyLimit";
-static const char * const historyMaxCallsKey = "historyMaxCalls";
-static const char * const notifyMailsKey = "notifyMails";
-static const char * const zoneToneChoiceKey = "zoneToneChoice";
-static const char * const registrationExpireKey = "registrationexpire";
-static const char * const portNumKey = "portNum";
-static const char * const searchBarDisplayKey = "searchBarDisplay";
-static const char * const zeroConfenableKey = "zeroConfenable";
-static const char * const md5HashKey = "md5Hash";
-
-// voip preferences
-static const char * const playDtmfKey = "playDtmf";
-static const char * const playTonesKey = "playTones";
-static const char * const pulseLengthKey = "pulseLength";
-static const char * const symmetricRtpKey = "symmetric";
-static const char * const zidFileKey = "zidFile";
-
-// addressbook preferences
-static const char * const photoKey = "photo";
-static const char * const enabledKey = "enabled";
-static const char * const listKey = "list";
-static const char * const maxResultsKey = "maxResults";
-static const char * const businessKey = "business";
-static const char * const homeKey = "home";
-static const char * const mobileKey = "mobile";
-
-// hooks preferences
-static const char * const iax2EnabledKey = "iax2Enabled";
-static const char * const numberAddPrefixKey = "numberAddPrefix";
-static const char * const numberEnabledKey = "numberEnabled";
-static const char * const sipEnabledKey = "sipEnabled";
-static const char * const urlCommandKey = "urlCommand";
-static const char * const urlSipFieldKey = "urlSipField";
-
-// audio preferences
-static const char * const alsamapKey = "alsa";
-static const char * const pulsemapKey = "pulse";
-static const char * const cardinKey = "cardIn";
-static const char * const cardoutKey = "cardOut";
-static const char * const cardringKey = "cardRing";
-static const char * const pluginKey = "plugin";
-static const char * const smplrateKey = "smplRate";
-static const char * const devicePlaybackKey = "devicePlayback";
-static const char * const deviceRecordKey = "deviceRecord";
-static const char * const deviceRingtoneKey = "deviceRingtone";
-static const char * const recordpathKey = "recordPath";
-static const char * const alwaysRecordingKey = "alwaysRecording";
-static const char * const volumemicKey = "volumeMic";
-static const char * const volumespkrKey = "volumeSpkr";
-static const char * const noiseReduceKey = "noiseReduce";
-static const char * const echoCancelKey = "echoCancel";
-static const char * const echoTailKey = "echoTailLength";
-static const char * const echoDelayKey = "echoDelayLength";
-
-// shortcut preferences
-static const char * const hangupShortKey = "hangUp";
-static const char * const pickupShortKey = "pickUp";
-static const char * const popupShortKey = "popupWindow";
-static const char * const toggleHoldShortKey = "toggleHold";
-static const char * const togglePickupHangupShortKey = "togglePickupHangup";
-
-=======
->>>>>>> d3bb0daf
 class AudioLayer;
 
 class Preferences : public Serializable {
