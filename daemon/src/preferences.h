--- conflicted
+++ resolved
@@ -564,8 +564,6 @@
         int _echoCancelDelay;
 };
 
-<<<<<<< HEAD
-
 class VideoPreference : public Serializable
 {
 
@@ -641,8 +639,6 @@
         std::string _Rate;
 };
 
-=======
->>>>>>> 4e6f29fa
 class ShortcutPreferences : public Serializable
 {
     public:
