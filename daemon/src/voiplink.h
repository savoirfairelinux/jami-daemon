/*
 *  Copyright (C) 2004, 2005, 2006, 2008, 2009, 2010, 2011 Savoir-Faire Linux Inc.
 *
 *  Author: Emmanuel Milou <emmanuel.milou@savoirfairelinux.com>
 *  Author: Alexandre Bourget <alexandre.bourget@savoirfairelinux.com>
 *  Author: Yan Morin <yan.morin@savoirfairelinux.com>
 *
 *  This program is free software; you can redistribute it and/or modify
 *  it under the terms of the GNU General Public License as published by
 *  the Free Software Foundation; either version 2 of the License, or
 *  (at your option) any later version.
 *
 *  This program is distributed in the hope that it will be useful,
 *  but WITHOUT ANY WARRANTY; without even the implied warranty of
 *  MERCHANTABILITY or FITNESS FOR A PARTICULAR PURPOSE.  See the
 *  GNU General Public License for more details.
 *
 *  You should have received a copy of the GNU General Public License
 *  along with this program; if not, write to the Free Software
 *   Foundation, Inc., 675 Mass Ave, Cambridge, MA 02139, USA.
 *
 *  Additional permission under GNU GPL version 3 section 7:
 *
 *  If you modify this program, or any covered work, by linking or
 *  combining it with the OpenSSL project's OpenSSL library (or a
 *  modified version of that library), containing parts covered by the
 *  terms of the OpenSSL or SSLeay licenses, Savoir-Faire Linux Inc.
 *  grants you additional permission to convey the resulting work.
 *  Corresponding Source for a non-source form of such a combination
 *  shall include the source code for the parts of OpenSSL used as well
 *  as that of the covered work.
 */

#ifndef __VOIP_LINK_H__
#define __VOIP_LINK_H__

#include <stdexcept>

#include "call.h"

class Account;
namespace sfl {
class InstantMessaging;
};

/** Define a map that associate a Call object to a call identifier */
typedef std::map<std::string, Call*> CallMap;

class VoipLinkException : public std::runtime_error
{
    public:
        VoipLinkException (const std::string& str="") :
        	std::runtime_error("UserAgent: VoipLinkException occured: " + str) {}
};

/**
 * @file voiplink.h
 * @brief Listener and manager interface for each VoIP protocol
 */
class VoIPLink
{
    public:
        /**
         * Virtual destructor
         */
        virtual ~VoIPLink (void);


        /**
         * Virtual method
         * Event listener. Each event send by the call manager is received and handled from here
         */
        virtual void getEvent (void) = 0;

        /**
         * Virtual method
         * Try to initiate the communication layer and set config
         */
        virtual void init (void) = 0;

        /**
         * Virtual method
         * Build and send account registration request
         */
        virtual void sendRegister (Account *a) = 0;

        /**
         * Virtual method
         * Build and send account unregistration request
         */
        virtual void sendUnregister (Account *a) = 0;

        /**
         * Place a new call
         * @param id  The call identifier
         * @param toUrl  The address of the recipient of the call
         * @return Call* The current call
         */
        virtual Call* newOutgoingCall (const std::string& id, const std::string& toUrl) = 0;

        /**
         * Answer the call
         * @param c The call
         */
        virtual void answer (Call *c) = 0;

        /**
         * Hang up a call
         * @param id The call identifier
         */
        virtual void hangup (const std::string& id) = 0;

        /**
        * Peer Hung up a call
        * @param id The call identifier
        */
        virtual void peerHungup (const std::string& id) = 0;

        /**
         * Cancel the call dialing
         * @param id The call identifier
         */
        virtual void cancel (const std::string& id) = 0;

        /**
         * Put a call on hold
         * @param id The call identifier
         * @return bool True on success
         */
        virtual bool onhold (const std::string& id) = 0;

        /**
         * Resume a call from hold state
         * @param id The call identifier
         * @return bool True on success
         */
        virtual bool offhold (const std::string& id) = 0;

        /**
         * Transfer a call to specified URI
         * @param id The call identifier
         * @param to The recipient of the call
         * @return bool True on success
         */
        virtual bool transfer (const std::string& id, const std::string& to) = 0;

        /**
         * Attended transfer
         * @param The transfered call id
         * @param The target call id
         * @return True on success
         */
        virtual bool attendedTransfer (const std::string&, const std::string&) = 0;

        /**
         * Refuse incoming call
         * @param id The call identifier
         * @return bool True on success
         */
        virtual bool refuse (const std::string& id) = 0;

        /**
         * Send DTMF
         * @param id The call identifier
         * @param code  The char code
         * @return bool True on success
         */
        virtual bool carryingDTMFdigits (const std::string& id, char code) = 0;

        /**
         * Return the codec protocol used for this call
         * @param call The call
         */
<<<<<<< HEAD
        virtual std::string getCurrentVideoCodecName(const std::string& id) = 0;
        virtual std::string getCurrentCodecName(Call *call) = 0;
=======
        virtual std::string getCurrentCodecName(Call *call) const = 0;
>>>>>>> 653a8a3b

        /**
         * Send a message to a call identified by its callid
         *
         * @param The InstantMessaging module which contains formating, parsing and sending method
         * @param The Id of the call to send the message to
         * @param The actual message to be transmitted
         * @param The sender of this message (could be another participant of a conference)
         *
         * @return True if the message is sent without error, false elsewhere
         */
        virtual bool sendTextMessage (sfl::InstantMessaging *module, const std::string& callID, const std::string& message, const std::string& from) = 0;

        /** Add a call to the call map (protected by mutex)
         * @param call A call pointer with a unique pointer
         * @return bool True if the call was unique and added
         */
        void addCall (Call* call);

        /**
         * Get the call pointer from the call map (protected by mutex)
         * @param id A Call ID
         * @return Call*  Call pointer or 0
         */
        Call* getCall (const std::string& id);

    protected:
        /** Contains all the calls for this Link, protected by mutex */
        CallMap _callMap;

        /** Mutex to protect call map */
        ost::Mutex _callMapMutex;

        /** Remove a call from the call map (protected by mutex)
         * @param id A Call ID
         */
        void removeCall (const std::string& id);
};

#endif // __VOIP_LINK_H__<|MERGE_RESOLUTION|>--- conflicted
+++ resolved
@@ -171,12 +171,8 @@
          * Return the codec protocol used for this call
          * @param call The call
          */
-<<<<<<< HEAD
         virtual std::string getCurrentVideoCodecName(const std::string& id) = 0;
-        virtual std::string getCurrentCodecName(Call *call) = 0;
-=======
         virtual std::string getCurrentCodecName(Call *call) const = 0;
->>>>>>> 653a8a3b
 
         /**
          * Send a message to a call identified by its callid
