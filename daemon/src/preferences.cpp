--- conflicted
+++ resolved
@@ -334,7 +334,7 @@
 }
 
 AudioPreference::AudioPreference() :
-    audioApi_(DEFAULT_AUDIO_API_STR)
+    audioApi_(PULSEAUDIO_API_STR)
     , alsaCardin_(atoi(ALSA_DFT_CARD))
     , alsaCardout_(atoi(ALSA_DFT_CARD))
     , alsaCardring_(atoi(ALSA_DFT_CARD))
@@ -365,42 +365,29 @@
 
 AudioLayer* AudioPreference::createAudioLayer()
 {
-<<<<<<< HEAD
-    if (audioApi_ == PULSEAUDIO_API_STR and system("ps -C pulseaudio > /dev/null") == 0)
-        return new PulseLayer(*this);
-    else {
-        audioApi_ = ALSA_API_STR;
-        checkSoundCard(cardin_, AudioLayer::SFL_PCM_CAPTURE);
-        checkSoundCard(cardout_, AudioLayer::SFL_PCM_PLAYBACK);
-        checkSoundCard(cardring_, AudioLayer::SFL_PCM_RINGTONE);
-        return new AlsaLayer(*this);
-=======
 #if HAVE_PULSE
     if (audioApi_ == PULSEAUDIO_API_STR) {
         if (system("ps -C pulseaudio > /dev/null") == 0)
-            return new PulseLayer;
+            return new PulseLayer(*this);
         else
             WARN("pulseaudio daemon not running, falling back to ALSA");
->>>>>>> 5af5f4aa
     }
 #endif
 
     audioApi_ = ALSA_API_STR;
-    checkSoundCard(alsaCardin_, SFL_PCM_CAPTURE);
-    checkSoundCard(alsaCardout_, SFL_PCM_PLAYBACK);
-    checkSoundCard(alsaCardring_, SFL_PCM_RINGTONE);
-
-    return new AlsaLayer;
+    checkSoundCard(alsaCardin_, AudioLayer::SFL_PCM_CAPTURE);
+    checkSoundCard(alsaCardout_, AudioLayer::SFL_PCM_PLAYBACK);
+    checkSoundCard(alsaCardring_, AudioLayer::SFL_PCM_RINGTONE);
+
+    return new AlsaLayer(*this);
 }
 
 AudioLayer* AudioPreference::switchAndCreateAudioLayer()
 {
-#if HAVE_PULSE
     if (audioApi_ == PULSEAUDIO_API_STR)
         audioApi_ = ALSA_API_STR;
     else
         audioApi_ = PULSEAUDIO_API_STR;
-#endif
 
     return createAudioLayer();
 }
