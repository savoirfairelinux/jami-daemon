--- conflicted
+++ resolved
@@ -408,12 +408,8 @@
     }
 }
 
-<<<<<<< HEAD
 VideoPreference::VideoPreference() :
-    device_("")
-    , channel_("")
-    , size_("")
-    , rate_("")
+    device_(), channel_(), size_(), rate_()
 {
 	v4l2_list_ = new VideoV4l2List();
 	v4l2_list_->start();
@@ -474,10 +470,9 @@
     map->getValue(videoSizeKey, &size_);
     map->getValue(videoRateKey, &rate_);
 }
-=======
+
 ShortcutPreferences::ShortcutPreferences() : hangup_(), pickup_(), popup_(),
     toggleHold_(), togglePickupHangup_() {}
->>>>>>> 7a59d9c6
 
 std::map<std::string, std::string> ShortcutPreferences::getShortcuts() const
 {
