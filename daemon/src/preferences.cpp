/*
 *  Copyright (C) 2004, 2005, 2006, 2008, 2009, 2010, 2011 Savoir-Faire Linux Inc.
 *  Author: Alexandre Savard <alexandre.savard@savoirfairelinux.com>
 *
 *  This program is free software; you can redistribute it and/or modify
 *  it under the terms of the GNU General Public License as published by
 *  the Free Software Foundation; either version 3 of the License, or
 *  (at your option) any later version.
 *
 *  This program is distributed in the hope that it will be useful,
 *  but WITHOUT ANY WARRANTY; without even the implied warranty of
 *  MERCHANTABILITY or FITNESS FOR A PARTICULAR PURPOSE.  See the
 *  GNU General Public License for more details.
 *
 *  You should have received a copy of the GNU General Public License
 *  along with this program; if not, write to the Free Software
 *   Foundation, Inc., 675 Mass Ave, Cambridge, MA 02139, USA.
 *
 *  Additional permission under GNU GPL version 3 section 7:
 *
 *  If you modify this program, or any covered work, by linking or
 *  combining it with the OpenSSL project's OpenSSL library (or a
 *  modified version of that library), containing parts covered by the
 *  terms of the OpenSSL or SSLeay licenses, Savoir-Faire Linux Inc.
 *  grants you additional permission to convey the resulting work.
 *  Corresponding Source for a non-source form of such a combination
 *  shall include the source code for the parts of OpenSSL used as well
 *  as that of the covered work.
 */

#include "preferences.h"
#include "audio/alsa/alsalayer.h"
#include "audio/pulseaudio/pulselayer.h"
#include <sstream>
#include "global.h"
#include <cassert>

const char * const Preferences::DFT_ZONE = "North America";

namespace {
static const char * const DFT_PULSE_LENGTH_STR ="250";  /** Default DTMF lenght */
static const char * const ZRTP_ZIDFILE = "zidFile";     /** The filename used for storing ZIDs */
static const char * const ALSA_DFT_CARD	= "0";          /** Default sound card index */
static const char * const DFT_VOL_SPKR_STR = "100";     /** Default speaker volume */
static const char * const DFT_VOL_MICRO_STR	= "100";    /** Default mic volume */
} // end anonymous namespace

Preferences::Preferences() : accountOrder_("")
    , historyLimit_(30)
    , historyMaxCalls_(20)
    , notifyMails_(false)
    , zoneToneChoice_(DFT_ZONE) // DFT_ZONE
    , registrationExpire_(180)
    , portNum_(5060)
    , searchBarDisplay_(true)
    , zeroConfenable_(false)
    , md5Hash_(false)
{}

void Preferences::serialize(Conf::YamlEmitter *emiter)
{
    Conf::MappingNode preferencemap(NULL);

    Conf::ScalarNode order(accountOrder_);
    std::stringstream histlimitstr;
    histlimitstr << historyLimit_;
    Conf::ScalarNode historyLimit(histlimitstr.str());
    std::stringstream histmaxstr;
    histmaxstr << historyMaxCalls_;
    Conf::ScalarNode historyMaxCalls(histmaxstr.str());
    Conf::ScalarNode notifyMails(notifyMails_);
    Conf::ScalarNode zoneToneChoice(zoneToneChoice_);
    std::stringstream expirestr;
    expirestr << registrationExpire_;
    Conf::ScalarNode registrationExpire(expirestr.str());
    std::stringstream portstr;
    portstr << portNum_;
    Conf::ScalarNode portNum(portstr.str());
    Conf::ScalarNode searchBarDisplay(searchBarDisplay_);
    Conf::ScalarNode zeroConfenable(zeroConfenable_);
    Conf::ScalarNode md5Hash(md5Hash_);

    preferencemap.setKeyValue(orderKey, &order);
    preferencemap.setKeyValue(historyLimitKey, &historyLimit);
    preferencemap.setKeyValue(historyMaxCallsKey, &historyMaxCalls);
    preferencemap.setKeyValue(notifyMailsKey, &notifyMails);
    preferencemap.setKeyValue(zoneToneChoiceKey, &zoneToneChoice);
    preferencemap.setKeyValue(registrationExpireKey, &registrationExpire);
    preferencemap.setKeyValue(portNumKey, &portNum);
    preferencemap.setKeyValue(searchBarDisplayKey, &searchBarDisplay);
    preferencemap.setKeyValue(zeroConfenableKey, &zeroConfenable);
    preferencemap.setKeyValue(md5HashKey, &md5Hash);

    emiter->serializePreference(&preferencemap);
}

void Preferences::unserialize(Conf::MappingNode *map)
{
    if (map == NULL) {
        ERROR("Preference: Error: Preference map is NULL");
        return;
    }

    map->getValue(orderKey, &accountOrder_);
    map->getValue(historyLimitKey, &historyLimit_);
    map->getValue(historyMaxCallsKey, &historyMaxCalls_);
    map->getValue(notifyMailsKey, &notifyMails_);
    map->getValue(zoneToneChoiceKey, &zoneToneChoice_);
    map->getValue(registrationExpireKey, &registrationExpire_);
    map->getValue(portNumKey, &portNum_);
    map->getValue(searchBarDisplayKey, &searchBarDisplay_);
    map->getValue(zeroConfenableKey, &zeroConfenable_);
    map->getValue(md5HashKey, &md5Hash_);
}

VoipPreference::VoipPreference() : playDtmf_(true)
    , playTones_(true)
    , pulseLength_(atoi(DFT_PULSE_LENGTH_STR))
    , symmetricRtp_(true)
    , zidFile_(ZRTP_ZIDFILE)
{}

void VoipPreference::serialize(Conf::YamlEmitter *emitter)
{
    Conf::MappingNode preferencemap(NULL);

    Conf::ScalarNode playDtmf(playDtmf_);
    Conf::ScalarNode playTones(playTones_);
    std::stringstream pulselengthstr;
    pulselengthstr << pulseLength_;
    Conf::ScalarNode pulseLength(pulselengthstr.str());
    Conf::ScalarNode symmetricRtp(symmetricRtp_);
    Conf::ScalarNode zidFile(zidFile_.c_str());

    preferencemap.setKeyValue(playDtmfKey, &playDtmf);
    preferencemap.setKeyValue(playTonesKey, &playTones);
    preferencemap.setKeyValue(pulseLengthKey, &pulseLength);
    preferencemap.setKeyValue(symmetricRtpKey, &symmetricRtp);
    preferencemap.setKeyValue(zidFileKey, &zidFile);

    emitter->serializeVoipPreference(&preferencemap);
}

void VoipPreference::unserialize(Conf::MappingNode *map)
{
    if (!map) {
        ERROR("VoipPreference: Error: Preference map is NULL");
        return;
    }

    map->getValue(playDtmfKey, &playDtmf_);
    map->getValue(playTonesKey, &playTones_);
    map->getValue(pulseLengthKey, &pulseLength_);
    map->getValue(symmetricRtpKey, &symmetricRtp_);
    map->getValue(zidFileKey, &zidFile_);
}

AddressbookPreference::AddressbookPreference() : photo_(true)
    , enabled_(true)
    , list_("")
    , maxResults_(25)
    , business_(true)
    , home_(true)
    , mobile_(true)
{}

void AddressbookPreference::serialize(Conf::YamlEmitter *emitter)
{
    Conf::MappingNode preferencemap(NULL);

    Conf::ScalarNode photo(photo_);
    Conf::ScalarNode enabled(enabled_);
    Conf::ScalarNode list(list_);
    std::stringstream maxresultstr;
    maxresultstr << maxResults_;
    Conf::ScalarNode maxResults(maxresultstr.str());
    Conf::ScalarNode business(business_);
    Conf::ScalarNode home(home_);
    Conf::ScalarNode mobile(mobile_);

    preferencemap.setKeyValue(photoKey, &photo);
    preferencemap.setKeyValue(enabledKey, &enabled);
    preferencemap.setKeyValue(listKey, &list);
    preferencemap.setKeyValue(maxResultsKey, &maxResults);
    preferencemap.setKeyValue(businessKey, &business);
    preferencemap.setKeyValue(homeKey, &home);
    preferencemap.setKeyValue(mobileKey, &mobile);

    emitter->serializeAddressbookPreference(&preferencemap);

}

void AddressbookPreference::unserialize(Conf::MappingNode *map)
{
    if (!map) {
        ERROR("Addressbook: Error: Preference map is NULL");
        return;
    }

    map->getValue(photoKey, &photo_);
    map->getValue(enabledKey, &enabled_);
    map->getValue(listKey, &list_);
    map->getValue(maxResultsKey, &maxResults_);
    map->getValue(businessKey, &business_);
    map->getValue(homeKey, &home_);
    map->getValue(mobileKey, &mobile_);
}

HookPreference::HookPreference() : iax2Enabled_(false)
    , numberAddPrefix_("")
    , numberEnabled_(false)
    , sipEnabled_(false)
    , urlCommand_("x-www-browser")
    , urlSipField_("X-sflphone-url")
{}

void HookPreference::serialize(Conf::YamlEmitter *emitter)
{
    Conf::MappingNode preferencemap(NULL);

    Conf::ScalarNode iax2Enabled(iax2Enabled_);
    Conf::ScalarNode numberAddPrefix(numberAddPrefix_);
    Conf::ScalarNode numberEnabled(numberEnabled_);
    Conf::ScalarNode sipEnabled(sipEnabled_);
    Conf::ScalarNode urlCommand(urlCommand_);
    Conf::ScalarNode urlSipField(urlSipField_);

    preferencemap.setKeyValue(iax2EnabledKey, &iax2Enabled);
    preferencemap.setKeyValue(numberAddPrefixKey, &numberAddPrefix);
    preferencemap.setKeyValue(numberEnabledKey, &numberEnabled);
    preferencemap.setKeyValue(sipEnabledKey, &sipEnabled);
    preferencemap.setKeyValue(urlCommandKey, &urlCommand);
    preferencemap.setKeyValue(urlSipFieldKey, &urlSipField);

    emitter->serializeHooksPreference(&preferencemap);
}

void HookPreference::unserialize(Conf::MappingNode *map)
{
    if (!map) {
        ERROR("Hook: Error: Preference map is NULL");
        return;
    }

    map->getValue(iax2EnabledKey, &iax2Enabled_);
    map->getValue(numberAddPrefixKey, &numberAddPrefix_);
    map->getValue(numberEnabledKey, &numberEnabled_);
    map->getValue(sipEnabledKey, &sipEnabled_);
    map->getValue(urlCommandKey, &urlCommand_);
    map->getValue(urlSipFieldKey, &urlSipField_);
}

<<<<<<< HEAD

AudioPreference::AudioPreference() :
      _audioApi(PULSEAUDIO_API_STR)
    , _cardin(atoi(ALSA_DFT_CARD))
    , _cardout(atoi(ALSA_DFT_CARD))
    , _cardring(atoi(ALSA_DFT_CARD))
    , _plugin("default") // PCM_DEFAULT
    , _smplrate(44100) // DFT_SAMPLE_RATE
    , _devicePlayback("")
    , _deviceRecord("")
    , _deviceRingtone("")
    , _recordpath("") // DFT_RECORD_PATH
    , _alwaysRecording(false)
    , _volumemic(atoi(DFT_VOL_SPKR_STR))
    , _volumespkr(atoi(DFT_VOL_MICRO_STR))
    , _noisereduce(true)
    , _echocancel(false)
    , _echoCancelTailLength(100)
    , _echoCancelDelay(0)
=======
AudioPreference::AudioPreference() :
    audioApi_(PULSEAUDIO_API_STR)
    , cardin_(atoi(ALSA_DFT_CARD)) // ALSA_DFT_CARD
    , cardout_(atoi(ALSA_DFT_CARD)) // ALSA_DFT_CARD
    , cardring_(atoi(ALSA_DFT_CARD)) // ALSA_DFT_CARD
    , plugin_("default") // PCM_DEFAULT
    , smplrate_(44100) // DFT_SAMPLE_RATE
    , devicePlayback_("")
    , deviceRecord_("")
    , deviceRingtone_("")
    , recordpath_("") // DFT_RECORD_PATH
    , alwaysRecording_(false)
    , volumemic_(atoi(DFT_VOL_SPKR_STR)) // DFT_VOL_SPKR_STR
    , volumespkr_(atoi(DFT_VOL_MICRO_STR)) // DFT_VOL_MICRO_STR
    , noisereduce_(true)
    , echocancel_(false)
    , echoCancelTailLength_(100)
    , echoCancelDelay_(0)
>>>>>>> 1083b59a
{}

namespace {
void checkSoundCard(int &card, int stream)
{
    if (not AlsaLayer::soundCardIndexExists(card, stream)) {
        WARN(" Card with index %d doesn't exist or is unusable.", card);
        card = ALSA_DFT_CARD_ID;
    }
}
}

AudioLayer* AudioPreference::createAudioLayer()
{
    if (audioApi_ == PULSEAUDIO_API_STR and system("ps -C pulseaudio") == 0)
        return new PulseLayer;
    else {
        audioApi_ = ALSA_API_STR;
        checkSoundCard(cardin_, SFL_PCM_CAPTURE);
        checkSoundCard(cardout_, SFL_PCM_PLAYBACK);
        checkSoundCard(cardring_, SFL_PCM_RINGTONE);
        return new AlsaLayer;
    }
}

AudioLayer* AudioPreference::switchAndCreateAudioLayer()
{
    if (audioApi_ == PULSEAUDIO_API_STR)
        audioApi_ = ALSA_API_STR;
    else
        audioApi_ = PULSEAUDIO_API_STR;

    return createAudioLayer();
}

void AudioPreference::serialize(Conf::YamlEmitter *emitter)
{
    Conf::MappingNode preferencemap(NULL);
    Conf::MappingNode alsapreferencemap(NULL);
    Conf::MappingNode pulsepreferencemap(NULL);

    // alsa preference
    std::stringstream instr;
    instr << cardin_;
    Conf::ScalarNode cardin(instr.str());
    std::stringstream outstr;
    outstr << cardout_;
    Conf::ScalarNode cardout(outstr.str());
    std::stringstream ringstr;
    ringstr << cardring_;
    Conf::ScalarNode cardring(ringstr.str());
    Conf::ScalarNode plugin(plugin_);

    std::stringstream ratestr;
    ratestr << smplrate_;
    Conf::ScalarNode smplrate(ratestr.str());

    //pulseaudio preference
    Conf::ScalarNode devicePlayback(devicePlayback_);
    Conf::ScalarNode deviceRecord(deviceRecord_);
    Conf::ScalarNode deviceRingtone(deviceRingtone_);

    // general preference
    Conf::ScalarNode audioapi(audioApi_);
    Conf::ScalarNode recordpath(recordpath_); //: /home/msavard/Bureau
    Conf::ScalarNode alwaysRecording(alwaysRecording_);
    std::stringstream micstr;
    micstr << volumemic_;
    Conf::ScalarNode volumemic(micstr.str()); //:  100
    std::stringstream spkrstr;
    spkrstr << volumespkr_;
    Conf::ScalarNode volumespkr(spkrstr.str()); //: 100
    Conf::ScalarNode noise(noisereduce_);
    Conf::ScalarNode echo(echocancel_);
    std::stringstream tailstr;
    DEBUG("************************************************** serialize echotail %d", echoCancelTailLength_);
    tailstr << echoCancelTailLength_;
    Conf::ScalarNode echotail(tailstr.str());
    std::stringstream delaystr;
    DEBUG("************************************************** serialize echodelay %d", echoCancelTailLength_);
    delaystr << echoCancelDelay_;
    Conf::ScalarNode echodelay(delaystr.str());

    preferencemap.setKeyValue(audioApiKey, &audioapi);
    preferencemap.setKeyValue(recordpathKey, &recordpath);
    preferencemap.setKeyValue(alwaysRecordingKey, &alwaysRecording);
    preferencemap.setKeyValue(volumemicKey, &volumemic);
    preferencemap.setKeyValue(volumespkrKey, &volumespkr);

    preferencemap.setKeyValue(alsamapKey, &alsapreferencemap);
    alsapreferencemap.setKeyValue(cardinKey, &cardin);
    alsapreferencemap.setKeyValue(cardoutKey, &cardout);
    alsapreferencemap.setKeyValue(cardringKey, &cardring);
    alsapreferencemap.setKeyValue(pluginKey, &plugin);
    alsapreferencemap.setKeyValue(smplrateKey, &smplrate);

    preferencemap.setKeyValue(pulsemapKey, &pulsepreferencemap);
    pulsepreferencemap.setKeyValue(devicePlaybackKey, &devicePlayback);
    pulsepreferencemap.setKeyValue(deviceRecordKey, &deviceRecord);
    pulsepreferencemap.setKeyValue(deviceRingtoneKey, &deviceRingtone);

    preferencemap.setKeyValue(noiseReduceKey, &noise);
    preferencemap.setKeyValue(echoCancelKey, &echo);
    preferencemap.setKeyValue(echoTailKey, &echotail);
    preferencemap.setKeyValue(echoDelayKey, &echodelay);

    emitter->serializeAudioPreference(&preferencemap);
}

void AudioPreference::unserialize(Conf::MappingNode *map)
{
    assert(map);

    map->getValue(audioApiKey, &audioApi_);
    map->getValue(recordpathKey, &recordpath_);
    map->getValue(alwaysRecordingKey, &alwaysRecording_);
    map->getValue(volumemicKey, &volumemic_);
    map->getValue(volumespkrKey, &volumespkr_);
    map->getValue(noiseReduceKey, &noisereduce_);
    map->getValue(echoCancelKey, &echocancel_);

    Conf::MappingNode *alsamap =(Conf::MappingNode *)(map->getValue("alsa"));

    if (alsamap) {
        alsamap->getValue(cardinKey, &cardin_);
        alsamap->getValue(cardoutKey, &cardout_);
        alsamap->getValue(cardringKey, &cardring_);
        alsamap->getValue(smplrateKey, &smplrate_);
        alsamap->getValue(pluginKey, &plugin_);
    }

    Conf::MappingNode *pulsemap =(Conf::MappingNode *)(map->getValue("pulse"));

    if (pulsemap) {
        pulsemap->getValue(devicePlaybackKey, &devicePlayback_);
        pulsemap->getValue(deviceRecordKey, &deviceRecord_);
        pulsemap->getValue(deviceRingtoneKey, &deviceRingtone_);
    }
}

VideoPreference::VideoPreference() :
    _Device("")
    , _Channel("")
    , _Size("")
    , _Rate("")
{
	_v4l2_list = new VideoV4l2List();
	_v4l2_list->start();
}

VideoPreference::~VideoPreference()
{
	delete _v4l2_list;
}

std::map<std::string, std::string> VideoPreference::getVideoSettings()
{
    std::map<std::string, std::string> map;
    std::stringstream ss;
    map["input"] = _v4l2_list->getDeviceNode(_Device);
    ss << _v4l2_list->getChannelNum(_Device, _Channel);
    map["channel"] = ss.str();
    map["video_size"] = _Size;
    size_t x_pos = _Size.find("x");
    map["width"] = _Size.substr(0, x_pos);
    map["height"] = _Size.substr(x_pos + 1);
    map["framerate"] = _Rate;

    return map;
}

void VideoPreference::serialize (Conf::YamlEmitter *emitter)
{
	if (emitter == NULL) {
		_error("VideoPreference: Error: emitter is NULL while serializing");
		return;
	}

    Conf::MappingNode preferencemap (NULL);

    Conf::ScalarNode Device(_Device);
    Conf::ScalarNode Channel(_Channel);
    Conf::ScalarNode Size(_Size);
    Conf::ScalarNode Rate(_Rate);

    preferencemap.setKeyValue(videoDeviceKey, &Device);
    preferencemap.setKeyValue(videoChannelKey, &Channel);
    preferencemap.setKeyValue(videoSizeKey, &Size);
    preferencemap.setKeyValue(videoRateKey, &Rate);

    emitter->serializeVideoPreference(&preferencemap);
}

void VideoPreference::unserialize (Conf::MappingNode *map)
{
    if (map == NULL) {
        _error ("VideoPreference: Error: Preference map is NULL");
        return;
    }

    map->getValue (videoDeviceKey, &_Device);
    map->getValue (videoChannelKey, &_Channel);
    map->getValue (videoSizeKey, &_Size);
    map->getValue (videoRateKey, &_Rate);
}

std::map<std::string, std::string> ShortcutPreferences::getShortcuts() const
{
    std::map<std::string, std::string> shortcutsMap;

    shortcutsMap[hangupShortKey] = hangup_;
    shortcutsMap[pickupShortKey] = pickup_;
    shortcutsMap[popupShortKey] = popup_;
    shortcutsMap[toggleHoldShortKey] = toggleHold_;
    shortcutsMap[togglePickupHangupShortKey] = togglePickupHangup_;

    return shortcutsMap;
}


void ShortcutPreferences::setShortcuts(std::map<std::string, std::string> map)
{
    hangup_ = map[hangupShortKey];
    pickup_ = map[pickupShortKey];
    popup_ = map[popupShortKey];
    toggleHold_ = map[toggleHoldShortKey];
    togglePickupHangup_ = map[togglePickupHangupShortKey];
}


void ShortcutPreferences::serialize(Conf::YamlEmitter *emitter)
{
    Conf::MappingNode preferencemap(NULL);

    Conf::ScalarNode hangup(hangup_);
    Conf::ScalarNode pickup(pickup_);
    Conf::ScalarNode popup(popup_);
    Conf::ScalarNode toggleHold(toggleHold_);
    Conf::ScalarNode togglePickupHangup(togglePickupHangup_);

    preferencemap.setKeyValue(hangupShortKey, &hangup);
    preferencemap.setKeyValue(pickupShortKey, &pickup);
    preferencemap.setKeyValue(popupShortKey, &popup);
    preferencemap.setKeyValue(toggleHoldShortKey, &toggleHold);
    preferencemap.setKeyValue(togglePickupHangupShortKey, &togglePickupHangup);

    emitter->serializeShortcutPreference(&preferencemap);
}

void ShortcutPreferences::unserialize(Conf::MappingNode *map)
{
    if (map == NULL) {
        ERROR("ShortcutPreference: Error: Preference map is NULL");
        return;
    }

    map->getValue(hangupShortKey, &hangup_);
    map->getValue(pickupShortKey, &pickup_);
    map->getValue(popupShortKey, &popup_);
    map->getValue(toggleHoldShortKey, &toggleHold_);
    map->getValue(togglePickupHangupShortKey, &togglePickupHangup_);
}
<|MERGE_RESOLUTION|>--- conflicted
+++ resolved
@@ -250,27 +250,6 @@
     map->getValue(urlSipFieldKey, &urlSipField_);
 }
 
-<<<<<<< HEAD
-
-AudioPreference::AudioPreference() :
-      _audioApi(PULSEAUDIO_API_STR)
-    , _cardin(atoi(ALSA_DFT_CARD))
-    , _cardout(atoi(ALSA_DFT_CARD))
-    , _cardring(atoi(ALSA_DFT_CARD))
-    , _plugin("default") // PCM_DEFAULT
-    , _smplrate(44100) // DFT_SAMPLE_RATE
-    , _devicePlayback("")
-    , _deviceRecord("")
-    , _deviceRingtone("")
-    , _recordpath("") // DFT_RECORD_PATH
-    , _alwaysRecording(false)
-    , _volumemic(atoi(DFT_VOL_SPKR_STR))
-    , _volumespkr(atoi(DFT_VOL_MICRO_STR))
-    , _noisereduce(true)
-    , _echocancel(false)
-    , _echoCancelTailLength(100)
-    , _echoCancelDelay(0)
-=======
 AudioPreference::AudioPreference() :
     audioApi_(PULSEAUDIO_API_STR)
     , cardin_(atoi(ALSA_DFT_CARD)) // ALSA_DFT_CARD
@@ -289,7 +268,6 @@
     , echocancel_(false)
     , echoCancelTailLength_(100)
     , echoCancelDelay_(0)
->>>>>>> 1083b59a
 {}
 
 namespace {
@@ -431,32 +409,32 @@
 }
 
 VideoPreference::VideoPreference() :
-    _Device("")
-    , _Channel("")
-    , _Size("")
-    , _Rate("")
-{
-	_v4l2_list = new VideoV4l2List();
-	_v4l2_list->start();
+    device_("")
+    , channel_("")
+    , size_("")
+    , rate_("")
+{
+	v4l2_list_ = new VideoV4l2List();
+	v4l2_list_->start();
 }
 
 VideoPreference::~VideoPreference()
 {
-	delete _v4l2_list;
+	delete v4l2_list_;
 }
 
 std::map<std::string, std::string> VideoPreference::getVideoSettings()
 {
     std::map<std::string, std::string> map;
     std::stringstream ss;
-    map["input"] = _v4l2_list->getDeviceNode(_Device);
-    ss << _v4l2_list->getChannelNum(_Device, _Channel);
+    map["input"] = v4l2_list_->getDeviceNode(device_);
+    ss << v4l2_list_->getChannelNum(device_, channel_);
     map["channel"] = ss.str();
-    map["video_size"] = _Size;
-    size_t x_pos = _Size.find("x");
-    map["width"] = _Size.substr(0, x_pos);
-    map["height"] = _Size.substr(x_pos + 1);
-    map["framerate"] = _Rate;
+    map["video_size"] = size_;
+    size_t x_pos = size_.find("x");
+    map["width"] = size_.substr(0, x_pos);
+    map["height"] = size_.substr(x_pos + 1);
+    map["framerate"] = rate_;
 
     return map;
 }
@@ -464,21 +442,21 @@
 void VideoPreference::serialize (Conf::YamlEmitter *emitter)
 {
 	if (emitter == NULL) {
-		_error("VideoPreference: Error: emitter is NULL while serializing");
+		ERROR("VideoPreference: Error: emitter is NULL while serializing");
 		return;
 	}
 
-    Conf::MappingNode preferencemap (NULL);
-
-    Conf::ScalarNode Device(_Device);
-    Conf::ScalarNode Channel(_Channel);
-    Conf::ScalarNode Size(_Size);
-    Conf::ScalarNode Rate(_Rate);
-
-    preferencemap.setKeyValue(videoDeviceKey, &Device);
-    preferencemap.setKeyValue(videoChannelKey, &Channel);
-    preferencemap.setKeyValue(videoSizeKey, &Size);
-    preferencemap.setKeyValue(videoRateKey, &Rate);
+    Conf::MappingNode preferencemap(NULL);
+
+    Conf::ScalarNode device(device_);
+    Conf::ScalarNode channel(channel_);
+    Conf::ScalarNode size(size_);
+    Conf::ScalarNode rate(rate_);
+
+    preferencemap.setKeyValue(videoDeviceKey, &device);
+    preferencemap.setKeyValue(videoChannelKey, &channel);
+    preferencemap.setKeyValue(videoSizeKey, &size);
+    preferencemap.setKeyValue(videoRateKey, &rate);
 
     emitter->serializeVideoPreference(&preferencemap);
 }
@@ -486,14 +464,14 @@
 void VideoPreference::unserialize (Conf::MappingNode *map)
 {
     if (map == NULL) {
-        _error ("VideoPreference: Error: Preference map is NULL");
+        ERROR("VideoPreference: Error: Preference map is NULL");
         return;
     }
 
-    map->getValue (videoDeviceKey, &_Device);
-    map->getValue (videoChannelKey, &_Channel);
-    map->getValue (videoSizeKey, &_Size);
-    map->getValue (videoRateKey, &_Rate);
+    map->getValue(videoDeviceKey, &device_);
+    map->getValue(videoChannelKey, &channel_);
+    map->getValue(videoSizeKey, &size_);
+    map->getValue(videoRateKey, &rate_);
 }
 
 std::map<std::string, std::string> ShortcutPreferences::getShortcuts() const
