/*
 *  Copyright (C) 2004, 2005, 2006, 2008, 2009, 2010, 2011 Savoir-Faire Linux Inc.
 *  Author: Alexandre Savard <alexandre.savard@savoirfairelinux.com>
 *
 *  This program is free software; you can redistribute it and/or modify
 *  it under the terms of the GNU General Public License as published by
 *  the Free Software Foundation; either version 3 of the License, or
 *  (at your option) any later version.
 *
 *  This program is distributed in the hope that it will be useful,
 *  but WITHOUT ANY WARRANTY; without even the implied warranty of
 *  MERCHANTABILITY or FITNESS FOR A PARTICULAR PURPOSE.  See the
 *  GNU General Public License for more details.
 *
 *  You should have received a copy of the GNU General Public License
 *  along with this program; if not, write to the Free Software
 *   Foundation, Inc., 675 Mass Ave, Cambridge, MA 02139, USA.
 *
 *  Additional permission under GNU GPL version 3 section 7:
 *
 *  If you modify this program, or any covered work, by linking or
 *  combining it with the OpenSSL project's OpenSSL library (or a
 *  modified version of that library), containing parts covered by the
 *  terms of the OpenSSL or SSLeay licenses, Savoir-Faire Linux Inc.
 *  grants you additional permission to convey the resulting work.
 *  Corresponding Source for a non-source form of such a combination
 *  shall include the source code for the parts of OpenSSL used as well
 *  as that of the covered work.
 */
<<<<<<< HEAD
#define HAVE_ALSA 0

#include "preferences.h"
#include "logger.h"
=======
#include "preferences.h"
#include "logger.h"
#include "audio/audiolayer.h"
>>>>>>> 49b0c01b
#if HAVE_ALSA
#include "audio/alsa/alsalayer.h"
#endif
#if HAVE_PULSE
#include "audio/pulseaudio/pulselayer.h"
#endif
#include "config/yamlemitter.h"
#include "config/yamlnode.h"
#include "hooks/urlhook.h"
#include "sip/sip_utils.h"
#include <sstream>
#include "global.h"
#include "config.h"

const char * const Preferences::DFT_ZONE = "North America";
const char * const Preferences::REGISTRATION_EXPIRE_KEY = "registrationexpire";

namespace {
// general preferences
static const char * const ORDER_KEY = "order";
static const char * const AUDIO_API_KEY = "audioApi";
static const char * const HISTORY_LIMIT_KEY = "historyLimit";
static const char * const HISTORY_MAX_CALLS_KEY = "historyMaxCalls";
static const char * const NOTIFY_MAILS_KEY = "notifyMails";
static const char * const ZONE_TONE_CHOICE_KEY = "zoneToneChoice";
static const char * const PORT_NUM_KEY = "portNum";
static const char * const SEARCH_BAR_DISPLAY_KEY = "searchBarDisplay";
static const char * const ZEROCONF_ENABLE_KEY = "zeroConfenable";
static const char * const MD5_HASH_KEY = "md5Hash";

// voip preferences
static const char * const PLAY_DTMF_KEY = "playDtmf";
static const char * const PLAY_TONES_KEY = "playTones";
static const char * const PULSE_LENGTH_KEY = "pulseLength";
static const char * const SYMMETRIC_RTP_KEY = "symmetric";
static const char * const ZID_FILE_KEY = "zidFile";

// addressbook preferences
static const char * const PHOTO_KEY = "photo";
static const char * const ENABLED_KEY = "enabled";
static const char * const LIST_KEY = "list";
static const char * const MAX_RESULTS_KEY = "maxResults";
static const char * const BUSINESS_KEY = "business";
static const char * const HOME_KEY = "home";
static const char * const MOBILE_KEY = "mobile";

// hooks preferences
static const char * const IAX2_ENABLED_KEY = "iax2Enabled";
static const char * const NUMBER_ADD_PREFIX_KEY = "numberAddPrefix";
static const char * const NUMBER_ENABLED_KEY = "numberEnabled";
static const char * const SIP_ENABLED_KEY = "sipEnabled";
static const char * const URL_COMMAND_KEY = "urlCommand";
static const char * const URL_SIP_FIELD_KEY = "urlSipField";

// audio preferences
#if HAVE_ALSA
static const char * const ALSAMAP_KEY = "alsa";
#endif
#if HAVE_PULSE
static const char * const PULSEMAP_KEY = "pulse";
#endif
static const char * const CARDIN_KEY = "cardIn";
static const char * const CARDOUT_KEY = "cardOut";
static const char * const CARDRING_KEY = "cardRing";
static const char * const PLUGIN_KEY = "plugin";
static const char * const SMPLRATE_KEY = "smplRate";
static const char * const DEVICE_PLAYBACK_KEY = "devicePlayback";
static const char * const DEVICE_RECORD_KEY = "deviceRecord";
static const char * const DEVICE_RINGTONE_KEY = "deviceRingtone";
static const char * const RECORDPATH_KEY = "recordPath";
static const char * const ALWAYS_RECORDING_KEY = "alwaysRecording";
static const char * const VOLUMEMIC_KEY = "volumeMic";
static const char * const VOLUMESPKR_KEY = "volumeSpkr";
static const char * const NOISE_REDUCE_KEY = "noiseReduce";
static const char * const ECHO_CANCEL_KEY = "echoCancel";
static const char * const ECHO_TAIL_KEY = "echoTailLength";
static const char * const ECHO_DELAY_KEY = "echoDelayLength";

// shortcut preferences
static const char * const HANGUP_SHORT_KEY = "hangUp";
static const char * const PICKUP_SHORT_KEY = "pickUp";
static const char * const POPUP_SHORT_KEY = "popupWindow";
static const char * const TOGGLE_HOLD_SHORT_KEY = "toggleHold";
static const char * const TOGGLE_PICKUP_HANGUP_SHORT_KEY = "togglePickupHangup";

static const char * const DFT_PULSE_LENGTH_STR ="250";  /** Default DTMF lenght */
static const char * const ZRTP_ZIDFILE = "zidFile";     /** The filename used for storing ZIDs */
static const char * const ALSA_DFT_CARD	= "0";          /** Default sound card index */
static const char * const DFT_VOL_SPKR_STR = "100";     /** Default speaker volume */
static const char * const DFT_VOL_MICRO_STR	= "100";    /** Default mic volume */
} // end anonymous namespace

Preferences::Preferences() :
    accountOrder_("")
    , historyLimit_(30)
    , historyMaxCalls_(20)
    , notifyMails_(false)
    , zoneToneChoice_(DFT_ZONE) // DFT_ZONE
    , registrationExpire_(180)
    , portNum_(5060)
    , searchBarDisplay_(true)
    , zeroConfenable_(false)
    , md5Hash_(false)
{}

void Preferences::serialize(Conf::YamlEmitter &emiter)
{
    Conf::MappingNode preferencemap(NULL);

    Conf::ScalarNode order(accountOrder_);
    std::stringstream histlimitstr;
    histlimitstr << historyLimit_;
    Conf::ScalarNode historyLimit(histlimitstr.str());
    std::stringstream histmaxstr;
    histmaxstr << historyMaxCalls_;
    Conf::ScalarNode historyMaxCalls(histmaxstr.str());
    Conf::ScalarNode notifyMails(notifyMails_);
    Conf::ScalarNode zoneToneChoice(zoneToneChoice_);
    std::stringstream expirestr;
    expirestr << registrationExpire_;
    Conf::ScalarNode registrationExpire(expirestr.str());
    std::stringstream portstr;
    portstr << portNum_;
    Conf::ScalarNode portNum(portstr.str());
    Conf::ScalarNode searchBarDisplay(searchBarDisplay_);
    Conf::ScalarNode zeroConfenable(zeroConfenable_);
    Conf::ScalarNode md5Hash(md5Hash_);

    preferencemap.setKeyValue(ORDER_KEY, &order);
    preferencemap.setKeyValue(HISTORY_LIMIT_KEY, &historyLimit);
    preferencemap.setKeyValue(HISTORY_MAX_CALLS_KEY, &historyMaxCalls);
    preferencemap.setKeyValue(NOTIFY_MAILS_KEY, &notifyMails);
    preferencemap.setKeyValue(ZONE_TONE_CHOICE_KEY, &zoneToneChoice);
    preferencemap.setKeyValue(REGISTRATION_EXPIRE_KEY, &registrationExpire);
    preferencemap.setKeyValue(PORT_NUM_KEY, &portNum);
    preferencemap.setKeyValue(SEARCH_BAR_DISPLAY_KEY, &searchBarDisplay);
    preferencemap.setKeyValue(ZEROCONF_ENABLE_KEY, &zeroConfenable);
    preferencemap.setKeyValue(MD5_HASH_KEY, &md5Hash);

    emiter.serializePreference(&preferencemap, "preferences");
}

void Preferences::unserialize(const Conf::MappingNode &map)
{
    map.getValue(ORDER_KEY, &accountOrder_);
    map.getValue(HISTORY_LIMIT_KEY, &historyLimit_);
    map.getValue(HISTORY_MAX_CALLS_KEY, &historyMaxCalls_);
    map.getValue(NOTIFY_MAILS_KEY, &notifyMails_);
    map.getValue(ZONE_TONE_CHOICE_KEY, &zoneToneChoice_);
    map.getValue(REGISTRATION_EXPIRE_KEY, &registrationExpire_);
    map.getValue(PORT_NUM_KEY, &portNum_);
    map.getValue(SEARCH_BAR_DISPLAY_KEY, &searchBarDisplay_);
    map.getValue(ZEROCONF_ENABLE_KEY, &zeroConfenable_);
    map.getValue(MD5_HASH_KEY, &md5Hash_);
}

VoipPreference::VoipPreference() :
    playDtmf_(true)
    , playTones_(true)
    , pulseLength_(atoi(DFT_PULSE_LENGTH_STR))
    , symmetricRtp_(true)
    , zidFile_(ZRTP_ZIDFILE)
{}

void VoipPreference::serialize(Conf::YamlEmitter &emitter)
{
    Conf::MappingNode preferencemap(NULL);

    Conf::ScalarNode playDtmf(playDtmf_);
    Conf::ScalarNode playTones(playTones_);
    std::stringstream pulselengthstr;
    pulselengthstr << pulseLength_;
    Conf::ScalarNode pulseLength(pulselengthstr.str());
    Conf::ScalarNode symmetricRtp(symmetricRtp_);
    Conf::ScalarNode zidFile(zidFile_.c_str());

    preferencemap.setKeyValue(PLAY_DTMF_KEY, &playDtmf);
    preferencemap.setKeyValue(PLAY_TONES_KEY, &playTones);
    preferencemap.setKeyValue(PULSE_LENGTH_KEY, &pulseLength);
    preferencemap.setKeyValue(SYMMETRIC_RTP_KEY, &symmetricRtp);
    preferencemap.setKeyValue(ZID_FILE_KEY, &zidFile);

    emitter.serializePreference(&preferencemap, "voipPreferences");
}

void VoipPreference::unserialize(const Conf::MappingNode &map)
{
    map.getValue(PLAY_DTMF_KEY, &playDtmf_);
    map.getValue(PLAY_TONES_KEY, &playTones_);
    map.getValue(PULSE_LENGTH_KEY, &pulseLength_);
    map.getValue(SYMMETRIC_RTP_KEY, &symmetricRtp_);
    map.getValue(ZID_FILE_KEY, &zidFile_);
}

AddressbookPreference::AddressbookPreference() : photo_(true)
    , enabled_(true)
    , list_("")
    , maxResults_(25)
    , business_(true)
    , home_(true)
    , mobile_(true)
{}

void AddressbookPreference::serialize(Conf::YamlEmitter &emitter)
{
    Conf::MappingNode preferencemap(NULL);

    Conf::ScalarNode photo(photo_);
    Conf::ScalarNode enabled(enabled_);
    Conf::ScalarNode list(list_);
    std::stringstream maxresultstr;
    maxresultstr << maxResults_;
    Conf::ScalarNode maxResults(maxresultstr.str());
    Conf::ScalarNode business(business_);
    Conf::ScalarNode home(home_);
    Conf::ScalarNode mobile(mobile_);

    preferencemap.setKeyValue(PHOTO_KEY, &photo);
    preferencemap.setKeyValue(ENABLED_KEY, &enabled);
    preferencemap.setKeyValue(LIST_KEY, &list);
    preferencemap.setKeyValue(MAX_RESULTS_KEY, &maxResults);
    preferencemap.setKeyValue(BUSINESS_KEY, &business);
    preferencemap.setKeyValue(HOME_KEY, &home);
    preferencemap.setKeyValue(MOBILE_KEY, &mobile);

    emitter.serializePreference(&preferencemap, "addressbook");
}

void AddressbookPreference::unserialize(const Conf::MappingNode &map)
{
    map.getValue(PHOTO_KEY, &photo_);
    map.getValue(ENABLED_KEY, &enabled_);
    map.getValue(LIST_KEY, &list_);
    map.getValue(MAX_RESULTS_KEY, &maxResults_);
    map.getValue(BUSINESS_KEY, &business_);
    map.getValue(HOME_KEY, &home_);
    map.getValue(MOBILE_KEY, &mobile_);
}

HookPreference::HookPreference() :
    iax2Enabled_(false)
    , numberAddPrefix_("")
    , numberEnabled_(false)
    , sipEnabled_(false)
    , urlCommand_("x-www-browser")
    , urlSipField_("X-sflphone-url")
{}

HookPreference::HookPreference(const std::map<std::string, std::string> &settings) :
    iax2Enabled_(settings.find("URLHOOK_IAX2_ENABLED")->second == "true")
    , numberAddPrefix_(settings.find("PHONE_NUMBER_HOOK_ADD_PREFIX")->second)
    , numberEnabled_(settings.find("PHONE_NUMBER_HOOK_ENABLED")->second == "true")
    , sipEnabled_(settings.find("URLHOOK_SIP_ENABLED")->second == "true")
    , urlCommand_(settings.find("URLHOOK_COMMAND")->second)
    , urlSipField_(settings.find("URLHOOK_SIP_FIELD")->second)
{}

std::map<std::string, std::string> HookPreference::toMap() const
{
    std::map<std::string, std::string> settings;
    settings["URLHOOK_IAX2_ENABLED"] = iax2Enabled_ ? "true" : "false";
    settings["PHONE_NUMBER_HOOK_ADD_PREFIX"] = numberAddPrefix_;
    settings["PHONE_NUMBER_HOOK_ENABLED"] = numberEnabled_ ? "true" : "false";
    settings["URLHOOK_SIP_ENABLED"] = sipEnabled_ ? "true" : "false";
    settings["URLHOOK_COMMAND"] = urlCommand_;
    settings["URLHOOK_SIP_FIELD"] = urlSipField_;

    return settings;
}

void HookPreference::serialize(Conf::YamlEmitter &emitter)
{
    Conf::MappingNode preferencemap(NULL);

    Conf::ScalarNode iax2Enabled(iax2Enabled_);
    Conf::ScalarNode numberAddPrefix(numberAddPrefix_);
    Conf::ScalarNode numberEnabled(numberEnabled_);
    Conf::ScalarNode sipEnabled(sipEnabled_);
    Conf::ScalarNode urlCommand(urlCommand_);
    Conf::ScalarNode urlSipField(urlSipField_);

    preferencemap.setKeyValue(IAX2_ENABLED_KEY, &iax2Enabled);
    preferencemap.setKeyValue(NUMBER_ADD_PREFIX_KEY, &numberAddPrefix);
    preferencemap.setKeyValue(NUMBER_ENABLED_KEY, &numberEnabled);
    preferencemap.setKeyValue(SIP_ENABLED_KEY, &sipEnabled);
    preferencemap.setKeyValue(URL_COMMAND_KEY, &urlCommand);
    preferencemap.setKeyValue(URL_SIP_FIELD_KEY, &urlSipField);

    emitter.serializePreference(&preferencemap, "hooks");
}

void HookPreference::unserialize(const Conf::MappingNode &map)
{
    map.getValue(IAX2_ENABLED_KEY, &iax2Enabled_);
    map.getValue(NUMBER_ADD_PREFIX_KEY, &numberAddPrefix_);
    map.getValue(NUMBER_ENABLED_KEY, &numberEnabled_);
    map.getValue(SIP_ENABLED_KEY, &sipEnabled_);
    map.getValue(URL_COMMAND_KEY, &urlCommand_);
    map.getValue(URL_SIP_FIELD_KEY, &urlSipField_);
}

void HookPreference::runHook(pjsip_msg *msg)
{
    if (sipEnabled_) {
        const std::string header(sip_utils::fetchHeaderValue(msg, urlSipField_));
        UrlHook::runAction(urlCommand_, header);
    }
}

AudioPreference::AudioPreference() :
    audioApi_(PULSEAUDIO_API_STR)
    , alsaCardin_(atoi(ALSA_DFT_CARD))
    , alsaCardout_(atoi(ALSA_DFT_CARD))
    , alsaCardring_(atoi(ALSA_DFT_CARD))
    , alsaPlugin_("default")
    , alsaSmplrate_(44100)
    , pulseDevicePlayback_("")
    , pulseDeviceRecord_("")
    , pulseDeviceRingtone_("")
    , recordpath_("")
    , alwaysRecording_(false)
    , volumemic_(atoi(DFT_VOL_SPKR_STR))
    , volumespkr_(atoi(DFT_VOL_MICRO_STR))
    , noisereduce_(true)
    , echocancel_(false)
    , echoCancelTailLength_(100)
    , echoCancelDelay_(0)
{}

namespace {
#if HAVE_ALSA
void checkSoundCard(int &card, AudioLayer::PCMType stream)
{
    if (not AlsaLayer::soundCardIndexExists(card, stream)) {
        WARN(" Card with index %d doesn't exist or is unusable.", card);
        card = ALSA_DFT_CARD_ID;
    }
    card = ALSA_DFT_CARD_ID;
}
#endif
}

AudioLayer* AudioPreference::createAudioLayer()
{
#if HAVE_PULSE
    if (audioApi_ == PULSEAUDIO_API_STR) {
        if (system("pactl info > /dev/null") == 0)
            return new PulseLayer(*this);
        else
            WARN("pulseaudio daemon not running, falling back to ALSA");
    }
#elif HAVE_ALSA

    audioApi_ = ALSA_API_STR;
    checkSoundCard(alsaCardin_, AudioLayer::SFL_PCM_CAPTURE);
    checkSoundCard(alsaCardout_, AudioLayer::SFL_PCM_PLAYBACK);
    checkSoundCard(alsaCardring_, AudioLayer::SFL_PCM_RINGTONE);

    return new AlsaLayer(*this);
#else
	return NULL;
#endif
}

AudioLayer* AudioPreference::switchAndCreateAudioLayer()
{
    if (audioApi_ == PULSEAUDIO_API_STR)
        audioApi_ = ALSA_API_STR;
    else
        audioApi_ = PULSEAUDIO_API_STR;

    return createAudioLayer();
}

void AudioPreference::serialize(Conf::YamlEmitter &emitter)
{
    // alsa preference
    std::stringstream instr;
    instr << alsaCardin_;
    Conf::ScalarNode cardin(instr.str());
    std::stringstream outstr;
    outstr << alsaCardout_;
    Conf::ScalarNode cardout(outstr.str());
    std::stringstream ringstr;
    ringstr << alsaCardring_;
    Conf::ScalarNode cardring(ringstr.str());
    Conf::ScalarNode plugin(alsaPlugin_);

    std::stringstream ratestr;
    ratestr << alsaSmplrate_;
    Conf::ScalarNode alsaSmplrate(ratestr.str());

    //pulseaudio preference
    Conf::ScalarNode pulseDevicePlayback(pulseDevicePlayback_);
    Conf::ScalarNode pulseDeviceRecord(pulseDeviceRecord_);
    Conf::ScalarNode pulseDeviceRingtone(pulseDeviceRingtone_);

    // general preference
    Conf::ScalarNode audioapi(audioApi_);
    Conf::ScalarNode recordpath(recordpath_); //: /home/msavard/Bureau
    Conf::ScalarNode alwaysRecording(alwaysRecording_);
    std::stringstream micstr;
    micstr << volumemic_;
    Conf::ScalarNode volumemic(micstr.str()); //:  100
    std::stringstream spkrstr;
    spkrstr << volumespkr_;
    Conf::ScalarNode volumespkr(spkrstr.str()); //: 100
    Conf::ScalarNode noise(noisereduce_);
    Conf::ScalarNode echo(echocancel_);
    std::stringstream tailstr;
    tailstr << echoCancelTailLength_;
    Conf::ScalarNode echotail(tailstr.str());
    std::stringstream delaystr;
    delaystr << echoCancelDelay_;
    Conf::ScalarNode echodelay(delaystr.str());

    Conf::MappingNode preferencemap(NULL);
    preferencemap.setKeyValue(AUDIO_API_KEY, &audioapi);
    preferencemap.setKeyValue(RECORDPATH_KEY, &recordpath);
    preferencemap.setKeyValue(ALWAYS_RECORDING_KEY, &alwaysRecording);
    preferencemap.setKeyValue(VOLUMEMIC_KEY, &volumemic);
    preferencemap.setKeyValue(VOLUMESPKR_KEY, &volumespkr);

    Conf::MappingNode alsapreferencemap(NULL);
#if HAVE_ALSA
    preferencemap.setKeyValue(ALSAMAP_KEY, &alsapreferencemap);
    alsapreferencemap.setKeyValue(CARDIN_KEY, &cardin);
    alsapreferencemap.setKeyValue(CARDOUT_KEY, &cardout);
    alsapreferencemap.setKeyValue(CARDRING_KEY, &cardring);
    alsapreferencemap.setKeyValue(PLUGIN_KEY, &plugin);
    alsapreferencemap.setKeyValue(SMPLRATE_KEY, &alsaSmplrate);
#endif

#if HAVE_PULSE
    Conf::MappingNode pulsepreferencemap(NULL);
    preferencemap.setKeyValue(PULSEMAP_KEY, &pulsepreferencemap);
    pulsepreferencemap.setKeyValue(DEVICE_PLAYBACK_KEY, &pulseDevicePlayback);
    pulsepreferencemap.setKeyValue(DEVICE_RECORD_KEY, &pulseDeviceRecord);
    pulsepreferencemap.setKeyValue(DEVICE_RINGTONE_KEY, &pulseDeviceRingtone);
#endif

    preferencemap.setKeyValue(NOISE_REDUCE_KEY, &noise);
    preferencemap.setKeyValue(ECHO_CANCEL_KEY, &echo);
    preferencemap.setKeyValue(ECHO_TAIL_KEY, &echotail);
    preferencemap.setKeyValue(ECHO_DELAY_KEY, &echodelay);

    emitter.serializePreference(&preferencemap, "audio");
}

void AudioPreference::unserialize(const Conf::MappingNode &map)
{
    map.getValue(AUDIO_API_KEY, &audioApi_);
    map.getValue(RECORDPATH_KEY, &recordpath_);
    map.getValue(ALWAYS_RECORDING_KEY, &alwaysRecording_);
    map.getValue(VOLUMEMIC_KEY, &volumemic_);
    map.getValue(VOLUMESPKR_KEY, &volumespkr_);
    map.getValue(NOISE_REDUCE_KEY, &noisereduce_);
    map.getValue(ECHO_CANCEL_KEY, &echocancel_);

    Conf::MappingNode *alsamap =(Conf::MappingNode *) map.getValue("alsa");

    if (alsamap) {
        alsamap->getValue(CARDIN_KEY, &alsaCardin_);
        alsamap->getValue(CARDOUT_KEY, &alsaCardout_);
        alsamap->getValue(CARDRING_KEY, &alsaCardring_);
        alsamap->getValue(SMPLRATE_KEY, &alsaSmplrate_);
        alsamap->getValue(PLUGIN_KEY, &alsaPlugin_);
    }

#if HAVE_PULSE
    Conf::MappingNode *pulsemap =(Conf::MappingNode *)(map.getValue("pulse"));

    if (pulsemap) {
        pulsemap->getValue(DEVICE_PLAYBACK_KEY, &pulseDevicePlayback_);
        pulsemap->getValue(DEVICE_RECORD_KEY, &pulseDeviceRecord_);
        pulsemap->getValue(DEVICE_RINGTONE_KEY, &pulseDeviceRingtone_);
    }
#endif
}

ShortcutPreferences::ShortcutPreferences() : hangup_(), pickup_(), popup_(),
    toggleHold_(), togglePickupHangup_() {}

std::map<std::string, std::string> ShortcutPreferences::getShortcuts() const
{
    std::map<std::string, std::string> shortcutsMap;

    shortcutsMap[HANGUP_SHORT_KEY] = hangup_;
    shortcutsMap[PICKUP_SHORT_KEY] = pickup_;
    shortcutsMap[POPUP_SHORT_KEY] = popup_;
    shortcutsMap[TOGGLE_HOLD_SHORT_KEY] = toggleHold_;
    shortcutsMap[TOGGLE_PICKUP_HANGUP_SHORT_KEY] = togglePickupHangup_;

    return shortcutsMap;
}

void ShortcutPreferences::setShortcuts(std::map<std::string, std::string> map)
{
    hangup_ = map[HANGUP_SHORT_KEY];
    pickup_ = map[PICKUP_SHORT_KEY];
    popup_ = map[POPUP_SHORT_KEY];
    toggleHold_ = map[TOGGLE_HOLD_SHORT_KEY];
    togglePickupHangup_ = map[TOGGLE_PICKUP_HANGUP_SHORT_KEY];
}


void ShortcutPreferences::serialize(Conf::YamlEmitter &emitter)
{
    Conf::MappingNode preferencemap(NULL);

    Conf::ScalarNode hangup(hangup_);
    Conf::ScalarNode pickup(pickup_);
    Conf::ScalarNode popup(popup_);
    Conf::ScalarNode toggleHold(toggleHold_);
    Conf::ScalarNode togglePickupHangup(togglePickupHangup_);

    preferencemap.setKeyValue(HANGUP_SHORT_KEY, &hangup);
    preferencemap.setKeyValue(PICKUP_SHORT_KEY, &pickup);
    preferencemap.setKeyValue(POPUP_SHORT_KEY, &popup);
    preferencemap.setKeyValue(TOGGLE_HOLD_SHORT_KEY, &toggleHold);
    preferencemap.setKeyValue(TOGGLE_PICKUP_HANGUP_SHORT_KEY, &togglePickupHangup);

    emitter.serializePreference(&preferencemap, "shortcuts");
}

void ShortcutPreferences::unserialize(const Conf::MappingNode &map)
{
    map.getValue(HANGUP_SHORT_KEY, &hangup_);
    map.getValue(PICKUP_SHORT_KEY, &pickup_);
    map.getValue(POPUP_SHORT_KEY, &popup_);
    map.getValue(TOGGLE_HOLD_SHORT_KEY, &toggleHold_);
    map.getValue(TOGGLE_PICKUP_HANGUP_SHORT_KEY, &togglePickupHangup_);
}
<|MERGE_RESOLUTION|>--- conflicted
+++ resolved
@@ -27,16 +27,9 @@
  *  shall include the source code for the parts of OpenSSL used as well
  *  as that of the covered work.
  */
-<<<<<<< HEAD
-#define HAVE_ALSA 0
-
-#include "preferences.h"
-#include "logger.h"
-=======
 #include "preferences.h"
 #include "logger.h"
 #include "audio/audiolayer.h"
->>>>>>> 49b0c01b
 #if HAVE_ALSA
 #include "audio/alsa/alsalayer.h"
 #endif
