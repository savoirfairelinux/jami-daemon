--- conflicted
+++ resolved
@@ -47,13 +47,8 @@
     , callConfig_(Call::Classic)
     , peerName_()
     , peerNumber_()
-<<<<<<< HEAD
-{}
-
-=======
     , displayName_()
 {}
->>>>>>> 7a59d9c6
 
 Call::~Call()
 {}
@@ -99,7 +94,6 @@
                 default:
                     return isRecording() ? "RECORD" : "CURRENT";
             }
-
         case Hold:
             return "HOLD";
         case Busy:
@@ -114,7 +108,6 @@
                 default:
                     return "INACTIVE";
             }
-
         case Conferencing:
             return "CONFERENCING";
         case Refused:
@@ -158,7 +151,6 @@
     if (!recordStatus) {
         mbuffer->bindHalfDuplexOut(process_id, id_);
         mbuffer->bindHalfDuplexOut(process_id);
-
         Recordable::recorder.start();
     } else {
         mbuffer->unBindHalfDuplexOut(process_id, id_);
