--- conflicted
+++ resolved
@@ -206,12 +206,8 @@
          * Return the codec protocol used for this call
          * @param id The call identifier
          */
-<<<<<<< HEAD
-        virtual std::string getCurrentCodecName(const std::string& id);
         virtual std::string getCurrentVideoCodecName(const std::string& id);
-=======
         virtual std::string getCurrentCodecName(Call *c);
->>>>>>> 11dec4cb
 
 
     public: // iaxvoiplink only
