/*
 *  Copyright (C) 2004, 2005, 2006, 2008, 2009, 2010, 2011 Savoir-Faire Linux Inc.
 *  Author: Emmanuel Milou <emmanuel.milou@savoirfairelinux.com>
 *  Author: Alexandre Bourget <alexandre.bourget@savoirfairelinux.com>
 *  Author: Yan Morin <yan.morin@savoirfairelinux.com>
 *
 *  This program is free software; you can redistribute it and/or modify
 *  it under the terms of the GNU General Public License as published by
 *  the Free Software Foundation; either version 3 of the License, or
 *  (at your option) any later version.
 *
 *  This program is distributed in the hope that it will be useful,
 *  but WITHOUT ANY WARRANTY; without even the implied warranty of
 *  MERCHANTABILITY or FITNESS FOR A PARTICULAR PURPOSE.  See the
 *  GNU General Public License for more details.
 *
 *  You should have received a copy of the GNU General Public License
 *  along with this program; if not, write to the Free Software
 *   Foundation, Inc., 675 Mass Ave, Cambridge, MA 02139, USA.
 *
 *  Additional permission under GNU GPL version 3 section 7:
 *
 *  If you modify this program, or any covered work, by linking or
 *  combining it with the OpenSSL project's OpenSSL library (or a
 *  modified version of that library), containing parts covered by the
 *  terms of the OpenSSL or SSLeay licenses, Savoir-Faire Linux Inc.
 *  grants you additional permission to convey the resulting work.
 *  Corresponding Source for a non-source form of such a combination
 *  shall include the source code for the parts of OpenSSL used as well
 *  as that of the covered work.
 */
#ifndef IAXVOIPLINK_H
#define IAXVOIPLINK_H

#include "voiplink.h"
#include <iax-client.h>
#include "audio/codecs/audiocodec.h" // for DEC_BUFFER_SIZE
#include "global.h"
#include "audio/samplerateconverter.h"

namespace sfl {
    class InstantMessaging;
}

class EventThread;
class IAXCall;

class AudioCodec;
class AudioLayer;

class IAXAccount;

/**
 * @file iaxvoiplink.h
 * @brief VoIPLink contains a thread that listen to external events
 * and contains IAX Call related functions
 */

class IAXVoIPLink : public VoIPLink
{
    public:

        /**
         * Constructor
         * @param accountID	The account containing the voip link
         */
        IAXVoIPLink (const std::string& accountID);

        /**
         * Destructor
         */
        ~IAXVoIPLink();

        /**
         *	Listen to events sent by the call manager ( asterisk, etc .. )
         */
        void getEvent (void);

        /**
         * Init the voip link
         */
        virtual void init (void);

        /**
         * Terminate a voip link by clearing the call list
         */
        virtual void terminate (void);

        /**
         * Send out registration
         */
        virtual void sendRegister (Account *a);

        /**
         * Destroy registration session
         * @todo Send an IAX_COMMAND_REGREL to force unregistration upstream.
         *       Urgency: low
         */
        virtual void sendUnregister (Account *a);

        /**
         * Create a new outgoing call
         * @param id  The ID of the call
         * @param toUrl The address to call
         * @return Call*  A pointer on the call
         */
        virtual Call* newOutgoingCall (const std::string& id, const std::string& toUrl);

        /**
         * Answer a call
         * @param c The call
         */
        virtual void answer (Call *c);

        /**
         * Hangup a call
         * @param id The ID of the call
         */
        virtual void hangup (const std::string& id);

        /**
         * Peer Hungup a call
         * @param id The ID of the call
         */
        virtual void peerHungup (const std::string& id);

        /**
         * Cancel a call
         * @param id The ID of the call
         */
        virtual void cancel (const std::string& id UNUSED) {}

        /**
         * Put a call on hold
         * @param id The ID of the call
         * @return bool true on success
         *		  false otherwise
         */
        virtual void onhold (const std::string& id);

        /**
         * Put a call off hold
         * @param id The ID of the call
         * @return bool true on success
         *		  false otherwise
         */
        virtual void offhold (const std::string& id);

        /**
         * Transfer a call
         * @param id The ID of the call
         * @param to The recipient of the transfer
         */
        virtual void transfer (const std::string& id, const std::string& to);

        /**
         * Perform attended transfer
         * @param Transfered call ID
         * @param Target call ID
         * @return true on success
         */
        virtual bool attendedTransfer(const std::string& transferID, const std::string& targetID);

        /**
         * Refuse a call
         * @param id The ID of the call
         */
        virtual void refuse (const std::string& id);

        /**
         * Send DTMF
         * @param id The ID of the call
         * @param code  The code of the DTMF
         */
        virtual void carryingDTMFdigits (const std::string& id, char code);


        virtual void sendTextMessage (sfl::InstantMessaging *module, const std::string& callID, const std::string& message, const std::string& from);

        /**
         * Return the codec protocol used for this call
         * @param id The call identifier
         */
        virtual std::string getCurrentVideoCodecName(const std::string& id);
        virtual std::string getCurrentCodecName(Call *c) const;

<<<<<<< HEAD
    public: // iaxvoiplink only

        void updateAudiolayer (void);

=======
>>>>>>> 39764571
    private:
        /*
         * Decode the message count IAX send.
         * Returns only the new messages number
         *
         * @param msgcount  The value sent by IAX in the REGACK message
         * @return int  The number of new messages waiting for the current registered user
         */
        int processIAXMsgCount (int msgcount);


        /**
         * Get IAX Call from an id
         * @param id CallId
         * @return IAXCall pointer or 0
         */
        IAXCall* getIAXCall (const std::string& id);

        /**
         * Find a iaxcall by iax session number
         * @param session an iax_session valid pointer
         * @return iaxcall or 0 if not found
         */
        IAXCall* iaxFindCallBySession (struct iax_session* session);

        /**
         * Handle IAX Event for a call
         * @param event An iax_event pointer
         * @param call  An IAXCall pointer
         */
        void iaxHandleCallEvent (iax_event* event, IAXCall* call);

        /**
         * Handle the VOICE events specifically
         * @param event The iax_event containing the IAX_EVENT_VOICE
         * @param call  The associated IAXCall
         */
        void iaxHandleVoiceEvent (iax_event* event, IAXCall* call);

        /**
         * Handle IAX Registration Reply event
         * @param event An iax_event pointer
         */
        void iaxHandleRegReply (iax_event* event);

        /**
         * Handle IAX pre-call setup-related events
         * @param event An iax_event pointer
         */
        void iaxHandlePrecallEvent (iax_event* event);

        /**
         * Work out the audio data from Microphone to IAX2 channel
         */
        void sendAudioFromMic (void);

        /**
         * Send an outgoing call invite to iax
         * @param call An IAXCall pointer
         */
        void iaxOutgoingInvite (IAXCall* call);

        /** Threading object */
        EventThread* evThread_;

        /** registration session : 0 if not register */
        struct iax_session* regSession_;

        /** Timestamp of when we should refresh the registration up with
         * the registrar.  Values can be: EPOCH timestamp, 0 if we want no registration, 1
         * to force a registration. */
        int nextRefreshStamp_;

        /** Mutex for iax_ calls, since we're the only one dealing with the incorporated
         * iax_stuff inside this class. */
        ost::Mutex mutexIAX_;

        /** encoder/decoder/resampler buffers */
        SFLDataFormat decData[DEC_BUFFER_SIZE];
        SFLDataFormat resampledData[DEC_BUFFER_SIZE];
        unsigned char encodedData[DEC_BUFFER_SIZE];

        /** Sample rate converter object */
        SamplerateConverter converter_;

        /** Whether init() was called already or not
         * This should be used in init() and terminate(), to
         * indicate that init() was called, or reset by terminate().
         */
        bool initDone_;

        const std::string accountID_;
};

#endif<|MERGE_RESOLUTION|>--- conflicted
+++ resolved
@@ -184,13 +184,6 @@
         virtual std::string getCurrentVideoCodecName(const std::string& id);
         virtual std::string getCurrentCodecName(Call *c) const;
 
-<<<<<<< HEAD
-    public: // iaxvoiplink only
-
-        void updateAudiolayer (void);
-
-=======
->>>>>>> 39764571
     private:
         /*
          * Decode the message count IAX send.
