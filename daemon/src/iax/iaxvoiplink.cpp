--- conflicted
+++ resolved
@@ -408,7 +408,6 @@
     }
 }
 
-<<<<<<< HEAD
 #ifdef SFL_VIDEO
 std::string
 IAXVoIPLink::getCurrentVideoCodecName(const std::string& /*id*/)
@@ -417,8 +416,6 @@
 }
 #endif
 
-=======
->>>>>>> 0fc8c255
 std::string
 IAXVoIPLink::getCurrentCodecName(Call *c) const
 {
