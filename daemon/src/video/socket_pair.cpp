/*
 *  Copyright (C) 2004-2013 Savoir-Faire Linux Inc.
 *  Copyright (c) 2002 Fabrice Bellard
 *
 *  Author: Tristan Matthews <tristan.matthews@savoirfairelinux.com>
 *
 *  This program is free software; you can redistribute it and/or modify
 *  it under the terms of the GNU General Public License as published by
 *  the Free Software Foundation; either version 3 of the License, or
 *  (at your option) any later version.
 *
 *  This program is distributed in the hope that it will be useful,
 *  but WITHOUT ANY WARRANTY; without even the implied warranty of
 *  MERCHANTABILITY or FITNESS FOR A PARTICULAR PURPOSE.  See the
 *  GNU General Public License for more details.
 *
 *  You should have received a copy of the GNU General Public License
 *  along with this program; if not, write to the Free Software
 *  Foundation, Inc., 51 Franklin Street, Fifth Floor, Boston, MA  02110-1301 USA.
 *
 *  Additional permission under GNU GPL version 3 section 7:
 *
 *  If you modify this program, or any covered work, by linking or
 *  combining it with the OpenSSL project's OpenSSL library (or a
 *  modified version of that library), containing parts covered by the
 *  terms of the OpenSSL or SSLeay licenses, Savoir-Faire Linux Inc.
 *  grants you additional permission to convey the resulting work.
 *  Corresponding Source for a non-source form of such a combination
 *  shall include the source code for the parts of OpenSSL used as well
 *  as that of the covered work.
 */

#include "socket_pair.h"
#include "scoped_lock.h"
#include "logger.h"
#include <cstring>
#include <stdexcept>
#include <unistd.h>
#include <poll.h>
#include <sys/types.h>
#include <sys/socket.h>
#include <netdb.h>


namespace {

int ff_network_wait_fd(int fd)
{
    struct pollfd p = { fd, POLLOUT, 0 };
    int ret;
    ret = poll(&p, 1, 100);
    return ret < 0 ? errno : p.revents & (POLLOUT | POLLERR | POLLHUP) ? 0 : AVERROR(EAGAIN);
}

struct addrinfo*
udp_resolve_host(const char *node, int service)
{
    struct addrinfo hints, *res = 0;
    int error;
    char sport[16];

	memset(&hints, 0, sizeof(hints));
    snprintf(sport, sizeof(sport), "%d", service);

    hints.ai_socktype = SOCK_DGRAM;
    hints.ai_family   = AF_UNSPEC;
    hints.ai_flags = AI_PASSIVE;
    if ((error = getaddrinfo(node, sport, &hints, &res))) {
        res = NULL;
        ERROR("%s\n", gai_strerror(error));
    }

    return res;
}

unsigned
udp_set_url(struct sockaddr_storage *addr,
            const char *hostname, int port)
{
    struct addrinfo *res0;
    int addr_len;

    res0 = udp_resolve_host(hostname, port);
    if (res0 == 0) return 0;
    memcpy(addr, res0->ai_addr, res0->ai_addrlen);
    addr_len = res0->ai_addrlen;
    freeaddrinfo(res0);

    return addr_len;
}

int
udp_socket_create(sockaddr_storage *addr, socklen_t *addr_len,
                  int local_port)
{
    int udp_fd = -1;
    struct addrinfo *res0 = NULL, *res = NULL;

    res0 = udp_resolve_host(0, local_port);
    if (res0 == 0)
        return -1;
    for (res = res0; res; res=res->ai_next) {
        udp_fd = socket(res->ai_family, SOCK_DGRAM | SOCK_NONBLOCK, 0);
        if (udp_fd != -1) break;
        ERROR("socket error");
    }

    if (udp_fd < 0) {
        freeaddrinfo(res0);
        return -1;
    }

    memcpy(addr, res->ai_addr, res->ai_addrlen);
    *addr_len = res->ai_addrlen;

#if HAVE_SDP_CUSTOM_IO
    // bind socket so that we send from and receive
    // on local port
    if (bind(udp_fd, reinterpret_cast<sockaddr*>(addr), *addr_len) < 0) {
        ERROR("Bind failed: %s", strerror(errno));
        close(udp_fd);
        udp_fd = -1;
    }
#endif

    freeaddrinfo(res0);

    return udp_fd;
}

const int RTP_BUFFER_SIZE = 1472;

}

namespace sfl_video {

SocketPair::SocketPair(const char *uri, int localPort) :
           rtcpWriteMutex_(),
           rtpHandle_(0),
           rtcpHandle_(0),
           rtpDestAddr_(),
           rtpDestAddrLen_(),
           rtcpDestAddr_(),
           rtcpDestAddrLen_(),
           interrupted_(false)
{
    pthread_mutex_init(&rtcpWriteMutex_, NULL);
    openSockets(uri, localPort);
}

SocketPair::~SocketPair()
{
    interrupted_ = true;
    closeSockets();

    // destroy in reverse order
    pthread_mutex_destroy(&rtcpWriteMutex_);
<<<<<<< HEAD
=======

    delete ioHandle_;
>>>>>>> 765439d6
}

void SocketPair::interrupt()
{
    interrupted_ = true;
}

void SocketPair::closeSockets()
{
    if (rtcpHandle_ > 0 and close(rtcpHandle_))
        ERROR("%s", strerror(errno));
    if (rtpHandle_ > 0 and close(rtpHandle_))
        ERROR("%s", strerror(errno));
}

void SocketPair::openSockets(const char *uri, int local_rtp_port)
{
    char hostname[256];
    char path[1024];

    int rtp_port;
    av_url_split(NULL, 0, NULL, 0, hostname, sizeof(hostname), &rtp_port,
                 path, sizeof(path), uri);

    const int rtcp_port = rtp_port + 1;

#if HAVE_SDP_CUSTOM_IO
    const int local_rtcp_port = local_rtp_port + 1;
#else
    WARN("libavformat too old for socket reuse, using random source ports");
    local_rtp_port = 0;
    const int local_rtcp_port = 0;
#endif

    sockaddr_storage rtp_addr, rtcp_addr;
    socklen_t rtp_len, rtcp_len;

    // Open sockets and store addresses for sending
    if ((rtpHandle_ = udp_socket_create(&rtp_addr, &rtp_len, local_rtp_port)) == -1 or
        (rtcpHandle_ = udp_socket_create(&rtcp_addr, &rtcp_len, local_rtcp_port)) == -1 or
        (rtpDestAddrLen_ = udp_set_url(&rtpDestAddr_, hostname, rtp_port)) == 0 or
        (rtcpDestAddrLen_ = udp_set_url(&rtcpDestAddr_, hostname, rtcp_port)) == 0) {

        // Handle failed socket creation
        closeSockets();
        throw std::runtime_error("Socket creation failed");
    }
}

VideoIOHandle* SocketPair::getIOContext()
{
    return new VideoIOHandle(RTP_BUFFER_SIZE, true,
                             &readCallback, &writeCallback, 0,
                             reinterpret_cast<void*>(this));
}

int SocketPair::readCallback(void *opaque, uint8_t *buf, int buf_size)
{
    SocketPair *context = static_cast<SocketPair*>(opaque);

    struct sockaddr_storage from;
    socklen_t from_len;
    int len, n;
    struct pollfd p[2] = { {context->rtpHandle_, POLLIN, 0},
						   {context->rtcpHandle_, POLLIN, 0}};

    for(;;) {
        if (context->interrupted_)
            return AVERROR_EXIT;

        /* build fdset to listen to RTP and RTCP packets */
        n = poll(p, 2, 100);
        if (n > 0) {
            /* first try RTCP */
            if (p[1].revents & POLLIN) {
                from_len = sizeof(from);

                {
                    len = recvfrom(context->rtcpHandle_, buf, buf_size, 0,
                            (struct sockaddr *)&from, &from_len);
                }

                if (len < 0) {
                    if (errno == EAGAIN or errno == EINTR)
                        continue;
                    return AVERROR(EIO);
                }
                break;
            }
            /* then RTP */
            if (p[0].revents & POLLIN) {
                from_len = sizeof(from);

                {
                    len = recvfrom(context->rtpHandle_, buf, buf_size, 0,
                            (struct sockaddr *)&from, &from_len);
                }

                if (len < 0) {
                    if (errno == EAGAIN or errno == EINTR)
                        continue;
                    return AVERROR(EIO);
                }
                break;
            }
        } else if (n < 0) {
            if (errno == EINTR)
                continue;
            return AVERROR(EIO);
        }
    }
    return len;
}

/* RTCP packet types */
enum RTCPType {
    RTCP_FIR    = 192,
    RTCP_IJ     = 195,
    RTCP_SR     = 200,
    RTCP_TOKEN  = 210
};

#define RTP_PT_IS_RTCP(x) (((x) >= RTCP_FIR && (x) <= RTCP_IJ) || \
                           ((x) >= RTCP_SR  && (x) <= RTCP_TOKEN))

int
SocketPair::writeCallback(void *opaque, uint8_t *buf, int buf_size)
{
    SocketPair *context = static_cast<SocketPair*>(opaque);

    int ret;

    if (RTP_PT_IS_RTCP(buf[1])) {
        /* RTCP payload type */
        sfl::ScopedLock lock(context->rtcpWriteMutex_);
        ret = ff_network_wait_fd(context->rtcpHandle_);
        if (ret < 0)
            return ret;

        ret = sendto(context->rtcpHandle_, buf, buf_size, 0,
                     (sockaddr*) &context->rtcpDestAddr_, context->rtcpDestAddrLen_);
    } else {
        /* RTP payload type */
        ret = ff_network_wait_fd(context->rtpHandle_);
        if (ret < 0)
            return ret;

        ret = sendto(context->rtpHandle_, buf, buf_size, 0,
                     (sockaddr*) &context->rtpDestAddr_, context->rtpDestAddrLen_);
    }

    return ret < 0 ? errno : ret;
}

}<|MERGE_RESOLUTION|>--- conflicted
+++ resolved
@@ -155,11 +155,6 @@
 
     // destroy in reverse order
     pthread_mutex_destroy(&rtcpWriteMutex_);
-<<<<<<< HEAD
-=======
-
-    delete ioHandle_;
->>>>>>> 765439d6
 }
 
 void SocketPair::interrupt()
@@ -216,7 +211,8 @@
                              reinterpret_cast<void*>(this));
 }
 
-int SocketPair::readCallback(void *opaque, uint8_t *buf, int buf_size)
+int
+SocketPair::readCallback(void *opaque, uint8_t *buf, int buf_size)
 {
     SocketPair *context = static_cast<SocketPair*>(opaque);
 
