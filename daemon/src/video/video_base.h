--- conflicted
+++ resolved
@@ -33,7 +33,6 @@
 #define _VIDEO_BASE_H_
 
 #include "noncopyable.h"
-#include "logger.h"
 
 extern "C" {
 #include <libavformat/avformat.h>
@@ -44,7 +43,7 @@
  * a is the major version
  * b and c the minor and micro versions of libav
  * d and e the minor and micro versions of FFmpeg */
-#define LIBAVFORMAT_VERSION_CHECK( a, b, c, d, e )                      \
+#define LIBAVFORMAT_VERSION_CHECK( a, b, c, d, e ) \
     ( (LIBAVFORMAT_VERSION_MICRO <  100 && LIBAVFORMAT_VERSION_INT >= AV_VERSION_INT( a, b, c ) ) || \
       (LIBAVFORMAT_VERSION_MICRO >= 100 && LIBAVFORMAT_VERSION_INT >= AV_VERSION_INT( a, d, e ) ) )
 
@@ -58,83 +57,78 @@
 class AVDictionary;
 
 namespace sfl_video {
-	class VideoPacket {
-	public:
+    class VideoPacket {
+    public:
         ~VideoPacket() { av_free_packet(&inpacket_); };
 
-		AVPacket* get() const { return (AVPacket*)(&inpacket_); }
+        AVPacket* get() const { return (AVPacket*)(&inpacket_); }
 
-	private:
-		AVPacket inpacket_;
-	};
+    private:
+        AVPacket inpacket_;
+    };
 
-	class VideoIOHandle {
-	public:
-	VideoIOHandle(ssize_t buffer_size,
+    class VideoIOHandle {
+    public:
+    VideoIOHandle(ssize_t buffer_size,
                   bool writeable,
-				  io_readcallback read_cb,
-				  io_writecallback write_cb,
-				  io_seekcallback seek_cb,
-				  void *opaque, int writable) : ctx_(0), buf_(0)
+                  io_readcallback read_cb,
+                  io_writecallback write_cb,
+                  io_seekcallback seek_cb,
+                  void *opaque) : ctx_(0), buf_(0)
 
-		{
-			buf_ = static_cast<unsigned char *>(av_malloc(buffer_size));
-<<<<<<< HEAD
-			ctx_ = avio_alloc_context(buf_, buffer_size, writable, opaque,
-                                      read_cb, write_cb, seek_cb);
-=======
-			ctx_ = avio_alloc_context(buf_, buffer_size, writeable, opaque, read_cb,
-									  write_cb, seek_cb);
->>>>>>> 33588540
-			ctx_->max_packet_size = buffer_size;
-		}
+        {
+            buf_ = static_cast<unsigned char *>(av_malloc(buffer_size));
+            ctx_ = avio_alloc_context(buf_, buffer_size, writeable, opaque, read_cb,
+                                      write_cb, seek_cb);
+            ctx_->max_packet_size = buffer_size;
+        }
 
-		~VideoIOHandle() { av_free(ctx_); av_free(buf_); }
+        ~VideoIOHandle() { av_free(ctx_); av_free(buf_); }
 
-		AVIOContext *get() { return ctx_; }
+        AVIOContext *get() { return ctx_; }
 
-	private:
-		NON_COPYABLE(VideoIOHandle);
+    private:
+        NON_COPYABLE(VideoIOHandle);
 
-		AVIOContext *ctx_;
-		unsigned char *buf_;
-	};
+        AVIOContext *ctx_;
+        unsigned char *buf_;
+    };
 
-	class VideoFrame {
-	public:
-	VideoFrame() : frame_(avcodec_alloc_frame()) {}
+    class VideoFrame {
+    public:
+    VideoFrame() : frame_(avcodec_alloc_frame()) {}
 
-		~VideoFrame() { avcodec_free_frame(&frame_); };
+        ~VideoFrame() { avcodec_free_frame(&frame_); };
 
-		AVFrame *get() { return frame_; }
+        AVFrame *get() { return frame_; }
 
-	private:
-		NON_COPYABLE(VideoFrame);
+    private:
+        NON_COPYABLE(VideoFrame);
 
-		AVFrame *frame_;
-	};
+        AVFrame *frame_;
+    };
 
-	class VideoCodec {
-	public:
-	VideoCodec() : options_(0) {};
-		virtual ~VideoCodec() {};
+    class VideoCodec {
+    public:
+    VideoCodec() : options_(0) {};
+        virtual ~VideoCodec() {};
 
-		static size_t getBufferSize(PixelFormat pix_fmt, int width, int height)
-		{
-			return avpicture_get_size(pix_fmt, width, height);
-		}
+        static size_t getBufferSize(PixelFormat pix_fmt, int width, int height)
+        {
+            return avpicture_get_size(pix_fmt, width, height);
+        }
 
-		void setOption(const char *name, const char *value)
-		{
-			av_dict_set(&options_, name, value, 0);
-		}
+        void setOption(const char *name, const char *value)
+        {
+            av_dict_set(&options_, name, value, 0);
+        }
 
-	private:
-		NON_COPYABLE(VideoCodec);
+    private:
+        NON_COPYABLE(VideoCodec);
 
-	protected:
-		AVDictionary *options_;
-	};
+    protected:
+        AVDictionary *options_;
+    };
 }
 
 #endif // _VIDEO_BASE_H_