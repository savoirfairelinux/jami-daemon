icondir   = $(datadir)/pixmaps

icon_DATA = sflphone.svg

<<<<<<< HEAD
buttons_DATA = accept.svg current.svg transfert.svg hang_up.svg hold.svg unhold.svg refuse.svg call.svg ring.svg dial.svg mic.svg mic_25.svg mic_50.svg mic_75.svg speaker.svg speaker_25.svg speaker_50.svg speaker_75.svg fail.svg incoming.svg outgoing.svg missed.svg mailbox.svg busy.svg icon_accept.svg icon_hold.svg icon_unhold.svg icon_hangup.svg icon_call.svg icon_dialpad.svg icon_volume.svg icon_dialpad_off.svg icon_volume_off.svg history2.svg sflphone.svg sflphone_small.svg stock_person.svg icon_rec.svg rec_call.svg addressbook.svg contact_default.svg face-monkey.svg users.svg usersActive.svg home.svg wait-on.gif
=======
buttons_DATA = accept.svg current.svg transfert.svg hang_up.svg hold.svg unhold.svg refuse.svg call.svg ring.svg dial.svg mic.svg mic_25.svg mic_50.svg mic_75.svg speaker.svg speaker_25.svg speaker_50.svg speaker_75.svg fail.svg incoming.svg outgoing.svg missed.svg mailbox.svg busy.svg icon_accept.svg icon_hold.svg icon_unhold.svg icon_hangup.svg icon_call.svg icon_dialpad.svg icon_volume.svg icon_dialpad_off.svg icon_volume_off.svg history2.svg sflphone.svg sflphone_small.svg stock_person.svg icon_rec.svg rec_call.svg addressbook.svg contact_default.svg face-monkey.svg users.svg home.svg wait-on.gif lock_certified.svg  lock_confirmed.svg  lock_error.svg  lock_off.svg  lock_unconfirmed.svg

>>>>>>> d551f336
buttonsdir   = $(datadir)/sflphone
EXTRA_DIST   = $(buttons_DATA) $(icon_DATA)<|MERGE_RESOLUTION|>--- conflicted
+++ resolved
@@ -2,11 +2,57 @@
 
 icon_DATA = sflphone.svg
 
-<<<<<<< HEAD
-buttons_DATA = accept.svg current.svg transfert.svg hang_up.svg hold.svg unhold.svg refuse.svg call.svg ring.svg dial.svg mic.svg mic_25.svg mic_50.svg mic_75.svg speaker.svg speaker_25.svg speaker_50.svg speaker_75.svg fail.svg incoming.svg outgoing.svg missed.svg mailbox.svg busy.svg icon_accept.svg icon_hold.svg icon_unhold.svg icon_hangup.svg icon_call.svg icon_dialpad.svg icon_volume.svg icon_dialpad_off.svg icon_volume_off.svg history2.svg sflphone.svg sflphone_small.svg stock_person.svg icon_rec.svg rec_call.svg addressbook.svg contact_default.svg face-monkey.svg users.svg usersActive.svg home.svg wait-on.gif
-=======
-buttons_DATA = accept.svg current.svg transfert.svg hang_up.svg hold.svg unhold.svg refuse.svg call.svg ring.svg dial.svg mic.svg mic_25.svg mic_50.svg mic_75.svg speaker.svg speaker_25.svg speaker_50.svg speaker_75.svg fail.svg incoming.svg outgoing.svg missed.svg mailbox.svg busy.svg icon_accept.svg icon_hold.svg icon_unhold.svg icon_hangup.svg icon_call.svg icon_dialpad.svg icon_volume.svg icon_dialpad_off.svg icon_volume_off.svg history2.svg sflphone.svg sflphone_small.svg stock_person.svg icon_rec.svg rec_call.svg addressbook.svg contact_default.svg face-monkey.svg users.svg home.svg wait-on.gif lock_certified.svg  lock_confirmed.svg  lock_error.svg  lock_off.svg  lock_unconfirmed.svg
+buttons_DATA = accept.svg 
+	       current.svg 
+               transfert.svg 
+               hang_up.svg 
+               hold.svg 
+               unhold.svg 
+               refuse.svg 
+               call.svg 
+               ring.svg 
+               dial.svg 
+               mic.svg 
+               mic_25.svg 
+               mic_50.svg 
+               mic_75.svg 
+               speaker.svg 
+               speaker_25.svg 
+               speaker_50.svg 
+               speaker_75.svg 
+               fail.svg 
+               incoming.svg 
+               outgoing.svg 
+               missed.svg 
+               mailbox.svg 
+               busy.svg 
+               icon_accept.svg 
+               icon_hold.svg 
+               icon_unhold.svg 
+               icon_hangup.svg 
+               icon_call.svg 
+               icon_dialpad.svg 
+               icon_volume.svg 
+               icon_dialpad_off.svg 
+               icon_volume_off.svg 
+               history2.svg 
+               sflphone.svg 
+               sflphone_small.svg 
+               stock_person.svg 
+               icon_rec.svg 
+               rec_call.svg 
+               addressbook.svg 
+               contact_default.svg 
+               face-monkey.svg 
+               users.svg 
+               usersActive.svg 
+               home.svg 
+               wait-on.gif
+               lock_certified.svg  
+	       lock_confirmed.svg  
+	       lock_error.svg  
+               lock_off.svg
+               lock_unconfirmed.svg
 
->>>>>>> d551f336
 buttonsdir   = $(datadir)/sflphone
 EXTRA_DIST   = $(buttons_DATA) $(icon_DATA)