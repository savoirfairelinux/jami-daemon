--- conflicted
+++ resolved
@@ -117,10 +117,7 @@
     gboolean _zrtp_confirmed;       // Override real state. Used for hold/unhold
     // since rtp session is killed each time and
     // libzrtpcpp does not remember state (yet?)
-<<<<<<< HEAD
-=======
-
->>>>>>> 54eaff7a
+
     /**
      * The information about the person we are talking
      */
@@ -153,16 +150,14 @@
     /* The audio codec used for this call, if applicable */
     gchar *_audio_codec;
 
-<<<<<<< HEAD
     /* Associated IM widget */
     GtkWidget *_im_widget;
-=======
+
     // thread id to increment clock
     // pthread_t tid;
     GThread *tid;
 
     int clockStarted;
->>>>>>> 54eaff7a
 
 } callable_obj_t;
 
