/*
 *  Copyright (C) 2004, 2005, 2006, 2008, 2009, 2010, 2011 Savoir-Faire Linux Inc.
 *  Author: Emmanuel Milou <emmanuel.milou@savoirfairelinux.net>
 *
 *  This program is free software; you can redistribute it and/or modify
 *  it under the terms of the GNU General Public License as published by
 *  the Free Software Foundation; either version 3 of the License, or
 *  (at your option) any later version.
 *
 *  This program is distributed in the hope that it will be useful,
 *  but WITHOUT ANY WARRANTY; without even the implied warranty of
 *  MERCHANTABILITY or FITNESS FOR A PARTICULAR PURPOSE.  See the
 *  GNU General Public License for more details.
 *
 *  You should have received a copy of the GNU General Public License
 *  along with this program; if not, write to the Free Software
 *   Foundation, Inc., 675 Mass Ave, Cambridge, MA 02139, USA.
 *
 *  Additional permission under GNU GPL version 3 section 7:
 *
 *  If you modify this program, or any covered work, by linking or
 *  combining it with the OpenSSL project's OpenSSL library (or a
 *  modified version of that library), containing parts covered by the
 *  terms of the OpenSSL or SSLeay licenses, Savoir-Faire Linux Inc.
 *  grants you additional permission to convey the resulting work.
 *  Corresponding Source for a non-source form of such a combination
 *  shall include the source code for the parts of OpenSSL used as well
 *  as that of the covered work.
 */

#ifndef __CODECLIST_H__
#define __CODECLIST_H__

#include <gtk/gtk.h>
#include <accountlist.h>
/** @file codeclist.h
  * @brief A list to hold codecs.
  */

typedef struct {
    /** Payload of the codec */
    gint payload;
    /** Tells if the codec has been activated */
    gboolean is_active;
    /** String description */
    gchar * name;
    /** Sample rate */
    gchar * sample_rate;
    /** Bitrate */
<<<<<<< HEAD
    gchar * bitrate;
=======
    gdouble _bitrate;
>>>>>>> 2ad30606
} codec_t;

/** @struct codec_t
  * @brief Codec information.
  * This struct holds information about a codec.
  * This match how the server internally works and the dbus API to save and retrieve the codecs details.
  */

/**
 * This function initialize the system wide codec list.
 * @return FALSE if initialization failed
 */
gboolean codecs_load (void);

/**
 * This function empty and free the system wide codec list.
 */
void codecs_unload (void);

/**
 * Return the codec structure that corresponds to the string description
 * @param name The string description of the codec
 * @return codec_t* A codec or NULL
 */
codec_t * codec_list_get_by_name (gconstpointer name, GQueue *q);

/**
 * Set the prefered codec first in the codec list
 * @param index The position in the list of the prefered codec
 */
void codec_set_prefered_order (guint index, GQueue *q);

/**
 * Move the codec from an unit up in the codec_list
 * @param index The current index in the list
 * @param q
 * @param up true if moving upwards
 */
void codec_list_move (guint index, GQueue *q, gboolean up);

/**
 * Notify modifications on codecs to the server
 */
void codec_list_update_to_daemon (account_t *acc);

<<<<<<< HEAD
codec_t* codec_list_get_by_payload (int payload, GQueue *q);
=======
codec_t* codec_list_get_by_payload (gconstpointer payload, GQueue *q);

GQueue* get_system_codec_list (void);

/**
 * Instanciate a new codecs with the given payload.
 * Fetches codec specification through D-Bus
 *
 * @param payload		The unique RTP payload
 * @param active		Whether or not this codec should active (checked)
 * @param c			A pointer to receive the new codec instance
 */
void codec_create_new (gint payload, gboolean active, codec_t **c);

/*
 * Instanciate a new codec with the given specification
 *
 * @param payload	The unique RTP payload
 * @param specs		A list of codec specifications. Ordered: name, sample rate, bit rate
 * @param active	Whether or not this codec should active (checked)
 * @param c			A pointer to receive the new codec instance
 */
void codec_create_new_with_specs (gint payload, gchar **specs, gboolean active, codec_t **c);

>>>>>>> 2ad30606

GQueue* get_video_codecs_list (void);

GQueue* get_audio_codecs_list (void);

codec_t *codec_create_new_from_caps (codec_t *original);

#endif<|MERGE_RESOLUTION|>--- conflicted
+++ resolved
@@ -45,13 +45,9 @@
     /** String description */
     gchar * name;
     /** Sample rate */
-    gchar * sample_rate;
+    gint sample_rate;
     /** Bitrate */
-<<<<<<< HEAD
     gchar * bitrate;
-=======
-    gdouble _bitrate;
->>>>>>> 2ad30606
 } codec_t;
 
 /** @struct codec_t
@@ -97,13 +93,11 @@
  */
 void codec_list_update_to_daemon (account_t *acc);
 
-<<<<<<< HEAD
 codec_t* codec_list_get_by_payload (int payload, GQueue *q);
-=======
-codec_t* codec_list_get_by_payload (gconstpointer payload, GQueue *q);
 
-GQueue* get_system_codec_list (void);
+GQueue* get_video_codecs_list (void);
 
+GQueue* get_audio_codecs_list (void);
 /**
  * Instanciate a new codecs with the given payload.
  * Fetches codec specification through D-Bus
@@ -124,12 +118,12 @@
  */
 void codec_create_new_with_specs (gint payload, gchar **specs, gboolean active, codec_t **c);
 
->>>>>>> 2ad30606
-
-GQueue* get_video_codecs_list (void);
-
-GQueue* get_audio_codecs_list (void);
+/*
+ * Attach a codec list to a specific account
+ *
+ * @param acc		A pointer on the account to modify
+ */
+void account_create_codec_list (account_t **acc);
 
 codec_t *codec_create_new_from_caps (codec_t *original);
-
 #endif