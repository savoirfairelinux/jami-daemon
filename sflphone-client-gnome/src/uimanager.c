/*
 *  Copyright (C) 2004, 2005, 2006, 2009, 2008, 2009, 2010 Savoir-Faire Linux Inc.
 *  Author: Pierre-Luc Bacon <pierre-luc.bacon@savoirfairelinux.com
 *
 *  This program is free software; you can redistribute it and/or modify
 *  it under the terms of the GNU General Public License as published by
 *  the Free Software Foundation; either version 3 of the License, or
 *  (at your option) any later version.
 *
 *  This program is distributed in the hope that it will be useful,
 *  but WITHOUT ANY WARRANTY; without even the implied warranty of
 *  MERCHANTABILITY or FITNESS FOR A PARTICULAR PURPOSE.  See the
 *  GNU General Public License for more details.
 *
 *  You should have received a copy of the GNU General Public License
 *  along with this program; if not, write to the Free Software
 *   Foundation, Inc., 675 Mass Ave, Cambridge, MA 02139, USA.
 *
 *  Additional permission under GNU GPL version 3 section 7:
 *
 *  If you modify this program, or any covered work, by linking or
 *  combining it with the OpenSSL project's OpenSSL library (or a
 *  modified version of that library), containing parts covered by the
 *  terms of the OpenSSL or SSLeay licenses, Savoir-Faire Linux Inc.
 *  grants you additional permission to convey the resulting work.
 *  Corresponding Source for a non-source form of such a combination
 *  shall include the source code for the parts of OpenSSL used as well
 *  as that of the covered work.
 */

#include <config.h>
#include <preferencesdialog.h>
#include <dbus/dbus.h>
#include <mainwindow.h>
#include <assistant.h>
#include <gtk/gtk.h>
#include <string.h>
#include <glib/gprintf.h>
#include <libgnome/gnome-help.h>
<<<<<<< HEAD
#include <uimanager.h>
#include <statusicon.h>
#include <widget/imwidget.h>
=======
#include <eel-gconf-extensions.h>
#include "uimanager.h"
#include "statusicon.h"
#include "contacts/addressbook.h"
#include "accountlist.h"
#include "config/accountlistconfigdialog.h"

void show_edit_number (callable_obj_t *call);
>>>>>>> 54eaff7a

static GtkWidget *toolbar;

guint transfertButtonConnId; //The button toggled signal connection ID
guint recordButtonConnId; //The button toggled signal connection ID

GtkAction * pickUpAction;
GtkWidget * pickUpWidget;
GtkAction * newCallAction;
GtkWidget * newCallWidget;
GtkAction * hangUpAction;
GtkWidget * hangUpWidget;
GtkWidget * holdMenu;
GtkWidget * holdToolbar;
GtkWidget * offHoldToolbar;
GtkWidget * transferToolbar;
GtkAction * copyAction;
GtkAction * pasteAction;
GtkAction * recordAction;
GtkWidget * recordWidget;
GtkAction * voicemailAction;
GtkWidget * voicemailToolbar;
GtkWidget * imToolbar;
GtkAction * imAction;

GtkWidget * editable_num;
GtkDialog * edit_dialog;

enum {
    CALLTREE_CALLS, CALLTREE_HISTORY, CALLTREE_CONTACTS
};

static gboolean
is_inserted (GtkWidget* button, GtkWidget *current_toolbar)
{
    return (GTK_WIDGET (button)->parent == GTK_WIDGET (current_toolbar));
}

void
update_actions()
{

<<<<<<< HEAD
    DEBUG ("Update action");
=======
    DEBUG ("UIManager: Update action");
>>>>>>> 54eaff7a

    gtk_action_set_sensitive (GTK_ACTION (newCallAction), TRUE);
    gtk_action_set_sensitive (GTK_ACTION (pickUpAction), FALSE);
    gtk_action_set_sensitive (GTK_ACTION (hangUpAction), FALSE);
<<<<<<< HEAD
    gtk_action_set_sensitive (GTK_ACTION (imAction), FALSE);
=======
>>>>>>> 54eaff7a

    g_object_ref (hangUpWidget);
    g_object_ref (recordWidget);
    g_object_ref (holdToolbar);
    g_object_ref (offHoldToolbar);
    g_object_ref (contactButton);
    g_object_ref (historyButton);
    g_object_ref (transferToolbar);
    g_object_ref (voicemailToolbar);
<<<<<<< HEAD
    g_object_ref (imToolbar);
=======
>>>>>>> 54eaff7a

    if (is_inserted (GTK_WIDGET (hangUpWidget), GTK_WIDGET (toolbar))) {
        gtk_container_remove (GTK_CONTAINER (toolbar), GTK_WIDGET (hangUpWidget));
    }

    if (is_inserted (GTK_WIDGET (recordWidget), GTK_WIDGET (toolbar))) {
        gtk_container_remove (GTK_CONTAINER (toolbar), GTK_WIDGET (recordWidget));
    }

    if (is_inserted (GTK_WIDGET (transferToolbar), GTK_WIDGET (toolbar))) {
        gtk_container_remove (GTK_CONTAINER (toolbar),
                              GTK_WIDGET (transferToolbar));
    }

    if (is_inserted (GTK_WIDGET (historyButton), GTK_WIDGET (toolbar))) {
        gtk_container_remove (GTK_CONTAINER (toolbar), GTK_WIDGET (historyButton));
    }

    if (is_inserted (GTK_WIDGET (contactButton), GTK_WIDGET (toolbar))) {
        gtk_container_remove (GTK_CONTAINER (toolbar), GTK_WIDGET (contactButton));
    }

    if (is_inserted (GTK_WIDGET (voicemailToolbar), GTK_WIDGET (toolbar))) {
        gtk_container_remove (GTK_CONTAINER (toolbar),
                              GTK_WIDGET (voicemailToolbar));
    }

<<<<<<< HEAD
    if (is_inserted (GTK_WIDGET (imToolbar), GTK_WIDGET (toolbar))) {
        gtk_container_remove (GTK_CONTAINER (toolbar),
                              GTK_WIDGET (imToolbar));
    }

    gtk_widget_set_sensitive (GTK_WIDGET (holdMenu), FALSE);
    gtk_widget_set_sensitive (GTK_WIDGET (holdToolbar), FALSE);
    gtk_widget_set_sensitive (GTK_WIDGET (offHoldToolbar), FALSE);
    gtk_action_set_sensitive (GTK_ACTION (recordAction), FALSE);
    gtk_widget_set_sensitive (GTK_WIDGET (recordWidget), FALSE);
    gtk_action_set_sensitive (GTK_ACTION (copyAction), FALSE);
    gtk_widget_set_sensitive (GTK_WIDGET (contactButton), FALSE);
    gtk_widget_set_sensitive (GTK_WIDGET (historyButton), FALSE);
    gtk_widget_set_tooltip_text (GTK_WIDGET (contactButton),
                                 _ ("No address book selected"));

    if (is_inserted (GTK_WIDGET (holdToolbar), GTK_WIDGET (toolbar)))
        gtk_container_remove (GTK_CONTAINER (toolbar), GTK_WIDGET (holdToolbar));

    if (is_inserted (GTK_WIDGET (offHoldToolbar), GTK_WIDGET (toolbar)))
        gtk_container_remove (GTK_CONTAINER (toolbar), GTK_WIDGET (offHoldToolbar));

    if (is_inserted (GTK_WIDGET (newCallWidget), GTK_WIDGET (toolbar)))
        gtk_container_remove (GTK_CONTAINER (toolbar), GTK_WIDGET (newCallWidget));

    if (is_inserted (GTK_WIDGET (pickUpWidget), GTK_WIDGET (toolbar)))
        gtk_container_remove (GTK_CONTAINER (toolbar), GTK_WIDGET (pickUpWidget));

    gtk_toolbar_insert (GTK_TOOLBAR (toolbar), GTK_TOOL_ITEM (newCallWidget), 0);

=======
    gtk_widget_set_sensitive (GTK_WIDGET (holdMenu), FALSE);
    gtk_widget_set_sensitive (GTK_WIDGET (holdToolbar), FALSE);
    gtk_widget_set_sensitive (GTK_WIDGET (offHoldToolbar), FALSE);
    gtk_action_set_sensitive (GTK_ACTION (recordAction), FALSE);
    gtk_widget_set_sensitive (GTK_WIDGET (recordWidget), FALSE);
    gtk_action_set_sensitive (GTK_ACTION (copyAction), FALSE);
    gtk_widget_set_sensitive (GTK_WIDGET (contactButton), FALSE);
    gtk_widget_set_sensitive (GTK_WIDGET (historyButton), FALSE);
    gtk_widget_set_tooltip_text (GTK_WIDGET (contactButton),
                                 _ ("No address book selected"));

    if (is_inserted (GTK_WIDGET (holdToolbar), GTK_WIDGET (toolbar)))
        gtk_container_remove (GTK_CONTAINER (toolbar), GTK_WIDGET (holdToolbar));

    if (is_inserted (GTK_WIDGET (offHoldToolbar), GTK_WIDGET (toolbar)))
        gtk_container_remove (GTK_CONTAINER (toolbar), GTK_WIDGET (offHoldToolbar));

    if (is_inserted (GTK_WIDGET (newCallWidget), GTK_WIDGET (toolbar)))
        gtk_container_remove (GTK_CONTAINER (toolbar), GTK_WIDGET (newCallWidget));

    if (is_inserted (GTK_WIDGET (pickUpWidget), GTK_WIDGET (toolbar)))
        gtk_container_remove (GTK_CONTAINER (toolbar), GTK_WIDGET (pickUpWidget));

    gtk_toolbar_insert (GTK_TOOLBAR (toolbar), GTK_TOOL_ITEM (newCallWidget), 0);

>>>>>>> 54eaff7a

    if (eel_gconf_get_integer (HISTORY_ENABLED)) {
        gtk_toolbar_insert (GTK_TOOLBAR (toolbar), GTK_TOOL_ITEM (historyButton), -1);
        gtk_widget_set_sensitive (GTK_WIDGET (historyButton), TRUE);
    }
<<<<<<< HEAD
=======

    // If addressbook support has been enabled and all addressbooks are loaded, display the icon
    if (addressbook_is_enabled() && addressbook_is_ready()) {
        gtk_toolbar_insert (GTK_TOOLBAR (toolbar), GTK_TOOL_ITEM (contactButton),
                            -1);

        // Make the icon clickable only if at least one address book is active
        if (addressbook_is_active()) {
            gtk_widget_set_sensitive (GTK_WIDGET (contactButton), TRUE);
            gtk_widget_set_tooltip_text (GTK_WIDGET (contactButton),
                                         _ ("Address book"));
        }
    }

    // g_signal_handler_block (GTK_OBJECT (recordWidget), recordButtonConnId);
    // gtk_toggle_tool_button_set_active (GTK_TOGGLE_TOOL_BUTTON (recordWidget), FALSE);
    // g_signal_handler_unblock (GTK_OBJECT (recordWidget), recordButtonConnId);

    callable_obj_t * selectedCall = calltab_get_selected_call (active_calltree);
    conference_obj_t * selectedConf = calltab_get_selected_conf (active_calltree);

    if (selectedCall) {
        // update icon in systray
        show_status_hangup_icon();

        gtk_action_set_sensitive (GTK_ACTION (copyAction), TRUE);

        switch (selectedCall->_state) {
            case CALL_STATE_INCOMING:
                // Make the button toolbar clickable
                gtk_action_set_sensitive (GTK_ACTION (pickUpAction), TRUE);
                gtk_action_set_sensitive (GTK_ACTION (hangUpAction), TRUE);
                // Replace the dial button with the hangup button
                g_object_ref (newCallWidget);
                gtk_container_remove (GTK_CONTAINER (toolbar), GTK_WIDGET (newCallWidget));
                gtk_toolbar_insert (GTK_TOOLBAR (toolbar), GTK_TOOL_ITEM (pickUpWidget),
                                    0);
                gtk_toolbar_insert (GTK_TOOLBAR (toolbar), GTK_TOOL_ITEM (hangUpWidget),
                                    1);
                break;
            case CALL_STATE_HOLD:
                gtk_action_set_sensitive (GTK_ACTION (hangUpAction), TRUE);
                gtk_widget_set_sensitive (GTK_WIDGET (holdMenu), TRUE);
                gtk_widget_set_sensitive (GTK_WIDGET (offHoldToolbar), TRUE);
                gtk_widget_set_sensitive (GTK_WIDGET (newCallWidget), TRUE);
                // Replace the hold button with the off-hold button
                gtk_toolbar_insert (GTK_TOOLBAR (toolbar), GTK_TOOL_ITEM (hangUpWidget),
                                    1);
                gtk_toolbar_insert (GTK_TOOLBAR (toolbar),
                                    GTK_TOOL_ITEM (offHoldToolbar), 2);
                break;
            case CALL_STATE_RINGING:
                gtk_action_set_sensitive (GTK_ACTION (pickUpAction), TRUE);
                gtk_action_set_sensitive (GTK_ACTION (hangUpAction), TRUE);
                gtk_toolbar_insert (GTK_TOOLBAR (toolbar), GTK_TOOL_ITEM (hangUpWidget),
                                    1);
                break;
            case CALL_STATE_DIALING:
                gtk_action_set_sensitive (GTK_ACTION (pickUpAction), TRUE);

                if (active_calltree == current_calls)
                    gtk_action_set_sensitive (GTK_ACTION (hangUpAction), TRUE);

                //gtk_action_set_sensitive( GTK_ACTION(newCallMenu),TRUE);
                g_object_ref (newCallWidget);
                gtk_container_remove (GTK_CONTAINER (toolbar), GTK_WIDGET (newCallWidget));
                gtk_toolbar_insert (GTK_TOOLBAR (toolbar), GTK_TOOL_ITEM (pickUpWidget), 0);

                if (active_calltree == current_calls)
                    gtk_toolbar_insert (GTK_TOOLBAR (toolbar), GTK_TOOL_ITEM (hangUpWidget), 1);

                break;
            case CALL_STATE_CURRENT:
                DEBUG ("UIManager: Call State Current");
                gtk_action_set_sensitive (GTK_ACTION (hangUpAction), TRUE);
                gtk_toolbar_insert (GTK_TOOLBAR (toolbar), GTK_TOOL_ITEM (hangUpWidget), 1);
                gtk_widget_set_sensitive (GTK_WIDGET (holdMenu), TRUE);
                gtk_widget_set_sensitive (GTK_WIDGET (holdToolbar), TRUE);
                gtk_widget_set_sensitive (GTK_WIDGET (transferToolbar), TRUE);
                gtk_action_set_sensitive (GTK_ACTION (recordAction), TRUE);
                gtk_toolbar_insert (GTK_TOOLBAR (toolbar), GTK_TOOL_ITEM (holdToolbar), 2);
                gtk_toolbar_insert (GTK_TOOLBAR (toolbar), GTK_TOOL_ITEM (transferToolbar), 3);
                gtk_toolbar_insert (GTK_TOOLBAR (toolbar), GTK_TOOL_ITEM (recordWidget), 4);
                gtk_signal_handler_block (GTK_OBJECT (transferToolbar), transfertButtonConnId);
                gtk_toggle_tool_button_set_active (GTK_TOGGLE_TOOL_BUTTON (transferToolbar), FALSE);
                gtk_signal_handler_unblock (transferToolbar, transfertButtonConnId);
                g_signal_handler_block (GTK_OBJECT (recordWidget), recordButtonConnId);
                gtk_toggle_tool_button_set_active (GTK_TOGGLE_TOOL_BUTTON (recordWidget), FALSE);
                g_signal_handler_unblock (GTK_OBJECT (recordWidget), recordButtonConnId);
                break;

            case CALL_STATE_RECORD:
                DEBUG ("UIManager: Call State Record");
                gtk_action_set_sensitive (GTK_ACTION (hangUpAction), TRUE);
                gtk_toolbar_insert (GTK_TOOLBAR (toolbar), GTK_TOOL_ITEM (hangUpWidget), 1);
                gtk_widget_set_sensitive (GTK_WIDGET (holdMenu), TRUE);
                gtk_widget_set_sensitive (GTK_WIDGET (holdToolbar), TRUE);
                gtk_widget_set_sensitive (GTK_WIDGET (transferToolbar), TRUE);
                gtk_action_set_sensitive (GTK_ACTION (recordAction), TRUE);
                gtk_toolbar_insert (GTK_TOOLBAR (toolbar), GTK_TOOL_ITEM (holdToolbar), 2);
                gtk_toolbar_insert (GTK_TOOLBAR (toolbar), GTK_TOOL_ITEM (transferToolbar), 3);
                gtk_toolbar_insert (GTK_TOOLBAR (toolbar), GTK_TOOL_ITEM (recordWidget), 4);
                gtk_signal_handler_block (GTK_OBJECT (transferToolbar), transfertButtonConnId);
                gtk_toggle_tool_button_set_active (GTK_TOGGLE_TOOL_BUTTON (transferToolbar), FALSE);
                gtk_signal_handler_unblock (transferToolbar, transfertButtonConnId);
                g_signal_handler_block (GTK_OBJECT (recordWidget), recordButtonConnId);
                gtk_toggle_tool_button_set_active (GTK_TOGGLE_TOOL_BUTTON (recordWidget), TRUE);
                g_signal_handler_unblock (GTK_OBJECT (recordWidget), recordButtonConnId);
                break;
            case CALL_STATE_BUSY:
            case CALL_STATE_FAILURE:
                gtk_action_set_sensitive (GTK_ACTION (hangUpAction), TRUE);
                gtk_toolbar_insert (GTK_TOOLBAR (toolbar), GTK_TOOL_ITEM (hangUpWidget), 1);
                break;
            case CALL_STATE_TRANSFERT:
                gtk_toolbar_insert (GTK_TOOLBAR (toolbar), GTK_TOOL_ITEM (hangUpWidget), 1);
                gtk_toolbar_insert (GTK_TOOLBAR (toolbar), GTK_TOOL_ITEM (transferToolbar), 2);
                gtk_signal_handler_block (GTK_OBJECT (transferToolbar), transfertButtonConnId);
                gtk_toggle_tool_button_set_active (GTK_TOGGLE_TOOL_BUTTON (transferToolbar), TRUE);
                gtk_signal_handler_unblock (transferToolbar, transfertButtonConnId);
                gtk_action_set_sensitive (GTK_ACTION (hangUpAction), TRUE);
                gtk_widget_set_sensitive (GTK_WIDGET (holdMenu), TRUE);
                gtk_widget_set_sensitive (GTK_WIDGET (holdToolbar), TRUE);
                gtk_widget_set_sensitive (GTK_WIDGET (transferToolbar), TRUE);
                break;
            default:
                WARN ("Should not happen in update_actions()!");
                break;
        }
    } else if (selectedConf) {

        // update icon in systray
        show_status_hangup_icon();

        switch (selectedConf->_state) {

            case CONFERENCE_STATE_ACTIVE_ATACHED:
                gtk_action_set_sensitive (GTK_ACTION (hangUpAction), TRUE);
                gtk_widget_set_sensitive (GTK_WIDGET (holdToolbar), TRUE);
                gtk_action_set_sensitive (GTK_ACTION (recordAction), TRUE);
                gtk_toolbar_insert (GTK_TOOLBAR (toolbar), GTK_TOOL_ITEM (hangUpWidget), 1);
                gtk_toolbar_insert (GTK_TOOLBAR (toolbar), GTK_TOOL_ITEM (holdToolbar), 2);
                gtk_toolbar_insert (GTK_TOOLBAR (toolbar), GTK_TOOL_ITEM (recordWidget), 3);
                break;

            case CONFERENCE_STATE_ACTIVE_DETACHED:
                gtk_action_set_sensitive (GTK_ACTION (hangUpAction), TRUE);
                gtk_widget_set_sensitive (GTK_WIDGET (holdToolbar), TRUE);
                gtk_action_set_sensitive (GTK_ACTION (recordAction), TRUE);
                gtk_toolbar_insert (GTK_TOOLBAR (toolbar), GTK_TOOL_ITEM (hangUpWidget), 1);
                gtk_toolbar_insert (GTK_TOOLBAR (toolbar), GTK_TOOL_ITEM (holdToolbar), 2);
                gtk_toolbar_insert (GTK_TOOLBAR (toolbar), GTK_TOOL_ITEM (recordWidget), 3);
                break;

            case CONFERENCE_STATE_RECORD:
                DEBUG ("UIManager: Conference state record");
                gtk_action_set_sensitive (GTK_ACTION (hangUpAction), TRUE);
                gtk_widget_set_sensitive (GTK_WIDGET (holdToolbar), TRUE);
                gtk_action_set_sensitive (GTK_ACTION (recordAction), TRUE);
                gtk_toolbar_insert (GTK_TOOLBAR (toolbar), GTK_TOOL_ITEM (hangUpWidget), 1);
                gtk_toolbar_insert (GTK_TOOLBAR (toolbar), GTK_TOOL_ITEM (holdToolbar), 2);
                gtk_toolbar_insert (GTK_TOOLBAR (toolbar), GTK_TOOL_ITEM (recordWidget), 3);
                break;

            case CONFERENCE_STATE_HOLD:
                gtk_action_set_sensitive (GTK_ACTION (hangUpAction), TRUE);
                gtk_widget_set_sensitive (GTK_WIDGET (offHoldToolbar), TRUE);
                gtk_action_set_sensitive (GTK_ACTION (recordAction), TRUE);
                gtk_toolbar_insert (GTK_TOOLBAR (toolbar), GTK_TOOL_ITEM (hangUpWidget), 1);
                gtk_toolbar_insert (GTK_TOOLBAR (toolbar), GTK_TOOL_ITEM (offHoldToolbar), 2);
                gtk_toolbar_insert (GTK_TOOLBAR (toolbar), GTK_TOOL_ITEM (recordWidget), 3);
                break;

            default:
                WARN ("Should not happen in update_action()!");
                break;
>>>>>>> 54eaff7a

    // If addressbook support has been enabled and all addressbooks are loaded, display the icon
    if (addressbook_is_enabled() && addressbook_is_ready()) {
        gtk_toolbar_insert (GTK_TOOLBAR (toolbar), GTK_TOOL_ITEM (contactButton),
                            -1);

        // Make the icon clickable only if at least one address book is active
        if (addressbook_is_active()) {
            gtk_widget_set_sensitive (GTK_WIDGET (contactButton), TRUE);
            gtk_widget_set_tooltip_text (GTK_WIDGET (contactButton),
                                         _ ("Address book"));
        }
    }

<<<<<<< HEAD
    callable_obj_t * selectedCall = calltab_get_selected_call (active_calltree);
    conference_obj_t * selectedConf = calltab_get_selected_conf (active_calltree);

    if (selectedCall) {
        // update icon in systray
        show_status_hangup_icon();

        gtk_action_set_sensitive (GTK_ACTION (copyAction), TRUE);

        switch (selectedCall->_state) {
            case CALL_STATE_INCOMING:
                // Make the button toolbar clickable
                gtk_action_set_sensitive (GTK_ACTION (pickUpAction), TRUE);
                gtk_action_set_sensitive (GTK_ACTION (hangUpAction), TRUE);
                // Replace the dial button with the hangup button
                g_object_ref (newCallWidget);
                gtk_container_remove (GTK_CONTAINER (toolbar), GTK_WIDGET (newCallWidget));
                gtk_toolbar_insert (GTK_TOOLBAR (toolbar), GTK_TOOL_ITEM (pickUpWidget),
                                    0);
                gtk_toolbar_insert (GTK_TOOLBAR (toolbar), GTK_TOOL_ITEM (hangUpWidget),
                                    1);
                break;
            case CALL_STATE_HOLD:
                gtk_action_set_sensitive (GTK_ACTION (hangUpAction), TRUE);
                gtk_widget_set_sensitive (GTK_WIDGET (holdMenu), TRUE);
                gtk_widget_set_sensitive (GTK_WIDGET (offHoldToolbar), TRUE);
                gtk_widget_set_sensitive (GTK_WIDGET (newCallWidget), TRUE);
                // Replace the hold button with the off-hold button
                gtk_toolbar_insert (GTK_TOOLBAR (toolbar), GTK_TOOL_ITEM (hangUpWidget),
                                    1);
                gtk_toolbar_insert (GTK_TOOLBAR (toolbar),
                                    GTK_TOOL_ITEM (offHoldToolbar), 2);
                break;
            case CALL_STATE_RINGING:
                gtk_action_set_sensitive (GTK_ACTION (pickUpAction), TRUE);
                gtk_action_set_sensitive (GTK_ACTION (hangUpAction), TRUE);
                gtk_toolbar_insert (GTK_TOOLBAR (toolbar), GTK_TOOL_ITEM (hangUpWidget),
                                    1);
                break;
            case CALL_STATE_DIALING:
                gtk_action_set_sensitive (GTK_ACTION (pickUpAction), TRUE);

                if (active_calltree == current_calls)
                    gtk_action_set_sensitive (GTK_ACTION (hangUpAction), TRUE);

                //gtk_action_set_sensitive( GTK_ACTION(newCallMenu),TRUE);
                g_object_ref (newCallWidget);
                gtk_container_remove (GTK_CONTAINER (toolbar),
                                      GTK_WIDGET (newCallWidget));
                gtk_toolbar_insert (GTK_TOOLBAR (toolbar), GTK_TOOL_ITEM (pickUpWidget),
                                    0);

                if (active_calltree == current_calls)
                    gtk_toolbar_insert (GTK_TOOLBAR (toolbar),
                                        GTK_TOOL_ITEM (hangUpWidget), 1);

                break;
            case CALL_STATE_CURRENT:
            case CALL_STATE_RECORD:
                gtk_action_set_sensitive (GTK_ACTION (hangUpAction), TRUE);
                gtk_toolbar_insert (GTK_TOOLBAR (toolbar), GTK_TOOL_ITEM (hangUpWidget),
                                    1);
                gtk_widget_set_sensitive (GTK_WIDGET (holdMenu), TRUE);
                gtk_widget_set_sensitive (GTK_WIDGET (holdToolbar), TRUE);
                gtk_widget_set_sensitive (GTK_WIDGET (transferToolbar), TRUE);
                gtk_action_set_sensitive (GTK_ACTION (recordAction), TRUE);
                gtk_action_set_sensitive (GTK_ACTION (imAction), TRUE);
                gtk_toolbar_insert (GTK_TOOLBAR (toolbar), GTK_TOOL_ITEM (holdToolbar),
                                    2);
                gtk_toolbar_insert (GTK_TOOLBAR (toolbar),
                                    GTK_TOOL_ITEM (transferToolbar), 3);
                gtk_toolbar_insert (GTK_TOOLBAR (toolbar), GTK_TOOL_ITEM (recordWidget),
                                    4);
                gtk_toolbar_insert (GTK_TOOLBAR (toolbar), GTK_TOOL_ITEM (imToolbar),
                                    5);
                gtk_signal_handler_block (GTK_OBJECT (transferToolbar), transfertButtonConnId);
                gtk_toggle_tool_button_set_active (
                    GTK_TOGGLE_TOOL_BUTTON (transferToolbar), FALSE);
                gtk_signal_handler_unblock (transferToolbar, transfertButtonConnId);

                break;
            case CALL_STATE_BUSY:
            case CALL_STATE_FAILURE:
                gtk_action_set_sensitive (GTK_ACTION (hangUpAction), TRUE);
                gtk_toolbar_insert (GTK_TOOLBAR (toolbar), GTK_TOOL_ITEM (hangUpWidget),
                                    1);
                break;
            case CALL_STATE_TRANSFERT:
                gtk_toolbar_insert (GTK_TOOLBAR (toolbar), GTK_TOOL_ITEM (hangUpWidget),
                                    1);
                gtk_toolbar_insert (GTK_TOOLBAR (toolbar),
                                    GTK_TOOL_ITEM (transferToolbar), 2);
                gtk_signal_handler_block (GTK_OBJECT (transferToolbar), transfertButtonConnId);
                gtk_toggle_tool_button_set_active (
                    GTK_TOGGLE_TOOL_BUTTON (transferToolbar), TRUE);
                gtk_signal_handler_unblock (transferToolbar, transfertButtonConnId);
                gtk_action_set_sensitive (GTK_ACTION (hangUpAction), TRUE);
                gtk_widget_set_sensitive (GTK_WIDGET (holdMenu), TRUE);
                gtk_widget_set_sensitive (GTK_WIDGET (holdToolbar), TRUE);
                gtk_widget_set_sensitive (GTK_WIDGET (transferToolbar), TRUE);
                break;
            default:
                WARN ("Should not happen in update_actions()!")
                ;
                break;
        }
    } else if (selectedConf) {

        // update icon in systray
        show_status_hangup_icon();

        switch (selectedConf->_state) {

            case CONFERENCE_STATE_ACTIVE_ATACHED:
                gtk_action_set_sensitive (GTK_ACTION (hangUpAction), TRUE);
                gtk_widget_set_sensitive (GTK_WIDGET (holdToolbar), TRUE);
                gtk_toolbar_insert (GTK_TOOLBAR (toolbar), GTK_TOOL_ITEM (hangUpWidget),
                                    1);
                gtk_toolbar_insert (GTK_TOOLBAR (toolbar), GTK_TOOL_ITEM (holdToolbar),
                                    2);
                break;

            case CONFERENCE_STATE_ACTIVE_DETACHED:
                gtk_action_set_sensitive (GTK_ACTION (hangUpAction), TRUE);
                gtk_widget_set_sensitive (GTK_WIDGET (holdToolbar), TRUE);
                gtk_toolbar_insert (GTK_TOOLBAR (toolbar), GTK_TOOL_ITEM (hangUpWidget),
                                    1);
                gtk_toolbar_insert (GTK_TOOLBAR (toolbar), GTK_TOOL_ITEM (holdToolbar),
                                    2);
                break;

            case CONFERENCE_STATE_RECORD:
                gtk_action_set_sensitive (GTK_ACTION (hangUpAction), TRUE);
                gtk_widget_set_sensitive (GTK_WIDGET (holdToolbar), TRUE);
                gtk_toolbar_insert (GTK_TOOLBAR (toolbar), GTK_TOOL_ITEM (hangUpWidget),
                                    1);
                gtk_toolbar_insert (GTK_TOOLBAR (toolbar), GTK_TOOL_ITEM (holdToolbar),
                                    2);
                break;

            case CONFERENCE_STATE_HOLD:
                gtk_action_set_sensitive (GTK_ACTION (hangUpAction), TRUE);
                gtk_widget_set_sensitive (GTK_WIDGET (offHoldToolbar), TRUE);
                gtk_toolbar_insert (GTK_TOOLBAR (toolbar), GTK_TOOL_ITEM (hangUpWidget),
                                    1);
                gtk_toolbar_insert (GTK_TOOLBAR (toolbar),
                                    GTK_TOOL_ITEM (offHoldToolbar), 2);
                break;

            default:
                WARN ("Should not happen in update_action()!")
                ;
                break;

        }
    }

    else {

        // update icon in systray
        hide_status_hangup_icon();

=======
    else {

        // update icon in systray
        hide_status_hangup_icon();

>>>>>>> 54eaff7a
        if (account_list_get_size() > 0 && current_account_has_mailbox()) {
            gtk_toolbar_insert (GTK_TOOLBAR (toolbar),
                                GTK_TOOL_ITEM (voicemailToolbar), -2);
            update_voicemail_status();
        }
    }
}

void
update_voicemail_status (void)
{
    gchar *messages = "";
    messages = g_markup_printf_escaped (_ ("Voicemail (%i)"),
                                        current_account_get_message_number());
    (current_account_has_new_message()) ? gtk_tool_button_set_icon_name (
        GTK_TOOL_BUTTON (voicemailToolbar), "mail-message-new")
    : gtk_tool_button_set_icon_name (GTK_TOOL_BUTTON (voicemailToolbar),
                                     "mail-read");
    gtk_tool_button_set_label (GTK_TOOL_BUTTON (voicemailToolbar), messages);
    g_free (messages);
}

static void
<<<<<<< HEAD
volume_bar_cb (GtkToggleAction *togglemenuitem, gpointer user_data)
=======
volume_bar_cb (GtkToggleAction *togglemenuitem, gpointer user_data UNUSED)
>>>>>>> 54eaff7a
{
    gboolean toggled = gtk_toggle_action_get_active (togglemenuitem);

    if (toggled == SHOW_VOLUME)
        return;

    main_window_volume_controls (toggled);

    if (toggled || SHOW_VOLUME)
        eel_gconf_set_integer (SHOW_VOLUME_CONTROLS, toggled);
}

static void
<<<<<<< HEAD
dialpad_bar_cb (GtkToggleAction *togglemenuitem, gpointer user_data)
=======
dialpad_bar_cb (GtkToggleAction *togglemenuitem, gpointer user_data UNUSED)
>>>>>>> 54eaff7a
{
    gboolean toggled = gtk_toggle_action_get_active (togglemenuitem);
    gboolean conf_dialpad = eel_gconf_get_boolean (CONF_SHOW_DIALPAD);

    if (toggled == conf_dialpad)
        return;

    main_window_dialpad (toggled);

    if (toggled || conf_dialpad)
        eel_gconf_set_boolean (CONF_SHOW_DIALPAD, toggled); //dbus_set_dialpad (toggled);

}

static void
<<<<<<< HEAD
help_contents_cb (GtkAction *action)
{
    GError *error = NULL;

    gnome_help_display ("sflphone.xml", NULL, &error);

=======
help_contents_cb (GtkAction *action UNUSED)
{
    GError *error = NULL;

    gnome_help_display ("sflphone.xml", NULL, &error);

>>>>>>> 54eaff7a
    if (error != NULL) {
        g_warning ("%s", error->message);
        g_error_free (error);
    }
}

static void
help_about (void * foo UNUSED)
{
    gchar
    *authors[] = {
        "Pierre-Luc Bacon <pierre-luc.bacon@savoirfairelinux.com>",
        "Jean-Philippe Barrette-LaPierre",
        "Pierre-Luc Beaudoin <pierre-luc.beaudoin@savoirfairelinux.com>",
        "Julien Bonjean <julien.bonjean@savoirfairelinux.com>",
        "Alexandre Bourget <alexandre.bourget@savoirfairelinux.com>",
        "Laurielle Lea",
        "Yun Liu <yun.liu@savoirfairelinux.com>",
        "Emmanuel Milou <emmanuel.milou@savoirfairelinux.com>",
        "Yan Morin <yan.morin@savoirfairelinux.com>",
        "Jérôme Oufella <jerome.oufella@savoirfairelinux.com>",
        "Julien Plissonneau Duquene <julien.plissonneau.duquene@savoirfairelinux.com>",
        "Alexandre Savard <alexandre.savard@savoirfairelinux.com>", NULL
    };
    gchar *artists[] = { "Pierre-Luc Beaudoin <pierre-luc.beaudoin@savoirfairelinux.com>",
                         "Emmanuel Milou <emmanuel.milou@savoirfairelinux.com>", NULL
                       };

    gtk_show_about_dialog (GTK_WINDOW (get_main_window()), "artists", artists,
                           "authors", authors, "comments",
                           _ ("SFLphone is a VoIP client compatible with SIP and IAX2 protocols."),
                           "copyright", "Copyright © 2004-2009 Savoir-faire Linux Inc.", "name",
                           PACKAGE, "title", _ ("About SFLphone"), "version", VERSION, "website",
                           "http://www.sflphone.org", NULL);

}

/* ----------------------------------------------------------------- */

static void
call_new_call (void * foo UNUSED)
{
<<<<<<< HEAD
=======
    DEBUG ("UIManager: New call button pressed");

>>>>>>> 54eaff7a
    sflphone_new_call();
}

static void
call_quit (void * foo UNUSED)
{
    sflphone_quit();
}

static void
call_minimize (void * foo UNUSED)
{

    if (eel_gconf_get_integer (SHOW_STATUSICON)) {
        gtk_widget_hide (GTK_WIDGET (get_main_window()));
        set_minimized (TRUE);
    } else {
        sflphone_quit ();
    }
}

static void
switch_account (GtkWidget* item, gpointer data UNUSED)
{
    account_t* acc = g_object_get_data (G_OBJECT (item), "account");
    DEBUG ("%s" , acc->accountID);
    account_list_set_current (acc);
    status_bar_display_account();
}

static void
call_hold (void* foo UNUSED)
{
    callable_obj_t * selectedCall = calltab_get_selected_call (current_calls);
    conference_obj_t * selectedConf = calltab_get_selected_conf();
<<<<<<< HEAD

    if (selectedCall) {
        if (selectedCall->_state == CALL_STATE_HOLD) {
            sflphone_off_hold();
        } else {
            sflphone_on_hold();
        }
    } else if (selectedConf) {

        switch (selectedConf->_state) {

            case CONFERENCE_STATE_HOLD: {
                selectedConf->_state = CONFERENCE_STATE_ACTIVE_ATACHED;
                sflphone_conference_off_hold (selectedConf);
            }
            break;

=======

    DEBUG ("UIManager: Hold button pressed (call)");

    if (selectedCall) {
        if (selectedCall->_state == CALL_STATE_HOLD) {
            sflphone_off_hold();
        } else {
            sflphone_on_hold();
        }
    } else if (selectedConf) {

        switch (selectedConf->_state) {

            case CONFERENCE_STATE_HOLD: {
                selectedConf->_state = CONFERENCE_STATE_ACTIVE_ATACHED;
                sflphone_conference_off_hold (selectedConf);
            }
            break;

>>>>>>> 54eaff7a
            case CONFERENCE_STATE_ACTIVE_ATACHED:
            case CONFERENCE_STATE_ACTIVE_DETACHED: {
                selectedConf->_state = CONFERENCE_STATE_HOLD;
                sflphone_conference_on_hold (selectedConf);
            }
            break;
            default:
                break;
        }

    }
}

static void
<<<<<<< HEAD
call_im (void* foo UNUSED)
{
    callable_obj_t * selectedCall = calltab_get_selected_call (current_calls);

    if (selectedCall) {
        im_widget_display (&selectedCall);
    } else {
        warn ("Sorry. Instant messaging is not allowed outside a call\n");
=======
conference_hold (void* foo UNUSED)
{
    conference_obj_t * selectedConf = calltab_get_selected_conf();

    DEBUG ("UIManager: Hold button pressed (conference)");

    switch (selectedConf->_state) {
        case CONFERENCE_STATE_HOLD: {
            selectedConf->_state = CONFERENCE_STATE_ACTIVE_ATACHED;
            sflphone_conference_off_hold (selectedConf);
        }
        break;

        case CONFERENCE_STATE_ACTIVE_ATACHED:
        case CONFERENCE_STATE_ACTIVE_DETACHED: {
            selectedConf->_state = CONFERENCE_STATE_HOLD;
            sflphone_conference_on_hold (selectedConf);
        }
        break;
        default:
            break;
>>>>>>> 54eaff7a
    }
}

static void
<<<<<<< HEAD
conference_hold (void* foo UNUSED)
{
    conference_obj_t * selectedConf = calltab_get_selected_conf();

    switch (selectedConf->_state) {
        case CONFERENCE_STATE_HOLD: {
            selectedConf->_state = CONFERENCE_STATE_ACTIVE_ATACHED;
            sflphone_conference_off_hold (selectedConf);
        }
        break;

        case CONFERENCE_STATE_ACTIVE_ATACHED:
        case CONFERENCE_STATE_ACTIVE_DETACHED: {
            selectedConf->_state = CONFERENCE_STATE_HOLD;
            sflphone_conference_on_hold (selectedConf);
        }
        break;
        default:
            break;
    }
}

static void
call_pick_up (void * foo UNUSED)
{
    DEBUG ("------ call_button -----");
    callable_obj_t * selectedCall;
    callable_obj_t* new_call;

    selectedCall = calltab_get_selected_call (active_calltree);

    if (calllist_get_size (current_calls) > 0)
        sflphone_pick_up();

    else if (calllist_get_size (active_calltree) > 0) {
        if (selectedCall) {
            create_new_call (CALL, CALL_STATE_DIALING, "", "", "",
                             selectedCall->_peer_number, &new_call);

            calllist_add (current_calls, new_call);
            calltree_add_call (current_calls, new_call, NULL);
            sflphone_place_call (new_call);
            calltree_display (current_calls);
        } else {
            sflphone_new_call();
            calltree_display (current_calls);
        }
=======
call_pick_up (void * foo UNUSED)
{
    DEBUG ("UIManager: Call button pressed");
    callable_obj_t * selectedCall;
    callable_obj_t* new_call;

    selectedCall = calltab_get_selected_call (active_calltree);

    if (calllist_get_size (current_calls) > 0)
        sflphone_pick_up();

    else if (calllist_get_size (active_calltree) > 0) {
        if (selectedCall) {
            create_new_call (CALL, CALL_STATE_DIALING, "", "", "",
                             selectedCall->_peer_number, &new_call);

            calllist_add (current_calls, new_call);
            calltree_add_call (current_calls, new_call, NULL);
            sflphone_place_call (new_call);
            calltree_display (current_calls);
        } else {
            sflphone_new_call();
            calltree_display (current_calls);
        }
>>>>>>> 54eaff7a
    } else {
        sflphone_new_call();
        calltree_display (current_calls);
    }
}

static void
call_hang_up (void)
{
<<<<<<< HEAD
=======

    DEBUG ("UIManager: Hang up button pressed (call)");
>>>>>>> 54eaff7a
    /*
     * [#3020]	Restore the record toggle button
     *			We set it to FALSE, as when we hang up a call, the recording is stopped.
     */
    gtk_toggle_tool_button_set_active (GTK_TOGGLE_TOOL_BUTTON (recordWidget), FALSE);

    sflphone_hang_up();

}

static void
conference_hang_up (void)
{
<<<<<<< HEAD
=======
    DEBUG ("UIManager: Hang up button pressed (conference)");

>>>>>>> 54eaff7a
    sflphone_conference_hang_up();
}

static void
call_record (void)
{
<<<<<<< HEAD
=======
    DEBUG ("UIManager: Record button pressed");

>>>>>>> 54eaff7a
    sflphone_rec_call();
}

static void
call_configuration_assistant (void * foo UNUSED)
{
#if GTK_CHECK_VERSION(2,10,0)
    build_wizard();
#endif
}

static void
remove_from_history (void * foo UNUSED)
{
    callable_obj_t* c = calltab_get_selected_call (history);

    if (c) {
<<<<<<< HEAD
        DEBUG ("Remove the call from the history");
=======
        DEBUG ("UIManager: Remove the call from the history");
>>>>>>> 54eaff7a
        calllist_remove_from_history (c);
    }
}

static void
call_back (void * foo UNUSED)
{
    callable_obj_t *selected_call, *new_call;

    selected_call = calltab_get_selected_call (active_calltree);

    if (selected_call) {
        create_new_call (CALL, CALL_STATE_DIALING, "", "",
                         selected_call->_peer_name, selected_call->_peer_number, &new_call);

        calllist_add (current_calls, new_call);
        calltree_add_call (current_calls, new_call, NULL);
        sflphone_place_call (new_call);
        calltree_display (current_calls);
    }
}

static void
edit_preferences (void * foo UNUSED)
{
    show_preferences_dialog();
}

static void
edit_accounts (void * foo UNUSED)
{
    show_account_list_config_dialog();
}

// The menu Edit/Copy should copy the current selected call's number
static void
edit_copy (void * foo UNUSED)
{
    GtkClipboard* clip = gtk_clipboard_get (GDK_SELECTION_CLIPBOARD);
    callable_obj_t * selectedCall = calltab_get_selected_call (current_calls);
    gchar * no = NULL;

    if (selectedCall) {
        switch (selectedCall->_state) {
            case CALL_STATE_TRANSFERT:
            case CALL_STATE_DIALING:
            case CALL_STATE_RINGING:
                no = selectedCall->_peer_number;
                break;
            case CALL_STATE_CURRENT:
            case CALL_STATE_HOLD:
            case CALL_STATE_BUSY:
            case CALL_STATE_FAILURE:
            case CALL_STATE_INCOMING:
            default:
                no = selectedCall->_peer_number;
                break;
        }

<<<<<<< HEAD
        DEBUG ("Clipboard number: %s\n", no);
=======
        DEBUG ("UIManager: Clipboard number: %s\n", no);
>>>>>>> 54eaff7a
        gtk_clipboard_set_text (clip, no, strlen (no));
    }

}

// The menu Edit/Paste should paste the clipboard into the current selected call
static void
edit_paste (void * foo UNUSED)
{

    GtkClipboard* clip = gtk_clipboard_get (GDK_SELECTION_CLIPBOARD);
    callable_obj_t * selectedCall = calltab_get_selected_call (current_calls);
    gchar * no = gtk_clipboard_wait_for_text (clip);

    if (no && selectedCall) {
        switch (selectedCall->_state) {
            case CALL_STATE_TRANSFERT:
            case CALL_STATE_DIALING:
                // Add the text to the number
            {
                gchar * before;
                before = selectedCall->_peer_number;
                DEBUG ("TO: %s\n", before);
                selectedCall->_peer_number = g_strconcat (before, no, NULL);
<<<<<<< HEAD

                if (selectedCall->_state == CALL_STATE_DIALING) {
                    selectedCall->_peer_info = g_strconcat ("\"\" <",
                                                            selectedCall->_peer_number, ">", NULL);
                }
=======

                if (selectedCall->_state == CALL_STATE_DIALING) {
                    selectedCall->_peer_info = g_strconcat ("\"\" <",
                                                            selectedCall->_peer_number, ">", NULL);
                }

                calltree_update_call (current_calls, selectedCall, NULL);
            }
            break;
            case CALL_STATE_RINGING:
            case CALL_STATE_INCOMING:
            case CALL_STATE_BUSY:
            case CALL_STATE_FAILURE:
            case CALL_STATE_HOLD: { // Create a new call to hold the new text
                selectedCall = sflphone_new_call();

                selectedCall->_peer_number = g_strconcat (selectedCall->_peer_number,
                                             no, NULL);
                DEBUG ("TO: %s", selectedCall->_peer_number);

                selectedCall->_peer_info = g_strconcat ("\"\" <",
                                                        selectedCall->_peer_number, ">", NULL);
>>>>>>> 54eaff7a

                calltree_update_call (current_calls, selectedCall, NULL);
            }
            break;
<<<<<<< HEAD
            case CALL_STATE_RINGING:
            case CALL_STATE_INCOMING:
            case CALL_STATE_BUSY:
            case CALL_STATE_FAILURE:
            case CALL_STATE_HOLD: { // Create a new call to hold the new text
                selectedCall = sflphone_new_call();

                gchar * before = selectedCall->_peer_number;
                selectedCall->_peer_number = g_strconcat (selectedCall->_peer_number,
                                             no, NULL);
                DEBUG ("TO: %s", selectedCall->_peer_number);

                selectedCall->_peer_info = g_strconcat ("\"\" <",
                                                        selectedCall->_peer_number, ">", NULL);

                calltree_update_call (current_calls, selectedCall, NULL);
            }
            break;
=======
>>>>>>> 54eaff7a
            case CALL_STATE_CURRENT:
            default: {
                unsigned int i;

                for (i = 0; i < strlen (no); i++) {
                    gchar * oneNo = g_strndup (&no[i], 1);
                    DEBUG ("<%s>", oneNo);
                    dbus_play_dtmf (oneNo);

                    gchar * temp = g_strconcat (selectedCall->_peer_number, oneNo,
                                                NULL);
                    selectedCall->_peer_info = get_peer_info (temp,
                                               selectedCall->_peer_name);
                    // g_free(temp);
                    calltree_update_call (current_calls, selectedCall, NULL);

                }
            }
            break;
        }

    } else { // There is no current call, create one
        selectedCall = sflphone_new_call();

        gchar * before = selectedCall->_peer_number;
        selectedCall->_peer_number = g_strconcat (selectedCall->_peer_number, no,
                                     NULL);
        g_free (before);
<<<<<<< HEAD
        DEBUG ("TO: %s", selectedCall->_peer_number);
=======
        DEBUG ("UIManager: TO: %s", selectedCall->_peer_number);
>>>>>>> 54eaff7a

        g_free (selectedCall->_peer_info);
        selectedCall->_peer_info = g_strconcat ("\"\" <",
                                                selectedCall->_peer_number, ">", NULL);
        calltree_update_call (current_calls, selectedCall, NULL);
    }

}

static void
clear_history (void)
{
    if (calllist_get_size (history) != 0) {
        calllist_clean_history();
    }
}

/**
 * Transfert the line
 */
static void
call_transfer_cb()
{
    gboolean active = gtk_toggle_tool_button_get_active (
                          GTK_TOGGLE_TOOL_BUTTON (transferToolbar));
    active ? sflphone_set_transfert() : sflphone_unset_transfert();
}

static void
call_mailbox_cb (void)
{
    account_t* current;
    callable_obj_t *mailbox_call;
<<<<<<< HEAD
    gchar *to, *from, *account_id;
=======
    gchar *to, *account_id;
>>>>>>> 54eaff7a

    current = account_list_get_current();

    if (current == NULL) // Should not happens
        return;

    to = g_strdup (g_hash_table_lookup (current->properties, ACCOUNT_MAILBOX));
    account_id = g_strdup (current->accountID);

    create_new_call (CALL, CALL_STATE_DIALING, "", account_id, _ ("Voicemail"), to,
                     &mailbox_call);
    DEBUG ("TO : %s" , mailbox_call->_peer_number);
    calllist_add (current_calls, mailbox_call);
    calltree_add_call (current_calls, mailbox_call, NULL);
    update_actions();
    sflphone_place_call (mailbox_call);
    calltree_display (current_calls);
}

static void
<<<<<<< HEAD
toggle_history_cb (GtkToggleAction *action, gpointer user_data)
=======
toggle_history_cb (GtkToggleAction *action, gpointer user_data UNUSED)
>>>>>>> 54eaff7a
{
    gboolean toggle;
    toggle = gtk_toggle_action_get_active (action);
    (toggle) ? calltree_display (history) : calltree_display (current_calls);
}

static void
<<<<<<< HEAD
toggle_addressbook_cb (GtkToggleAction *action, gpointer user_data)
=======
toggle_addressbook_cb (GtkToggleAction *action, gpointer user_data UNUSED)
>>>>>>> 54eaff7a
{
    gboolean toggle;
    toggle = gtk_toggle_action_get_active (action);
    (toggle) ? calltree_display (contacts) : calltree_display (current_calls);
}

static const GtkActionEntry menu_entries[] = {

    // Call Menu
<<<<<<< HEAD
    { "Call", NULL, N_ ("Call") },
    { "NewCall", GTK_STOCK_DIAL, N_ ("_New call"), "<control>N",
      N_ ("Place a new call"), G_CALLBACK (call_new_call) },
    { "PickUp", GTK_STOCK_PICKUP, N_ ("_Pick up"), NULL,
      N_ ("Answer the call"), G_CALLBACK (call_pick_up) },
    { "HangUp", GTK_STOCK_HANGUP, N_ ("_Hang up"), "<control>S",
      N_ ("Finish the call"), G_CALLBACK (call_hang_up) },
    { "OnHold", GTK_STOCK_ONHOLD, N_ ("O_n hold"), "<control>P",
      N_ ("Place the call on hold"), G_CALLBACK (call_hold) },
    { "OffHold", GTK_STOCK_OFFHOLD, N_ ("O_ff hold"), "<control>P",
      N_ ("Place the call off hold"), G_CALLBACK (call_hold) },
    { "InstantMessaging", GTK_STOCK_IM, N_ ("Send _message"), "<control>M",
      N_ ("Send message"), G_CALLBACK (call_im) },
    { "AccountAssistant", NULL, N_ ("Configuration _Assistant"), NULL,
      N_ ("Run the configuration assistant"),
      G_CALLBACK (call_configuration_assistant) },
    { "Voicemail", "mail-read", N_ ("Voicemail"), NULL,
      N_ ("Call your voicemail"), G_CALLBACK (call_mailbox_cb) },
    { "Close", GTK_STOCK_CLOSE, N_ ("_Close"), "<control>W",
      N_ ("Minimize to system tray"), G_CALLBACK (call_minimize) },
    { "Quit", GTK_STOCK_CLOSE, N_ ("_Quit"), "<control>Q",
      N_ ("Quit the program"), G_CALLBACK (call_quit) },

    // Edit Menu
    { "Edit", NULL, N_ ("_Edit") },
    { "Copy", GTK_STOCK_COPY, N_ ("_Copy"), "<control>C",
      N_ ("Copy the selection"), G_CALLBACK (edit_copy) },
    { "Paste", GTK_STOCK_PASTE, N_ ("_Paste"), "<control>V",
      N_ ("Paste the clipboard"), G_CALLBACK (edit_paste) },
    { "ClearHistory", GTK_STOCK_CLEAR, N_ ("Clear _history"), NULL,
      N_ ("Clear the call history"), G_CALLBACK (clear_history) },
    { "Accounts", NULL, N_ ("_Accounts"), NULL, N_ ("Edit your accounts"),
      G_CALLBACK (edit_accounts) },
    { "Preferences", GTK_STOCK_PREFERENCES, N_ ("_Preferences"), NULL,
      N_ ("Change your preferences"), G_CALLBACK (edit_preferences) },

    // View Menu
    { "View", NULL, N_ ("_View") },

    // Help menu
    { "Help", NULL, N_ ("_Help") },
    { "HelpContents", GTK_STOCK_HELP, N_ ("Contents"), "F1",
      N_ ("Open the manual"), G_CALLBACK (help_contents_cb) },
    { "About", GTK_STOCK_ABOUT, NULL, NULL, N_ ("About this application"),
      G_CALLBACK (help_about) }

=======
    { "Call", NULL, N_ ("Call"), NULL, NULL, NULL },
    { "NewCall", GTK_STOCK_DIAL, N_ ("_New call"), "<control>N", N_ ("Place a new call"), G_CALLBACK (call_new_call) },
    { "PickUp", GTK_STOCK_PICKUP, N_ ("_Pick up"), NULL, N_ ("Answer the call"), G_CALLBACK (call_pick_up) },
    { "HangUp", GTK_STOCK_HANGUP, N_ ("_Hang up"), "<control>S", N_ ("Finish the call"), G_CALLBACK (call_hang_up) },
    { "OnHold", GTK_STOCK_ONHOLD, N_ ("O_n hold"), "<control>P", N_ ("Place the call on hold"), G_CALLBACK (call_hold) },
    { "OffHold", GTK_STOCK_OFFHOLD, N_ ("O_ff hold"), "<control>P", N_ ("Place the call off hold"), G_CALLBACK (call_hold) },
    { "AccountAssistant", NULL, N_ ("Configuration _Assistant"), NULL, N_ ("Run the configuration assistant"), G_CALLBACK (call_configuration_assistant) },
    { "Voicemail", "mail-read", N_ ("Voicemail"), NULL, N_ ("Call your voicemail"), G_CALLBACK (call_mailbox_cb) },
    { "Close", GTK_STOCK_CLOSE, N_ ("_Close"), "<control>W", N_ ("Minimize to system tray"), G_CALLBACK (call_minimize) },
    { "Quit", GTK_STOCK_CLOSE, N_ ("_Quit"), "<control>Q", N_ ("Quit the program"), G_CALLBACK (call_quit) },

    // Edit Menu
    { "Edit", NULL, N_ ("_Edit"), NULL, NULL, NULL },
    { "Copy", GTK_STOCK_COPY, N_ ("_Copy"), "<control>C", N_ ("Copy the selection"), G_CALLBACK (edit_copy) },
    { "Paste", GTK_STOCK_PASTE, N_ ("_Paste"), "<control>V", N_ ("Paste the clipboard"), G_CALLBACK (edit_paste) },
    { "ClearHistory", GTK_STOCK_CLEAR, N_ ("Clear _history"), NULL, N_ ("Clear the call history"), G_CALLBACK (clear_history) },
    { "Accounts", NULL, N_ ("_Accounts"), NULL, N_ ("Edit your accounts"), G_CALLBACK (edit_accounts) },
    { "Preferences", GTK_STOCK_PREFERENCES, N_ ("_Preferences"), NULL, N_ ("Change your preferences"), G_CALLBACK (edit_preferences) },

    // View Menu
    { "View", NULL, N_ ("_View"), NULL, NULL, NULL },

    // Help menu
    { "Help", NULL, N_ ("_Help"), NULL, NULL, NULL },
    { "HelpContents", GTK_STOCK_HELP, N_ ("Contents"), "F1", N_ ("Open the manual"), G_CALLBACK (help_contents_cb) },
    { "About", GTK_STOCK_ABOUT, NULL, NULL, N_ ("About this application"), G_CALLBACK (help_about) }
>>>>>>> 54eaff7a
};

static const GtkToggleActionEntry toggle_menu_entries[] = {

<<<<<<< HEAD
    { "Transfer", GTK_STOCK_TRANSFER, N_ ("_Transfer"), "<control>T",
        N_ ("Transfer the call"), NULL }, //G_CALLBACK (call_transfer_cb) },
    { "Record", GTK_STOCK_MEDIA_RECORD, N_ ("_Record"), "<control>R",
      N_ ("Record the current conversation"), NULL }, // G_CALLBACK (call_record) },
    { "Toolbar", NULL, N_ ("_Show toolbar"), "<control>T",
      N_ ("Show the toolbar"), NULL },
    { "Dialpad", NULL, N_ ("_Dialpad"), "<control>D",
      N_ ("Show the dialpad"), G_CALLBACK (dialpad_bar_cb) },
    { "VolumeControls", NULL, N_ ("_Volume controls"), "<control>V",
      N_ ("Show the volume controls"), G_CALLBACK (volume_bar_cb) },
    { "History", "appointment-soon", N_ ("_History"), NULL,
      N_ ("Calls history"), G_CALLBACK (toggle_history_cb), FALSE },
    { "Addressbook", GTK_STOCK_ADDRESSBOOK, N_ ("_Address book"), NULL,
      N_ ("Address book"), G_CALLBACK (toggle_addressbook_cb), FALSE }

=======
    { "Transfer", GTK_STOCK_TRANSFER, N_ ("_Transfer"), "<control>T", N_ ("Transfer the call"), NULL, TRUE },
    { "Record", GTK_STOCK_MEDIA_RECORD, N_ ("_Record"), "<control>R", N_ ("Record the current conversation"), NULL, TRUE },
    { "Toolbar", NULL, N_ ("_Show toolbar"), "<control>T", N_ ("Show the toolbar"), NULL, TRUE },
    { "Dialpad", NULL, N_ ("_Dialpad"), "<control>D", N_ ("Show the dialpad"), G_CALLBACK (dialpad_bar_cb), TRUE },
    { "VolumeControls", NULL, N_ ("_Volume controls"), "<control>V", N_ ("Show the volume controls"), G_CALLBACK (volume_bar_cb), TRUE },
    { "History", "appointment-soon", N_ ("_History"), NULL, N_ ("Calls history"), G_CALLBACK (toggle_history_cb), FALSE },
    { "Addressbook", GTK_STOCK_ADDRESSBOOK, N_ ("_Address book"), NULL, N_ ("Address book"), G_CALLBACK (toggle_addressbook_cb), FALSE }
>>>>>>> 54eaff7a
};

gboolean
uimanager_new (GtkUIManager **_ui_manager)
{

    GtkUIManager *ui_manager;
    GtkActionGroup *action_group;
    GtkWidget *window;
    gchar *path;
    GError *error = NULL;

    window = get_main_window();
    ui_manager = gtk_ui_manager_new();

    /* Create an accel group for window's shortcuts */
    path = g_build_filename (SFLPHONE_UIDIR_UNINSTALLED, "./ui.xml", NULL);

    if (g_file_test (path, G_FILE_TEST_EXISTS)) {
        gtk_ui_manager_add_ui_from_file (ui_manager, path, &error);

        if (error != NULL) {
            g_error_free (error);
            return FALSE;
        }

        g_free (path);
    } else {
        path = g_build_filename (SFLPHONE_UIDIR, "./ui.xml", NULL);

        if (g_file_test (path, G_FILE_TEST_EXISTS)) {
            gtk_ui_manager_add_ui_from_file (ui_manager, path, &error);

            if (error != NULL) {
                g_error_free (error);
                return FALSE;
            }

            g_free (path);
        } else
            return FALSE;
    }

    action_group = gtk_action_group_new ("SFLphoneWindowActions");
    // To translate label and tooltip entries
    gtk_action_group_set_translation_domain (action_group, "sflphone-client-gnome");
    gtk_action_group_add_actions (action_group, menu_entries,
                                  G_N_ELEMENTS (menu_entries), window);
    gtk_action_group_add_toggle_actions (action_group, toggle_menu_entries,
                                         G_N_ELEMENTS (toggle_menu_entries), window);
    //gtk_action_group_add_radio_actions (action_group, radio_menu_entries, G_N_ELEMENTS (radio_menu_entries), CALLTREE_CALLS, G_CALLBACK (calltree_switch_cb), window);
    gtk_ui_manager_insert_action_group (ui_manager, action_group, 0);

    *_ui_manager = ui_manager;

    return TRUE;
}

static void
edit_number_cb (GtkWidget *widget UNUSED, gpointer user_data)
{

    show_edit_number ( (callable_obj_t*) user_data);
}

void
add_registered_accounts_to_menu (GtkWidget *menu)
{

    GtkWidget *menu_items;
    unsigned int i;
    account_t* acc, *current;
    gchar* alias;

    menu_items = gtk_separator_menu_item_new();
    gtk_menu_shell_append (GTK_MENU_SHELL (menu), menu_items);
    gtk_widget_show (menu_items);

    for (i = 0; i < account_list_get_size(); i++) {
        acc = account_list_get_nth (i);

        // Display only the registered accounts
        if (g_strcasecmp (account_state_name (acc->state), account_state_name (
                              ACCOUNT_STATE_REGISTERED)) == 0) {
            alias = g_strconcat (g_hash_table_lookup (acc->properties,
                                 ACCOUNT_ALIAS), " - ", g_hash_table_lookup (acc->properties,
                                         ACCOUNT_TYPE), NULL);
            menu_items = gtk_check_menu_item_new_with_mnemonic (alias);
            gtk_menu_shell_append (GTK_MENU_SHELL (menu), menu_items);
            g_object_set_data (G_OBJECT (menu_items), "account", acc);
            g_free (alias);
            current = account_list_get_current();

            if (current) {
                gtk_check_menu_item_set_active (
                    GTK_CHECK_MENU_ITEM (menu_items),
                    (g_strcasecmp (acc->accountID, current->accountID) == 0) ? TRUE
                    : FALSE);
            }

            g_signal_connect (G_OBJECT (menu_items), "activate",
                              G_CALLBACK (switch_account),
                              NULL);
            gtk_widget_show (menu_items);
        } // fi
    }

}

void
show_popup_menu (GtkWidget *my_widget, GdkEventButton *event)
{
    // TODO update the selection to make sure the call under the mouse is the call selected

    // call type boolean
    gboolean pickup = FALSE, hangup = FALSE, hold = FALSE, copy = FALSE, record =
                                          FALSE, detach = FALSE;
    gboolean accounts = FALSE;
<<<<<<< HEAD
    gboolean im = FALSE;
=======
>>>>>>> 54eaff7a

    // conference type boolean
    gboolean hangup_conf = FALSE, hold_conf = FALSE;

<<<<<<< HEAD
    callable_obj_t * selectedCall;
    conference_obj_t * selectedConf;

    if (calltab_get_selected_type (current_calls) == A_CALL) {
        DEBUG ("MENUS: SELECTED A CALL");
=======
    callable_obj_t * selectedCall = NULL;
    conference_obj_t * selectedConf;

    if (calltab_get_selected_type (current_calls) == A_CALL) {
        DEBUG ("UIManager: Menus: Selected a call");
>>>>>>> 54eaff7a
        selectedCall = calltab_get_selected_call (current_calls);

        if (selectedCall) {
            copy = TRUE;

            switch (selectedCall->_state) {
                case CALL_STATE_INCOMING:
                    pickup = TRUE;
                    hangup = TRUE;
                    detach = TRUE;
                    break;
                case CALL_STATE_HOLD:
                    hangup = TRUE;
                    hold = TRUE;
                    detach = TRUE;
                    break;
                case CALL_STATE_RINGING:
                    hangup = TRUE;
                    detach = TRUE;
                    break;
                case CALL_STATE_DIALING:
                    pickup = TRUE;
                    hangup = TRUE;
                    accounts = TRUE;
                    break;
                case CALL_STATE_RECORD:
                case CALL_STATE_CURRENT:
                    hangup = TRUE;
                    hold = TRUE;
                    record = TRUE;
                    detach = TRUE;
<<<<<<< HEAD
                    im = TRUE;
=======
>>>>>>> 54eaff7a
                    break;
                case CALL_STATE_BUSY:
                case CALL_STATE_FAILURE:
                    hangup = TRUE;
                    break;
                default:
<<<<<<< HEAD
                    WARN ("Should not happen in show_popup_menu for calls!")
=======
                    WARN ("UIManager: Should not happen in show_popup_menu for calls!")
>>>>>>> 54eaff7a
                    ;
                    break;
            }
        }
    } else {
<<<<<<< HEAD
        DEBUG ("MENUS: SELECTED A CONF");
=======
        DEBUG ("UIManager: Menus: selected a conf");
>>>>>>> 54eaff7a
        selectedConf = calltab_get_selected_conf();

        if (selectedConf) {
            switch (selectedConf->_state) {
                case CONFERENCE_STATE_ACTIVE_ATACHED:
                    hangup_conf = TRUE;
                    hold_conf = TRUE;
                    break;
                case CONFERENCE_STATE_ACTIVE_DETACHED:
                    break;
                case CONFERENCE_STATE_HOLD:
                    hangup_conf = TRUE;
                    hold_conf = TRUE;
                    break;
                default:
<<<<<<< HEAD
                    WARN ("Should not happen in show_popup_menu for conferences!")
=======
                    WARN ("UIManager: Should not happen in show_popup_menu for conferences!")
>>>>>>> 54eaff7a
                    ;
                    break;
            }
        }

    }

    GtkWidget *menu;
    GtkWidget *image;
    int button, event_time;
    GtkWidget * menu_items;

    menu = gtk_menu_new();

    //g_signal_connect (menu, "deactivate",
    //       G_CALLBACK (gtk_widget_destroy), NULL);
    if (calltab_get_selected_type (current_calls) == A_CALL) {
<<<<<<< HEAD
        DEBUG ("BUILD CALL MENU");
=======
        DEBUG ("UIManager: Build call menu");
>>>>>>> 54eaff7a

        if (copy) {
            menu_items = gtk_image_menu_item_new_from_stock (GTK_STOCK_COPY,
                         get_accel_group());
            gtk_menu_shell_append (GTK_MENU_SHELL (menu), menu_items);
            g_signal_connect (G_OBJECT (menu_items), "activate",
                              G_CALLBACK (edit_copy),
                              NULL);
            gtk_widget_show (menu_items);
        }

        menu_items = gtk_image_menu_item_new_from_stock (GTK_STOCK_PASTE,
                     get_accel_group());
        gtk_menu_shell_append (GTK_MENU_SHELL (menu), menu_items);
        g_signal_connect (G_OBJECT (menu_items), "activate",
                          G_CALLBACK (edit_paste),
                          NULL);
        gtk_widget_show (menu_items);

        if (pickup || hangup || hold) {
            menu_items = gtk_separator_menu_item_new();
            gtk_menu_shell_append (GTK_MENU_SHELL (menu), menu_items);
            gtk_widget_show (menu_items);
        }

        if (pickup) {

            menu_items = gtk_image_menu_item_new_with_mnemonic (_ ("_Pick up"));
            image = gtk_image_new_from_file (ICONS_DIR "/icon_accept.svg");
            gtk_image_menu_item_set_image (GTK_IMAGE_MENU_ITEM (menu_items), image);
            gtk_menu_shell_append (GTK_MENU_SHELL (menu), menu_items);
            g_signal_connect (G_OBJECT (menu_items), "activate",
                              G_CALLBACK (call_pick_up),
                              NULL);
            gtk_widget_show (menu_items);
        }

        if (hangup) {
            menu_items = gtk_image_menu_item_new_with_mnemonic (_ ("_Hang up"));
            image = gtk_image_new_from_file (ICONS_DIR "/icon_hangup.svg");
            gtk_image_menu_item_set_image (GTK_IMAGE_MENU_ITEM (menu_items), image);
            gtk_menu_shell_append (GTK_MENU_SHELL (menu), menu_items);
            g_signal_connect (G_OBJECT (menu_items), "activate",
                              G_CALLBACK (call_hang_up),
                              NULL);
            gtk_widget_show (menu_items);
        }

        if (hold) {
            menu_items = gtk_check_menu_item_new_with_mnemonic (_ ("On _Hold"));
            gtk_menu_shell_append (GTK_MENU_SHELL (menu), menu_items);
            gtk_check_menu_item_set_active (GTK_CHECK_MENU_ITEM (menu_items),
                                            (selectedCall->_state == CALL_STATE_HOLD ? TRUE : FALSE));
            g_signal_connect (G_OBJECT (menu_items), "activate",
                              G_CALLBACK (call_hold),
                              NULL);
            gtk_widget_show (menu_items);
        }

        if (record) {
            menu_items = gtk_image_menu_item_new_with_mnemonic (_ ("_Record"));
            image = gtk_image_new_from_stock (GTK_STOCK_MEDIA_RECORD,
                                              GTK_ICON_SIZE_MENU);
            gtk_image_menu_item_set_image (GTK_IMAGE_MENU_ITEM (menu_items), image);
            gtk_menu_shell_append (GTK_MENU_SHELL (menu), menu_items);
            g_signal_connect (G_OBJECT (menu_items), "activate",
                              G_CALLBACK (call_record),
                              NULL);
            gtk_widget_show (menu_items);
        }

<<<<<<< HEAD
        if (im) {
            menu_items = gtk_separator_menu_item_new();
            gtk_menu_shell_append (GTK_MENU_SHELL (menu), menu_items);
            gtk_widget_show (menu_items);

            menu_items = gtk_image_menu_item_new_with_mnemonic (_ ("Send _message"));
            image = gtk_image_new_from_stock (GTK_STOCK_IM, GTK_ICON_SIZE_MENU);
            gtk_image_menu_item_set_image (GTK_IMAGE_MENU_ITEM (menu_items), image);
            gtk_menu_shell_append (GTK_MENU_SHELL (menu), menu_items);
            g_signal_connect (G_OBJECT (menu_items), "activate",
                              G_CALLBACK (call_im),
=======
    } else {
        DEBUG ("UIManager: Build call menus");

        if (hangup_conf) {
            menu_items = gtk_image_menu_item_new_with_mnemonic (_ ("_Hang up"));
            image = gtk_image_new_from_file (ICONS_DIR "/icon_hangup.svg");
            gtk_image_menu_item_set_image (GTK_IMAGE_MENU_ITEM (menu_items), image);
            gtk_menu_shell_append (GTK_MENU_SHELL (menu), menu_items);
            g_signal_connect (G_OBJECT (menu_items), "activate",
                              G_CALLBACK (conference_hang_up),
>>>>>>> 54eaff7a
                              NULL);
            gtk_widget_show (menu_items);
        }

<<<<<<< HEAD
    } else {
        DEBUG ("BUILD CONFERENCE MENU");

        if (hangup_conf) {
            menu_items = gtk_image_menu_item_new_with_mnemonic (_ ("_Hang up"));
            image = gtk_image_new_from_file (ICONS_DIR "/icon_hangup.svg");
            gtk_image_menu_item_set_image (GTK_IMAGE_MENU_ITEM (menu_items), image);
            gtk_menu_shell_append (GTK_MENU_SHELL (menu), menu_items);
            g_signal_connect (G_OBJECT (menu_items), "activate",
                              G_CALLBACK (conference_hang_up),
=======
        if (hold_conf) {
            menu_items = gtk_check_menu_item_new_with_mnemonic (_ ("On _Hold"));
            gtk_menu_shell_append (GTK_MENU_SHELL (menu), menu_items);
            gtk_check_menu_item_set_active (GTK_CHECK_MENU_ITEM (menu_items),
                                            (selectedCall->_state == CALL_STATE_HOLD ? TRUE : FALSE));
            g_signal_connect (G_OBJECT (menu_items), "activate",
                              G_CALLBACK (conference_hold),
>>>>>>> 54eaff7a
                              NULL);
            gtk_widget_show (menu_items);
        }

<<<<<<< HEAD
        if (hold_conf) {
            menu_items = gtk_check_menu_item_new_with_mnemonic (_ ("On _Hold"));
            gtk_menu_shell_append (GTK_MENU_SHELL (menu), menu_items);
            gtk_check_menu_item_set_active (GTK_CHECK_MENU_ITEM (menu_items),
                                            (selectedCall->_state == CALL_STATE_HOLD ? TRUE : FALSE));
            g_signal_connect (G_OBJECT (menu_items), "activate",
                              G_CALLBACK (conference_hold),
                              NULL);
            gtk_widget_show (menu_items);
        }
    }

    if (accounts) {
        add_registered_accounts_to_menu (menu);
    }

=======
    if (accounts) {
        add_registered_accounts_to_menu (menu);
    }

>>>>>>> 54eaff7a
    if (event) {
        button = event->button;
        event_time = event->time;
    } else {
        button = 0;
        event_time = gtk_get_current_event_time();
    }

    gtk_menu_attach_to_widget (GTK_MENU (menu), my_widget, NULL);
    gtk_menu_popup (GTK_MENU (menu), NULL, NULL, NULL, NULL, button, event_time);
}

void
show_popup_menu_history (GtkWidget *my_widget, GdkEventButton *event)
{

<<<<<<< HEAD
=======
    DEBUG ("UIManager: Show popup menu history");

>>>>>>> 54eaff7a
    gboolean pickup = FALSE;
    gboolean remove = FALSE;
    gboolean edit = FALSE;
    gboolean accounts = FALSE;

    callable_obj_t * selectedCall = calltab_get_selected_call (history);

    if (selectedCall) {
        remove = TRUE;
        pickup = TRUE;
        edit = TRUE;
        accounts = TRUE;
    }

    GtkWidget *menu;
    GtkWidget *image;
    int button, event_time;
    GtkWidget * menu_items;

    menu = gtk_menu_new();
    //g_signal_connect (menu, "deactivate",
    //       G_CALLBACK (gtk_widget_destroy), NULL);

    if (pickup) {

        menu_items = gtk_image_menu_item_new_with_mnemonic (_ ("_Call back"));
        image = gtk_image_new_from_file (ICONS_DIR "/icon_accept.svg");
        gtk_image_menu_item_set_image (GTK_IMAGE_MENU_ITEM (menu_items), image);
        gtk_menu_shell_append (GTK_MENU_SHELL (menu), menu_items);
        g_signal_connect (G_OBJECT (menu_items), "activate",G_CALLBACK (call_back), NULL);
        gtk_widget_show (menu_items);
    }

    menu_items = gtk_separator_menu_item_new();
    gtk_menu_shell_append (GTK_MENU_SHELL (menu), menu_items);
    gtk_widget_show (menu_items);

    if (edit) {
        menu_items = gtk_image_menu_item_new_from_stock (GTK_STOCK_EDIT,
                     get_accel_group());
        gtk_menu_shell_append (GTK_MENU_SHELL (menu), menu_items);
        g_signal_connect (G_OBJECT (menu_items), "activate",G_CALLBACK (edit_number_cb), selectedCall);
        gtk_widget_show (menu_items);
    }

    if (remove) {
        menu_items = gtk_image_menu_item_new_from_stock (GTK_STOCK_DELETE,
                     get_accel_group());
        gtk_menu_shell_append (GTK_MENU_SHELL (menu), menu_items);
        g_signal_connect (G_OBJECT (menu_items), "activate", G_CALLBACK (remove_from_history), NULL);
        gtk_widget_show (menu_items);
    }

    if (accounts) {
        add_registered_accounts_to_menu (menu);
    }

    if (event) {
        button = event->button;
        event_time = event->time;
    } else {
        button = 0;
        event_time = gtk_get_current_event_time();
    }

    gtk_menu_attach_to_widget (GTK_MENU (menu), my_widget, NULL);
    gtk_menu_popup (GTK_MENU (menu), NULL, NULL, NULL, NULL, button, event_time);
}

/*
void
<<<<<<< HEAD
show_popup_menu_contacts (GtkWidget *my_widget, GdkEventButton *event)
{

    gboolean pickup = FALSE;
    gboolean accounts = FALSE;
    gboolean edit = FALSE;

    callable_obj_t * selectedCall = calltab_get_selected_call (contacts);

    if (selectedCall) {
        pickup = TRUE;
        accounts = TRUE;
        edit = TRUE;
    }

    GtkWidget *menu;
    GtkWidget *image;
    int button, event_time;
    GtkWidget * menu_items;

    menu = gtk_menu_new();
    //g_signal_connect (menu, "deactivate",
    //       G_CALLBACK (gtk_widget_destroy), NULL);

    if (pickup) {

        menu_items = gtk_image_menu_item_new_with_mnemonic (_ ("_New call"));
        image = gtk_image_new_from_file (ICONS_DIR "/icon_accept.svg");
        gtk_image_menu_item_set_image (GTK_IMAGE_MENU_ITEM (menu_items), image);
        gtk_menu_shell_append (GTK_MENU_SHELL (menu), menu_items);
        g_signal_connect (G_OBJECT (menu_items), "activate",G_CALLBACK (call_back), NULL);
        gtk_widget_show (menu_items);
    }

    if (edit) {
        menu_items = gtk_image_menu_item_new_from_stock (GTK_STOCK_EDIT,
                     get_accel_group());
        gtk_menu_shell_append (GTK_MENU_SHELL (menu), menu_items);
        g_signal_connect (G_OBJECT (menu_items), "activate",G_CALLBACK (edit_number_cb), selectedCall);
        gtk_widget_show (menu_items);
    }

    if (accounts) {
        add_registered_accounts_to_menu (menu);
    }

=======
show_popup_menu_addressbook (GtkWidget *my_widget, GdkEventButton *event)
{

    if (selectedCall) {
        remove = TRUE;
        pickup = TRUE;
        edit = TRUE;
        accounts = TRUE;
    }

    GtkWidget *menu;
    GtkWidget *image;
    int button, event_time;
    GtkWidget * menu_items;

    menu = gtk_menu_new();
    //g_signal_connect (menu, "deactivate",
    //       G_CALLBACK (gtk_widget_destroy), NULL);

    if (pickup) {

        menu_items = gtk_image_menu_item_new_with_mnemonic (_ ("_Call back"));
        image = gtk_image_new_from_file (ICONS_DIR "/icon_accept.svg");
        gtk_image_menu_item_set_image (GTK_IMAGE_MENU_ITEM (menu_items), image);
        gtk_menu_shell_append (GTK_MENU_SHELL (menu), menu_items);
        g_signal_connect (G_OBJECT (menu_items), "activate",G_CALLBACK (call_back), NULL);
        gtk_widget_show (menu_items);
    }

    menu_items = gtk_separator_menu_item_new();
    gtk_menu_shell_append (GTK_MENU_SHELL (menu), menu_items);
    gtk_widget_show (menu_items);

    if (edit) {
        menu_items = gtk_image_menu_item_new_from_stock (GTK_STOCK_EDIT,
                     get_accel_group());
        gtk_menu_shell_append (GTK_MENU_SHELL (menu), menu_items);
        g_signal_connect (G_OBJECT (menu_items), "activate",G_CALLBACK (edit_number_cb), selectedCall);
        gtk_widget_show (menu_items);
    }

    if (remove) {
        menu_items = gtk_image_menu_item_new_from_stock (GTK_STOCK_DELETE,
                     get_accel_group());
        gtk_menu_shell_append (GTK_MENU_SHELL (menu), menu_items);
        g_signal_connect (G_OBJECT (menu_items), "activate", G_CALLBACK (remove_from_history), NULL);
        gtk_widget_show (menu_items);
    }

    if (accounts) {
        add_registered_accounts_to_menu (menu);
    }

    if (event) {
        button = event->button;
        event_time = event->time;
    } else {
        button = 0;
        event_time = gtk_get_current_event_time();
    }

    gtk_menu_attach_to_widget (GTK_MENU (menu), my_widget, NULL);
    gtk_menu_popup (GTK_MENU (menu), NULL, NULL, NULL, NULL, button, event_time);
}
*/

void
show_popup_menu_contacts (GtkWidget *my_widget, GdkEventButton *event)
{

    gboolean pickup = FALSE;
    gboolean accounts = FALSE;
    gboolean edit = FALSE;

    callable_obj_t * selectedCall = calltab_get_selected_call (contacts);

    if (selectedCall) {
        pickup = TRUE;
        accounts = TRUE;
        edit = TRUE;
    }

    GtkWidget *menu;
    GtkWidget *image;
    int button, event_time;
    GtkWidget * menu_items;

    menu = gtk_menu_new();
    //g_signal_connect (menu, "deactivate",
    //       G_CALLBACK (gtk_widget_destroy), NULL);

    if (pickup) {

        menu_items = gtk_image_menu_item_new_with_mnemonic (_ ("_New call"));
        image = gtk_image_new_from_file (ICONS_DIR "/icon_accept.svg");
        gtk_image_menu_item_set_image (GTK_IMAGE_MENU_ITEM (menu_items), image);
        gtk_menu_shell_append (GTK_MENU_SHELL (menu), menu_items);
        g_signal_connect (G_OBJECT (menu_items), "activate",G_CALLBACK (call_back), NULL);
        gtk_widget_show (menu_items);
    }

    if (edit) {
        menu_items = gtk_image_menu_item_new_from_stock (GTK_STOCK_EDIT,
                     get_accel_group());
        gtk_menu_shell_append (GTK_MENU_SHELL (menu), menu_items);
        g_signal_connect (G_OBJECT (menu_items), "activate",G_CALLBACK (edit_number_cb), selectedCall);
        gtk_widget_show (menu_items);
    }

    if (accounts) {
        add_registered_accounts_to_menu (menu);
    }

>>>>>>> 54eaff7a
    if (event) {
        button = event->button;
        event_time = event->time;
    } else {
        button = 0;
        event_time = gtk_get_current_event_time();
    }

    gtk_menu_attach_to_widget (GTK_MENU (menu), my_widget, NULL);
    gtk_menu_popup (GTK_MENU (menu), NULL, NULL, NULL, NULL, button, event_time);
}

static void
ok_cb (GtkWidget *widget UNUSED, gpointer userdata)
{

    gchar *new_number;
    callable_obj_t *modified_call, *original;

    // Change the number of the selected call before calling
    new_number = (gchar*) gtk_entry_get_text (GTK_ENTRY (editable_num));
    original = (callable_obj_t*) userdata;

    // Create the new call
    create_new_call (CALL, CALL_STATE_DIALING, "", g_strdup (original->_accountID),
                     original->_peer_name, g_strdup (new_number), &modified_call);

    // Update the internal data structure and the GUI
    calllist_add (current_calls, modified_call);
    calltree_add_call (current_calls, modified_call, NULL);
    sflphone_place_call (modified_call);
    calltree_display (current_calls);

    // Close the contextual menu
    gtk_widget_destroy (GTK_WIDGET (edit_dialog));
}

static void
on_delete (GtkWidget * widget)
{
    gtk_widget_destroy (widget);
}

void
show_edit_number (callable_obj_t *call)
{

    GtkWidget *ok, *hbox, *image;
    GdkPixbuf *pixbuf;

    edit_dialog = GTK_DIALOG (gtk_dialog_new());

    // Set window properties
    gtk_window_set_default_size (GTK_WINDOW (edit_dialog), 300, 20);
    gtk_window_set_title (GTK_WINDOW (edit_dialog), _ ("Edit phone number"));
    gtk_window_set_resizable (GTK_WINDOW (edit_dialog), FALSE);

    g_signal_connect (G_OBJECT (edit_dialog), "delete-event", G_CALLBACK (on_delete), NULL);

    hbox = gtk_hbox_new (FALSE, 0);
    gtk_box_pack_start (GTK_BOX (edit_dialog->vbox), hbox, TRUE, TRUE, 0);

    // Set the number to be edited
    editable_num = gtk_entry_new();
#if GTK_CHECK_VERSION(2,12,0)
    gtk_widget_set_tooltip_text (GTK_WIDGET (editable_num),
                                 _ ("Edit the phone number before making a call"));
#endif

    if (call)
        gtk_entry_set_text (GTK_ENTRY (editable_num), g_strdup (call->_peer_number));
    else
        ERROR ("This a bug, the call should be defined. menus.c line 1051");
<<<<<<< HEAD

    gtk_box_pack_start (GTK_BOX (hbox), editable_num, TRUE, TRUE, 0);

    // Set a custom image for the button
    pixbuf = gdk_pixbuf_new_from_file_at_scale (ICONS_DIR "/outgoing.svg", 32, 32,
             TRUE, NULL);
    image = gtk_image_new_from_pixbuf (pixbuf);
    ok = gtk_button_new();
    gtk_button_set_image (GTK_BUTTON (ok), image);
    gtk_box_pack_start (GTK_BOX (hbox), ok, TRUE, TRUE, 0);
    g_signal_connect (G_OBJECT (ok), "clicked", G_CALLBACK (ok_cb), call);

    gtk_widget_show_all (edit_dialog->vbox);

=======

    gtk_box_pack_start (GTK_BOX (hbox), editable_num, TRUE, TRUE, 0);

    // Set a custom image for the button
    pixbuf = gdk_pixbuf_new_from_file_at_scale (ICONS_DIR "/outgoing.svg", 32, 32,
             TRUE, NULL);
    image = gtk_image_new_from_pixbuf (pixbuf);
    ok = gtk_button_new();
    gtk_button_set_image (GTK_BUTTON (ok), image);
    gtk_box_pack_start (GTK_BOX (hbox), ok, TRUE, TRUE, 0);
    g_signal_connect (G_OBJECT (ok), "clicked", G_CALLBACK (ok_cb), call);

    gtk_widget_show_all (edit_dialog->vbox);

>>>>>>> 54eaff7a
    gtk_dialog_run (edit_dialog);

}

GtkWidget*
create_waiting_icon()
{
    GtkWidget * waiting_icon;
    waiting_icon = gtk_image_menu_item_new_with_label ("");
    gtk_image_menu_item_set_image (GTK_IMAGE_MENU_ITEM (waiting_icon),
                                   gtk_image_new_from_animation (gdk_pixbuf_animation_new_from_file (
                                                                     ICONS_DIR "/wait-on.gif", NULL)));
    gtk_menu_item_set_right_justified (GTK_MENU_ITEM (waiting_icon), TRUE);

    return waiting_icon;
}

void
create_menus (GtkUIManager *ui_manager, GtkWidget **widget)
{

    GtkWidget * menu_bar;
<<<<<<< HEAD

    menu_bar = gtk_ui_manager_get_widget (ui_manager, "/MenuBar");
    pickUpAction = gtk_ui_manager_get_action (ui_manager, "/MenuBar/CallMenu/PickUp");
    newCallAction = gtk_ui_manager_get_action (ui_manager, "/MenuBar/CallMenu/NewCall");
    hangUpAction = gtk_ui_manager_get_action (ui_manager, "/MenuBar/CallMenu/HangUp");
    holdMenu = gtk_ui_manager_get_widget (ui_manager, "/MenuBar/CallMenu/OnHoldMenu");
    recordAction = gtk_ui_manager_get_action (ui_manager, "/MenuBar/CallMenu/Record");
    imAction = gtk_ui_manager_get_action (ui_manager, "/MenuBar/CallMenu/InstantMessaging");
    copyAction = gtk_ui_manager_get_action (ui_manager, "/MenuBar/EditMenu/Copy");
    pasteAction = gtk_ui_manager_get_action (ui_manager, "/MenuBar/EditMenu/Paste");
    volumeToggle = gtk_ui_manager_get_action (ui_manager, "/MenuBar/ViewMenu/VolumeControls");

    // Set the toggle buttons
    gtk_toggle_action_set_active (GTK_TOGGLE_ACTION (gtk_ui_manager_get_action (ui_manager, "/MenuBar/ViewMenu/Dialpad")), eel_gconf_get_boolean (CONF_SHOW_DIALPAD));
    gtk_toggle_action_set_active (GTK_TOGGLE_ACTION (volumeToggle), (gboolean) SHOW_VOLUME);

=======

    menu_bar = gtk_ui_manager_get_widget (ui_manager, "/MenuBar");
    pickUpAction = gtk_ui_manager_get_action (ui_manager, "/MenuBar/CallMenu/PickUp");
    newCallAction = gtk_ui_manager_get_action (ui_manager, "/MenuBar/CallMenu/NewCall");
    hangUpAction = gtk_ui_manager_get_action (ui_manager, "/MenuBar/CallMenu/HangUp");
    holdMenu = gtk_ui_manager_get_widget (ui_manager, "/MenuBar/CallMenu/OnHoldMenu");
    recordAction = gtk_ui_manager_get_action (ui_manager, "/MenuBar/CallMenu/Record");
    copyAction = gtk_ui_manager_get_action (ui_manager, "/MenuBar/EditMenu/Copy");
    pasteAction = gtk_ui_manager_get_action (ui_manager, "/MenuBar/EditMenu/Paste");
    volumeToggle = gtk_ui_manager_get_action (ui_manager, "/MenuBar/ViewMenu/VolumeControls");

    // Set the toggle buttons
    gtk_toggle_action_set_active (GTK_TOGGLE_ACTION (gtk_ui_manager_get_action (ui_manager, "/MenuBar/ViewMenu/Dialpad")), eel_gconf_get_boolean (CONF_SHOW_DIALPAD));
    gtk_toggle_action_set_active (GTK_TOGGLE_ACTION (volumeToggle), (gboolean) SHOW_VOLUME);
>>>>>>> 54eaff7a
    gtk_action_set_sensitive (GTK_ACTION (volumeToggle), SHOW_ALSA_CONF);

    // Disable it right now
    gtk_action_set_sensitive (GTK_ACTION (gtk_ui_manager_get_action (ui_manager, "/MenuBar/ViewMenu/Toolbar")), FALSE);

<<<<<<< HEAD
    /* Add the loading icon at the right of the toolbar. It is used for addressbook searches. */
=======
>>>>>>> 54eaff7a
    waitingLayer = create_waiting_icon ();
    gtk_menu_shell_append (GTK_MENU_SHELL (menu_bar), waitingLayer);

    *widget = menu_bar;
}

void
create_toolbar_actions (GtkUIManager *ui_manager, GtkWidget **widget)
{
    toolbar = gtk_ui_manager_get_widget (ui_manager, "/ToolbarActions");

    holdToolbar = gtk_ui_manager_get_widget (ui_manager,
                  "/ToolbarActions/OnHoldToolbar");
    offHoldToolbar = gtk_ui_manager_get_widget (ui_manager,
                     "/ToolbarActions/OffHoldToolbar");
    transferToolbar = gtk_ui_manager_get_widget (ui_manager,
                      "/ToolbarActions/TransferToolbar");
    voicemailAction = gtk_ui_manager_get_action (ui_manager,
                      "/ToolbarActions/Voicemail");
    voicemailToolbar = gtk_ui_manager_get_widget (ui_manager,
                       "/ToolbarActions/VoicemailToolbar");
    newCallWidget = gtk_ui_manager_get_widget (ui_manager,
                    "/ToolbarActions/NewCallToolbar");
    pickUpWidget = gtk_ui_manager_get_widget (ui_manager,
                   "/ToolbarActions/PickUpToolbar");
    hangUpWidget = gtk_ui_manager_get_widget (ui_manager,
                   "/ToolbarActions/HangUpToolbar");
    recordWidget = gtk_ui_manager_get_widget (ui_manager,
                   "/ToolbarActions/RecordToolbar");
<<<<<<< HEAD
    imToolbar = gtk_ui_manager_get_widget (ui_manager,
                                           "/ToolbarActions/InstantMessagingToolbar");
=======
>>>>>>> 54eaff7a
    historyButton = gtk_ui_manager_get_widget (ui_manager,
                    "/ToolbarActions/HistoryToolbar");
    contactButton = gtk_ui_manager_get_widget (ui_manager,
                    "/ToolbarActions/AddressbookToolbar");

    // Set the handler ID for the transfer
    transfertButtonConnId
    = g_signal_connect (G_OBJECT (transferToolbar), "toggled", G_CALLBACK (call_transfer_cb), NULL);
    recordButtonConnId
    = g_signal_connect (G_OBJECT (recordWidget), "toggled", G_CALLBACK (call_record), NULL);
    active_calltree = current_calls;

    *widget = toolbar;
}<|MERGE_RESOLUTION|>--- conflicted
+++ resolved
@@ -37,11 +37,10 @@
 #include <string.h>
 #include <glib/gprintf.h>
 #include <libgnome/gnome-help.h>
-<<<<<<< HEAD
+
 #include <uimanager.h>
 #include <statusicon.h>
 #include <widget/imwidget.h>
-=======
 #include <eel-gconf-extensions.h>
 #include "uimanager.h"
 #include "statusicon.h"
@@ -50,9 +49,9 @@
 #include "config/accountlistconfigdialog.h"
 
 void show_edit_number (callable_obj_t *call);
->>>>>>> 54eaff7a
 
 static GtkWidget *toolbar;
+static GtkWidget *toolbarWindows;
 
 guint transfertButtonConnId; //The button toggled signal connection ID
 guint recordButtonConnId; //The button toggled signal connection ID
@@ -93,19 +92,12 @@
 update_actions()
 {
 
-<<<<<<< HEAD
-    DEBUG ("Update action");
-=======
     DEBUG ("UIManager: Update action");
->>>>>>> 54eaff7a
 
     gtk_action_set_sensitive (GTK_ACTION (newCallAction), TRUE);
     gtk_action_set_sensitive (GTK_ACTION (pickUpAction), FALSE);
     gtk_action_set_sensitive (GTK_ACTION (hangUpAction), FALSE);
-<<<<<<< HEAD
     gtk_action_set_sensitive (GTK_ACTION (imAction), FALSE);
-=======
->>>>>>> 54eaff7a
 
     g_object_ref (hangUpWidget);
     g_object_ref (recordWidget);
@@ -115,10 +107,7 @@
     g_object_ref (historyButton);
     g_object_ref (transferToolbar);
     g_object_ref (voicemailToolbar);
-<<<<<<< HEAD
     g_object_ref (imToolbar);
-=======
->>>>>>> 54eaff7a
 
     if (is_inserted (GTK_WIDGET (hangUpWidget), GTK_WIDGET (toolbar))) {
         gtk_container_remove (GTK_CONTAINER (toolbar), GTK_WIDGET (hangUpWidget));
@@ -146,7 +135,6 @@
                               GTK_WIDGET (voicemailToolbar));
     }
 
-<<<<<<< HEAD
     if (is_inserted (GTK_WIDGET (imToolbar), GTK_WIDGET (toolbar))) {
         gtk_container_remove (GTK_CONTAINER (toolbar),
                               GTK_WIDGET (imToolbar));
@@ -177,40 +165,11 @@
 
     gtk_toolbar_insert (GTK_TOOLBAR (toolbar), GTK_TOOL_ITEM (newCallWidget), 0);
 
-=======
-    gtk_widget_set_sensitive (GTK_WIDGET (holdMenu), FALSE);
-    gtk_widget_set_sensitive (GTK_WIDGET (holdToolbar), FALSE);
-    gtk_widget_set_sensitive (GTK_WIDGET (offHoldToolbar), FALSE);
-    gtk_action_set_sensitive (GTK_ACTION (recordAction), FALSE);
-    gtk_widget_set_sensitive (GTK_WIDGET (recordWidget), FALSE);
-    gtk_action_set_sensitive (GTK_ACTION (copyAction), FALSE);
-    gtk_widget_set_sensitive (GTK_WIDGET (contactButton), FALSE);
-    gtk_widget_set_sensitive (GTK_WIDGET (historyButton), FALSE);
-    gtk_widget_set_tooltip_text (GTK_WIDGET (contactButton),
-                                 _ ("No address book selected"));
-
-    if (is_inserted (GTK_WIDGET (holdToolbar), GTK_WIDGET (toolbar)))
-        gtk_container_remove (GTK_CONTAINER (toolbar), GTK_WIDGET (holdToolbar));
-
-    if (is_inserted (GTK_WIDGET (offHoldToolbar), GTK_WIDGET (toolbar)))
-        gtk_container_remove (GTK_CONTAINER (toolbar), GTK_WIDGET (offHoldToolbar));
-
-    if (is_inserted (GTK_WIDGET (newCallWidget), GTK_WIDGET (toolbar)))
-        gtk_container_remove (GTK_CONTAINER (toolbar), GTK_WIDGET (newCallWidget));
-
-    if (is_inserted (GTK_WIDGET (pickUpWidget), GTK_WIDGET (toolbar)))
-        gtk_container_remove (GTK_CONTAINER (toolbar), GTK_WIDGET (pickUpWidget));
-
-    gtk_toolbar_insert (GTK_TOOLBAR (toolbar), GTK_TOOL_ITEM (newCallWidget), 0);
-
->>>>>>> 54eaff7a
 
     if (eel_gconf_get_integer (HISTORY_ENABLED)) {
         gtk_toolbar_insert (GTK_TOOLBAR (toolbar), GTK_TOOL_ITEM (historyButton), -1);
         gtk_widget_set_sensitive (GTK_WIDGET (historyButton), TRUE);
     }
-<<<<<<< HEAD
-=======
 
     // If addressbook support has been enabled and all addressbooks are loaded, display the icon
     if (addressbook_is_enabled() && addressbook_is_ready()) {
@@ -291,9 +250,15 @@
                 gtk_widget_set_sensitive (GTK_WIDGET (holdToolbar), TRUE);
                 gtk_widget_set_sensitive (GTK_WIDGET (transferToolbar), TRUE);
                 gtk_action_set_sensitive (GTK_ACTION (recordAction), TRUE);
-                gtk_toolbar_insert (GTK_TOOLBAR (toolbar), GTK_TOOL_ITEM (holdToolbar), 2);
-                gtk_toolbar_insert (GTK_TOOLBAR (toolbar), GTK_TOOL_ITEM (transferToolbar), 3);
-                gtk_toolbar_insert (GTK_TOOLBAR (toolbar), GTK_TOOL_ITEM (recordWidget), 4);
+                gtk_action_set_sensitive (GTK_ACTION (imAction), TRUE);
+                gtk_toolbar_insert (GTK_TOOLBAR (toolbar), GTK_TOOL_ITEM (holdToolbar),
+                                    2);
+                gtk_toolbar_insert (GTK_TOOLBAR (toolbar),
+                                    GTK_TOOL_ITEM (transferToolbar), 3);
+                gtk_toolbar_insert (GTK_TOOLBAR (toolbar), GTK_TOOL_ITEM (recordWidget),
+                                    4);
+                gtk_toolbar_insert (GTK_TOOLBAR (toolbar), GTK_TOOL_ITEM (imToolbar),
+                                    5);
                 gtk_signal_handler_block (GTK_OBJECT (transferToolbar), transfertButtonConnId);
                 gtk_toggle_tool_button_set_active (GTK_TOGGLE_TOOL_BUTTON (transferToolbar), FALSE);
                 gtk_signal_handler_unblock (transferToolbar, transfertButtonConnId);
@@ -387,175 +352,6 @@
             default:
                 WARN ("Should not happen in update_action()!");
                 break;
->>>>>>> 54eaff7a
-
-    // If addressbook support has been enabled and all addressbooks are loaded, display the icon
-    if (addressbook_is_enabled() && addressbook_is_ready()) {
-        gtk_toolbar_insert (GTK_TOOLBAR (toolbar), GTK_TOOL_ITEM (contactButton),
-                            -1);
-
-        // Make the icon clickable only if at least one address book is active
-        if (addressbook_is_active()) {
-            gtk_widget_set_sensitive (GTK_WIDGET (contactButton), TRUE);
-            gtk_widget_set_tooltip_text (GTK_WIDGET (contactButton),
-                                         _ ("Address book"));
-        }
-    }
-
-<<<<<<< HEAD
-    callable_obj_t * selectedCall = calltab_get_selected_call (active_calltree);
-    conference_obj_t * selectedConf = calltab_get_selected_conf (active_calltree);
-
-    if (selectedCall) {
-        // update icon in systray
-        show_status_hangup_icon();
-
-        gtk_action_set_sensitive (GTK_ACTION (copyAction), TRUE);
-
-        switch (selectedCall->_state) {
-            case CALL_STATE_INCOMING:
-                // Make the button toolbar clickable
-                gtk_action_set_sensitive (GTK_ACTION (pickUpAction), TRUE);
-                gtk_action_set_sensitive (GTK_ACTION (hangUpAction), TRUE);
-                // Replace the dial button with the hangup button
-                g_object_ref (newCallWidget);
-                gtk_container_remove (GTK_CONTAINER (toolbar), GTK_WIDGET (newCallWidget));
-                gtk_toolbar_insert (GTK_TOOLBAR (toolbar), GTK_TOOL_ITEM (pickUpWidget),
-                                    0);
-                gtk_toolbar_insert (GTK_TOOLBAR (toolbar), GTK_TOOL_ITEM (hangUpWidget),
-                                    1);
-                break;
-            case CALL_STATE_HOLD:
-                gtk_action_set_sensitive (GTK_ACTION (hangUpAction), TRUE);
-                gtk_widget_set_sensitive (GTK_WIDGET (holdMenu), TRUE);
-                gtk_widget_set_sensitive (GTK_WIDGET (offHoldToolbar), TRUE);
-                gtk_widget_set_sensitive (GTK_WIDGET (newCallWidget), TRUE);
-                // Replace the hold button with the off-hold button
-                gtk_toolbar_insert (GTK_TOOLBAR (toolbar), GTK_TOOL_ITEM (hangUpWidget),
-                                    1);
-                gtk_toolbar_insert (GTK_TOOLBAR (toolbar),
-                                    GTK_TOOL_ITEM (offHoldToolbar), 2);
-                break;
-            case CALL_STATE_RINGING:
-                gtk_action_set_sensitive (GTK_ACTION (pickUpAction), TRUE);
-                gtk_action_set_sensitive (GTK_ACTION (hangUpAction), TRUE);
-                gtk_toolbar_insert (GTK_TOOLBAR (toolbar), GTK_TOOL_ITEM (hangUpWidget),
-                                    1);
-                break;
-            case CALL_STATE_DIALING:
-                gtk_action_set_sensitive (GTK_ACTION (pickUpAction), TRUE);
-
-                if (active_calltree == current_calls)
-                    gtk_action_set_sensitive (GTK_ACTION (hangUpAction), TRUE);
-
-                //gtk_action_set_sensitive( GTK_ACTION(newCallMenu),TRUE);
-                g_object_ref (newCallWidget);
-                gtk_container_remove (GTK_CONTAINER (toolbar),
-                                      GTK_WIDGET (newCallWidget));
-                gtk_toolbar_insert (GTK_TOOLBAR (toolbar), GTK_TOOL_ITEM (pickUpWidget),
-                                    0);
-
-                if (active_calltree == current_calls)
-                    gtk_toolbar_insert (GTK_TOOLBAR (toolbar),
-                                        GTK_TOOL_ITEM (hangUpWidget), 1);
-
-                break;
-            case CALL_STATE_CURRENT:
-            case CALL_STATE_RECORD:
-                gtk_action_set_sensitive (GTK_ACTION (hangUpAction), TRUE);
-                gtk_toolbar_insert (GTK_TOOLBAR (toolbar), GTK_TOOL_ITEM (hangUpWidget),
-                                    1);
-                gtk_widget_set_sensitive (GTK_WIDGET (holdMenu), TRUE);
-                gtk_widget_set_sensitive (GTK_WIDGET (holdToolbar), TRUE);
-                gtk_widget_set_sensitive (GTK_WIDGET (transferToolbar), TRUE);
-                gtk_action_set_sensitive (GTK_ACTION (recordAction), TRUE);
-                gtk_action_set_sensitive (GTK_ACTION (imAction), TRUE);
-                gtk_toolbar_insert (GTK_TOOLBAR (toolbar), GTK_TOOL_ITEM (holdToolbar),
-                                    2);
-                gtk_toolbar_insert (GTK_TOOLBAR (toolbar),
-                                    GTK_TOOL_ITEM (transferToolbar), 3);
-                gtk_toolbar_insert (GTK_TOOLBAR (toolbar), GTK_TOOL_ITEM (recordWidget),
-                                    4);
-                gtk_toolbar_insert (GTK_TOOLBAR (toolbar), GTK_TOOL_ITEM (imToolbar),
-                                    5);
-                gtk_signal_handler_block (GTK_OBJECT (transferToolbar), transfertButtonConnId);
-                gtk_toggle_tool_button_set_active (
-                    GTK_TOGGLE_TOOL_BUTTON (transferToolbar), FALSE);
-                gtk_signal_handler_unblock (transferToolbar, transfertButtonConnId);
-
-                break;
-            case CALL_STATE_BUSY:
-            case CALL_STATE_FAILURE:
-                gtk_action_set_sensitive (GTK_ACTION (hangUpAction), TRUE);
-                gtk_toolbar_insert (GTK_TOOLBAR (toolbar), GTK_TOOL_ITEM (hangUpWidget),
-                                    1);
-                break;
-            case CALL_STATE_TRANSFERT:
-                gtk_toolbar_insert (GTK_TOOLBAR (toolbar), GTK_TOOL_ITEM (hangUpWidget),
-                                    1);
-                gtk_toolbar_insert (GTK_TOOLBAR (toolbar),
-                                    GTK_TOOL_ITEM (transferToolbar), 2);
-                gtk_signal_handler_block (GTK_OBJECT (transferToolbar), transfertButtonConnId);
-                gtk_toggle_tool_button_set_active (
-                    GTK_TOGGLE_TOOL_BUTTON (transferToolbar), TRUE);
-                gtk_signal_handler_unblock (transferToolbar, transfertButtonConnId);
-                gtk_action_set_sensitive (GTK_ACTION (hangUpAction), TRUE);
-                gtk_widget_set_sensitive (GTK_WIDGET (holdMenu), TRUE);
-                gtk_widget_set_sensitive (GTK_WIDGET (holdToolbar), TRUE);
-                gtk_widget_set_sensitive (GTK_WIDGET (transferToolbar), TRUE);
-                break;
-            default:
-                WARN ("Should not happen in update_actions()!")
-                ;
-                break;
-        }
-    } else if (selectedConf) {
-
-        // update icon in systray
-        show_status_hangup_icon();
-
-        switch (selectedConf->_state) {
-
-            case CONFERENCE_STATE_ACTIVE_ATACHED:
-                gtk_action_set_sensitive (GTK_ACTION (hangUpAction), TRUE);
-                gtk_widget_set_sensitive (GTK_WIDGET (holdToolbar), TRUE);
-                gtk_toolbar_insert (GTK_TOOLBAR (toolbar), GTK_TOOL_ITEM (hangUpWidget),
-                                    1);
-                gtk_toolbar_insert (GTK_TOOLBAR (toolbar), GTK_TOOL_ITEM (holdToolbar),
-                                    2);
-                break;
-
-            case CONFERENCE_STATE_ACTIVE_DETACHED:
-                gtk_action_set_sensitive (GTK_ACTION (hangUpAction), TRUE);
-                gtk_widget_set_sensitive (GTK_WIDGET (holdToolbar), TRUE);
-                gtk_toolbar_insert (GTK_TOOLBAR (toolbar), GTK_TOOL_ITEM (hangUpWidget),
-                                    1);
-                gtk_toolbar_insert (GTK_TOOLBAR (toolbar), GTK_TOOL_ITEM (holdToolbar),
-                                    2);
-                break;
-
-            case CONFERENCE_STATE_RECORD:
-                gtk_action_set_sensitive (GTK_ACTION (hangUpAction), TRUE);
-                gtk_widget_set_sensitive (GTK_WIDGET (holdToolbar), TRUE);
-                gtk_toolbar_insert (GTK_TOOLBAR (toolbar), GTK_TOOL_ITEM (hangUpWidget),
-                                    1);
-                gtk_toolbar_insert (GTK_TOOLBAR (toolbar), GTK_TOOL_ITEM (holdToolbar),
-                                    2);
-                break;
-
-            case CONFERENCE_STATE_HOLD:
-                gtk_action_set_sensitive (GTK_ACTION (hangUpAction), TRUE);
-                gtk_widget_set_sensitive (GTK_WIDGET (offHoldToolbar), TRUE);
-                gtk_toolbar_insert (GTK_TOOLBAR (toolbar), GTK_TOOL_ITEM (hangUpWidget),
-                                    1);
-                gtk_toolbar_insert (GTK_TOOLBAR (toolbar),
-                                    GTK_TOOL_ITEM (offHoldToolbar), 2);
-                break;
-
-            default:
-                WARN ("Should not happen in update_action()!")
-                ;
-                break;
 
         }
     }
@@ -565,13 +361,6 @@
         // update icon in systray
         hide_status_hangup_icon();
 
-=======
-    else {
-
-        // update icon in systray
-        hide_status_hangup_icon();
-
->>>>>>> 54eaff7a
         if (account_list_get_size() > 0 && current_account_has_mailbox()) {
             gtk_toolbar_insert (GTK_TOOLBAR (toolbar),
                                 GTK_TOOL_ITEM (voicemailToolbar), -2);
@@ -595,11 +384,7 @@
 }
 
 static void
-<<<<<<< HEAD
-volume_bar_cb (GtkToggleAction *togglemenuitem, gpointer user_data)
-=======
 volume_bar_cb (GtkToggleAction *togglemenuitem, gpointer user_data UNUSED)
->>>>>>> 54eaff7a
 {
     gboolean toggled = gtk_toggle_action_get_active (togglemenuitem);
 
@@ -613,11 +398,7 @@
 }
 
 static void
-<<<<<<< HEAD
-dialpad_bar_cb (GtkToggleAction *togglemenuitem, gpointer user_data)
-=======
 dialpad_bar_cb (GtkToggleAction *togglemenuitem, gpointer user_data UNUSED)
->>>>>>> 54eaff7a
 {
     gboolean toggled = gtk_toggle_action_get_active (togglemenuitem);
     gboolean conf_dialpad = eel_gconf_get_boolean (CONF_SHOW_DIALPAD);
@@ -633,21 +414,12 @@
 }
 
 static void
-<<<<<<< HEAD
-help_contents_cb (GtkAction *action)
+help_contents_cb (GtkAction *action UNUSED)
 {
     GError *error = NULL;
 
     gnome_help_display ("sflphone.xml", NULL, &error);
 
-=======
-help_contents_cb (GtkAction *action UNUSED)
-{
-    GError *error = NULL;
-
-    gnome_help_display ("sflphone.xml", NULL, &error);
-
->>>>>>> 54eaff7a
     if (error != NULL) {
         g_warning ("%s", error->message);
         g_error_free (error);
@@ -690,11 +462,8 @@
 static void
 call_new_call (void * foo UNUSED)
 {
-<<<<<<< HEAD
-=======
     DEBUG ("UIManager: New call button pressed");
 
->>>>>>> 54eaff7a
     sflphone_new_call();
 }
 
@@ -730,7 +499,8 @@
 {
     callable_obj_t * selectedCall = calltab_get_selected_call (current_calls);
     conference_obj_t * selectedConf = calltab_get_selected_conf();
-<<<<<<< HEAD
+
+    DEBUG ("UIManager: Hold button pressed (call)");
 
     if (selectedCall) {
         if (selectedCall->_state == CALL_STATE_HOLD) {
@@ -748,27 +518,6 @@
             }
             break;
 
-=======
-
-    DEBUG ("UIManager: Hold button pressed (call)");
-
-    if (selectedCall) {
-        if (selectedCall->_state == CALL_STATE_HOLD) {
-            sflphone_off_hold();
-        } else {
-            sflphone_on_hold();
-        }
-    } else if (selectedConf) {
-
-        switch (selectedConf->_state) {
-
-            case CONFERENCE_STATE_HOLD: {
-                selectedConf->_state = CONFERENCE_STATE_ACTIVE_ATACHED;
-                sflphone_conference_off_hold (selectedConf);
-            }
-            break;
-
->>>>>>> 54eaff7a
             case CONFERENCE_STATE_ACTIVE_ATACHED:
             case CONFERENCE_STATE_ACTIVE_DETACHED: {
                 selectedConf->_state = CONFERENCE_STATE_HOLD;
@@ -783,7 +532,6 @@
 }
 
 static void
-<<<<<<< HEAD
 call_im (void* foo UNUSED)
 {
     callable_obj_t * selectedCall = calltab_get_selected_call (current_calls);
@@ -792,37 +540,15 @@
         im_widget_display (&selectedCall);
     } else {
         warn ("Sorry. Instant messaging is not allowed outside a call\n");
-=======
+    }
+}
+
+static void
 conference_hold (void* foo UNUSED)
 {
     conference_obj_t * selectedConf = calltab_get_selected_conf();
 
     DEBUG ("UIManager: Hold button pressed (conference)");
-
-    switch (selectedConf->_state) {
-        case CONFERENCE_STATE_HOLD: {
-            selectedConf->_state = CONFERENCE_STATE_ACTIVE_ATACHED;
-            sflphone_conference_off_hold (selectedConf);
-        }
-        break;
-
-        case CONFERENCE_STATE_ACTIVE_ATACHED:
-        case CONFERENCE_STATE_ACTIVE_DETACHED: {
-            selectedConf->_state = CONFERENCE_STATE_HOLD;
-            sflphone_conference_on_hold (selectedConf);
-        }
-        break;
-        default:
-            break;
->>>>>>> 54eaff7a
-    }
-}
-
-static void
-<<<<<<< HEAD
-conference_hold (void* foo UNUSED)
-{
-    conference_obj_t * selectedConf = calltab_get_selected_conf();
 
     switch (selectedConf->_state) {
         case CONFERENCE_STATE_HOLD: {
@@ -867,32 +593,6 @@
             sflphone_new_call();
             calltree_display (current_calls);
         }
-=======
-call_pick_up (void * foo UNUSED)
-{
-    DEBUG ("UIManager: Call button pressed");
-    callable_obj_t * selectedCall;
-    callable_obj_t* new_call;
-
-    selectedCall = calltab_get_selected_call (active_calltree);
-
-    if (calllist_get_size (current_calls) > 0)
-        sflphone_pick_up();
-
-    else if (calllist_get_size (active_calltree) > 0) {
-        if (selectedCall) {
-            create_new_call (CALL, CALL_STATE_DIALING, "", "", "",
-                             selectedCall->_peer_number, &new_call);
-
-            calllist_add (current_calls, new_call);
-            calltree_add_call (current_calls, new_call, NULL);
-            sflphone_place_call (new_call);
-            calltree_display (current_calls);
-        } else {
-            sflphone_new_call();
-            calltree_display (current_calls);
-        }
->>>>>>> 54eaff7a
     } else {
         sflphone_new_call();
         calltree_display (current_calls);
@@ -902,11 +602,8 @@
 static void
 call_hang_up (void)
 {
-<<<<<<< HEAD
-=======
 
     DEBUG ("UIManager: Hang up button pressed (call)");
->>>>>>> 54eaff7a
     /*
      * [#3020]	Restore the record toggle button
      *			We set it to FALSE, as when we hang up a call, the recording is stopped.
@@ -920,22 +617,16 @@
 static void
 conference_hang_up (void)
 {
-<<<<<<< HEAD
-=======
     DEBUG ("UIManager: Hang up button pressed (conference)");
 
->>>>>>> 54eaff7a
     sflphone_conference_hang_up();
 }
 
 static void
 call_record (void)
 {
-<<<<<<< HEAD
-=======
     DEBUG ("UIManager: Record button pressed");
 
->>>>>>> 54eaff7a
     sflphone_rec_call();
 }
 
@@ -953,11 +644,7 @@
     callable_obj_t* c = calltab_get_selected_call (history);
 
     if (c) {
-<<<<<<< HEAD
-        DEBUG ("Remove the call from the history");
-=======
         DEBUG ("UIManager: Remove the call from the history");
->>>>>>> 54eaff7a
         calllist_remove_from_history (c);
     }
 }
@@ -1017,11 +704,7 @@
                 break;
         }
 
-<<<<<<< HEAD
-        DEBUG ("Clipboard number: %s\n", no);
-=======
         DEBUG ("UIManager: Clipboard number: %s\n", no);
->>>>>>> 54eaff7a
         gtk_clipboard_set_text (clip, no, strlen (no));
     }
 
@@ -1046,13 +729,6 @@
                 before = selectedCall->_peer_number;
                 DEBUG ("TO: %s\n", before);
                 selectedCall->_peer_number = g_strconcat (before, no, NULL);
-<<<<<<< HEAD
-
-                if (selectedCall->_state == CALL_STATE_DIALING) {
-                    selectedCall->_peer_info = g_strconcat ("\"\" <",
-                                                            selectedCall->_peer_number, ">", NULL);
-                }
-=======
 
                 if (selectedCall->_state == CALL_STATE_DIALING) {
                     selectedCall->_peer_info = g_strconcat ("\"\" <",
@@ -1075,32 +751,10 @@
 
                 selectedCall->_peer_info = g_strconcat ("\"\" <",
                                                         selectedCall->_peer_number, ">", NULL);
->>>>>>> 54eaff7a
 
                 calltree_update_call (current_calls, selectedCall, NULL);
             }
             break;
-<<<<<<< HEAD
-            case CALL_STATE_RINGING:
-            case CALL_STATE_INCOMING:
-            case CALL_STATE_BUSY:
-            case CALL_STATE_FAILURE:
-            case CALL_STATE_HOLD: { // Create a new call to hold the new text
-                selectedCall = sflphone_new_call();
-
-                gchar * before = selectedCall->_peer_number;
-                selectedCall->_peer_number = g_strconcat (selectedCall->_peer_number,
-                                             no, NULL);
-                DEBUG ("TO: %s", selectedCall->_peer_number);
-
-                selectedCall->_peer_info = g_strconcat ("\"\" <",
-                                                        selectedCall->_peer_number, ">", NULL);
-
-                calltree_update_call (current_calls, selectedCall, NULL);
-            }
-            break;
-=======
->>>>>>> 54eaff7a
             case CALL_STATE_CURRENT:
             default: {
                 unsigned int i;
@@ -1129,11 +783,7 @@
         selectedCall->_peer_number = g_strconcat (selectedCall->_peer_number, no,
                                      NULL);
         g_free (before);
-<<<<<<< HEAD
-        DEBUG ("TO: %s", selectedCall->_peer_number);
-=======
         DEBUG ("UIManager: TO: %s", selectedCall->_peer_number);
->>>>>>> 54eaff7a
 
         g_free (selectedCall->_peer_info);
         selectedCall->_peer_info = g_strconcat ("\"\" <",
@@ -1167,11 +817,7 @@
 {
     account_t* current;
     callable_obj_t *mailbox_call;
-<<<<<<< HEAD
-    gchar *to, *from, *account_id;
-=======
     gchar *to, *account_id;
->>>>>>> 54eaff7a
 
     current = account_list_get_current();
 
@@ -1192,11 +838,7 @@
 }
 
 static void
-<<<<<<< HEAD
-toggle_history_cb (GtkToggleAction *action, gpointer user_data)
-=======
 toggle_history_cb (GtkToggleAction *action, gpointer user_data UNUSED)
->>>>>>> 54eaff7a
 {
     gboolean toggle;
     toggle = gtk_toggle_action_get_active (action);
@@ -1204,11 +846,7 @@
 }
 
 static void
-<<<<<<< HEAD
-toggle_addressbook_cb (GtkToggleAction *action, gpointer user_data)
-=======
 toggle_addressbook_cb (GtkToggleAction *action, gpointer user_data UNUSED)
->>>>>>> 54eaff7a
 {
     gboolean toggle;
     toggle = gtk_toggle_action_get_active (action);
@@ -1218,7 +856,6 @@
 static const GtkActionEntry menu_entries[] = {
 
     // Call Menu
-<<<<<<< HEAD
     { "Call", NULL, N_ ("Call") },
     { "NewCall", GTK_STOCK_DIAL, N_ ("_New call"), "<control>N",
       N_ ("Place a new call"), G_CALLBACK (call_new_call) },
@@ -1265,55 +902,10 @@
     { "About", GTK_STOCK_ABOUT, NULL, NULL, N_ ("About this application"),
       G_CALLBACK (help_about) }
 
-=======
-    { "Call", NULL, N_ ("Call"), NULL, NULL, NULL },
-    { "NewCall", GTK_STOCK_DIAL, N_ ("_New call"), "<control>N", N_ ("Place a new call"), G_CALLBACK (call_new_call) },
-    { "PickUp", GTK_STOCK_PICKUP, N_ ("_Pick up"), NULL, N_ ("Answer the call"), G_CALLBACK (call_pick_up) },
-    { "HangUp", GTK_STOCK_HANGUP, N_ ("_Hang up"), "<control>S", N_ ("Finish the call"), G_CALLBACK (call_hang_up) },
-    { "OnHold", GTK_STOCK_ONHOLD, N_ ("O_n hold"), "<control>P", N_ ("Place the call on hold"), G_CALLBACK (call_hold) },
-    { "OffHold", GTK_STOCK_OFFHOLD, N_ ("O_ff hold"), "<control>P", N_ ("Place the call off hold"), G_CALLBACK (call_hold) },
-    { "AccountAssistant", NULL, N_ ("Configuration _Assistant"), NULL, N_ ("Run the configuration assistant"), G_CALLBACK (call_configuration_assistant) },
-    { "Voicemail", "mail-read", N_ ("Voicemail"), NULL, N_ ("Call your voicemail"), G_CALLBACK (call_mailbox_cb) },
-    { "Close", GTK_STOCK_CLOSE, N_ ("_Close"), "<control>W", N_ ("Minimize to system tray"), G_CALLBACK (call_minimize) },
-    { "Quit", GTK_STOCK_CLOSE, N_ ("_Quit"), "<control>Q", N_ ("Quit the program"), G_CALLBACK (call_quit) },
-
-    // Edit Menu
-    { "Edit", NULL, N_ ("_Edit"), NULL, NULL, NULL },
-    { "Copy", GTK_STOCK_COPY, N_ ("_Copy"), "<control>C", N_ ("Copy the selection"), G_CALLBACK (edit_copy) },
-    { "Paste", GTK_STOCK_PASTE, N_ ("_Paste"), "<control>V", N_ ("Paste the clipboard"), G_CALLBACK (edit_paste) },
-    { "ClearHistory", GTK_STOCK_CLEAR, N_ ("Clear _history"), NULL, N_ ("Clear the call history"), G_CALLBACK (clear_history) },
-    { "Accounts", NULL, N_ ("_Accounts"), NULL, N_ ("Edit your accounts"), G_CALLBACK (edit_accounts) },
-    { "Preferences", GTK_STOCK_PREFERENCES, N_ ("_Preferences"), NULL, N_ ("Change your preferences"), G_CALLBACK (edit_preferences) },
-
-    // View Menu
-    { "View", NULL, N_ ("_View"), NULL, NULL, NULL },
-
-    // Help menu
-    { "Help", NULL, N_ ("_Help"), NULL, NULL, NULL },
-    { "HelpContents", GTK_STOCK_HELP, N_ ("Contents"), "F1", N_ ("Open the manual"), G_CALLBACK (help_contents_cb) },
-    { "About", GTK_STOCK_ABOUT, NULL, NULL, N_ ("About this application"), G_CALLBACK (help_about) }
->>>>>>> 54eaff7a
 };
 
 static const GtkToggleActionEntry toggle_menu_entries[] = {
 
-<<<<<<< HEAD
-    { "Transfer", GTK_STOCK_TRANSFER, N_ ("_Transfer"), "<control>T",
-        N_ ("Transfer the call"), NULL }, //G_CALLBACK (call_transfer_cb) },
-    { "Record", GTK_STOCK_MEDIA_RECORD, N_ ("_Record"), "<control>R",
-      N_ ("Record the current conversation"), NULL }, // G_CALLBACK (call_record) },
-    { "Toolbar", NULL, N_ ("_Show toolbar"), "<control>T",
-      N_ ("Show the toolbar"), NULL },
-    { "Dialpad", NULL, N_ ("_Dialpad"), "<control>D",
-      N_ ("Show the dialpad"), G_CALLBACK (dialpad_bar_cb) },
-    { "VolumeControls", NULL, N_ ("_Volume controls"), "<control>V",
-      N_ ("Show the volume controls"), G_CALLBACK (volume_bar_cb) },
-    { "History", "appointment-soon", N_ ("_History"), NULL,
-      N_ ("Calls history"), G_CALLBACK (toggle_history_cb), FALSE },
-    { "Addressbook", GTK_STOCK_ADDRESSBOOK, N_ ("_Address book"), NULL,
-      N_ ("Address book"), G_CALLBACK (toggle_addressbook_cb), FALSE }
-
-=======
     { "Transfer", GTK_STOCK_TRANSFER, N_ ("_Transfer"), "<control>T", N_ ("Transfer the call"), NULL, TRUE },
     { "Record", GTK_STOCK_MEDIA_RECORD, N_ ("_Record"), "<control>R", N_ ("Record the current conversation"), NULL, TRUE },
     { "Toolbar", NULL, N_ ("_Show toolbar"), "<control>T", N_ ("Show the toolbar"), NULL, TRUE },
@@ -1321,7 +913,6 @@
     { "VolumeControls", NULL, N_ ("_Volume controls"), "<control>V", N_ ("Show the volume controls"), G_CALLBACK (volume_bar_cb), TRUE },
     { "History", "appointment-soon", N_ ("_History"), NULL, N_ ("Calls history"), G_CALLBACK (toggle_history_cb), FALSE },
     { "Addressbook", GTK_STOCK_ADDRESSBOOK, N_ ("_Address book"), NULL, N_ ("Address book"), G_CALLBACK (toggle_addressbook_cb), FALSE }
->>>>>>> 54eaff7a
 };
 
 gboolean
@@ -1438,29 +1029,17 @@
 
     // call type boolean
     gboolean pickup = FALSE, hangup = FALSE, hold = FALSE, copy = FALSE, record =
-                                          FALSE, detach = FALSE;
+                                          FALSE, detach = FALSE, im = FALSE;
     gboolean accounts = FALSE;
-<<<<<<< HEAD
-    gboolean im = FALSE;
-=======
->>>>>>> 54eaff7a
 
     // conference type boolean
     gboolean hangup_conf = FALSE, hold_conf = FALSE;
 
-<<<<<<< HEAD
-    callable_obj_t * selectedCall;
-    conference_obj_t * selectedConf;
-
-    if (calltab_get_selected_type (current_calls) == A_CALL) {
-        DEBUG ("MENUS: SELECTED A CALL");
-=======
     callable_obj_t * selectedCall = NULL;
     conference_obj_t * selectedConf;
 
     if (calltab_get_selected_type (current_calls) == A_CALL) {
         DEBUG ("UIManager: Menus: Selected a call");
->>>>>>> 54eaff7a
         selectedCall = calltab_get_selected_call (current_calls);
 
         if (selectedCall) {
@@ -1492,31 +1071,20 @@
                     hold = TRUE;
                     record = TRUE;
                     detach = TRUE;
-<<<<<<< HEAD
                     im = TRUE;
-=======
->>>>>>> 54eaff7a
                     break;
                 case CALL_STATE_BUSY:
                 case CALL_STATE_FAILURE:
                     hangup = TRUE;
                     break;
                 default:
-<<<<<<< HEAD
-                    WARN ("Should not happen in show_popup_menu for calls!")
-=======
                     WARN ("UIManager: Should not happen in show_popup_menu for calls!")
->>>>>>> 54eaff7a
                     ;
                     break;
             }
         }
     } else {
-<<<<<<< HEAD
-        DEBUG ("MENUS: SELECTED A CONF");
-=======
         DEBUG ("UIManager: Menus: selected a conf");
->>>>>>> 54eaff7a
         selectedConf = calltab_get_selected_conf();
 
         if (selectedConf) {
@@ -1532,11 +1100,7 @@
                     hold_conf = TRUE;
                     break;
                 default:
-<<<<<<< HEAD
-                    WARN ("Should not happen in show_popup_menu for conferences!")
-=======
                     WARN ("UIManager: Should not happen in show_popup_menu for conferences!")
->>>>>>> 54eaff7a
                     ;
                     break;
             }
@@ -1554,11 +1118,7 @@
     //g_signal_connect (menu, "deactivate",
     //       G_CALLBACK (gtk_widget_destroy), NULL);
     if (calltab_get_selected_type (current_calls) == A_CALL) {
-<<<<<<< HEAD
-        DEBUG ("BUILD CALL MENU");
-=======
         DEBUG ("UIManager: Build call menu");
->>>>>>> 54eaff7a
 
         if (copy) {
             menu_items = gtk_image_menu_item_new_from_stock (GTK_STOCK_COPY,
@@ -1630,7 +1190,6 @@
             gtk_widget_show (menu_items);
         }
 
-<<<<<<< HEAD
         if (im) {
             menu_items = gtk_separator_menu_item_new();
             gtk_menu_shell_append (GTK_MENU_SHELL (menu), menu_items);
@@ -1642,7 +1201,10 @@
             gtk_menu_shell_append (GTK_MENU_SHELL (menu), menu_items);
             g_signal_connect (G_OBJECT (menu_items), "activate",
                               G_CALLBACK (call_im),
-=======
+                              NULL);
+            gtk_widget_show (menu_items);
+        }
+
     } else {
         DEBUG ("UIManager: Build call menus");
 
@@ -1653,36 +1215,10 @@
             gtk_menu_shell_append (GTK_MENU_SHELL (menu), menu_items);
             g_signal_connect (G_OBJECT (menu_items), "activate",
                               G_CALLBACK (conference_hang_up),
->>>>>>> 54eaff7a
                               NULL);
             gtk_widget_show (menu_items);
         }
 
-<<<<<<< HEAD
-    } else {
-        DEBUG ("BUILD CONFERENCE MENU");
-
-        if (hangup_conf) {
-            menu_items = gtk_image_menu_item_new_with_mnemonic (_ ("_Hang up"));
-            image = gtk_image_new_from_file (ICONS_DIR "/icon_hangup.svg");
-            gtk_image_menu_item_set_image (GTK_IMAGE_MENU_ITEM (menu_items), image);
-            gtk_menu_shell_append (GTK_MENU_SHELL (menu), menu_items);
-            g_signal_connect (G_OBJECT (menu_items), "activate",
-                              G_CALLBACK (conference_hang_up),
-=======
-        if (hold_conf) {
-            menu_items = gtk_check_menu_item_new_with_mnemonic (_ ("On _Hold"));
-            gtk_menu_shell_append (GTK_MENU_SHELL (menu), menu_items);
-            gtk_check_menu_item_set_active (GTK_CHECK_MENU_ITEM (menu_items),
-                                            (selectedCall->_state == CALL_STATE_HOLD ? TRUE : FALSE));
-            g_signal_connect (G_OBJECT (menu_items), "activate",
-                              G_CALLBACK (conference_hold),
->>>>>>> 54eaff7a
-                              NULL);
-            gtk_widget_show (menu_items);
-        }
-
-<<<<<<< HEAD
         if (hold_conf) {
             menu_items = gtk_check_menu_item_new_with_mnemonic (_ ("On _Hold"));
             gtk_menu_shell_append (GTK_MENU_SHELL (menu), menu_items);
@@ -1699,12 +1235,6 @@
         add_registered_accounts_to_menu (menu);
     }
 
-=======
-    if (accounts) {
-        add_registered_accounts_to_menu (menu);
-    }
-
->>>>>>> 54eaff7a
     if (event) {
         button = event->button;
         event_time = event->time;
@@ -1721,11 +1251,8 @@
 show_popup_menu_history (GtkWidget *my_widget, GdkEventButton *event)
 {
 
-<<<<<<< HEAD
-=======
     DEBUG ("UIManager: Show popup menu history");
 
->>>>>>> 54eaff7a
     gboolean pickup = FALSE;
     gboolean remove = FALSE;
     gboolean edit = FALSE;
@@ -1797,7 +1324,73 @@
 
 /*
 void
-<<<<<<< HEAD
+show_popup_menu_addressbook (GtkWidget *my_widget, GdkEventButton *event)
+{
+
+    if (selectedCall) {
+        remove = TRUE;
+        pickup = TRUE;
+        edit = TRUE;
+        accounts = TRUE;
+    }
+
+    GtkWidget *menu;
+    GtkWidget *image;
+    int button, event_time;
+    GtkWidget * menu_items;
+
+    menu = gtk_menu_new();
+    //g_signal_connect (menu, "deactivate",
+    //       G_CALLBACK (gtk_widget_destroy), NULL);
+
+    if (pickup) {
+
+        menu_items = gtk_image_menu_item_new_with_mnemonic (_ ("_Call back"));
+        image = gtk_image_new_from_file (ICONS_DIR "/icon_accept.svg");
+        gtk_image_menu_item_set_image (GTK_IMAGE_MENU_ITEM (menu_items), image);
+        gtk_menu_shell_append (GTK_MENU_SHELL (menu), menu_items);
+        g_signal_connect (G_OBJECT (menu_items), "activate",G_CALLBACK (call_back), NULL);
+        gtk_widget_show (menu_items);
+    }
+
+    menu_items = gtk_separator_menu_item_new();
+    gtk_menu_shell_append (GTK_MENU_SHELL (menu), menu_items);
+    gtk_widget_show (menu_items);
+
+    if (edit) {
+        menu_items = gtk_image_menu_item_new_from_stock (GTK_STOCK_EDIT,
+                     get_accel_group());
+        gtk_menu_shell_append (GTK_MENU_SHELL (menu), menu_items);
+        g_signal_connect (G_OBJECT (menu_items), "activate",G_CALLBACK (edit_number_cb), selectedCall);
+        gtk_widget_show (menu_items);
+    }
+
+    if (remove) {
+        menu_items = gtk_image_menu_item_new_from_stock (GTK_STOCK_DELETE,
+                     get_accel_group());
+        gtk_menu_shell_append (GTK_MENU_SHELL (menu), menu_items);
+        g_signal_connect (G_OBJECT (menu_items), "activate", G_CALLBACK (remove_from_history), NULL);
+        gtk_widget_show (menu_items);
+    }
+
+    if (accounts) {
+        add_registered_accounts_to_menu (menu);
+    }
+
+    if (event) {
+        button = event->button;
+        event_time = event->time;
+    } else {
+        button = 0;
+        event_time = gtk_get_current_event_time();
+    }
+
+    gtk_menu_attach_to_widget (GTK_MENU (menu), my_widget, NULL);
+    gtk_menu_popup (GTK_MENU (menu), NULL, NULL, NULL, NULL, button, event_time);
+}
+*/
+
+void
 show_popup_menu_contacts (GtkWidget *my_widget, GdkEventButton *event)
 {
 
@@ -1844,60 +1437,6 @@
         add_registered_accounts_to_menu (menu);
     }
 
-=======
-show_popup_menu_addressbook (GtkWidget *my_widget, GdkEventButton *event)
-{
-
-    if (selectedCall) {
-        remove = TRUE;
-        pickup = TRUE;
-        edit = TRUE;
-        accounts = TRUE;
-    }
-
-    GtkWidget *menu;
-    GtkWidget *image;
-    int button, event_time;
-    GtkWidget * menu_items;
-
-    menu = gtk_menu_new();
-    //g_signal_connect (menu, "deactivate",
-    //       G_CALLBACK (gtk_widget_destroy), NULL);
-
-    if (pickup) {
-
-        menu_items = gtk_image_menu_item_new_with_mnemonic (_ ("_Call back"));
-        image = gtk_image_new_from_file (ICONS_DIR "/icon_accept.svg");
-        gtk_image_menu_item_set_image (GTK_IMAGE_MENU_ITEM (menu_items), image);
-        gtk_menu_shell_append (GTK_MENU_SHELL (menu), menu_items);
-        g_signal_connect (G_OBJECT (menu_items), "activate",G_CALLBACK (call_back), NULL);
-        gtk_widget_show (menu_items);
-    }
-
-    menu_items = gtk_separator_menu_item_new();
-    gtk_menu_shell_append (GTK_MENU_SHELL (menu), menu_items);
-    gtk_widget_show (menu_items);
-
-    if (edit) {
-        menu_items = gtk_image_menu_item_new_from_stock (GTK_STOCK_EDIT,
-                     get_accel_group());
-        gtk_menu_shell_append (GTK_MENU_SHELL (menu), menu_items);
-        g_signal_connect (G_OBJECT (menu_items), "activate",G_CALLBACK (edit_number_cb), selectedCall);
-        gtk_widget_show (menu_items);
-    }
-
-    if (remove) {
-        menu_items = gtk_image_menu_item_new_from_stock (GTK_STOCK_DELETE,
-                     get_accel_group());
-        gtk_menu_shell_append (GTK_MENU_SHELL (menu), menu_items);
-        g_signal_connect (G_OBJECT (menu_items), "activate", G_CALLBACK (remove_from_history), NULL);
-        gtk_widget_show (menu_items);
-    }
-
-    if (accounts) {
-        add_registered_accounts_to_menu (menu);
-    }
-
     if (event) {
         button = event->button;
         event_time = event->time;
@@ -1909,67 +1448,6 @@
     gtk_menu_attach_to_widget (GTK_MENU (menu), my_widget, NULL);
     gtk_menu_popup (GTK_MENU (menu), NULL, NULL, NULL, NULL, button, event_time);
 }
-*/
-
-void
-show_popup_menu_contacts (GtkWidget *my_widget, GdkEventButton *event)
-{
-
-    gboolean pickup = FALSE;
-    gboolean accounts = FALSE;
-    gboolean edit = FALSE;
-
-    callable_obj_t * selectedCall = calltab_get_selected_call (contacts);
-
-    if (selectedCall) {
-        pickup = TRUE;
-        accounts = TRUE;
-        edit = TRUE;
-    }
-
-    GtkWidget *menu;
-    GtkWidget *image;
-    int button, event_time;
-    GtkWidget * menu_items;
-
-    menu = gtk_menu_new();
-    //g_signal_connect (menu, "deactivate",
-    //       G_CALLBACK (gtk_widget_destroy), NULL);
-
-    if (pickup) {
-
-        menu_items = gtk_image_menu_item_new_with_mnemonic (_ ("_New call"));
-        image = gtk_image_new_from_file (ICONS_DIR "/icon_accept.svg");
-        gtk_image_menu_item_set_image (GTK_IMAGE_MENU_ITEM (menu_items), image);
-        gtk_menu_shell_append (GTK_MENU_SHELL (menu), menu_items);
-        g_signal_connect (G_OBJECT (menu_items), "activate",G_CALLBACK (call_back), NULL);
-        gtk_widget_show (menu_items);
-    }
-
-    if (edit) {
-        menu_items = gtk_image_menu_item_new_from_stock (GTK_STOCK_EDIT,
-                     get_accel_group());
-        gtk_menu_shell_append (GTK_MENU_SHELL (menu), menu_items);
-        g_signal_connect (G_OBJECT (menu_items), "activate",G_CALLBACK (edit_number_cb), selectedCall);
-        gtk_widget_show (menu_items);
-    }
-
-    if (accounts) {
-        add_registered_accounts_to_menu (menu);
-    }
-
->>>>>>> 54eaff7a
-    if (event) {
-        button = event->button;
-        event_time = event->time;
-    } else {
-        button = 0;
-        event_time = gtk_get_current_event_time();
-    }
-
-    gtk_menu_attach_to_widget (GTK_MENU (menu), my_widget, NULL);
-    gtk_menu_popup (GTK_MENU (menu), NULL, NULL, NULL, NULL, button, event_time);
-}
 
 static void
 ok_cb (GtkWidget *widget UNUSED, gpointer userdata)
@@ -2032,7 +1510,6 @@
         gtk_entry_set_text (GTK_ENTRY (editable_num), g_strdup (call->_peer_number));
     else
         ERROR ("This a bug, the call should be defined. menus.c line 1051");
-<<<<<<< HEAD
 
     gtk_box_pack_start (GTK_BOX (hbox), editable_num, TRUE, TRUE, 0);
 
@@ -2047,22 +1524,6 @@
 
     gtk_widget_show_all (edit_dialog->vbox);
 
-=======
-
-    gtk_box_pack_start (GTK_BOX (hbox), editable_num, TRUE, TRUE, 0);
-
-    // Set a custom image for the button
-    pixbuf = gdk_pixbuf_new_from_file_at_scale (ICONS_DIR "/outgoing.svg", 32, 32,
-             TRUE, NULL);
-    image = gtk_image_new_from_pixbuf (pixbuf);
-    ok = gtk_button_new();
-    gtk_button_set_image (GTK_BUTTON (ok), image);
-    gtk_box_pack_start (GTK_BOX (hbox), ok, TRUE, TRUE, 0);
-    g_signal_connect (G_OBJECT (ok), "clicked", G_CALLBACK (ok_cb), call);
-
-    gtk_widget_show_all (edit_dialog->vbox);
-
->>>>>>> 54eaff7a
     gtk_dialog_run (edit_dialog);
 
 }
@@ -2085,7 +1546,6 @@
 {
 
     GtkWidget * menu_bar;
-<<<<<<< HEAD
 
     menu_bar = gtk_ui_manager_get_widget (ui_manager, "/MenuBar");
     pickUpAction = gtk_ui_manager_get_action (ui_manager, "/MenuBar/CallMenu/PickUp");
@@ -2102,31 +1562,12 @@
     gtk_toggle_action_set_active (GTK_TOGGLE_ACTION (gtk_ui_manager_get_action (ui_manager, "/MenuBar/ViewMenu/Dialpad")), eel_gconf_get_boolean (CONF_SHOW_DIALPAD));
     gtk_toggle_action_set_active (GTK_TOGGLE_ACTION (volumeToggle), (gboolean) SHOW_VOLUME);
 
-=======
-
-    menu_bar = gtk_ui_manager_get_widget (ui_manager, "/MenuBar");
-    pickUpAction = gtk_ui_manager_get_action (ui_manager, "/MenuBar/CallMenu/PickUp");
-    newCallAction = gtk_ui_manager_get_action (ui_manager, "/MenuBar/CallMenu/NewCall");
-    hangUpAction = gtk_ui_manager_get_action (ui_manager, "/MenuBar/CallMenu/HangUp");
-    holdMenu = gtk_ui_manager_get_widget (ui_manager, "/MenuBar/CallMenu/OnHoldMenu");
-    recordAction = gtk_ui_manager_get_action (ui_manager, "/MenuBar/CallMenu/Record");
-    copyAction = gtk_ui_manager_get_action (ui_manager, "/MenuBar/EditMenu/Copy");
-    pasteAction = gtk_ui_manager_get_action (ui_manager, "/MenuBar/EditMenu/Paste");
-    volumeToggle = gtk_ui_manager_get_action (ui_manager, "/MenuBar/ViewMenu/VolumeControls");
-
-    // Set the toggle buttons
-    gtk_toggle_action_set_active (GTK_TOGGLE_ACTION (gtk_ui_manager_get_action (ui_manager, "/MenuBar/ViewMenu/Dialpad")), eel_gconf_get_boolean (CONF_SHOW_DIALPAD));
-    gtk_toggle_action_set_active (GTK_TOGGLE_ACTION (volumeToggle), (gboolean) SHOW_VOLUME);
->>>>>>> 54eaff7a
     gtk_action_set_sensitive (GTK_ACTION (volumeToggle), SHOW_ALSA_CONF);
 
     // Disable it right now
     gtk_action_set_sensitive (GTK_ACTION (gtk_ui_manager_get_action (ui_manager, "/MenuBar/ViewMenu/Toolbar")), FALSE);
 
-<<<<<<< HEAD
     /* Add the loading icon at the right of the toolbar. It is used for addressbook searches. */
-=======
->>>>>>> 54eaff7a
     waitingLayer = create_waiting_icon ();
     gtk_menu_shell_append (GTK_MENU_SHELL (menu_bar), waitingLayer);
 
@@ -2156,11 +1597,8 @@
                    "/ToolbarActions/HangUpToolbar");
     recordWidget = gtk_ui_manager_get_widget (ui_manager,
                    "/ToolbarActions/RecordToolbar");
-<<<<<<< HEAD
     imToolbar = gtk_ui_manager_get_widget (ui_manager,
                                            "/ToolbarActions/InstantMessagingToolbar");
-=======
->>>>>>> 54eaff7a
     historyButton = gtk_ui_manager_get_widget (ui_manager,
                     "/ToolbarActions/HistoryToolbar");
     contactButton = gtk_ui_manager_get_widget (ui_manager,
