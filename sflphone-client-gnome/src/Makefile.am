include ../globals.mak

bin_PROGRAMS = sflphone-client-gnome

SUBDIRS = config contacts dbus widget icons
  
NOFIFY_LIBS = -lnotify
LOG4C = -llog4c


SFLPHONEGTK_LIBS=./contacts/libcontacts.la ./config/libconfig.la ./dbus/libdbus.la ./widget/libwidget.la ./icons/libicons.la

sflphone_client_gnome_SOURCES = \
  main.c \
  errors.c \
  uimanager.c \
  sflnotify.c \
  mainwindow.c \
  dialpad.c \
  callable_obj.c \
  conference_obj.c \
  actions.c \
  accountlist.c \
  sliders.c \
  statusicon.c \
  codeclist.c \
  reqaccount.c \
<<<<<<< HEAD
  eel-gconf-extensions.c

noinst_HEADERS =  actions.h sflnotify.h mainwindow.h dialpad.h codeclist.h \
                  reqaccount.h errors.h sflphone_const.h uimanager.h \
                  accountlist.h sliders.h statusicon.h callable_obj.h conference_obj.h eel-gconf-extensions.h
=======
  shortcuts.c  

noinst_HEADERS =  actions.h sflnotify.h mainwindow.h dialpad.h codeclist.h \
                  reqaccount.h errors.h sflphone_const.h uimanager.h \
                  accountlist.h sliders.h statusicon.h callable_obj.h conference_obj.h \
                  shortcuts.h
>>>>>>> 0ddab496

sflphone_client_gnome_LDADD = $(DEPS_LIBS) $(NOTIFY_LIBS) $(SFLPHONEGTK_LIBS) $(LIBSEXY_LIBS) $(LOG4C)

# add symbolic link	     
install-exec-local:
	echo $(prefix); echo $(bindir); echo $(datadir); echo $(libdir)
	cd $(DESTDIR)$(bindir); ln -sf sflphone-client-gnome sflphone 

uninstall-local:
	-test -h $(DESTDIR)$(bindir)/sflphone && rm $(DESTDIR)$(bindir)/sflphone<|MERGE_RESOLUTION|>--- conflicted
+++ resolved
@@ -25,20 +25,13 @@
   statusicon.c \
   codeclist.c \
   reqaccount.c \
-<<<<<<< HEAD
+  shortcuts.c  \
   eel-gconf-extensions.c
 
 noinst_HEADERS =  actions.h sflnotify.h mainwindow.h dialpad.h codeclist.h \
                   reqaccount.h errors.h sflphone_const.h uimanager.h \
-                  accountlist.h sliders.h statusicon.h callable_obj.h conference_obj.h eel-gconf-extensions.h
-=======
-  shortcuts.c  
-
-noinst_HEADERS =  actions.h sflnotify.h mainwindow.h dialpad.h codeclist.h \
-                  reqaccount.h errors.h sflphone_const.h uimanager.h \
                   accountlist.h sliders.h statusicon.h callable_obj.h conference_obj.h \
-                  shortcuts.h
->>>>>>> 0ddab496
+                  shortcuts.h eel-gconf-extensions.h
 
 sflphone_client_gnome_LDADD = $(DEPS_LIBS) $(NOTIFY_LIBS) $(SFLPHONEGTK_LIBS) $(LIBSEXY_LIBS) $(LOG4C)
 
