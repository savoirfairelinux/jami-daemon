include ../globals.mak

bin_PROGRAMS = sflphone-client-gnome

SUBDIRS = config contacts dbus widget icons
  
NOFIFY_LIBS = -lnotify
<<<<<<< HEAD
LOG4C = -llog4c
=======
>>>>>>> ce7c190d
X11_LIBS = -lX11

SFLPHONEGTK_LIBS=./contacts/libcontacts.la ./config/libconfig.la ./dbus/libdbus.la ./widget/libwidget.la ./icons/libicons.la

sflphone_client_gnome_SOURCES = \
  main.c \
  errors.c \
  logger.c \
  uimanager.c \
  sflnotify.c \
  mainwindow.c \
  imwindow.c \
  dialpad.c \
  callable_obj.c \
  conference_obj.c \
  actions.c \
  accountlist.c \
  sliders.c \
  statusicon.c \
  codeclist.c \
  reqaccount.c \
  shortcuts.c  \
  eel-gconf-extensions.c

noinst_HEADERS =  actions.h sflnotify.h mainwindow.h dialpad.h codeclist.h \
                  reqaccount.h errors.h sflphone_const.h uimanager.h \
                  accountlist.h sliders.h statusicon.h callable_obj.h conference_obj.h \
                  shortcuts.h eel-gconf-extensions.h logger.h

<<<<<<< HEAD
sflphone_client_gnome_LDADD = $(DEPS_LIBS) $(NOTIFY_LIBS) $(SFLPHONEGTK_LIBS) $(LIBSEXY_LIBS) $(LOG4C) $(X11_LIBS)
=======
sflphone_client_gnome_LDADD = $(DEPS_LIBS) $(NOTIFY_LIBS) $(SFLPHONEGTK_LIBS) $(LIBSEXY_LIBS) $(X11_LIBS)
>>>>>>> ce7c190d

# add symbolic link	     
install-exec-local:
	echo $(prefix); echo $(bindir); echo $(datadir); echo $(libdir)
	cd $(DESTDIR)$(bindir); ln -sf sflphone-client-gnome sflphone 

uninstall-local:
	-test -h $(DESTDIR)$(bindir)/sflphone && rm $(DESTDIR)$(bindir)/sflphone

all: indent<|MERGE_RESOLUTION|>--- conflicted
+++ resolved
@@ -5,10 +5,6 @@
 SUBDIRS = config contacts dbus widget icons
   
 NOFIFY_LIBS = -lnotify
-<<<<<<< HEAD
-LOG4C = -llog4c
-=======
->>>>>>> ce7c190d
 X11_LIBS = -lX11
 
 SFLPHONEGTK_LIBS=./contacts/libcontacts.la ./config/libconfig.la ./dbus/libdbus.la ./widget/libwidget.la ./icons/libicons.la
@@ -38,11 +34,7 @@
                   accountlist.h sliders.h statusicon.h callable_obj.h conference_obj.h \
                   shortcuts.h eel-gconf-extensions.h logger.h
 
-<<<<<<< HEAD
-sflphone_client_gnome_LDADD = $(DEPS_LIBS) $(NOTIFY_LIBS) $(SFLPHONEGTK_LIBS) $(LIBSEXY_LIBS) $(LOG4C) $(X11_LIBS)
-=======
 sflphone_client_gnome_LDADD = $(DEPS_LIBS) $(NOTIFY_LIBS) $(SFLPHONEGTK_LIBS) $(LIBSEXY_LIBS) $(X11_LIBS)
->>>>>>> ce7c190d
 
 # add symbolic link	     
 install-exec-local:
