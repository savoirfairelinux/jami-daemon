/*
 *  Copyright (C) 2007 Savoir-Faire Linux inc.
 *  Author: Pierre-Luc Beaudoin <pierre-luc.beaudoin@savoirfairelinux.com>
 *  Author: Emmanuel Milou <emmanuel.milou@savoirfairelinux.com>
 *  Author: Guillaume Carmel-Archambault <guillaume.carmel-archambault@savoirfairelinux.com>
 *
 *  This program is free software; you can redistribute it and/or modify
 *  it under the terms of the GNU General Public License as published by
 *  the Free Software Foundation; either version 3 of the License, or
 *  (at your option) any later version.
 *
 *  This program is distributed in the hope that it will be useful,
 *  but WITHOUT ANY WARRANTY; without even the implied warranty of
 *  MERCHANTABILITY or FITNESS FOR A PARTICULAR PURPOSE.  See the
 *  GNU General Public License for more details.
 *
 *  You should have received a copy of the GNU General Public License
 *  along with this program; if not, write to the Free Software
 *   Foundation, Inc., 675 Mass Ave, Cambridge, MA 02139, USA.
 */

#include <calltab.h>
#include <callmanager-glue.h>
#include <configurationmanager-glue.h>
#include <instance-glue.h>
#include <configwindow.h>
#include <mainwindow.h>
#include <marshaller.h>
#include <sliders.h>
#include <statusicon.h>
#include <assistant.h>

#include <dbus.h>
#include <actions.h>
#include <string.h>

DBusGConnection * connection;
DBusGProxy * callManagerProxy;
DBusGProxy * configurationManagerProxy;
DBusGProxy * instanceProxy;

static void
incoming_call_cb (DBusGProxy *proxy UNUSED,
                  const gchar* accountID,
                  const gchar* callID,
                  const gchar* from,
                  void * foo  UNUSED )
{
  DEBUG ("Incoming call! %s",callID);
  call_t * c = g_new0 (call_t, 1);
  c->accountID = g_strdup(accountID);
  c->callID = g_strdup(callID);
  c->from = g_strdup(from);
  c->state = CALL_STATE_INCOMING;
 #if GTK_CHECK_VERSION(2,10,0)
  status_tray_icon_blink( TRUE );
 #endif
  notify_incoming_call( c );
  sflphone_incoming_call (c);
}

static void
curent_selected_codec (DBusGProxy *proxy UNUSED,
                  const gchar* callID,
                  const gchar* codecName,
                  void * foo  UNUSED )
{
  DEBUG ("%s codec decided for call %s",codecName,callID);
  sflphone_display_selected_codec (codecName);
}

static void
volume_changed_cb (DBusGProxy *proxy UNUSED,
                  const gchar* device,
                  const gdouble value,
                  void * foo  UNUSED )
{
  DEBUG ("Volume of %s changed to %f.",device, value);
  set_slider(device, value);
}

static void
voice_mail_cb (DBusGProxy *proxy UNUSED,
                  const gchar* accountID,
                  const guint nb,
                  void * foo  UNUSED )
{
  DEBUG ("%d Voice mail waiting!",nb);
  sflphone_notify_voice_mail (accountID , nb);
}

static void
incoming_message_cb (DBusGProxy *proxy UNUSED,
                  const gchar* accountID UNUSED,
                  const gchar* msg,
                  void * foo  UNUSED )
{
  DEBUG ("Message %s!",msg);

}

static void
call_state_cb (DBusGProxy *proxy UNUSED,
                  const gchar* callID,
                  const gchar* state,
                  void * foo  UNUSED )
{
  DEBUG ("Call %s state %s",callID, state);
  call_t * c = calllist_get(current_calls, callID);
  if(c)
  {
    if ( strcmp(state, "HUNGUP") == 0 )
    {
      if(c->state==CALL_STATE_CURRENT)
      {
	// peer hung up, the conversation was established, so _start has been initialized with the current time value
	DEBUG("call state current");
	(void) time(&c->_stop);
	calltree_update_call( history, c );
      }
      stop_notification();
      sflphone_hung_up (c);
      calltree_update_call( history, c );
    }
    else if ( strcmp(state, "UNHOLD_CURRENT") == 0 )
    {
      sflphone_current (c);
    }
    else if ( strcmp(state, "UNHOLD_RECORD") == 0 )
    {
      sflphone_record (c);
    }
    else if ( strcmp(state, "HOLD") == 0 )
    {
      sflphone_hold (c);
    }
    else if ( strcmp(state, "RINGING") == 0 )
    {
      sflphone_ringing (c);
    }
    else if ( strcmp(state, "CURRENT") == 0 )
    {
      sflphone_current (c);
    }
    else if ( strcmp(state, "FAILURE") == 0 )
    {
      sflphone_fail (c);
    }
    else if ( strcmp(state, "BUSY") == 0 )
    {
      sflphone_busy (c);
    }
  }
  else
  {
    // The callID is unknow, threat it like a new call
    // If it were an incoming call, we won't be here
    // It means that a new call has been initiated with an other client (cli for instance)
    if ( strcmp(state, "RINGING") == 0 )
    {
        call_t *new_call;
        GHashTable *call_details;

        DEBUG ("New ringing call! accountID: %s", callID);

        // We fetch the details associated to the specified call
        call_details = dbus_get_call_details (callID);
        create_new_call_from_details (callID, call_details, &new_call);

        // Restore the callID to be synchronous with the daemon
        new_call->callID = g_strdup(callID);

        sflphone_incoming_call (new_call);
    }
  }
}


static void
accounts_changed_cb (DBusGProxy *proxy UNUSED,
                     void * foo  UNUSED )
{
  DEBUG ("Accounts changed");
  sflphone_fill_account_list(TRUE);
  config_window_fill_account_list();

  // Update the status bar in case something happened
  // Should fix ticket #1215
  status_bar_display_account();
<<<<<<< HEAD
=======
}


static void
transfer_succeded_cb (DBusGProxy *proxy UNUSED,
                     void * foo  UNUSED )
{
  DEBUG ("Transfer succeded\n");
  sflphone_display_transfer_status("Transfer successfull\n");
>>>>>>> d6a4dbc1
}


static void
transfer_failed_cb (DBusGProxy *proxy UNUSED,
                     void * foo  UNUSED )
{
  DEBUG ("Transfer failed\n");
  sflphone_display_transfer_status("Transfer failed\n");
}


static void
error_alert(DBusGProxy *proxy UNUSED,
		  int errCode,
                  void * foo  UNUSED )
{
  ERROR ("Error notifying : (%i)", errCode);
  sflphone_throw_exception( errCode );
}

gboolean
dbus_connect ()
{

  GError *error = NULL;
  connection = NULL;
  instanceProxy = NULL;

  g_type_init ();

  connection = dbus_g_bus_get (DBUS_BUS_SESSION, &error);

  if (error)
  {
    ERROR ("Failed to open connection to bus: %s",
                error->message);
    g_error_free (error);
    return FALSE;
  }

  /* Create a proxy object for the "bus driver" (name "org.freedesktop.DBus") */

  
  instanceProxy = dbus_g_proxy_new_for_name (connection,
                                     "org.sflphone.SFLphone",
                                     "/org/sflphone/SFLphone/Instance",
                                     "org.sflphone.SFLphone.Instance");
  /*
  instanceProxy = dbus_g_proxy_new_for_name_owner (connection,
                                     "org.sflphone.SFLphone",
                                     "/org/sflphone/SFLphone/Instance",
                                     "org.sflphone.SFLphone.Instance",
                                     &error);
  */
 
  if (instanceProxy==NULL)
  {
    ERROR ("Failed to get proxy to Instance");
    return FALSE;
  }


  DEBUG ("DBus connected to Instance");
  
  
  callManagerProxy = dbus_g_proxy_new_for_name (connection,
                                     "org.sflphone.SFLphone",
                                     "/org/sflphone/SFLphone/CallManager",
                                     "org.sflphone.SFLphone.CallManager");

  /*
  callManagerProxy = dbus_g_proxy_new_for_name_owner (connection,
                                     "org.sflphone.SFLphone",
                                     "/org/sflphone/SFLphone/CallManager",
                                     "org.sflphone.SFLphone.CallManager",
                                     &error);
  */
  if (callManagerProxy==NULL)
  {
    ERROR ("Failed to get proxy to CallManagers");
    return FALSE;
  }

  DEBUG ("DBus connected to CallManager");
  /* Incoming call */
  dbus_g_object_register_marshaller(g_cclosure_user_marshal_VOID__STRING_STRING_STRING,
    G_TYPE_NONE, G_TYPE_STRING, G_TYPE_STRING, G_TYPE_STRING, G_TYPE_INVALID);
  dbus_g_proxy_add_signal (callManagerProxy,
    "incomingCall", G_TYPE_STRING, G_TYPE_STRING, G_TYPE_STRING, G_TYPE_INVALID);
  dbus_g_proxy_connect_signal (callManagerProxy,
    "incomingCall", G_CALLBACK(incoming_call_cb), NULL, NULL);

  /* Current codec */
  dbus_g_object_register_marshaller(g_cclosure_user_marshal_VOID__STRING_STRING_STRING,
    G_TYPE_NONE, G_TYPE_STRING, G_TYPE_STRING, G_TYPE_INVALID);
  dbus_g_proxy_add_signal (callManagerProxy,
    "currentSelectedCodec", G_TYPE_STRING, G_TYPE_STRING, G_TYPE_INVALID);
  dbus_g_proxy_connect_signal (callManagerProxy,
    "currentSelectedCodec", G_CALLBACK(curent_selected_codec), NULL, NULL);

  /* Register a marshaller for STRING,STRING */
  dbus_g_object_register_marshaller(g_cclosure_user_marshal_VOID__STRING_STRING,
    G_TYPE_NONE, G_TYPE_STRING, G_TYPE_STRING, G_TYPE_INVALID);
  dbus_g_proxy_add_signal (callManagerProxy,
    "callStateChanged", G_TYPE_STRING, G_TYPE_STRING, G_TYPE_INVALID);
  dbus_g_proxy_connect_signal (callManagerProxy,
    "callStateChanged", G_CALLBACK(call_state_cb), NULL, NULL);

  dbus_g_object_register_marshaller(g_cclosure_user_marshal_VOID__STRING_INT,
    G_TYPE_NONE, G_TYPE_STRING, G_TYPE_INT, G_TYPE_INVALID);
  dbus_g_proxy_add_signal (callManagerProxy,
    "voiceMailNotify", G_TYPE_STRING, G_TYPE_INT, G_TYPE_INVALID);
  dbus_g_proxy_connect_signal (callManagerProxy,
    "voiceMailNotify", G_CALLBACK(voice_mail_cb), NULL, NULL);

  dbus_g_proxy_add_signal (callManagerProxy,
    "incomingMessage", G_TYPE_STRING, G_TYPE_STRING, G_TYPE_INVALID);
  dbus_g_proxy_connect_signal (callManagerProxy,
    "incomingMessage", G_CALLBACK(incoming_message_cb), NULL, NULL);

  dbus_g_object_register_marshaller(g_cclosure_user_marshal_VOID__STRING_DOUBLE,
    G_TYPE_NONE, G_TYPE_STRING, G_TYPE_DOUBLE, G_TYPE_INVALID);
  dbus_g_proxy_add_signal (callManagerProxy,
    "volumeChanged", G_TYPE_STRING, G_TYPE_DOUBLE, G_TYPE_INVALID);
  dbus_g_proxy_connect_signal (callManagerProxy,
    "volumeChanged", G_CALLBACK(volume_changed_cb), NULL, NULL);

  dbus_g_proxy_add_signal (callManagerProxy,
			   "transferSucceded", G_TYPE_INVALID);
  dbus_g_proxy_connect_signal (callManagerProxy,
    "transferSucceded", G_CALLBACK(transfer_succeded_cb), NULL, NULL);

  dbus_g_proxy_add_signal (callManagerProxy,
			   "transferFailed", G_TYPE_INVALID);
  dbus_g_proxy_connect_signal (callManagerProxy,
    "transferFailed", G_CALLBACK(transfer_failed_cb), NULL, NULL);

  
  configurationManagerProxy = dbus_g_proxy_new_for_name (connection, 
                                  "org.sflphone.SFLphone",
                                  "/org/sflphone/SFLphone/ConfigurationManager",
                                  "org.sflphone.SFLphone.ConfigurationManager");
  

  /*
  configurationManagerProxy = dbus_g_proxy_new_for_name_owner (connection,
                                  "org.sflphone.SFLphone",
                                  "/org/sflphone/SFLphone/ConfigurationManager",
                                  "org.sflphone.SFLphone.ConfigurationManager",
                                   &error);
  */
  if (!configurationManagerProxy)
  {
    ERROR ("Failed to get proxy to ConfigurationManager");
    return FALSE;
  }
  DEBUG ("DBus connected to ConfigurationManager");
  dbus_g_proxy_add_signal (configurationManagerProxy,
			   "accountsChanged", G_TYPE_INVALID);
  dbus_g_proxy_connect_signal (configurationManagerProxy,
    "accountsChanged", G_CALLBACK(accounts_changed_cb), NULL, NULL);

  dbus_g_object_register_marshaller(g_cclosure_user_marshal_VOID__INT,
          G_TYPE_NONE, G_TYPE_INT , G_TYPE_INVALID);
  dbus_g_proxy_add_signal (configurationManagerProxy,
    "errorAlert", G_TYPE_INT , G_TYPE_INVALID);
  dbus_g_proxy_connect_signal (configurationManagerProxy,
    "errorAlert", G_CALLBACK(error_alert), NULL, NULL);
  return TRUE;
}

void
dbus_clean ()
{
    g_object_unref (callManagerProxy);
    g_object_unref (configurationManagerProxy);
    g_object_unref (instanceProxy);
}


void
dbus_hold (const call_t * c)
{
  GError *error = NULL;
  org_sflphone_SFLphone_CallManager_hold ( callManagerProxy, c->callID, &error);
  if (error)
  {
    ERROR ("Failed to call hold() on CallManager: %s",
                error->message);
    g_error_free (error);
  }
}

void
dbus_unhold (const call_t * c)
{
  GError *error = NULL;
  org_sflphone_SFLphone_CallManager_unhold ( callManagerProxy, c->callID, &error);
  if (error)
  {
    ERROR ("Failed to call unhold() on CallManager: %s",
                error->message);
    g_error_free (error);
  }
}

void
dbus_hang_up (const call_t * c)
{
  GError *error = NULL;
  org_sflphone_SFLphone_CallManager_hang_up ( callManagerProxy, c->callID, &error);
  if (error)
  {
    ERROR ("Failed to call hang_up() on CallManager: %s",
                error->message);
    g_error_free (error);
  }
}

void
dbus_transfert (const call_t * c)
{
  GError *error = NULL;
  org_sflphone_SFLphone_CallManager_transfert ( callManagerProxy, c->callID, c->to, &error);
  if (error)
  {
    ERROR ("Failed to call transfert() on CallManager: %s",
                error->message);
    g_error_free (error);
  }
}

void
dbus_accept (const call_t * c)
{
#if GTK_CHECK_VERSION(2,10,0)
  status_tray_icon_blink( FALSE );
#endif
  GError *error = NULL;
  org_sflphone_SFLphone_CallManager_accept ( callManagerProxy, c->callID, &error);
  if (error)
  {
    ERROR ("Failed to call accept(%s) on CallManager: %s", c->callID,
                (error->message == NULL ? g_quark_to_string(error->domain): error->message));
    g_error_free (error);
  }
}

void
dbus_refuse (const call_t * c)
{
#if GTK_CHECK_VERSION(2,10,0)
  status_tray_icon_blink( FALSE );
#endif
  GError *error = NULL;
  org_sflphone_SFLphone_CallManager_refuse ( callManagerProxy, c->callID, &error);
  if (error)
  {
    ERROR ("Failed to call refuse() on CallManager: %s",
                error->message);
    g_error_free (error);
  }
}


void
dbus_place_call (const call_t * c)
{
  GError *error = NULL;
  org_sflphone_SFLphone_CallManager_place_call ( callManagerProxy, c->accountID, c->callID, c->to, &error);
  if (error)
  {
    ERROR ("Failed to call placeCall() on CallManager: %s",
                error->message);
    g_error_free (error);
  }
}

gchar**  dbus_account_list()
{
    GError *error = NULL;
    char ** array;

    if(!org_sflphone_SFLphone_ConfigurationManager_get_account_list ( configurationManagerProxy, &array, &error))
    {
        if(error->domain == DBUS_GERROR && error->code == DBUS_GERROR_REMOTE_EXCEPTION)
          {
            ERROR ("Caught remote method (get_account_list) exception  %s: %s", dbus_g_error_get_name(error), error->message);
          }
        else
          {
            ERROR("Error while calling get_account_list: %s", error->message);
          }
        g_error_free (error);
        return NULL;
    }
    else{
        DEBUG ("DBus called get_account_list() on ConfigurationManager");
        return array;
    }
}


GHashTable* dbus_account_details(gchar * accountID)
{
    GError *error = NULL;
    GHashTable * details;

    if(!org_sflphone_SFLphone_ConfigurationManager_get_account_details( configurationManagerProxy, accountID, &details, &error))
    {
        if(error->domain == DBUS_GERROR && error->code == DBUS_GERROR_REMOTE_EXCEPTION)
          {
            ERROR ("Caught remote method (get_account_details) exception  %s: %s", dbus_g_error_get_name(error), error->message);
          }
        else
          {
            ERROR("Error while calling get_account_details: %s", error->message);
          }
        g_error_free (error);
        return NULL;
    }
    else{
        return details;
    }
}

void
dbus_send_register ( gchar* accountID , const guint expire)
{
  GError *error = NULL;
  org_sflphone_SFLphone_ConfigurationManager_send_register ( configurationManagerProxy, accountID, expire ,&error);
  if (error)
  {
    ERROR ("Failed to call send_register() on ConfigurationManager: %s",
                error->message);
    g_error_free (error);
  }
}

void
dbus_remove_account(gchar * accountID)
{
  GError *error = NULL;
  org_sflphone_SFLphone_ConfigurationManager_remove_account (
    configurationManagerProxy,
    accountID,
    &error);
  if (error)
  {
  ERROR ("Failed to call remove_account() on ConfigurationManager: %s",
              error->message);
  g_error_free (error);
  }
}

void
dbus_set_account_details(account_t *a)
{
  GError *error = NULL;
  org_sflphone_SFLphone_ConfigurationManager_set_account_details (
    configurationManagerProxy,
    a->accountID,
    a->properties,
    &error);
  if (error)
  {
    ERROR ("Failed to call set_account_details() on ConfigurationManager: %s",
                error->message);
    g_error_free (error);
  }
}

gchar*
dbus_add_account(account_t *a)
{
  gchar* accountId;
  GError *error = NULL;
  org_sflphone_SFLphone_ConfigurationManager_add_account (
    configurationManagerProxy,
    a->properties,
    &accountId,
    &error);
  if (error)
  {
    ERROR ("Failed to call add_account() on ConfigurationManager: %s",
                error->message);
    g_error_free (error);
  }
  return accountId;
}

void
dbus_set_volume(const gchar * device, gdouble value)
{
  GError *error = NULL;
  org_sflphone_SFLphone_CallManager_set_volume(
    callManagerProxy,
    device,
    value,
    &error);

  if (error)
  {
    ERROR ("Failed to call set_volume() on callManagerProxy: %s",
                error->message);
    g_error_free (error);
  }
}


gdouble
dbus_get_volume(const gchar * device)
{
  gdouble  value;
  GError *error = NULL;

  org_sflphone_SFLphone_CallManager_get_volume(
    callManagerProxy,
    device,
    &value,
    &error);

  if (error)
  {
    ERROR ("Failed to call get_volume() on callManagerProxy: %s",
                error->message);
    g_error_free (error);
  }
  return value;
}


void
dbus_play_dtmf(const gchar * key)
{
  GError *error = NULL;

  org_sflphone_SFLphone_CallManager_play_dt_mf(
    callManagerProxy,
    key,
    &error);

  if (error)
  {
    ERROR ("Failed to call playDTMF() on callManagerProxy: %s",
                error->message);
    g_error_free (error);
  }
}

void
dbus_start_tone(const int start , const guint type )
{
  GError *error = NULL;

  org_sflphone_SFLphone_CallManager_start_tone(
    callManagerProxy,
    start,
    type,
    &error);

  if (error)
  {
    ERROR ("Failed to call startTone() on callManagerProxy: %s",
                error->message);
    g_error_free (error);
  }
}

void
dbus_register(int pid, gchar * name)
{
  GError *error = NULL;

  org_sflphone_SFLphone_Instance_register(
    instanceProxy,
    pid,
    name,
    &error);

  if (error)
  {
    ERROR ("Failed to call register() on instanceProxy: %s",
                error->message);
    g_error_free (error);
  }
}

void
dbus_unregister(int pid)
{
  GError *error = NULL;

  org_sflphone_SFLphone_Instance_unregister(
    instanceProxy,
    pid,
    &error);

  if (error)
  {
    ERROR ("Failed to call unregister() on instanceProxy: %s",
                error->message);
    g_error_free (error);
  }
}

gchar**
dbus_codec_list()
{

  GError *error = NULL;
  gchar** array;
  org_sflphone_SFLphone_ConfigurationManager_get_codec_list (
    configurationManagerProxy,
    &array,
    &error);

  if (error)
  {
  ERROR ("Failed to call get_codec_list() on ConfigurationManager: %s",
              error->message);
  g_error_free (error);
  }
  return array;
}

gchar**
dbus_codec_details( int payload )
{

  GError *error = NULL;
  gchar ** array;
  org_sflphone_SFLphone_ConfigurationManager_get_codec_details (
    configurationManagerProxy,
    payload,
    &array,
    &error);

  if (error)
  {
  ERROR ("Failed to call get_codec_details() on ConfigurationManager: %s",
              error->message);
  g_error_free (error);
  }
  return array;
}

gchar*
dbus_get_current_codec_name(const call_t * c)
{

    DEBUG("dbus_get_current_codec_name : CallID : %s", c->callID);

    gchar* codecName;
    GError* error = NULL;

    org_sflphone_SFLphone_CallManager_get_current_codec_name (
                       callManagerProxy,
                       c->callID,
                       &codecName,
                       &error);
    if(error)
    {
        g_error_free(error);
    }

    DEBUG("dbus_get_current_codec_name : codecName : %s", codecName);

    return codecName;
}



gchar**
dbus_get_active_codec_list()
{

  gchar ** array;
  GError *error = NULL;
  org_sflphone_SFLphone_ConfigurationManager_get_active_codec_list (
    configurationManagerProxy,
    &array,
    &error);

  if (error)
  {
  ERROR ("Failed to call get_active_codec_list() on ConfigurationManager: %s",
              error->message);
  g_error_free (error);
  }
  return array;
}

void
dbus_set_active_codec_list(const gchar** list)
{

  GError *error = NULL;
  org_sflphone_SFLphone_ConfigurationManager_set_active_codec_list (
    configurationManagerProxy,
    list,
    &error);

  if (error)
  {
  ERROR ("Failed to call set_active_codec_list() on ConfigurationManager: %s",
              error->message);
  g_error_free (error);
  }
}

/**
 * Get a list of input supported audio plugins
 */
gchar**
dbus_get_input_audio_plugin_list()
{
	gchar** array;
	GError* error = NULL;
	org_sflphone_SFLphone_ConfigurationManager_get_input_audio_plugin_list(
			configurationManagerProxy,
			&array,
			&error);
	if(error)
	{
		ERROR("Failed to call get_input_audio_plugin_list() on ConfigurationManager: %s", error->message);
		g_error_free(error);
	}
	return array;
}

/**
 * Get a list of output supported audio plugins
 */
gchar**
dbus_get_output_audio_plugin_list()
{
	gchar** array;
	GError* error = NULL;

	if(!org_sflphone_SFLphone_ConfigurationManager_get_output_audio_plugin_list( configurationManagerProxy, &array, &error))
	{
		if(error->domain == DBUS_GERROR && error->code == DBUS_GERROR_REMOTE_EXCEPTION)
		  {
            		ERROR ("Caught remote method (get_output_audio_plugin_list) exception  %s: %s", dbus_g_error_get_name(error), error->message);
		  }
        	else
        	  {
            		ERROR("Error while calling get_out_audio_plugin_list: %s", error->message);
        	  }
        	g_error_free (error);
        	return NULL;
	}
	else{
		return array;
	}
}

void
dbus_set_input_audio_plugin(gchar* audioPlugin)
{
	GError* error = NULL;
	org_sflphone_SFLphone_ConfigurationManager_set_input_audio_plugin(
			configurationManagerProxy,
			audioPlugin,
			&error);
	if(error)
	{
		ERROR("Failed to call set_input_audio_plugin() on ConfigurationManager: %s", error->message);
		g_error_free(error);
	}
}

void
dbus_set_output_audio_plugin(gchar* audioPlugin)
{
	GError* error = NULL;
	org_sflphone_SFLphone_ConfigurationManager_set_output_audio_plugin(
			configurationManagerProxy,
			audioPlugin,
			&error);
	if(error)
	{
		ERROR("Failed to call set_output_audio_plugin() on ConfigurationManager: %s", error->message);
		g_error_free(error);
	}
}

/**
 * Get all output devices index supported by current audio manager
 */
gchar** dbus_get_audio_output_device_list()
{
	gchar** array;
	GError* error = NULL;
	org_sflphone_SFLphone_ConfigurationManager_get_audio_output_device_list(
			configurationManagerProxy,
			&array,
			&error);
	if(error)
	{
		ERROR("Failed to call get_audio_output_device_list() on ConfigurationManager: %s", error->message);
		g_error_free(error);
	}
	return array;
}

/**
 * Set audio output device from its index
 */
void
dbus_set_audio_output_device(const int index)
{
	GError* error = NULL;
	org_sflphone_SFLphone_ConfigurationManager_set_audio_output_device(
			configurationManagerProxy,
			index,
			&error);
	if(error)
	{
		ERROR("Failed to call set_audio_output_device() on ConfigurationManager: %s", error->message);
		g_error_free(error);
	}
}

/**
 * Get all input devices index supported by current audio manager
 */
gchar**
dbus_get_audio_input_device_list()
{
	gchar** array;
	GError* error = NULL;
	org_sflphone_SFLphone_ConfigurationManager_get_audio_input_device_list(
			configurationManagerProxy,
			&array,
			&error);
	if(error)
	{
		ERROR("Failed to call get_audio_input_device_list() on ConfigurationManager: %s", error->message);
		g_error_free(error);
	}
	return array;
}

/**
 * Set audio input device from its index
 */
void
dbus_set_audio_input_device(const int index)
{
	GError* error = NULL;
	org_sflphone_SFLphone_ConfigurationManager_set_audio_input_device(
			configurationManagerProxy,
			index,
			&error);
	if(error)
	{
		ERROR("Failed to call set_audio_input_device() on ConfigurationManager: %s", error->message);
		g_error_free(error);
	}
}

/**
 * Get output device index and input device index
 */
gchar**
dbus_get_current_audio_devices_index()
{
	gchar** array;
	GError* error = NULL;
	org_sflphone_SFLphone_ConfigurationManager_get_current_audio_devices_index(
			configurationManagerProxy,
			&array,
			&error);
	if(error)
	{
		ERROR("Failed to call get_current_audio_devices_index() on ConfigurationManager: %s", error->message);
		g_error_free(error);
	}
	return array;
}

/**
 * Get index
 */
int
dbus_get_audio_device_index(const gchar *name)
{
	int index;
	GError* error = NULL;
	org_sflphone_SFLphone_ConfigurationManager_get_audio_device_index(
			configurationManagerProxy,
			name,
			&index,
			&error);
	if(error)
	{
		ERROR("Failed to call get_audio_device_index() on ConfigurationManager: %s", error->message);
		g_error_free(error);
	}
	return index;
}

/**
 * Get audio plugin
 */
gchar*
dbus_get_current_audio_output_plugin()
{
	gchar* plugin="";
	GError* error = NULL;
	org_sflphone_SFLphone_ConfigurationManager_get_current_audio_output_plugin(
			configurationManagerProxy,
			&plugin,
			&error);
	if(error)
	{
		ERROR("Failed to call get_current_audio_output_plugin() on ConfigurationManager: %s", error->message);
		g_error_free(error);
	}
	return plugin;
}


gchar*
dbus_get_ringtone_choice()
{
	gchar* tone;
	GError* error = NULL;
	org_sflphone_SFLphone_ConfigurationManager_get_ringtone_choice(
			configurationManagerProxy,
			&tone,
			&error);
	if(error)
	{
		g_error_free(error);
	}
	return tone;
}

void
dbus_set_ringtone_choice( const gchar* tone )
{
	GError* error = NULL;
	org_sflphone_SFLphone_ConfigurationManager_set_ringtone_choice(
			configurationManagerProxy,
			tone,
			&error);
	if(error)
	{
		g_error_free(error);
	}
}

int
dbus_is_ringtone_enabled()
{
	int res;
	GError* error = NULL;
	org_sflphone_SFLphone_ConfigurationManager_is_ringtone_enabled(
			configurationManagerProxy,
			&res,
			&error);
	if(error)
	{
		g_error_free(error);
	}
	return res;
}

void
dbus_ringtone_enabled()
{
	GError* error = NULL;
	org_sflphone_SFLphone_ConfigurationManager_ringtone_enabled(
			configurationManagerProxy,
			&error);
	if(error)
	{
		g_error_free(error);
	}
}

int
dbus_is_iax2_enabled()
{
	int res;
	GError* error = NULL;
	org_sflphone_SFLphone_ConfigurationManager_is_iax2_enabled(
			configurationManagerProxy,
			&res,
			&error);
	if(error)
	{
		g_error_free(error);
	}
	return res;
}

int
dbus_get_dialpad()
{
	int state;
	GError* error = NULL;
	org_sflphone_SFLphone_ConfigurationManager_get_dialpad(
			configurationManagerProxy,
			&state,
			&error);
	if(error)
	{
		g_error_free(error);
	}
	return state;
}

void
dbus_set_dialpad(  )
{
	GError* error = NULL;
	org_sflphone_SFLphone_ConfigurationManager_set_dialpad(
			configurationManagerProxy,
			&error);
	if(error)
	{
		g_error_free(error);
	}
}

int
dbus_get_searchbar()
{
	int state;
	GError* error = NULL;
	if(!org_sflphone_SFLphone_ConfigurationManager_get_searchbar( configurationManagerProxy, &state, &error))
    {
        if(error->domain == DBUS_GERROR && error->code == DBUS_GERROR_REMOTE_EXCEPTION)
          {
            ERROR ("Caught remote method (get_searchbar) exception  %s: %s", dbus_g_error_get_name(error), error->message);
          }
        else
          {
            ERROR("Error while calling get_searchbar: %s", error->message);
          }
        g_error_free (error);
        return -1;
    }
	else
    {
	    return state;
    }
}

void
dbus_set_searchbar(  )
{
	GError* error = NULL;
	org_sflphone_SFLphone_ConfigurationManager_set_searchbar(
			configurationManagerProxy,
			&error);
	if(error)
	{
		g_error_free(error);
	}
}

int
dbus_get_volume_controls()
{
	int state;
	GError* error = NULL;
	org_sflphone_SFLphone_ConfigurationManager_get_volume_controls(
			configurationManagerProxy,
			&state,
			&error);
	if(error)
	{
		g_error_free(error);
	}
	return state;
}

void
dbus_set_volume_controls(  )
{
	GError* error = NULL;
	org_sflphone_SFLphone_ConfigurationManager_set_volume_controls(
			configurationManagerProxy,
			&error);
	if(error)
	{
		g_error_free(error);
	}
}


void
dbus_set_record(const call_t * c)
{
       DEBUG("calling dbus_set_record on CallManager");
       DEBUG("CallID : %s", c->callID);
       GError* error = NULL;
       org_sflphone_SFLphone_CallManager_set_recording (
                       callManagerProxy,
                       c->callID,
                       &error);
	    if(error)
	    {
		    g_error_free(error);
	    }
}

gboolean
dbus_get_is_recording(const call_t * c)
{
       DEBUG("calling dbus_get_is_recording on CallManager");
       GError* error = NULL;
       gboolean isRecording;
       org_sflphone_SFLphone_CallManager_get_is_recording (
                       callManagerProxy,
                       c->callID,
                       &isRecording,
                       &error);
	    if(error)
	    {
		    g_error_free(error);
	    }
            //DEBUG("RECORDING: %i",isRecording);
            return isRecording;
}

void
dbus_set_record_path(const gchar* path)
{
       GError* error = NULL;
       org_sflphone_SFLphone_ConfigurationManager_set_record_path (
                       configurationManagerProxy,
                       path,
                       &error);
	    if(error)
	    {
		    g_error_free(error);
	    }
}

    gchar*
dbus_get_record_path(void)
{
       GError* error = NULL;
       gchar *path;
       org_sflphone_SFLphone_ConfigurationManager_get_record_path (
                       configurationManagerProxy,
                       &path,
                       &error);
	    if(error)
	    {
		    g_error_free(error);
	    }
        return path;
}

void
dbus_set_max_calls( const guint calls  )
{
	GError* error = NULL;
	org_sflphone_SFLphone_ConfigurationManager_set_max_calls(
			configurationManagerProxy,
			calls,
			&error);
	if(error)
	{
		g_error_free(error);
	}
}

guint
dbus_get_max_calls( void )
{
	GError* error = NULL;
	gint calls;
	org_sflphone_SFLphone_ConfigurationManager_get_max_calls(
			configurationManagerProxy,
			&calls,
			&error);
	if(error)
	{
		g_error_free(error);
	}
	return (guint)calls;
}

void
dbus_start_hidden( void )
{
	GError* error = NULL;
	org_sflphone_SFLphone_ConfigurationManager_start_hidden(
			configurationManagerProxy,
			&error);
	if(error)
	{
		g_error_free(error);
	}
}


int
dbus_is_start_hidden( void )
{
	GError* error = NULL;
	int state;
	org_sflphone_SFLphone_ConfigurationManager_is_start_hidden(
			configurationManagerProxy,
			&state,
			&error);
	if(error)
	{
		g_error_free(error);
	}
	return state;
}

int
dbus_popup_mode( void )
{
	GError* error = NULL;
	int state;
	org_sflphone_SFLphone_ConfigurationManager_popup_mode(
			configurationManagerProxy,
			&state,
			&error);
	if(error)
	{
		g_error_free(error);
	}
	return state;
}

void
dbus_switch_popup_mode( void )
{
	GError* error = NULL;
	org_sflphone_SFLphone_ConfigurationManager_switch_popup_mode(
			configurationManagerProxy,
			&error);
	if(error)
	{
		g_error_free(error);
	}
}

void
dbus_set_notify( void )
{
	GError* error = NULL;
	org_sflphone_SFLphone_ConfigurationManager_set_notify(
			configurationManagerProxy,
			&error);
	if(error)
	{
		g_error_free(error);
	}
}

guint
dbus_get_notify( void )
{
	gint level;
	GError* error = NULL;
	if( !org_sflphone_SFLphone_ConfigurationManager_get_notify( configurationManagerProxy,&level, &error) )
    {
        if(error->domain == DBUS_GERROR && error->code == DBUS_GERROR_REMOTE_EXCEPTION)
          {
            ERROR ("Caught remote method (get_notify) exception  %s: %s", dbus_g_error_get_name(error), error->message);
          }
        else
          {
            ERROR ("Error while calling get_notify: %s", error->message);
          }
        g_error_free (error);
        return 0;
    }
    else{
        return (guint)level;
    }
}


void
dbus_set_mail_notify( void )
{
	GError* error = NULL;
	org_sflphone_SFLphone_ConfigurationManager_set_mail_notify(
			configurationManagerProxy,
			&error);
	if(error)
	{
		g_error_free(error);
	}
}

guint
dbus_get_mail_notify( void )
{
	gint level;
	GError* error = NULL;
	org_sflphone_SFLphone_ConfigurationManager_get_mail_notify(
			configurationManagerProxy,
			&level,
			&error);
	if(error)
	{
	  ERROR("Error calling dbus_get_mail_notif_level");
		g_error_free(error);
	}

	return (guint)level;
}

void
dbus_set_audio_manager( int api )
{
	GError* error = NULL;
	org_sflphone_SFLphone_ConfigurationManager_set_audio_manager(
			configurationManagerProxy,
			api,
			&error);
	if(error)
	{
		g_error_free(error);
	}
}

int
dbus_get_audio_manager( void )
{
  int api;
	GError* error = NULL;
	org_sflphone_SFLphone_ConfigurationManager_get_audio_manager(
			configurationManagerProxy,
			&api,
			&error);
	if(error)
	{
	  ERROR("Error calling dbus_get_audio_manager");
		g_error_free(error);
	}

	return api;
}

void
dbus_set_pulse_app_volume_control( void )
{
	GError* error = NULL;
	org_sflphone_SFLphone_ConfigurationManager_set_pulse_app_volume_control(
			configurationManagerProxy,
			&error);
	if(error)
	{
		g_error_free(error);
	}
}

int
dbus_get_pulse_app_volume_control( void )
{
  int state;
	GError* error = NULL;
	org_sflphone_SFLphone_ConfigurationManager_get_pulse_app_volume_control(
			configurationManagerProxy,
			&state,
			&error);
	return state;
}

void
dbus_set_sip_port( const guint portNum  )
{
        GError* error = NULL;
        org_sflphone_SFLphone_ConfigurationManager_set_sip_port(
                        configurationManagerProxy,
                        portNum,
                        &error);
        if(error)
        {
                g_error_free(error);
        }
}

guint
dbus_get_sip_port( void )
{
        GError* error = NULL;
        gint portNum;
        org_sflphone_SFLphone_ConfigurationManager_get_sip_port(
                        configurationManagerProxy,
                        &portNum,
                        &error);
        if(error)
        {
                g_error_free(error);
        }
        return (guint)portNum;
}

gchar* dbus_get_stun_server (void)
{
        GError* error = NULL;
        gchar* server;
        org_sflphone_SFLphone_ConfigurationManager_get_stun_server(
                        configurationManagerProxy,
                        &server,
                        &error);
        if(error)
        {
                g_error_free(error);
        }
        return server;
}

void dbus_set_stun_server( gchar* server)
{
        GError* error = NULL;
        org_sflphone_SFLphone_ConfigurationManager_set_stun_server(
                        configurationManagerProxy,
                        server,
                        &error);
        if(error)
        {
                g_error_free(error);
        }
}

gint dbus_stun_is_enabled (void)
{
    GError* error = NULL;
    gint stun;
    org_sflphone_SFLphone_ConfigurationManager_is_stun_enabled(
                        configurationManagerProxy,
                        &stun,
                        &error);
        if(error)
        {
                g_error_free(error);
        }
        return stun;
}

void dbus_enable_stun (void)
{

    GError* error = NULL;
    org_sflphone_SFLphone_ConfigurationManager_enable_stun(
                        configurationManagerProxy,
                        &error);
        if(error)
        {
                g_error_free(error);
        }
}

GHashTable* dbus_get_addressbook_settings (void) {

    GError *error = NULL;
    GHashTable *results = NULL;

    //DEBUG ("Calling org_sflphone_SFLphone_ConfigurationManager_get_addressbook_settings");

    org_sflphone_SFLphone_ConfigurationManager_get_addressbook_settings (configurationManagerProxy, &results, &error);
    if (error){
        ERROR ("Error calling org_sflphone_SFLphone_ConfigurationManager_get_addressbook_settings");
        g_error_free (error);
    }

    return results;
}

void dbus_set_addressbook_settings (GHashTable * settings){

    GError *error = NULL;

    DEBUG ("Calling org_sflphone_SFLphone_ConfigurationManager_set_addressbook_settings");

    org_sflphone_SFLphone_ConfigurationManager_set_addressbook_settings (configurationManagerProxy, settings, &error);
    if (error){
        ERROR ("Error calling org_sflphone_SFLphone_ConfigurationManager_set_addressbook_settings");
        g_error_free (error);
    }
}

gchar** dbus_get_addressbook_list (void) {

    GError *error = NULL;
    gchar** array;

    org_sflphone_SFLphone_ConfigurationManager_get_addressbook_list (configurationManagerProxy, &array, &error);
    if (error){
        ERROR ("Error calling org_sflphone_SFLphone_ConfigurationManager_get_addressbook_list");
        g_error_free (error);
    }

    return array;
}

void dbus_set_addressbook_list (const gchar** list){

    GError *error = NULL;

    org_sflphone_SFLphone_ConfigurationManager_set_addressbook_list(configurationManagerProxy, list, &error);
    if (error){
        ERROR ("Error calling org_sflphone_SFLphone_ConfigurationManager_set_addressbook_list");
        g_error_free (error);
    }
}

GHashTable* dbus_get_hook_settings (void) {

    GError *error = NULL;
    GHashTable *results = NULL;

    //DEBUG ("Calling org_sflphone_SFLphone_ConfigurationManager_get_addressbook_settings");

    org_sflphone_SFLphone_ConfigurationManager_get_hook_settings (configurationManagerProxy, &results, &error);
    if (error){
        ERROR ("Error calling org_sflphone_SFLphone_ConfigurationManager_get_hook_settings");
        g_error_free (error);
    }

    return results;
}

void dbus_set_hook_settings (GHashTable * settings){

    GError *error = NULL;

    org_sflphone_SFLphone_ConfigurationManager_set_hook_settings (configurationManagerProxy, settings, &error);
    if (error){
        ERROR ("Error calling org_sflphone_SFLphone_ConfigurationManager_set_hook_settings");
        g_error_free (error);
    }
}

GHashTable* dbus_get_call_details (const gchar *callID)
{
    GError *error = NULL;
    GHashTable *details = NULL;

    org_sflphone_SFLphone_CallManager_get_call_details (callManagerProxy, callID, &details, &error);
    if (error){
        ERROR ("Error calling org_sflphone_SFLphone_CallManager_get_call_details");
        g_error_free (error);
    }

    return details;
}

gchar** dbus_get_call_list (void)
{
    GError *error = NULL;
    gchar **list = NULL;

    org_sflphone_SFLphone_CallManager_get_call_list (callManagerProxy, &list, &error);
    if (error){
        ERROR ("Error calling org_sflphone_SFLphone_CallManager_get_call_list");
        g_error_free (error);
    }

    return list;
}

void dbus_set_accounts_order (const gchar* order) {

    GError *error = NULL;

    org_sflphone_SFLphone_ConfigurationManager_set_accounts_order (configurationManagerProxy, order, &error);
    if (error){
        ERROR ("Error calling org_sflphone_SFLphone_ConfigurationManager_set_accounts_order");
        g_error_free (error);
    }
}
<|MERGE_RESOLUTION|>--- conflicted
+++ resolved
@@ -187,8 +187,6 @@
   // Update the status bar in case something happened
   // Should fix ticket #1215
   status_bar_display_account();
-<<<<<<< HEAD
-=======
 }
 
 
@@ -198,7 +196,6 @@
 {
   DEBUG ("Transfer succeded\n");
   sflphone_display_transfer_status("Transfer successfull\n");
->>>>>>> d6a4dbc1
 }
 
 
