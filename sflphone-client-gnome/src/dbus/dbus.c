/*
 *  Copyright (C) 2004, 2005, 2006, 2008, 2009, 2010, 2011 Savoir-Faire Linux Inc.
 *  Author: Pierre-Luc Beaudoin <pierre-luc.beaudoin@savoirfairelinux.com>
 *  Author: Emmanuel Milou <emmanuel.milou@savoirfairelinux.com>
 *  Author: Guillaume Carmel-Archambault <guillaume.carmel-archambault@savoirfairelinux.com>
 *
 *  This program is free software; you can redistribute it and/or modify
 *  it under the terms of the GNU General Public License as published by
 *  the Free Software Foundation; either version 3 of the License, or
 *  (at your option) any later version.
 *
 *  This program is distributed in the hope that it will be useful,
 *  but WITHOUT ANY WARRANTY; without even the implied warranty f
 *  MERCHANTABILITY or FITNESS FOR A PARTICULAR PURPOSE.  See the
 *  GNU General Public License for more details.
 *
 *  You should have received a copy of the GNU General Public License
 *  along with this program; if not, write to the Free Software
 *   Foundation, Inc., 675 Mass Ave, Cambridge, MA 02139, USA.
 *
 *  Additional permission under GNU GPL version 3 section 7:
 *
 *  If you modify this program, or any covered work, by linking or
 *  combining it with the OpenSSL project's OpenSSL library (or a
 *  modified version of that library), containing parts covered by the
 *  terms of the OpenSSL or SSLeay licenses, Savoir-Faire Linux Inc.
 *  grants you additional permission to convey the resulting work.
 *  Corresponding Source for a non-source form of such a combination
 *  shall include the source code for the parts of OpenSSL used as well
 *  as that of the covered work.
 */
#include <config.h>

#include <calltab.h>
#include <callmanager-glue.h>
#include <configurationmanager-glue.h>
#include <instance-glue.h>
#include <preferencesdialog.h>
#include <accountlistconfigdialog.h>
#include <mainwindow.h>
#include <marshaller.h>
#include <sliders.h>
#include <statusicon.h>
#include <assistant.h>

#include <dbus.h>
#include <actions.h>
#include <string.h>

#include <widget/imwidget.h>

#include <eel-gconf-extensions.h>
#include "videoconf.h"

#define DEFAULT_DBUS_TIMEOUT 30000

DBusGConnection * connection;
DBusGProxy * callManagerProxy;
DBusGProxy * configurationManagerProxy;
DBusGProxy * instanceProxy;

static void
new_call_created_cb (DBusGProxy *, const gchar *, const gchar *, const gchar *, void *);

static void
incoming_call_cb (DBusGProxy *, const gchar *, const gchar *, const gchar *, void *);

static void
zrtp_negotiation_failed_cb (DBusGProxy *, const gchar *, const gchar *, const gchar *, void *);

static void
current_selected_audio_codec (DBusGProxy *, const gchar *, const gchar *, void *);

static void
volume_changed_cb (DBusGProxy *, const gchar *, const gdouble, void *);

static void
voice_mail_cb (DBusGProxy *, const gchar *, const guint, void *);

static void
incoming_message_cb (DBusGProxy *, const gchar *, const gchar *, const gchar *, void *);

static void
call_state_cb (DBusGProxy *, const gchar *, const gchar *, void *);

static void
conference_changed_cb (DBusGProxy *, const gchar *, const gchar *, void *);

static void
conference_created_cb (DBusGProxy *, const gchar *, void *);

static void
conference_removed_cb (DBusGProxy *, const gchar *, void *);

static void
record_playback_filepath_cb (DBusGProxy *, const gchar *, const gchar *);

static void
record_playback_stoped_cb (DBusGProxy *, const gchar *);

static void
accounts_changed_cb (DBusGProxy *, void *);

static void
transfer_succeded_cb (DBusGProxy *, void *);

static void
transfer_failed_cb (DBusGProxy *, void *);

static void
secure_sdes_on_cb (DBusGProxy *, const gchar *, void *);

static void
secure_sdes_off_cb (DBusGProxy *, const gchar *, void *);

static void
secure_zrtp_on_cb (DBusGProxy *, const gchar *, const gchar *, void *);

static void
secure_zrtp_off_cb (DBusGProxy *, const gchar *, void *);

static void
show_zrtp_sas_cb (DBusGProxy *, const gchar *, const gchar *, const gboolean, void *);

static void
confirm_go_clear_cb (DBusGProxy *, const gchar *, void *);

static void
new_call_created_cb (DBusGProxy *proxy UNUSED, const gchar *accountID,
		     const gchar *callID, const gchar *to, void *foo UNUSED)
{
    callable_obj_t *c;
    gchar *peer_name = (gchar *)to;
    gchar *peer_number = (gchar *)to;

    DEBUG("DBUS: New Call (%s) created to (%s)", callID, to);

    create_new_call(CALL, CALL_STATE_RINGING, g_strdup(callID), g_strdup(accountID), 
			peer_name, peer_number, &c);

    set_timestamp(&c->_time_start);

    calllist_add_call(current_calls, c);
    calllist_add_call(history, c);
    calltree_add_call(current_calls, c, NULL);
    calltree_add_call(history, c, NULL);

    update_actions();
    calltree_display(current_calls);
}

static void
incoming_call_cb (DBusGProxy *proxy UNUSED, const gchar* accountID,
                  const gchar* callID, const gchar* from, void * foo  UNUSED)
{
    callable_obj_t * c;
    gchar *peer_name, *peer_number;
    
    DEBUG ("DBus: Incoming call (%s) from %s", callID, from);

    // We receive the from field under a formatted way. We want to extract the number and the name of the caller
    peer_name = call_get_peer_name (from);
    peer_number = call_get_peer_number (from);

    DEBUG ("DBus incoming peer name: %s", peer_name);
    DEBUG ("DBus incoming peer number: %s", peer_number);

    create_new_call (CALL, CALL_STATE_INCOMING, g_strdup (callID), g_strdup (
                         accountID), peer_name, peer_number, &c);
#if GTK_CHECK_VERSION(2,10,0)
    status_tray_icon_blink (TRUE);
    popup_main_window();
#endif

    set_timestamp (&c->_time_start);
    notify_incoming_call (c);
    sflphone_incoming_call (c);
}

static void
zrtp_negotiation_failed_cb (DBusGProxy *proxy UNUSED, const gchar* callID,
                            const gchar* reason, const gchar* severity, void * foo  UNUSED)
{
    DEBUG ("DBUS: Zrtp negotiation failed.");
    main_window_zrtp_negotiation_failed (callID, reason, severity);
    callable_obj_t * c = NULL;
    c = calllist_get_call (current_calls, callID);

    if (c) {
        notify_zrtp_negotiation_failed (c);
    }
}

static void
current_selected_audio_codec (DBusGProxy *proxy UNUSED, const gchar* callID UNUSED,
                             const gchar* codecName UNUSED, void * foo  UNUSED)
{
}

static void
volume_changed_cb (DBusGProxy *proxy UNUSED, const gchar* device, const gdouble value,
                   void * foo  UNUSED)
{
    DEBUG ("DBUS: Volume of %s changed to %f.",device, value);
    set_slider (device, value);
}

static void
voice_mail_cb (DBusGProxy *proxy UNUSED, const gchar* accountID, const guint nb,
               void * foo  UNUSED)
{
    DEBUG ("DBUS: %d Voice mail waiting!",nb);
    sflphone_notify_voice_mail (accountID, nb);
}

static void
incoming_message_cb (DBusGProxy *proxy UNUSED, const gchar* callID UNUSED, const gchar *from, const gchar* msg, void * foo  UNUSED)
{
    DEBUG ("DBUS: Message \"%s\" from %s!", msg, from);

    callable_obj_t *call = NULL;
    conference_obj_t *conf = NULL;

    // do not display message if instant messaging is disabled
    gboolean instant_messaging_enabled = TRUE;

    if (eel_gconf_key_exists (INSTANT_MESSAGING_ENABLED))
        instant_messaging_enabled = eel_gconf_get_integer (INSTANT_MESSAGING_ENABLED);

    if (!instant_messaging_enabled)
        return;

    // Get the call information. (if this call exist)
    call = calllist_get_call (current_calls, callID);

    // Get the conference information (if this conference exist)
    conf = conferencelist_get (current_calls, callID);

    /* First check if the call is valid */
    if (call) {

        /* Make the instant messaging main window pops, add messages only if the main window exist.
           Elsewhere the message is displayed asynchronously*/
        if (im_widget_display ( (IMWidget **) (&call->_im_widget), msg, call->_callID, from))
            im_widget_add_message (IM_WIDGET (call->_im_widget), from, msg, 0);
    } else if (conf) {
        /* Make the instant messaging main window pops, add messages only if the main window exist.
           Elsewhere the message is displayed asynchronously*/
        if (im_widget_display ( (IMWidget **) (&conf->_im_widget), msg, conf->_confID, from))
            im_widget_add_message (IM_WIDGET (conf->_im_widget), from, msg, 0);
    } else {
        ERROR ("Message received, but no recipient found");
    }
}

static void
call_state_cb (DBusGProxy *proxy UNUSED, const gchar* callID, const gchar* state,
               void * foo  UNUSED)
{
    DEBUG ("DBUS: Call %s state %s",callID, state);
    callable_obj_t *c = calllist_get_call (current_calls, callID);
    if(c == NULL) {
	ERROR("DBUS: Error: Call is NULL in ");
    }

    if (c) {
        if (strcmp (state, "HUNGUP") == 0) {
            if (c->_state == CALL_STATE_CURRENT) {
                // peer hung up, the conversation was established, so _stop has been initialized with the current time value
                set_timestamp (&c->_time_stop);
                calltree_update_call (history, c, NULL);
            }

            stop_notification();
            calltree_update_call (history, c, NULL);
            status_bar_display_account();
            sflphone_hung_up (c);
        } else if (strcmp (state, "UNHOLD_CURRENT") == 0) {
            sflphone_current (c);
        } else if (strcmp (state, "UNHOLD_RECORD") == 0) {
            sflphone_record (c);
        } else if (strcmp (state, "HOLD") == 0) {
            sflphone_hold (c);
        } else if (strcmp (state, "RINGING") == 0) {
            sflphone_ringing (c);
        } else if (strcmp (state, "CURRENT") == 0) {
            sflphone_current (c);
        } else if (strcmp (state, "RECORD") == 0) {
            sflphone_record (c);
        } else if (strcmp (state, "FAILURE") == 0) {
            sflphone_fail (c);
        } else if (strcmp (state, "BUSY") == 0) {
            sflphone_busy (c);
        }
    } else {
        // The callID is unknow, threat it like a new call
        // If it were an incoming call, we won't be here
        // It means that a new call has been initiated with an other client (cli for instance)
        if ((strcmp (state, "RINGING")) == 0 ||
            (strcmp (state, "CURRENT")) == 0 ||
            (strcmp (state, "RECORD"))) {
            callable_obj_t *new_call;
            GHashTable *call_details;
            gchar *type;

            DEBUG ("DBUS: New ringing call! accountID: %s", callID);

            // We fetch the details associated to the specified call
            call_details = dbus_get_call_details (callID);
            create_new_call_from_details (callID, call_details, &new_call);

            // Restore the callID to be synchronous with the daemon
            new_call->_callID = g_strdup (callID);
            type = g_hash_table_lookup (call_details, "CALL_TYPE");

            if (g_strcasecmp (type, "0") == 0) {
                new_call->_history_state = INCOMING;
            } else {
                new_call->_history_state = OUTGOING;
            }

            calllist_add_call (current_calls, new_call);
            calllist_add_call (history, new_call);
            calltree_add_call (current_calls, new_call, NULL);
            update_actions();
            calltree_display (current_calls);
        }
    }
}

static void
conference_changed_cb (DBusGProxy *proxy UNUSED, const gchar* confID,
                       const gchar* state, void * foo  UNUSED)
{

    callable_obj_t *call;
    gchar* call_id;

    DEBUG ("DBUS: Conference state changed: %s\n", state);

    // sflphone_display_transfer_status("Transfer successfull");
    conference_obj_t* changed_conf = conferencelist_get (current_calls, confID);
    GSList * part;

    if(changed_conf == NULL) {
	ERROR("DBUS: Conference is NULL in conference state changed");
	return;
    }

    // remove old conference from calltree
    calltree_remove_conference (current_calls, changed_conf, NULL);

    // update conference state
    if (strcmp (state, "ACTIVE_ATACHED") == 0) {
        changed_conf->_state = CONFERENCE_STATE_ACTIVE_ATACHED;
    } else if (strcmp (state, "ACTIVE_DETACHED") == 0) {
        changed_conf->_state = CONFERENCE_STATE_ACTIVE_DETACHED;
    } else if (strcmp (state, "ACTIVE_ATTACHED_REC") == 0) {
        changed_conf->_state = CONFERENCE_STATE_ACTIVE_ATTACHED_RECORD;
    } else if (strcmp(state, "ACTIVE_DETACHED_REC") == 0) {
        changed_conf->_state = CONFERENCE_STATE_ACTIVE_DETACHED_RECORD;
    } else if (strcmp (state, "HOLD") == 0) {
        changed_conf->_state = CONFERENCE_STATE_HOLD;
    } else if (strcmp(state, "HOLD_REC") == 0) {
        changed_conf->_state = CONFERENCE_STATE_HOLD_RECORD;
    } else {
        DEBUG ("Error: conference state not recognized");
    }

    // reactivate instant messaging window for these calls
    part = changed_conf->participant_list;

    while (part) {
        call_id = (gchar*) (part->data);
        call = calllist_get_call (current_calls, call_id);

        if (call && call->_im_widget) {
            im_widget_update_state (IM_WIDGET (call->_im_widget), TRUE);
	}

        part = g_slist_next (part);
    }

    // update conferece participants
    conference_participant_list_update (dbus_get_participant_list (changed_conf->_confID), changed_conf);

    // deactivate instant messaging window for new participants
    part = changed_conf->participant_list;

    while (part) {
        call_id = (gchar*) (part->data);
        call = calllist_get_call (current_calls, call_id);

        if (call && call->_im_widget) {
            im_widget_update_state (IM_WIDGET (call->_im_widget), FALSE);
	}

        part = g_slist_next (part);
    }

    // add new conference to calltree
    calltree_add_conference (current_calls, changed_conf);
}

static void
conference_created_cb (DBusGProxy *proxy UNUSED, const gchar* confID, void * foo  UNUSED)
{
    DEBUG ("DBUS: Conference %s added", confID);

    conference_obj_t *new_conf;
    callable_obj_t *call;
    gchar* call_id;
    gchar** participants;
    gchar** part;

    create_new_conference (CONFERENCE_STATE_ACTIVE_ATACHED, confID, &new_conf);

    participants = (gchar**) dbus_get_participant_list (new_conf->_confID);

    // Update conference list
    conference_participant_list_update (participants, new_conf);

    // Add conference ID in in each calls
    for (part = participants; *part; part++) {
        call_id = (gchar*) (*part);
        call = calllist_get_call (current_calls, call_id);

	// set when this call have been added to the conference
        set_timestamp(&call->_time_added);

        // if a text widget is already created, disable it, use conference widget instead
        if (call->_im_widget) {
            im_widget_update_state (IM_WIDGET (call->_im_widget), FALSE);
        }

        // if one of these participant is currently recording, the whole conference will be recorded
        if(call->_state == CALL_STATE_RECORD) {
            new_conf->_state = CONFERENCE_STATE_ACTIVE_ATTACHED_RECORD;
        }

        call->_confID = g_strdup (confID);
	call->_historyConfID = g_strdup (confID);
    }


    set_timestamp(&new_conf->_time_start);

    conferencelist_add (current_calls, new_conf);
    conferencelist_add (history, new_conf);
    calltree_add_conference (current_calls, new_conf);
    calltree_add_conference (history, new_conf);
}

static void
conference_removed_cb (DBusGProxy *proxy UNUSED, const gchar* confID, void * foo  UNUSED)
{
    DEBUG ("DBUS: Conference removed %s", confID);

    conference_obj_t * c = conferencelist_get (current_calls, confID);
    calltree_remove_conference (current_calls, c, NULL);

    GSList *participant = c->participant_list;
    callable_obj_t *call;

    // deactivate instant messaging window for this conference
    if (c->_im_widget)
        im_widget_update_state (IM_WIDGET (c->_im_widget), FALSE);

    // remove all participant for this conference
    while (participant) {

        call = calllist_get_call (current_calls, (const gchar *) (participant->data));

        if (call) {
            DEBUG ("DBUS: Remove participant %s", call->_callID);

            if (call->_confID) {
                g_free (call->_confID);
                call->_confID = NULL;
            }

            // if an instant messaging was previously disabled, enabled it
            if (call->_im_widget)
                im_widget_update_state (IM_WIDGET (call->_im_widget), TRUE);
        }

        participant = conference_next_participant (participant);
    }

    conferencelist_remove (current_calls, c->_confID);
}

static void
record_playback_filepath_cb (DBusGProxy *proxy UNUSED, const gchar *id, const gchar *filepath)
{
    callable_obj_t *call = NULL;
    conference_obj_t *conf = NULL;

    DEBUG("DBUS: Filepath for %s: %s", id, filepath); 

    call = calllist_get_call(current_calls, id);
    conf = conferencelist_get(current_calls, id);

    if(call && conf) {
	ERROR("DBUS: Two object for this callid");
	return;
    }

    if(!call && !conf) {
        ERROR("DBUS: Could not get object");
	return;
    } 

    if(call) {
	if(call->_recordfile == NULL) 
            call->_recordfile = g_strdup(filepath);
    }
    else if(conf) {
        if(conf->_recordfile == NULL)
            conf->_recordfile = g_strdup(filepath); 
    }
}

static void
record_playback_stoped_cb (DBusGProxy *proxy UNUSED, const gchar *filepath)
{
    QueueElement *element;
    callable_obj_t *call = NULL;
    conference_obj_t *conf = NULL;
    gint calllist_size, conflist_size;
    gchar *recfile;
    gint i;

    DEBUG("DBUS: Playback stoped for %s", filepath);

    calllist_size = calllist_get_size(history);
    conflist_size = conferencelist_get_size(history);

    for(i = 0; i < calllist_size; i++) {
        recfile = NULL;
        element = calllist_get_nth(history, i);	
	if(element == NULL) {
            ERROR("DBUS: ERROR: Could not find %dth call", i);
	    break;
        }
	
	if(element->type == HIST_CALL) {
	    call =  element->elem.call;
	    recfile = call->_recordfile;
	    if(recfile && (g_strcmp0(recfile, filepath) == 0)) {
	        call->_record_is_playing = FALSE;
	    }
	}
    }

    for(i = 0; i < conflist_size; i++) {
        conf = conferencelist_get_nth(history, i);
	if(conf == NULL) {
	    ERROR("DBUS: ERROR: Could not find %dth conf", i);
	    break;
	}

	recfile = conf->_recordfile;
	if(recfile && (g_strcmp0(recfile, filepath) == 0))
	    conf->_record_is_playing = FALSE;
    }

    update_actions();   
}

static void
accounts_changed_cb (DBusGProxy *proxy UNUSED, void * foo  UNUSED)
{
    DEBUG ("DBUS: Accounts changed");
    sflphone_fill_account_list();
    sflphone_fill_ip2ip_profile();
    account_list_config_dialog_fill();

    // Update the status bar in case something happened
    // Should fix ticket #1215
    status_bar_display_account();

    // Update the tooltip on the status icon
    statusicon_set_tooltip ();
}

static void
transfer_succeded_cb (DBusGProxy *proxy UNUSED, void * foo  UNUSED)
{
    DEBUG ("DBUS: Transfer succeded");
    sflphone_display_transfer_status ("Transfer successfull");
}

static void
transfer_failed_cb (DBusGProxy *proxy UNUSED, void * foo  UNUSED)
{
    DEBUG ("DBUS: Transfer failed");
    sflphone_display_transfer_status ("Transfer failed");
}

static void
secure_sdes_on_cb (DBusGProxy *proxy UNUSED, const gchar *callID, void *foo UNUSED)
{
    DEBUG ("DBUS: SRTP using SDES is on");
    callable_obj_t *c = calllist_get_call (current_calls, callID);

    if (c) {
        sflphone_srtp_sdes_on (c);
        notify_secure_on (c);
    }

}

static void
secure_sdes_off_cb (DBusGProxy *proxy UNUSED, const gchar *callID, void *foo UNUSED)
{
    DEBUG ("DBUS: SRTP using SDES is off");
    callable_obj_t *c = calllist_get_call (current_calls, callID);

    if (c) {
        sflphone_srtp_sdes_off (c);
        notify_secure_off (c);
    }
}

static void
secure_zrtp_on_cb (DBusGProxy *proxy UNUSED, const gchar* callID, const gchar* cipher,
                   void * foo  UNUSED)
{
    DEBUG ("DBUS: SRTP using ZRTP is ON secure_on_cb");
    callable_obj_t * c = calllist_get_call (current_calls, callID);

    if (c) {
        c->_srtp_cipher = g_strdup (cipher);

        sflphone_srtp_zrtp_on (c);
        notify_secure_on (c);
    }
}

static void
secure_zrtp_off_cb (DBusGProxy *proxy UNUSED, const gchar* callID, void * foo  UNUSED)
{
    DEBUG ("DBUS: SRTP using ZRTP is OFF");
    callable_obj_t * c = calllist_get_call (current_calls, callID);

    if (c) {
        sflphone_srtp_zrtp_off (c);
        notify_secure_off (c);
    }
}

static void
show_zrtp_sas_cb (DBusGProxy *proxy UNUSED, const gchar* callID, const gchar* sas,
                  const gboolean verified, void * foo  UNUSED)
{
    DEBUG ("DBUS: Showing SAS");
    callable_obj_t * c = calllist_get_call (current_calls, callID);

    if (c) {
        sflphone_srtp_zrtp_show_sas (c, sas, verified);
    }
}

static void
confirm_go_clear_cb (DBusGProxy *proxy UNUSED, const gchar* callID, void * foo  UNUSED)
{
    DEBUG ("DBUS: Confirm Go Clear request");

    callable_obj_t * c = calllist_get_call (current_calls, callID);

    if (c) {
        sflphone_confirm_go_clear (c);
    }
}

static void
zrtp_not_supported_cb (DBusGProxy *proxy UNUSED, const gchar* callID, void * foo  UNUSED)
{
    DEBUG ("ZRTP not supported on the other end");
    callable_obj_t * c = calllist_get_call (current_calls, callID);

    if (c) {
        sflphone_srtp_zrtp_not_supported (c);
        notify_zrtp_not_supported (c);
    }
}

static void
sip_call_state_cb (DBusGProxy *proxy UNUSED, const gchar* callID,
                   const gchar* description, const guint code, void * foo  UNUSED)
{
    callable_obj_t * c = NULL;

    DEBUG("DBUS: Sip call state changed %s", callID);

    c = calllist_get_call (current_calls, callID);
    if (c == NULL) {
        ERROR("DBUS: Error call is NULL in state changed (call may not have been created yet)");
        return;
    }

    sflphone_call_state_changed (c, description, code);
}

static void
error_alert (DBusGProxy *proxy UNUSED, int errCode, void * foo  UNUSED)
{
    ERROR ("DBUS: Error notifying : (%i)", errCode);
    sflphone_throw_exception (errCode);
}

gboolean
dbus_connect (GError **error)
{
    connection = NULL;
    instanceProxy = NULL;

    g_type_init();

    connection = dbus_g_bus_get (DBUS_BUS_SESSION, error);

    if (connection == NULL)
        return FALSE;

    /* Create a proxy object for the "bus driver" (name "org.freedesktop.DBus") */

    instanceProxy = dbus_g_proxy_new_for_name (connection,
                    "org.sflphone.SFLphone", "/org/sflphone/SFLphone/Instance",
                    "org.sflphone.SFLphone.Instance");

    if (instanceProxy == NULL) {
        ERROR ("Failed to get proxy to Instance");
        return FALSE;
    }

    DEBUG ("DBus connected to Instance");

    callManagerProxy = dbus_g_proxy_new_for_name (connection,
                       "org.sflphone.SFLphone", "/org/sflphone/SFLphone/CallManager",
                       "org.sflphone.SFLphone.CallManager");
    g_assert (callManagerProxy != NULL);

    DEBUG ("DBus connected to CallManager");
    /* STRING STRING STRING Marshaller */
    /* Incoming call */
    dbus_g_object_register_marshaller (
        g_cclosure_user_marshal_VOID__STRING_STRING_STRING, G_TYPE_NONE,
        G_TYPE_STRING, G_TYPE_STRING, G_TYPE_STRING, G_TYPE_INVALID);
    dbus_g_proxy_add_signal (callManagerProxy, "newCallCreated", G_TYPE_STRING,
			     G_TYPE_STRING, G_TYPE_STRING, G_TYPE_INVALID);
    dbus_g_proxy_connect_signal (callManagerProxy, "newCallCreated",
				 G_CALLBACK (new_call_created_cb), NULL, NULL);
    dbus_g_proxy_add_signal (callManagerProxy, "incomingCall", G_TYPE_STRING,
                             G_TYPE_STRING, G_TYPE_STRING, G_TYPE_INVALID);
    dbus_g_proxy_connect_signal (callManagerProxy, "incomingCall",
                                 G_CALLBACK (incoming_call_cb), NULL, NULL);

    dbus_g_proxy_add_signal (callManagerProxy, "zrtpNegotiationFailed",
                             G_TYPE_STRING, G_TYPE_STRING, G_TYPE_STRING, G_TYPE_INVALID);
    dbus_g_proxy_connect_signal (callManagerProxy, "zrtpNegotiationFailed",
                                 G_CALLBACK (zrtp_negotiation_failed_cb), NULL, NULL);

    /* Current audio codec */
    dbus_g_object_register_marshaller (
        g_cclosure_user_marshal_VOID__STRING_STRING_STRING, G_TYPE_NONE,
        G_TYPE_STRING, G_TYPE_STRING, G_TYPE_INVALID);
    dbus_g_proxy_add_signal (callManagerProxy, "currentSelectedAudioCodec",
                             G_TYPE_STRING, G_TYPE_STRING, G_TYPE_INVALID);
    dbus_g_proxy_connect_signal (callManagerProxy, "currentSelectedAudioCodec",
                                 G_CALLBACK (current_selected_audio_codec), NULL, NULL);

    /* Register a marshaller for STRING,STRING */
    dbus_g_object_register_marshaller (
        g_cclosure_user_marshal_VOID__STRING_STRING, G_TYPE_NONE, G_TYPE_STRING,
        G_TYPE_STRING, G_TYPE_INVALID);
    dbus_g_proxy_add_signal (callManagerProxy, "callStateChanged", G_TYPE_STRING,
                             G_TYPE_STRING, G_TYPE_INVALID);
    dbus_g_proxy_connect_signal (callManagerProxy, "callStateChanged",
                                 G_CALLBACK (call_state_cb), NULL, NULL);

    dbus_g_object_register_marshaller (g_cclosure_user_marshal_VOID__STRING_INT,
                                       G_TYPE_NONE, G_TYPE_STRING, G_TYPE_INT, G_TYPE_INVALID);
    dbus_g_proxy_add_signal (callManagerProxy, "voiceMailNotify", G_TYPE_STRING,
                             G_TYPE_INT, G_TYPE_INVALID);
    dbus_g_proxy_connect_signal (callManagerProxy, "voiceMailNotify",
                                 G_CALLBACK (voice_mail_cb), NULL, NULL);

    dbus_g_proxy_add_signal (callManagerProxy, "incomingMessage", G_TYPE_STRING,
                             G_TYPE_STRING, G_TYPE_STRING, G_TYPE_INVALID);
    dbus_g_proxy_connect_signal (callManagerProxy, "incomingMessage",
                                 G_CALLBACK (incoming_message_cb), NULL, NULL);

    dbus_g_object_register_marshaller (
        g_cclosure_user_marshal_VOID__STRING_DOUBLE, G_TYPE_NONE, G_TYPE_STRING,
        G_TYPE_DOUBLE, G_TYPE_INVALID);
    dbus_g_proxy_add_signal (callManagerProxy, "volumeChanged", G_TYPE_STRING,
                             G_TYPE_DOUBLE, G_TYPE_INVALID);
    dbus_g_proxy_connect_signal (callManagerProxy, "volumeChanged",
                                 G_CALLBACK (volume_changed_cb), NULL, NULL);

    dbus_g_proxy_add_signal (callManagerProxy, "transferSucceded", G_TYPE_INVALID);
    dbus_g_proxy_connect_signal (callManagerProxy, "transferSucceded",
                                 G_CALLBACK (transfer_succeded_cb), NULL, NULL);

    dbus_g_proxy_add_signal (callManagerProxy, "transferFailed", G_TYPE_INVALID);
    dbus_g_proxy_connect_signal (callManagerProxy, "transferFailed",
                                 G_CALLBACK (transfer_failed_cb), NULL, NULL);

    /* Conference related callback */

    dbus_g_object_register_marshaller (g_cclosure_user_marshal_VOID__STRING,
                                       G_TYPE_NONE, G_TYPE_STRING, G_TYPE_INVALID);
    dbus_g_proxy_add_signal (callManagerProxy, "conferenceChanged", G_TYPE_STRING,
                             G_TYPE_STRING, G_TYPE_INVALID);
    dbus_g_proxy_connect_signal (callManagerProxy, "conferenceChanged",
                                 G_CALLBACK (conference_changed_cb), NULL, NULL);

    dbus_g_proxy_add_signal (callManagerProxy, "conferenceCreated", G_TYPE_STRING,
                             G_TYPE_INVALID);
    dbus_g_proxy_connect_signal (callManagerProxy, "conferenceCreated",
                                 G_CALLBACK (conference_created_cb), NULL, NULL);

    dbus_g_proxy_add_signal (callManagerProxy, "conferenceRemoved", G_TYPE_STRING,
                             G_TYPE_INVALID);
    dbus_g_proxy_connect_signal (callManagerProxy, "conferenceRemoved",
                                 G_CALLBACK (conference_removed_cb), NULL, NULL);

    /* Playback related signals */
    dbus_g_proxy_add_signal (callManagerProxy, "recordPlaybackFilepath", G_TYPE_STRING,
				G_TYPE_STRING, G_TYPE_INVALID);
    dbus_g_proxy_connect_signal (callManagerProxy, "recordPlaybackFilepath",
				G_CALLBACK (record_playback_filepath_cb), NULL, NULL);
    dbus_g_proxy_add_signal (callManagerProxy, "recordPlaybackStoped", G_TYPE_STRING, G_TYPE_INVALID);
    dbus_g_proxy_connect_signal(callManagerProxy, "recordPlaybackStoped",
    				G_CALLBACK (record_playback_stoped_cb), NULL, NULL);

    /* Security related callbacks */

    dbus_g_proxy_add_signal (callManagerProxy, "secureSdesOn", G_TYPE_STRING,
                             G_TYPE_INVALID);
    dbus_g_proxy_connect_signal (callManagerProxy, "secureSdesOn",
                                 G_CALLBACK (secure_sdes_on_cb), NULL, NULL);

    dbus_g_proxy_add_signal (callManagerProxy, "secureSdesOff", G_TYPE_STRING,
                             G_TYPE_INVALID);
    dbus_g_proxy_connect_signal (callManagerProxy, "secureSdesOff",
                                 G_CALLBACK (secure_sdes_off_cb), NULL, NULL);

    /* Register a marshaller for STRING,STRING,BOOL */
    dbus_g_object_register_marshaller (
        g_cclosure_user_marshal_VOID__STRING_STRING_BOOL, G_TYPE_NONE,
        G_TYPE_STRING, G_TYPE_STRING, G_TYPE_BOOLEAN, G_TYPE_INVALID);
    dbus_g_proxy_add_signal (callManagerProxy, "showSAS", G_TYPE_STRING,
                             G_TYPE_STRING, G_TYPE_BOOLEAN, G_TYPE_INVALID);
    dbus_g_proxy_connect_signal (callManagerProxy, "showSAS",
                                 G_CALLBACK (show_zrtp_sas_cb), NULL, NULL);

    dbus_g_proxy_add_signal (callManagerProxy, "secureZrtpOn", G_TYPE_STRING,
                             G_TYPE_STRING, G_TYPE_INVALID);
    dbus_g_proxy_connect_signal (callManagerProxy, "secureZrtpOn",
                                 G_CALLBACK (secure_zrtp_on_cb), NULL, NULL);

    /* Register a marshaller for STRING*/
    dbus_g_object_register_marshaller (g_cclosure_user_marshal_VOID__STRING,
                                       G_TYPE_NONE, G_TYPE_STRING, G_TYPE_INVALID);
    dbus_g_proxy_add_signal (callManagerProxy, "secureZrtpOff", G_TYPE_STRING,
                             G_TYPE_INVALID);
    dbus_g_proxy_connect_signal (callManagerProxy, "secureZrtpOff",
                                 G_CALLBACK (secure_zrtp_off_cb), NULL, NULL);
    dbus_g_proxy_add_signal (callManagerProxy, "zrtpNotSuppOther", G_TYPE_STRING,
                             G_TYPE_INVALID);
    dbus_g_proxy_connect_signal (callManagerProxy, "zrtpNotSuppOther",
                                 G_CALLBACK (zrtp_not_supported_cb), NULL, NULL);
    dbus_g_proxy_add_signal (callManagerProxy, "confirmGoClear", G_TYPE_STRING,
                             G_TYPE_INVALID);
    dbus_g_proxy_connect_signal (callManagerProxy, "confirmGoClear",
                                 G_CALLBACK (confirm_go_clear_cb), NULL, NULL);

    /* VOID STRING STRING INT */
    dbus_g_object_register_marshaller (
        g_cclosure_user_marshal_VOID__STRING_STRING_INT, G_TYPE_NONE,
        G_TYPE_STRING, G_TYPE_STRING, G_TYPE_INT, G_TYPE_INVALID);

    dbus_g_proxy_add_signal (callManagerProxy, "sipCallStateChanged",
                             G_TYPE_STRING, G_TYPE_STRING, G_TYPE_INT, G_TYPE_INVALID);
    dbus_g_proxy_connect_signal (callManagerProxy, "sipCallStateChanged",
                                 G_CALLBACK (sip_call_state_cb), NULL, NULL);

    configurationManagerProxy = dbus_g_proxy_new_for_name (connection,
                                "org.sflphone.SFLphone", "/org/sflphone/SFLphone/ConfigurationManager",
                                "org.sflphone.SFLphone.ConfigurationManager");
    g_assert (configurationManagerProxy != NULL);

    DEBUG ("DBus connected to ConfigurationManager");
    dbus_g_proxy_add_signal (configurationManagerProxy, "accountsChanged",
                             G_TYPE_INVALID);
    dbus_g_proxy_connect_signal (configurationManagerProxy, "accountsChanged",
                                 G_CALLBACK (accounts_changed_cb), NULL, NULL);

    dbus_g_object_register_marshaller (g_cclosure_user_marshal_VOID__INT,
                                       G_TYPE_NONE, G_TYPE_INT, G_TYPE_INVALID);
    dbus_g_proxy_add_signal (configurationManagerProxy, "errorAlert", G_TYPE_INT,
                             G_TYPE_INVALID);
    dbus_g_proxy_connect_signal (configurationManagerProxy, "errorAlert",
                                 G_CALLBACK (error_alert), NULL, NULL);

    /* Video related signals */
    dbus_g_proxy_add_signal (configurationManagerProxy, "videoDeviceEvent",
                             G_TYPE_INVALID);
    dbus_g_proxy_connect_signal(configurationManagerProxy, "videoDeviceEvent",
                                G_CALLBACK (video_device_event_cb), NULL, NULL);

    /* Marshaller for INT INT INT INT INT */
    dbus_g_object_register_marshaller (
        g_cclosure_user_marshal_VOID__INT_INT_INT_INT_INT, G_TYPE_NONE,
        G_TYPE_INT, G_TYPE_INT, G_TYPE_INT, G_TYPE_INT, G_TYPE_INT, G_TYPE_INVALID);

    dbus_g_proxy_add_signal (callManagerProxy, "receivingVideoEvent",
                             G_TYPE_INT, G_TYPE_INT, G_TYPE_INT, G_TYPE_INT,
                             G_TYPE_INT, G_TYPE_INVALID);
    dbus_g_proxy_connect_signal(callManagerProxy, "receivingVideoEvent",
                                G_CALLBACK (receiving_video_event_cb), NULL, NULL);

    /* Marshaller for INT INT */
    dbus_g_object_register_marshaller (
        g_cclosure_user_marshal_VOID__INT_INT, G_TYPE_NONE,
        G_TYPE_INT, G_TYPE_INT, G_TYPE_INVALID);

    dbus_g_proxy_add_signal (callManagerProxy, "stoppedReceivingVideoEvent",
                             G_TYPE_INT, G_TYPE_INT, G_TYPE_INVALID);
    dbus_g_proxy_connect_signal(callManagerProxy, "stoppedReceivingVideoEvent",
                                G_CALLBACK (stopped_receiving_video_event_cb),
                                NULL, NULL);

    /* Defines a default timeout for the proxies */
#if HAVE_DBUS_G_PROXY_SET_DEFAULT_TIMEOUT
    dbus_g_proxy_set_default_timeout (callManagerProxy, DEFAULT_DBUS_TIMEOUT);
    dbus_g_proxy_set_default_timeout (instanceProxy, DEFAULT_DBUS_TIMEOUT);
    dbus_g_proxy_set_default_timeout (configurationManagerProxy, DEFAULT_DBUS_TIMEOUT);
#endif

    return TRUE;
}

void
dbus_clean()
{
    g_object_unref (callManagerProxy);
    g_object_unref (configurationManagerProxy);
    g_object_unref (instanceProxy);
}

void
dbus_hold (const callable_obj_t * c)
{
    GError *error = NULL;
    
    DEBUG ("DBUS: Hold %s\n", c->_callID);
    
    org_sflphone_SFLphone_CallManager_hold (callManagerProxy, c->_callID, &error);

    if (error) {
        ERROR ("Failed to call hold() on CallManager: %s",
               error->message);
        g_error_free (error);
    }
}

void
dbus_unhold (const callable_obj_t * c)
{
    GError *error = NULL;
    
    DEBUG ("DBUS: Unhold call %s\n", c->_callID);
    
    org_sflphone_SFLphone_CallManager_unhold (callManagerProxy, c->_callID, &error);

    if (error) {
        ERROR ("Failed to call unhold() on CallManager: %s",
               error->message);
        g_error_free (error);
    }
}

void
dbus_hold_conference (const conference_obj_t * c)
{
    DEBUG ("DBUS: Hold conference %s\n", c->_confID);

    GError *error = NULL;
    org_sflphone_SFLphone_CallManager_hold_conference (callManagerProxy,
            c->_confID, &error);

    if (error) {
        ERROR ("Failed to call hold() on CallManager: %s",
               error->message);
        g_error_free (error);
    }
}

void
dbus_unhold_conference (const conference_obj_t * c)
{
    DEBUG ("DBUS: Unold conference %s\n", c->_confID);

    GError *error = NULL;
    org_sflphone_SFLphone_CallManager_unhold_conference (callManagerProxy,
            c->_confID, &error);

    if (error) {
        ERROR ("Failed to call unhold() on CallManager: %s",
               error->message);
        g_error_free (error);
    }
}

gboolean
dbus_start_recorded_file_playback(const gchar *filepath)
{
    DEBUG("DBUS: Start recorded file playback %s", filepath);

    GError *error = NULL;
    gboolean result;

    org_sflphone_SFLphone_CallManager_start_recorded_file_playback(callManagerProxy,
	filepath, &result, &error);

    if(error) {
        ERROR("Failed to call recorded file playback: %s", error->message);
	g_error_free(error);
    }

    return result;
}

void
dbus_stop_recorded_file_playback(const gchar *filepath)
{
    DEBUG("DBUS: Stop recorded file playback %s", filepath);
    GError *error = NULL;
    org_sflphone_SFLphone_CallManager_stop_recorded_file_playback(callManagerProxy,
	filepath, &error);

    if(error) {
        ERROR("Failed to call stop recorded file playback: %s", error->message);
	g_error_free(error);
    }
}

void
dbus_hang_up (const callable_obj_t * c)
{
    DEBUG ("DBUS: Hang up call %s\n", c->_callID);

    GError *error = NULL;
    org_sflphone_SFLphone_CallManager_hang_up (callManagerProxy, c->_callID,
            &error);

    if (error) {
        ERROR ("Failed to call hang_up() on CallManager: %s",
               error->message);
        g_error_free (error);
    }
}

void
dbus_hang_up_conference (const conference_obj_t * c)
{
    DEBUG ("DBUS: Hang up conference %s\n", c->_confID);

    GError *error = NULL;
    org_sflphone_SFLphone_CallManager_hang_up_conference (callManagerProxy, c->_confID, &error);

    if (error) {
        ERROR ("Failed to call hang_up() on CallManager: %s", error->message);
        g_error_free (error);
    }
}

void
dbus_transfert (const callable_obj_t * c)
{
    GError *error = NULL;

    DEBUG("DBUS: Transfer: %s\n", c->_callID);

    org_sflphone_SFLphone_CallManager_transfert (callManagerProxy, c->_callID,
            c->_trsft_to, &error);

    if (error) {
        ERROR ("Failed to call transfert() on CallManager: %s",
               error->message);
        g_error_free (error);
    }
}

void
dbus_attended_transfer (const callable_obj_t *transfer, const callable_obj_t *target)
{
    DEBUG("DBUS: Attended tramsfer %s to %s\n", transfer->_callID, target->_callID);

    GError *error = NULL;
    org_sflphone_SFLphone_CallManager_attended_transfer (callManagerProxy, transfer->_callID,
        target->_callID, &error);

    if(error) {
        ERROR("Failed to call transfer() on CallManager: %s",
              error->message);
        g_error_free(error);
    }
}

void
dbus_accept (const callable_obj_t * c)
{
#if GTK_CHECK_VERSION(2,10,0)
    status_tray_icon_blink (FALSE);
#endif

    DEBUG ("DBUS: Accept call %s\n", c->_callID);

    GError *error = NULL;
    org_sflphone_SFLphone_CallManager_accept (callManagerProxy, c->_callID, &error);

    if (error) {
        ERROR ("Failed to call accept(%s) on CallManager: %s", c->_callID,
               (error->message == NULL ? g_quark_to_string (error->domain) : error->message));
        g_error_free (error);
    }
}

void
dbus_refuse (const callable_obj_t * c)
{
#if GTK_CHECK_VERSION(2,10,0)
    status_tray_icon_blink (FALSE);
#endif

    DEBUG ("DBUS: Refuse call %s\n", c->_callID);

    GError *error = NULL;
    org_sflphone_SFLphone_CallManager_refuse (callManagerProxy, c->_callID, &error);

    if (error) {
        ERROR ("Failed to call refuse() on CallManager: %s",
               error->message);
        g_error_free (error);
    }
}

void
dbus_place_call (const callable_obj_t * c)
{
    GError *error = NULL;
 
    DEBUG("DBUS: Place call %s", c->_callID);

    org_sflphone_SFLphone_CallManager_place_call (callManagerProxy, c->_accountID,
            c->_callID, c->_peer_number, &error);

    if (error) {
        ERROR ("Failed to call placeCall() on CallManager: %s",
               error->message);
        g_error_free (error);
    }
}

gchar**
dbus_account_list()
{
    GError *error = NULL;
    char ** array;

    if (!org_sflphone_SFLphone_ConfigurationManager_get_account_list (
                configurationManagerProxy, &array, &error)) {
        if (error->domain == DBUS_GERROR && error->code
                == DBUS_GERROR_REMOTE_EXCEPTION) {
            ERROR ("Caught remote method (get_account_list) exception  %s: %s", dbus_g_error_get_name (error), error->message);
        } else {
            ERROR ("Error while calling get_account_list: %s", error->message);
        }

        g_error_free (error);
        return NULL;
    } else {
        DEBUG ("DBus called get_account_list() on ConfigurationManager");
        return array;
    }
}

GHashTable*
dbus_get_account_details (gchar * accountID)
{
    GError *error = NULL;
    GHashTable * details;

    DEBUG ("Dbus: Get account detail for %s", accountID);

    if (!org_sflphone_SFLphone_ConfigurationManager_get_account_details (
                configurationManagerProxy, accountID, &details, &error)) {
        if (error->domain == DBUS_GERROR && error->code
                == DBUS_GERROR_REMOTE_EXCEPTION) {
            ERROR ("Caught remote method (get_account_details) exception  %s: %s", dbus_g_error_get_name (error), error->message);
        } else {
            ERROR ("Error while calling get_account_details: %s", error->message);
        }

        g_error_free (error);
        return NULL;
    } else {
        return details;
    }
}

void
dbus_set_credentials (account_t *a)
{
    GError *error = NULL;
    DEBUG ("DBUS: Sending credentials to server");

    org_sflphone_SFLphone_ConfigurationManager_set_credentials (
        configurationManagerProxy, a->accountID, a->credential_information, &error);

    if (error) {
        ERROR ("Failed to call set_credential() on ConfigurationManager: %s",
               error->message);
        g_error_free (error);
    }
}

void
dbus_get_credentials (account_t *a)
{
    GError *error = NULL;
    DEBUG("DBUS: Get credential for account %s", a->accountID);

    if (org_sflphone_SFLphone_ConfigurationManager_get_credentials (
                configurationManagerProxy, a->accountID, &a->credential_information, &error))
        return;

    if (error->domain == DBUS_GERROR && error->code
            == DBUS_GERROR_REMOTE_EXCEPTION) {
        ERROR ("Caught remote method (get_account_details) exception  %s: %s", dbus_g_error_get_name (error), error->message);
    } else {
        ERROR ("Error while calling get_account_details: %s", error->message);
    }

    g_error_free (error);
}

GHashTable*
dbus_get_ip2_ip_details (void)
{
    GError *error = NULL;
    GHashTable * details;

    if (!org_sflphone_SFLphone_ConfigurationManager_get_ip2_ip_details (
                configurationManagerProxy, &details, &error)) {
        if (error->domain == DBUS_GERROR && error->code
                == DBUS_GERROR_REMOTE_EXCEPTION) {
            ERROR ("Caught remote method (get_ip2_ip_details) exception  %s: %s", dbus_g_error_get_name (error), error->message);
        } else {
            ERROR ("Error while calling get_ip2_ip_details: %s", error->message);
        }

        g_error_free (error);
        return NULL;
    } else {
        return details;
    }
}

void
dbus_set_ip2ip_details (GHashTable * properties)
{
    GError *error = NULL;
    org_sflphone_SFLphone_ConfigurationManager_set_ip2_ip_details (
        configurationManagerProxy, properties, &error);

    if (error) {
        ERROR ("Failed to call set_ip_2ip_details() on ConfigurationManager: %s",
               error->message);
        g_error_free (error);
    }
}

void
dbus_send_register (gchar* accountID, const guint enable)
{
    GError *error = NULL;
    org_sflphone_SFLphone_ConfigurationManager_send_register (
        configurationManagerProxy, accountID, enable, &error);

    if (error) {
        ERROR ("Failed to call send_register() on ConfigurationManager: %s",
               error->message);
        g_error_free (error);
    }
}

void
dbus_remove_account (gchar * accountID)
{
    GError *error = NULL;
    org_sflphone_SFLphone_ConfigurationManager_remove_account (
        configurationManagerProxy, accountID, &error);

    if (error) {
        ERROR ("Failed to call remove_account() on ConfigurationManager: %s",
               error->message);
        g_error_free (error);
    }
}

void
dbus_set_account_details (account_t *a)
{
    GError *error = NULL;
    org_sflphone_SFLphone_ConfigurationManager_set_account_details (
        configurationManagerProxy, a->accountID, a->properties, &error);

    if (error) {
        ERROR ("Failed to call set_account_details() on ConfigurationManager: %s",
               error->message);
        g_error_free (error);
    }
}

void
dbus_add_account (account_t *a)
{
<<<<<<< HEAD
=======
    gchar* accountId = NULL;
>>>>>>> 09abe126
    GError *error = NULL;
    g_free(a->accountID);
    org_sflphone_SFLphone_ConfigurationManager_add_account (
        configurationManagerProxy, a->properties, &a->accountID, &error);

    if (error) {
        ERROR ("Failed to call add_account() on ConfigurationManager: %s",
               error->message);
        g_error_free (error);
    }
}

void
dbus_set_volume (const gchar * device, gdouble value)
{
    GError *error = NULL;
    org_sflphone_SFLphone_CallManager_set_volume (callManagerProxy, device, value,
            &error);

    if (error) {
        ERROR ("Failed to call set_volume() on callManagerProxy: %s",
               error->message);
        g_error_free (error);
    }
}

gdouble
dbus_get_volume (const gchar * device)
{
    gdouble value;
    GError *error = NULL;

    org_sflphone_SFLphone_CallManager_get_volume (callManagerProxy, device,
            &value, &error);

    if (error) {
        ERROR ("Failed to call get_volume() on callManagerProxy: %s",
               error->message);
        g_error_free (error);
    }

    return value;
}

void
dbus_play_dtmf (const gchar * key)
{
    GError *error = NULL;

    org_sflphone_SFLphone_CallManager_play_dt_mf (callManagerProxy, key, &error);

    if (error) {
        ERROR ("Failed to call playDTMF() on callManagerProxy: %s",
               error->message);
        g_error_free (error);
    }
}

void
dbus_start_tone (const int start, const guint type)
{
    GError *error = NULL;

    org_sflphone_SFLphone_CallManager_start_tone (callManagerProxy, start, type,
            &error);

    if (error) {
        ERROR ("Failed to call startTone() on callManagerProxy: %s",
               error->message);
        g_error_free (error);
    }
}

gboolean
dbus_register (int pid, gchar *name, GError **error)
{
    return org_sflphone_SFLphone_Instance_register (instanceProxy, pid, name, error);
}

void
dbus_unregister (int pid)
{
    GError *error = NULL;

    org_sflphone_SFLphone_Instance_unregister (instanceProxy, pid, &error);

    if (error) {
        ERROR ("Failed to call unregister() on instanceProxy: %s",
               error->message);
        g_error_free (error);
    }
}

gchar**
dbus_audio_codec_list()
{

    GError *error = NULL;
    gchar** array = NULL;
    org_sflphone_SFLphone_ConfigurationManager_get_audio_codec_list (
        configurationManagerProxy, &array, &error);

    if (error) {
        ERROR ("Failed to call get_audio_codec_list() on ConfigurationManager: %s",
               error->message);
        g_error_free (error);
    }

    return array;
}

gchar**
dbus_video_codec_list()
{

    GError *error = NULL;
    gchar** array = NULL;
    org_sflphone_SFLphone_ConfigurationManager_get_video_codec_list (
        configurationManagerProxy, &array, &error);

    if (error) {
        ERROR ("Failed to call get_video_codec_list() on ConfigurationManager: %s",
               error->message);
        g_error_free (error);
    }

    return array;
}

gchar**
<<<<<<< HEAD
=======
dbus_get_active_video_codec_list (gchar *accountID)
{

    gchar ** array = NULL;
    GError *error = NULL;
    org_sflphone_SFLphone_ConfigurationManager_get_active_video_codec_list (
        configurationManagerProxy, accountID, &array, &error);

    if (error) {
        ERROR ("Failed to call get_active_audio_codec_list() on ConfigurationManager: %s",
               error->message);
        g_error_free (error);
    }

    return array;
}

void
dbus_set_active_video_codec_list (const gchar** list, const gchar *accountID)
{

    GError *error = NULL;
    org_sflphone_SFLphone_ConfigurationManager_set_active_video_codec_list (
        configurationManagerProxy, list, accountID, &error);

    if (error) {
        ERROR ("Failed to call set_active_audio_codec_list() on ConfigurationManager: %s",
               error->message);
        g_error_free (error);
    }
}


gchar**
>>>>>>> 09abe126
dbus_audio_codec_details (int payload)
{

    GError *error = NULL;
    gchar ** array = NULL;
    org_sflphone_SFLphone_ConfigurationManager_get_audio_codec_details (
        configurationManagerProxy, payload, &array, &error);

    if (error) {
        ERROR ("Failed to call get_audio_codec_details() on ConfigurationManager: %s",
               error->message);
        g_error_free (error);
    }

    return array;
}

gchar**
<<<<<<< HEAD
dbus_video_codec_details (int payload)
=======
dbus_video_codec_details (gchar *codec)
>>>>>>> 09abe126
{

    GError *error = NULL;
    gchar ** array = NULL;
    org_sflphone_SFLphone_ConfigurationManager_get_video_codec_details (
<<<<<<< HEAD
        configurationManagerProxy, payload, &array, &error);
=======
        configurationManagerProxy, codec, &array, &error);
>>>>>>> 09abe126

    if (error) {
        ERROR ("Failed to call get_video_codec_details() on ConfigurationManager: %s",
               error->message);
        g_error_free (error);
    }

    return array;
}

gchar*
dbus_get_current_audio_codec_name (const callable_obj_t * c)
{

    gchar* codecName;
    GError* error = NULL;

    org_sflphone_SFLphone_CallManager_get_current_audio_codec_name (callManagerProxy,
            c->_callID, &codecName, &error);

    if (error) {
        g_error_free (error);
        codecName = g_strdup("");
    }

    DEBUG ("%s: codecName : %s", __PRETTY_FUNCTION__, codecName);

    return codecName;
}

gchar**
dbus_get_active_audio_codec_list (gchar *accountID)
{

    gchar ** array = NULL;
    GError *error = NULL;
    org_sflphone_SFLphone_ConfigurationManager_get_active_audio_codec_list (
        configurationManagerProxy, accountID, &array, &error);

    if (error) {
        ERROR ("Failed to call get_active_audio_codec_list() on ConfigurationManager: %s",
               error->message);
        g_error_free (error);
    }

    return array;
}

void
dbus_set_active_audio_codec_list (const gchar** list, const gchar *accountID)
{

    GError *error = NULL;
    org_sflphone_SFLphone_ConfigurationManager_set_active_audio_codec_list (
        configurationManagerProxy, list, accountID, &error);

    if (error) {
        ERROR ("Failed to call set_active_audio_codec_list() on ConfigurationManager: %s",
               error->message);
        g_error_free (error);
    }
}


/**
 * Get a list of output supported audio plugins
 */
gchar**
dbus_get_audio_plugin_list()
{
    gchar** array;
    GError* error = NULL;

    if (!org_sflphone_SFLphone_ConfigurationManager_get_audio_plugin_list (
                configurationManagerProxy, &array, &error)) {
        if (error->domain == DBUS_GERROR && error->code
                == DBUS_GERROR_REMOTE_EXCEPTION) {
            ERROR ("Caught remote method (get_output_plugin_list) exception  %s: %s", dbus_g_error_get_name (error), error->message);
        } else {
            ERROR ("Error while calling get_out_plugin_list: %s", error->message);
        }

        g_error_free (error);
        return NULL;
    } else {
        return array;
    }
}

void
dbus_set_audio_plugin (gchar* audioPlugin)
{
    GError* error = NULL;
    org_sflphone_SFLphone_ConfigurationManager_set_audio_plugin (
        configurationManagerProxy, audioPlugin, &error);

    if (error) {
        ERROR ("Failed to call set_audio_plugin() on ConfigurationManager: %s", error->message);
        g_error_free (error);
    }
}

/**
 * Get all output devices index supported by current audio manager
 */
gchar**
dbus_get_audio_output_device_list()
{
    gchar** array = NULL;
    GError* error = NULL;
    org_sflphone_SFLphone_ConfigurationManager_get_audio_output_device_list (
        configurationManagerProxy, &array, &error);

    if (error) {
        ERROR ("Failed to call get_audio_output_device_list() on ConfigurationManager: %s", error->message);
        g_error_free (error);
    }

    return array;
}

/**
 * Set audio output device from its index
 */
void
dbus_set_audio_output_device (const int index)
{
    GError* error = NULL;
    org_sflphone_SFLphone_ConfigurationManager_set_audio_output_device (
        configurationManagerProxy, index, &error);

    if (error) {
        ERROR ("Failed to call set_audio_output_device() on ConfigurationManager: %s", error->message);
        g_error_free (error);
    }
}

/**
 * Set audio input device from its index
 */
void
dbus_set_audio_input_device (const int index)
{
    GError* error = NULL;
    org_sflphone_SFLphone_ConfigurationManager_set_audio_input_device (
        configurationManagerProxy, index, &error);

    if (error) {
        ERROR ("Failed to call set_audio_input_device() on ConfigurationManager: %s", error->message);
        g_error_free (error);
    }
}

/**
 * Set adio ringtone device from its index
 */
void
dbus_set_audio_ringtone_device (const int index)
{
    GError* error = NULL;
    org_sflphone_SFLphone_ConfigurationManager_set_audio_ringtone_device (
        configurationManagerProxy, index, &error);

    if (error) {
        ERROR ("Failed to call set_audio_ringtone_device() on ConfigurationManager: %s", error->message);
        g_error_free (error);
    }
}

/**
 * Get all input devices index supported by current audio manager
 */
gchar**
dbus_get_audio_input_device_list()
{
    gchar** array = NULL;
    GError* error = NULL;
    org_sflphone_SFLphone_ConfigurationManager_get_audio_input_device_list (
        configurationManagerProxy, &array, &error);

    if (error) {
        ERROR ("Failed to call get_audio_input_device_list() on ConfigurationManager: %s", error->message);
        g_error_free (error);
    }

    return array;
}

/**
 * Get output device index and input device index
 */
gchar**
dbus_get_current_audio_devices_index()
{
    gchar** array = NULL;
    GError* error = NULL;
    org_sflphone_SFLphone_ConfigurationManager_get_current_audio_devices_index (
        configurationManagerProxy, &array, &error);

    if (error) {
        ERROR ("Failed to call get_current_audio_devices_index() on ConfigurationManager: %s", error->message);
        g_error_free (error);
    }

    return array;
}

/**
 * Get index
 */
int
dbus_get_audio_device_index (const gchar *name)
{
    int index;
    GError* error = NULL;
    org_sflphone_SFLphone_ConfigurationManager_get_audio_device_index (
        configurationManagerProxy, name, &index, &error);

    if (error) {
        ERROR ("Failed to call get_audio_device_index() on ConfigurationManager: %s", error->message);
        g_error_free (error);
    }

    return index;
}

/**
 * Get audio plugin
 */
gchar*
dbus_get_current_audio_output_plugin()
{
    gchar* plugin;
    GError* error = NULL;
    org_sflphone_SFLphone_ConfigurationManager_get_current_audio_output_plugin (
        configurationManagerProxy, &plugin, &error);

    if (error) {
        ERROR ("Failed to call get_current_audio_output_plugin() on ConfigurationManager: %s", error->message);
        g_error_free (error);
        plugin = g_strdup("");
    }

    return plugin;
}


/**
 * Get noise reduction state
 */
gchar*
dbus_get_noise_suppress_state()
{
    gchar* state;
    GError* error = NULL;
    org_sflphone_SFLphone_ConfigurationManager_get_noise_suppress_state (configurationManagerProxy, &state, &error);

    if (error) {
        ERROR ("DBus: Failed to call get_noise_suppress_state() on ConfigurationManager: %s", error->message);
        g_error_free (error);
        state = g_strdup("");
    }

    return state;
}

/**
 * Set noise reduction state
 */
void
dbus_set_noise_suppress_state (gchar* state)
{
    GError* error = NULL;
    org_sflphone_SFLphone_ConfigurationManager_set_noise_suppress_state (
        configurationManagerProxy, state, &error);

    if (error) {
        ERROR ("Failed to call set_noise_suppress_state() on ConfigurationManager: %s", error->message);
        g_error_free (error);
    }
}

gchar *
dbus_get_echo_cancel_state(void)
{
    GError *error = NULL;
    gchar *state;
    org_sflphone_SFLphone_ConfigurationManager_get_echo_cancel_state(configurationManagerProxy, &state, &error);

    if(error) {
        ERROR("DBus: Failed to call get_echo_cancel_state() on ConfigurationManager: %s", error->message);
        g_error_free(error);
        state = g_strdup("");
    }

    return state;
}

void
dbus_set_echo_cancel_state(gchar *state)
{
    GError *error = NULL;
    org_sflphone_SFLphone_ConfigurationManager_set_echo_cancel_state(configurationManagerProxy, state, &error);

    if(error) {
        ERROR("DBus: Failed to call set_echo_cancel_state() on ConfigurationManager: %s", error->message);
        g_error_free(error);
    }
}

int
dbus_get_echo_cancel_tail_length(void)
{
    GError *error = NULL;
    int length;

    org_sflphone_SFLphone_ConfigurationManager_get_echo_cancel_tail_length(configurationManagerProxy, &length, &error);

    if(error) {
        ERROR("DBus: Failed to call get_echo_cancel_tail_length() on ConfigurationManager: %s", error->message);
        g_error_free(error);
    }

    return length;
}

void
dbus_set_echo_cancel_tail_length(int length)
{
    GError *error = NULL;
    org_sflphone_SFLphone_ConfigurationManager_set_echo_cancel_tail_length(configurationManagerProxy, length, &error);

    if(error) {
        ERROR("DBus: Failed to call get_echo_cancel_state() on ConfigurationManager: %s", error->message);
        g_error_free(error);
    }
}

int
dbus_get_echo_cancel_delay(void)
{
    GError *error = NULL;
    int delay;

    org_sflphone_SFLphone_ConfigurationManager_get_echo_cancel_delay(configurationManagerProxy, &delay, &error);

    if(error) {
        ERROR("DBus: Failed to call get_echo_cancel_tail_length() on ConfigurationManager: %s", error->message);
        g_error_free(error);
    }

    return delay;
}

void
dbus_set_echo_cancel_delay(int delay)
{
    GError *error = NULL;

    org_sflphone_SFLphone_ConfigurationManager_set_echo_cancel_delay(configurationManagerProxy, delay, &error);

    if(error) {
        ERROR("DBus: Failed to call get_echo_cancel_delay() on ConfigurationManager: %s", error->message);
        g_error_free(error);
    }
}

gchar*
dbus_get_ringtone_choice (const gchar *accountID)
{
    gchar* tone = NULL;
    GError* error = NULL;
    org_sflphone_SFLphone_ConfigurationManager_get_ringtone_choice (
        configurationManagerProxy, accountID, &tone, &error);

    if (error) {
        g_error_free (error);
    }

    return tone;
}

void
dbus_set_ringtone_choice (const gchar *accountID, const gchar* tone)
{
    GError* error = NULL;
    org_sflphone_SFLphone_ConfigurationManager_set_ringtone_choice (
        configurationManagerProxy, accountID, tone, &error);

    if (error) {
        g_error_free (error);
    }
}

int
dbus_is_ringtone_enabled (const gchar *accountID)
{
    int res;
    GError* error = NULL;
    org_sflphone_SFLphone_ConfigurationManager_is_ringtone_enabled (
        configurationManagerProxy, accountID, &res, &error);

    if (error) {
        g_error_free (error);
    }

    return res;
}

void
dbus_ringtone_enabled (const gchar *accountID)
{
    DEBUG ("DBUS: Ringtone enabled %s", accountID);

    GError* error = NULL;
    org_sflphone_SFLphone_ConfigurationManager_ringtone_enabled (
        configurationManagerProxy, accountID, &error);

    if (error) {
        g_error_free (error);
    }
}

gboolean
dbus_is_md5_credential_hashing()
{
    int res;
    GError* error = NULL;
    org_sflphone_SFLphone_ConfigurationManager_is_md5_credential_hashing (
        configurationManagerProxy, &res, &error);

    if (error) {
        g_error_free (error);
    }

    return res;
}

void
dbus_set_md5_credential_hashing (gboolean enabled)
{
    GError* error = NULL;
    org_sflphone_SFLphone_ConfigurationManager_set_md5_credential_hashing (
        configurationManagerProxy, enabled, &error);

    if (error) {
        g_error_free (error);
    }
}

int
dbus_is_iax2_enabled()
{
    int res;
    GError* error = NULL;
    org_sflphone_SFLphone_ConfigurationManager_is_iax2_enabled (
        configurationManagerProxy, &res, &error);

    if (error) {
        g_error_free (error);
    }

    return res;
}

void
dbus_join_participant (const gchar* sel_callID, const gchar* drag_callID)
{

    DEBUG ("DBUS: Join participant %s and %s\n", sel_callID, drag_callID);

    GError* error = NULL;

    org_sflphone_SFLphone_CallManager_join_participant (callManagerProxy,
            sel_callID, drag_callID, &error);

    if (error) {
        g_error_free (error);
    }

}

void
dbus_create_conf_from_participant_list(const gchar **list) {

    GError *error = NULL;

    DEBUG("DBUS: Create conference from participant list");

    org_sflphone_SFLphone_CallManager_create_conf_from_participant_list(callManagerProxy,
	list, &error);

    if(error) {
	DEBUG("DBUS: Error: %s", error->message);
	g_error_free(error);
    }
}  

void
dbus_add_participant (const gchar* callID, const gchar* confID)
{

    DEBUG ("DBUS: Add participant %s to %s\n", callID, confID);

    GError* error = NULL;

    org_sflphone_SFLphone_CallManager_add_participant (callManagerProxy, callID,
            confID, &error);

    if (error) {
        g_error_free (error);
    }

}

void
dbus_add_main_participant (const gchar* confID)
{
    DEBUG ("DBUS: Add main participant %s\n", confID);

    GError* error = NULL;

    org_sflphone_SFLphone_CallManager_add_main_participant (callManagerProxy,
            confID, &error);

    if (error) {
        g_error_free (error);
    }
}

void
dbus_detach_participant (const gchar* callID)
{

    DEBUG ("DBUS: Detach participant %s\n", callID);

    GError* error = NULL;
    org_sflphone_SFLphone_CallManager_detach_participant (callManagerProxy,
            callID, &error);

    if (error) {
        g_error_free (error);
    }

}

void
dbus_join_conference (const gchar* sel_confID, const gchar* drag_confID)
{

    DEBUG ("dbus_join_conference %s and %s\n", sel_confID, drag_confID);

    GError* error = NULL;

    org_sflphone_SFLphone_CallManager_join_conference (callManagerProxy,
            sel_confID, drag_confID, &error);

    if (error) {
        g_error_free (error);
    }

}

void
dbus_set_record (const gchar* id)
{
    DEBUG ("Dbus: dbus_set_record %s", id);

    GError* error = NULL;
    org_sflphone_SFLphone_CallManager_set_recording (callManagerProxy, id, &error);

    if (error) {
        g_error_free (error);
    }
}

gboolean
dbus_get_is_recording (const callable_obj_t * c)
{
    DEBUG ("Dbus: dbus_get_is_recording %s", c->_callID);
    GError* error = NULL;
    gboolean isRecording;
    org_sflphone_SFLphone_CallManager_get_is_recording (callManagerProxy,
            c->_callID, &isRecording, &error);

    if (error) {
        g_error_free (error);
    }

    //DEBUG("RECORDING: %i",isRecording);
    return isRecording;
}

void
dbus_set_record_path (const gchar* path)
{
    GError* error = NULL;
    org_sflphone_SFLphone_ConfigurationManager_set_record_path (
        configurationManagerProxy, path, &error);

    if (error) {
        g_error_free (error);
    }
}

gchar*
dbus_get_record_path (void)
{
    GError* error = NULL;
    gchar *path = NULL;
    org_sflphone_SFLphone_ConfigurationManager_get_record_path (
        configurationManagerProxy, &path, &error);

    if (error) {
        g_error_free (error);
    }

    return path;
}

void dbus_set_is_always_recording(const gboolean alwaysRec)
{
    GError *error = NULL;
    org_sflphone_SFLphone_ConfigurationManager_set_is_always_recording(
        configurationManagerProxy, alwaysRec, &error);

    if(error) {
        ERROR("DBUS: Could not set isAlwaysRecording");
        g_error_free(error);
    }
}

gboolean dbus_get_is_always_recording(void)
{
    GError *error = NULL;
    int alwaysRec;
    org_sflphone_SFLphone_ConfigurationManager_get_is_always_recording(
        configurationManagerProxy, &alwaysRec, &error);

    if(error) {
        ERROR("DBUS: Could not get isAlwaysRecording");
        g_error_free(error);
    }

    return alwaysRec;
}

void
dbus_set_history_limit (const guint days)
{
    GError* error = NULL;
    org_sflphone_SFLphone_ConfigurationManager_set_history_limit (
        configurationManagerProxy, days, &error);

    if (error) {
        g_error_free (error);
    }
}

guint
dbus_get_history_limit (void)
{
    GError* error = NULL;
    gint days = 30;
    org_sflphone_SFLphone_ConfigurationManager_get_history_limit (
        configurationManagerProxy, &days, &error);

    if (error) {
        g_error_free (error);
    }

    return (guint) days;
}

void
dbus_set_audio_manager (int api)
{
    GError* error = NULL;
    org_sflphone_SFLphone_ConfigurationManager_set_audio_manager (
        configurationManagerProxy, api, &error);

    if (error) {
        g_error_free (error);
    }
}

int
dbus_get_audio_manager (void)
{
    int api;
    GError* error = NULL;
    org_sflphone_SFLphone_ConfigurationManager_get_audio_manager (
        configurationManagerProxy, &api, &error);

    if (error) {
        ERROR ("Error calling dbus_get_audio_manager: %s", error->message);
        g_error_free (error);
    }

    return api;
}

gchar *
dbus_get_video_input_device_channel ()
{
    gchar *str = NULL;
    GError* error = NULL;

    org_sflphone_SFLphone_ConfigurationManager_get_video_input_device_channel(
        configurationManagerProxy, &str, &error);

    if (error) {
        ERROR ("Error calling dbus_get_video_input_device_channel: %s", error->message);
        g_error_free (error);
    }

    return str;
}

gchar *
dbus_get_video_input_device_size ()
{
    gchar *str = NULL;
    GError* error = NULL;

    org_sflphone_SFLphone_ConfigurationManager_get_video_input_device_size(
        configurationManagerProxy, &str, &error);

    if (error) {
        ERROR ("Error calling dbus_get_video_input_device_size: %s", error->message);
        g_error_free (error);
    }

    return str;
}

gchar *
dbus_get_video_input_device_rate ()
{
    gchar *str = NULL;
    GError* error = NULL;

    org_sflphone_SFLphone_ConfigurationManager_get_video_input_device_rate(
        configurationManagerProxy, &str, &error);

    if (error) {
        ERROR ("Error calling dbus_get_video_input_device_rate: %s", error->message);
        g_error_free (error);
    }

    return str;
}

gchar *
dbus_get_video_input_device ()
{
    gchar *str = NULL;
    GError* error = NULL;

    org_sflphone_SFLphone_ConfigurationManager_get_video_input_device(
        configurationManagerProxy, &str, &error);

    if (error) {
        ERROR ("Error calling dbus_get_video_input_device: %s", error->message);
        g_error_free (error);
    }

    return str;
}

/**
 * Set video input device
<<<<<<< HEAD
=======
 */
void
dbus_set_video_input_device (const gchar *device)
{
    GError* error = NULL;
    org_sflphone_SFLphone_ConfigurationManager_set_video_input_device(
        configurationManagerProxy, device, &error);

    if (error) {
        ERROR ("Failed to call set_video_input_device() on ConfigurationManager: %s", error->message);
        g_error_free (error);
    }
}

/**
 * Set video input device channel
 */
void
dbus_set_video_input_device_channel (const gchar *channel)
{
    GError* error = NULL;
    org_sflphone_SFLphone_ConfigurationManager_set_video_input_device_channel(
        configurationManagerProxy, channel, &error);

    if (error) {
        ERROR ("Failed to call set_video_input_device_channel() on ConfigurationManager: %s", error->message);
        g_error_free (error);
    }
}

/**
 * Set video input size
 */
void
dbus_set_video_input_size (const gchar *size)
{
    GError* error = NULL;
    org_sflphone_SFLphone_ConfigurationManager_set_video_input_device_size(
        configurationManagerProxy, size, &error);

    if (error) {
        ERROR ("Failed to call set_video_input_device_size() on ConfigurationManager: %s", error->message);
        g_error_free (error);
    }
}

/**
 * Set video input rate
 */
void
dbus_set_video_input_rate (const gchar *rate)
{
    GError* error = NULL;
    org_sflphone_SFLphone_ConfigurationManager_set_video_input_device_rate(
        configurationManagerProxy, rate, &error);

    if (error) {
        ERROR ("Failed to call set_video_input_device_rate() on ConfigurationManager: %s", error->message);
        g_error_free (error);
    }
}

/**
 * Get a list of video input devices
 */
gchar**
dbus_get_video_input_device_list()
{
    gchar** array = NULL;
    GError* error = NULL;

    if (!org_sflphone_SFLphone_ConfigurationManager_get_video_input_device_list (
                configurationManagerProxy, &array, &error)) {
        if (error->domain == DBUS_GERROR && error->code
                == DBUS_GERROR_REMOTE_EXCEPTION) {
            ERROR ("Caught remote method (get_video_input_device_list) exception  %s: %s", dbus_g_error_get_name (error), error->message);
        } else {
            ERROR ("Error while calling get_video_input_device_list: %s", error->message);
        }

        g_error_free (error);
    }

    return array;
}

/**
 * Get a list of inputs supported by the video input device
 */
gchar**
dbus_get_video_input_device_channel_list(const gchar *dev)
{
    gchar** array = NULL;
    GError* error = NULL;

    if (!org_sflphone_SFLphone_ConfigurationManager_get_video_input_device_channel_list (
                configurationManagerProxy, dev, &array, &error)) {
        if (error->domain == DBUS_GERROR && error->code
                == DBUS_GERROR_REMOTE_EXCEPTION) {
            ERROR ("Caught remote method (get_video_input_device_channel_list) exception  %s: %s", dbus_g_error_get_name (error), error->message);
        } else {
            ERROR ("Error while calling get_video_input_device_channel_list: %s", error->message);
        }

        g_error_free (error);
    }
    return array;
}

/**
 * Get a list of resolutions supported by the video input
 */
gchar**
dbus_get_video_input_device_size_list(const gchar *dev, const gchar *channel)
{
    gchar** array = NULL;
    GError* error = NULL;

    if (!org_sflphone_SFLphone_ConfigurationManager_get_video_input_device_size_list (
                configurationManagerProxy, dev, channel, &array, &error)) {
        if (error->domain == DBUS_GERROR && error->code
                == DBUS_GERROR_REMOTE_EXCEPTION) {
            ERROR ("Caught remote method (get_video_input_device_size_list) exception  %s: %s", dbus_g_error_get_name (error), error->message);
        } else {
            ERROR ("Error while calling get_video_input_device_size_list: %s", error->message);
        }

        g_error_free (error);
        return NULL;
    } else {
        return array;
    }
}

/**
 * Get a list of frame rates supported by the video input resolution
 */
gchar**
dbus_get_video_input_device_rate_list(const gchar *dev, const gchar *channel, const gchar *size)
{
    gchar** array = NULL;
    GError* error = NULL;

    if (!org_sflphone_SFLphone_ConfigurationManager_get_video_input_device_rate_list (
                configurationManagerProxy, dev, channel, size, &array, &error)) {
        if (error->domain == DBUS_GERROR && error->code
                == DBUS_GERROR_REMOTE_EXCEPTION) {
            ERROR ("Caught remote method (get_video_input_device_rate_list) exception  %s: %s", dbus_g_error_get_name (error), error->message);
        } else {
            ERROR ("Error while calling get_video_input_device_rate_list: %s", error->message);
        }

        g_error_free (error);
        return NULL;
    } else {
        return array;
    }
}

/*
   void
   dbus_set_sip_address( const gchar* address )
   {
   GError* error = NULL;
   org_sflphone_SFLphone_ConfigurationManager_set_sip_address(
   configurationManagerProxy,
   address,
   &error);
   if(error)
   {
   g_error_free(error);
   }
   }
>>>>>>> 09abe126
 */
void
dbus_set_video_input_device (const gchar *device)
{
    GError* error = NULL;
    org_sflphone_SFLphone_ConfigurationManager_set_video_input_device(
        configurationManagerProxy, device, &error);

    if (error) {
        ERROR ("Failed to call set_video_input_device() on ConfigurationManager: %s", error->message);
        g_error_free (error);
    }
}

/**
 * Set video input device channel
 */
void
dbus_set_video_input_device_channel (const gchar *channel)
{
    GError* error = NULL;
    org_sflphone_SFLphone_ConfigurationManager_set_video_input_device_channel(
        configurationManagerProxy, channel, &error);

    if (error) {
        ERROR ("Failed to call set_video_input_device_channel() on ConfigurationManager: %s", error->message);
        g_error_free (error);
    }
}

/**
 * Set video input size
 */
void
dbus_set_video_input_size (const gchar *size)
{
    GError* error = NULL;
    org_sflphone_SFLphone_ConfigurationManager_set_video_input_device_size(
        configurationManagerProxy, size, &error);

    if (error) {
        ERROR ("Failed to call set_video_input_device_size() on ConfigurationManager: %s", error->message);
        g_error_free (error);
    }
}

/**
 * Set video input rate
 */
void
dbus_set_video_input_rate (const gchar *rate)
{
    GError* error = NULL;
    org_sflphone_SFLphone_ConfigurationManager_set_video_input_device_rate(
        configurationManagerProxy, rate, &error);

    if (error) {
        ERROR ("Failed to call set_video_input_device_rate() on ConfigurationManager: %s", error->message);
        g_error_free (error);
    }
}

/**
 * Get a list of video input devices
 */
gchar**
dbus_get_video_input_device_list()
{
    gchar** array = NULL;
    GError* error = NULL;

    if (!org_sflphone_SFLphone_ConfigurationManager_get_video_input_device_list (
                configurationManagerProxy, &array, &error)) {
        if (error->domain == DBUS_GERROR && error->code
                == DBUS_GERROR_REMOTE_EXCEPTION) {
            ERROR ("Caught remote method (get_video_input_device_list) exception  %s: %s", dbus_g_error_get_name (error), error->message);
        } else {
            ERROR ("Error while calling get_video_input_device_list: %s", error->message);
        }

        g_error_free (error);
    }

    return array;
}

/**
 * Get a list of inputs supported by the video input device
 */
gchar**
dbus_get_video_input_device_channel_list(const gchar *dev)
{
    gchar** array = NULL;
    GError* error = NULL;

    if (!org_sflphone_SFLphone_ConfigurationManager_get_video_input_device_channel_list (
                configurationManagerProxy, dev, &array, &error)) {
        if (error->domain == DBUS_GERROR && error->code
                == DBUS_GERROR_REMOTE_EXCEPTION) {
            ERROR ("Caught remote method (get_video_input_device_channel_list) exception  %s: %s", dbus_g_error_get_name (error), error->message);
        } else {
            ERROR ("Error while calling get_video_input_device_channel_list: %s", error->message);
        }

        g_error_free (error);
    }
    return array;
}

/**
 * Get a list of resolutions supported by the video input
 */
gchar**
dbus_get_video_input_device_size_list(const gchar *dev, const gchar *channel)
{
    gchar** array = NULL;
    GError* error = NULL;

    if (!org_sflphone_SFLphone_ConfigurationManager_get_video_input_device_size_list (
                configurationManagerProxy, dev, channel, &array, &error)) {
        if (error->domain == DBUS_GERROR && error->code
                == DBUS_GERROR_REMOTE_EXCEPTION) {
            ERROR ("Caught remote method (get_video_input_device_size_list) exception  %s: %s", dbus_g_error_get_name (error), error->message);
        } else {
            ERROR ("Error while calling get_video_input_device_size_list: %s", error->message);
        }

        g_error_free (error);
        return NULL;
    } else {
        return array;
    }
}

/**
 * Get a list of frame rates supported by the video input resolution
 */
gchar**
dbus_get_video_input_device_rate_list(const gchar *dev, const gchar *channel, const gchar *size)
{
    gchar** array = NULL;
    GError* error = NULL;

    if (!org_sflphone_SFLphone_ConfigurationManager_get_video_input_device_rate_list (
                configurationManagerProxy, dev, channel, size, &array, &error)) {
        if (error->domain == DBUS_GERROR && error->code
                == DBUS_GERROR_REMOTE_EXCEPTION) {
            ERROR ("Caught remote method (get_video_input_device_rate_list) exception  %s: %s", dbus_g_error_get_name (error), error->message);
        } else {
            ERROR ("Error while calling get_video_input_device_rate_list: %s", error->message);
        }

        g_error_free (error);
        return NULL;
    } else {
        return array;
    }
}

GHashTable*
dbus_get_addressbook_settings (void)
{

    GError *error = NULL;
    GHashTable *results = NULL;

    //DEBUG ("Calling org_sflphone_SFLphone_ConfigurationManager_get_addressbook_settings");

    org_sflphone_SFLphone_ConfigurationManager_get_addressbook_settings (
        configurationManagerProxy, &results, &error);

    if (error) {
        ERROR ("Error calling org_sflphone_SFLphone_ConfigurationManager_get_addressbook_settings");
        g_error_free (error);
    }

    return results;
}

void
dbus_set_addressbook_settings (GHashTable * settings)
{

    GError *error = NULL;

    DEBUG ("Calling org_sflphone_SFLphone_ConfigurationManager_set_addressbook_settings");

    org_sflphone_SFLphone_ConfigurationManager_set_addressbook_settings (
        configurationManagerProxy, settings, &error);

    if (error) {
        ERROR ("Error calling org_sflphone_SFLphone_ConfigurationManager_set_addressbook_settings");
        g_error_free (error);
    }
}

gchar**
dbus_get_addressbook_list (void)
{

    GError *error = NULL;
    gchar** array = NULL;

    org_sflphone_SFLphone_ConfigurationManager_get_addressbook_list (
        configurationManagerProxy, &array, &error);

    if (error) {
        ERROR ("Error calling org_sflphone_SFLphone_ConfigurationManager_get_addressbook_list");
        g_error_free (error);
    }

    return array;
}

void
dbus_set_addressbook_list (const gchar** list)
{

    GError *error = NULL;

    org_sflphone_SFLphone_ConfigurationManager_set_addressbook_list (
        configurationManagerProxy, list, &error);

    if (error) {
        ERROR ("Error calling org_sflphone_SFLphone_ConfigurationManager_set_addressbook_list");
        g_error_free (error);
    }
}

GHashTable*
dbus_get_hook_settings (void)
{

    GError *error = NULL;
    GHashTable *results = NULL;

    //DEBUG ("Calling org_sflphone_SFLphone_ConfigurationManager_get_addressbook_settings");

    org_sflphone_SFLphone_ConfigurationManager_get_hook_settings (
        configurationManagerProxy, &results, &error);

    if (error) {
        ERROR ("Error calling org_sflphone_SFLphone_ConfigurationManager_get_hook_settings");
        g_error_free (error);
    }

    return results;
}

void
dbus_set_hook_settings (GHashTable * settings)
{

    GError *error = NULL;

    org_sflphone_SFLphone_ConfigurationManager_set_hook_settings (
        configurationManagerProxy, settings, &error);

    if (error) {
        ERROR ("Error calling org_sflphone_SFLphone_ConfigurationManager_set_hook_settings");
        g_error_free (error);
    }
}

GHashTable*
dbus_get_call_details (const gchar *callID)
{
    GError *error = NULL;
    GHashTable *details = NULL;

    org_sflphone_SFLphone_CallManager_get_call_details (callManagerProxy, callID,
            &details, &error);

    if (error) {
        ERROR ("Error calling org_sflphone_SFLphone_CallManager_get_call_details");
        g_error_free (error);
    }

    return details;
}

gchar**
dbus_get_call_list (void)
{
    GError *error = NULL;
    gchar **list = NULL;

    org_sflphone_SFLphone_CallManager_get_call_list (callManagerProxy, &list,
            &error);

    if (error) {
        ERROR ("Error calling org_sflphone_SFLphone_CallManager_get_call_list");
        g_error_free (error);
    }

    return list;
}

gchar**
dbus_get_conference_list (void)
{
    GError *error = NULL;
    gchar **list = NULL;

    org_sflphone_SFLphone_CallManager_get_conference_list (callManagerProxy,
            &list, &error);

    if (error) {
        ERROR ("Error calling org_sflphone_SFLphone_CallManager_get_conference_list");
        g_error_free (error);
    }

    return list;
}

gchar**
dbus_get_participant_list (const gchar *confID)
{
    GError *error = NULL;
    char **list = NULL;

    DEBUG ("DBUS: Get conference %s participant list", confID);

    org_sflphone_SFLphone_CallManager_get_participant_list (callManagerProxy,
            confID, &list, &error);

    if (error) {
        ERROR ("Error calling org_sflphone_SFLphone_CallManager_get_participant_list");
        g_error_free (error);
    }

    return list;
}

GHashTable*
dbus_get_conference_details (const gchar *confID)
{
    GError *error = NULL;
    GHashTable *details = NULL;

    org_sflphone_SFLphone_CallManager_get_conference_details (callManagerProxy,
            confID, &details, &error);

    if (error) {
        ERROR ("Error calling org_sflphone_SFLphone_CallManager_get_conference_details");
        g_error_free (error);
    }

    return details;
}

void
dbus_set_accounts_order (const gchar* order)
{

    GError *error = NULL;

    org_sflphone_SFLphone_ConfigurationManager_set_accounts_order (
        configurationManagerProxy, order, &error);

    if (error) {
        ERROR ("Error calling org_sflphone_SFLphone_ConfigurationManager_set_accounts_order");
        g_error_free (error);
    }
}

gchar **
dbus_get_history (void)
{
    GError *error = NULL;
    gchar **entries = NULL;

    org_sflphone_SFLphone_ConfigurationManager_get_history (
        configurationManagerProxy, &entries, &error);

    if (error) {
        ERROR ("Error calling get history: %s", error->message);
        g_error_free (error);
	return NULL;
    }

    return entries;
}

void
dbus_set_history (gchar **entries)
{
    GError *error = NULL;

    org_sflphone_SFLphone_ConfigurationManager_set_history (
        configurationManagerProxy, (const char **)entries, &error);

    if (error) {
        ERROR ("Error calling org_sflphone_SFLphone_CallManager_set_history");
        g_error_free (error);
    }
}

void
dbus_confirm_sas (const callable_obj_t * c)
{
    GError *error = NULL;
    org_sflphone_SFLphone_CallManager_set_sa_sverified (callManagerProxy,
            c->_callID, &error);

    if (error) {
        ERROR ("Failed to call setSASVerified() on CallManager: %s",
               error->message);
        g_error_free (error);
    }
}

void
dbus_reset_sas (const callable_obj_t * c)
{
    GError *error = NULL;
    org_sflphone_SFLphone_CallManager_reset_sa_sverified (callManagerProxy,
            c->_callID, &error);

    if (error) {
        ERROR ("Failed to call resetSASVerified on CallManager: %s",
               error->message);
        g_error_free (error);
    }
}

void
dbus_set_confirm_go_clear (const callable_obj_t * c)
{
    GError *error = NULL;
    org_sflphone_SFLphone_CallManager_set_confirm_go_clear (callManagerProxy,
            c->_callID, &error);

    if (error) {
        ERROR ("Failed to call set_confirm_go_clear on CallManager: %s",
               error->message);
        g_error_free (error);
    }
}

void
dbus_request_go_clear (const callable_obj_t * c)
{
    GError *error = NULL;
    org_sflphone_SFLphone_CallManager_request_go_clear (callManagerProxy,
            c->_callID, &error);

    if (error) {
        ERROR ("Failed to call request_go_clear on CallManager: %s",
               error->message);
        g_error_free (error);
    }
}

gchar**
dbus_get_supported_tls_method()
{
    GError *error = NULL;
    gchar** array = NULL;
    org_sflphone_SFLphone_ConfigurationManager_get_supported_tls_method (
        configurationManagerProxy, &array, &error);

    if (error != NULL) {
        ERROR ("Failed to call get_supported_tls_method() on ConfigurationManager: %s",
               error->message);
        g_error_free (error);
    }

    return array;
}

GHashTable*
dbus_get_tls_settings_default (void)
{
    GError *error = NULL;
    GHashTable *results = NULL;

    org_sflphone_SFLphone_ConfigurationManager_get_tls_settings_default (
        configurationManagerProxy, &results, &error);

    if (error != NULL) {
        ERROR ("Error calling org_sflphone_SFLphone_ConfigurationManager_get_tls_settings_default");
        g_error_free (error);
    }

    return results;
}

gchar *
dbus_get_address_from_interface_name (gchar* interface)
{
    GError *error = NULL;
    gchar * address;

    org_sflphone_SFLphone_ConfigurationManager_get_addr_from_interface_name (
        configurationManagerProxy, interface, &address, &error);

    if (error != NULL) {
        ERROR ("Error calling org_sflphone_SFLphone_ConfigurationManager_get_addr_from_interface_name\n");
        g_error_free (error);
    }

    return address;

}

gchar **
dbus_get_all_ip_interface (void)
{
    GError *error = NULL;
    gchar ** array;

    if (!org_sflphone_SFLphone_ConfigurationManager_get_all_ip_interface (
                configurationManagerProxy, &array, &error)) {
        if (error->domain == DBUS_GERROR && error->code
                == DBUS_GERROR_REMOTE_EXCEPTION) {
            ERROR ("Caught remote method (get_all_ip_interface) exception  %s: %s", dbus_g_error_get_name (error), error->message);
        } else {
            ERROR ("Error while calling get_all_ip_interface: %s", error->message);
        }

        g_error_free (error);
        return NULL;
    } else {
        DEBUG ("DBus called get_all_ip_interface() on ConfigurationManager");
        return array;
    }
}

gchar **
dbus_get_all_ip_interface_by_name (void)
{
    GError *error = NULL;
    gchar ** array;

    if (!org_sflphone_SFLphone_ConfigurationManager_get_all_ip_interface_by_name (
                configurationManagerProxy, &array, &error)) {
        if (error->domain == DBUS_GERROR && error->code
                == DBUS_GERROR_REMOTE_EXCEPTION) {
            ERROR ("Caught remote method (get_all_ip_interface) exception  %s: %s", dbus_g_error_get_name (error), error->message);
        } else {
            ERROR ("Error while calling get_all_ip_interface: %s", error->message);
        }

        g_error_free (error);
        return NULL;
    } else {
        DEBUG ("DBus called get_all_ip_interface() on ConfigurationManager");
        return array;
    }
}

GHashTable*
dbus_get_shortcuts (void)
{
    GError *error = NULL;
    GHashTable * shortcuts;

    if (!org_sflphone_SFLphone_ConfigurationManager_get_shortcuts (
                configurationManagerProxy, &shortcuts, &error)) {
        if (error->domain == DBUS_GERROR && error->code
                == DBUS_GERROR_REMOTE_EXCEPTION) {
            ERROR ("Caught remote method (get_shortcuts) exception  %s: %s", dbus_g_error_get_name (error), error->message);
        } else {
            ERROR ("Error while calling get_shortcuts: %s", error->message);
        }

        g_error_free (error);
        return NULL;
    } else {
        return shortcuts;
    }
}

void
dbus_set_shortcuts (GHashTable * shortcuts)
{
    GError *error = NULL;
    org_sflphone_SFLphone_ConfigurationManager_set_shortcuts (
        configurationManagerProxy, shortcuts, &error);


    if (error) {
        ERROR ("Failed to call set_shortcuts() on ConfigurationManager: %s",
               error->message);
        g_error_free (error);
    }
}

void
dbus_send_text_message (const gchar* callID, const gchar *message)
{
    GError *error = NULL;
    org_sflphone_SFLphone_CallManager_send_text_message (
        callManagerProxy, callID, message, &error);

    if (error) {
        ERROR ("Failed to call send_text_message() on CallManager: %s",
               error->message);
        g_error_free (error);
    }
}

void
dbus_start_video_preview (int width, int height, const char *format)
{
    GError *error = NULL;
    org_sflphone_SFLphone_ConfigurationManager_start_video_preview_async (
        configurationManagerProxy, width, height, format, video_started_cb, &error);

    if (error) {
        ERROR ("Failed to call start_video_preview () on ConfigurationManager: %s",
               error->message);
        g_error_free (error);
    }
}

static void preview_stopped_cb()
{
    DEBUG("Video preview has stopped");
}

void
dbus_stop_video_preview ()
{
    GError *error = NULL;
    org_sflphone_SFLphone_ConfigurationManager_stop_video_preview_async(
        configurationManagerProxy, preview_stopped_cb, &error);

    if (error) {
        ERROR ("Failed to call stop_video_preview () on ConfigurationManager: %s",
               error->message);
        g_error_free (error);
    }
}<|MERGE_RESOLUTION|>--- conflicted
+++ resolved
@@ -1330,10 +1330,6 @@
 void
 dbus_add_account (account_t *a)
 {
-<<<<<<< HEAD
-=======
-    gchar* accountId = NULL;
->>>>>>> 09abe126
     GError *error = NULL;
     g_free(a->accountID);
     org_sflphone_SFLphone_ConfigurationManager_add_account (
@@ -1464,8 +1460,6 @@
 }
 
 gchar**
-<<<<<<< HEAD
-=======
 dbus_get_active_video_codec_list (gchar *accountID)
 {
 
@@ -1500,7 +1494,6 @@
 
 
 gchar**
->>>>>>> 09abe126
 dbus_audio_codec_details (int payload)
 {
 
@@ -1519,21 +1512,13 @@
 }
 
 gchar**
-<<<<<<< HEAD
-dbus_video_codec_details (int payload)
-=======
 dbus_video_codec_details (gchar *codec)
->>>>>>> 09abe126
 {
 
     GError *error = NULL;
     gchar ** array = NULL;
     org_sflphone_SFLphone_ConfigurationManager_get_video_codec_details (
-<<<<<<< HEAD
-        configurationManagerProxy, payload, &array, &error);
-=======
         configurationManagerProxy, codec, &array, &error);
->>>>>>> 09abe126
 
     if (error) {
         ERROR ("Failed to call get_video_codec_details() on ConfigurationManager: %s",
@@ -2306,8 +2291,6 @@
 
 /**
  * Set video input device
-<<<<<<< HEAD
-=======
  */
 void
 dbus_set_video_input_device (const gchar *device)
@@ -2467,180 +2450,6 @@
     }
 }
 
-/*
-   void
-   dbus_set_sip_address( const gchar* address )
-   {
-   GError* error = NULL;
-   org_sflphone_SFLphone_ConfigurationManager_set_sip_address(
-   configurationManagerProxy,
-   address,
-   &error);
-   if(error)
-   {
-   g_error_free(error);
-   }
-   }
->>>>>>> 09abe126
- */
-void
-dbus_set_video_input_device (const gchar *device)
-{
-    GError* error = NULL;
-    org_sflphone_SFLphone_ConfigurationManager_set_video_input_device(
-        configurationManagerProxy, device, &error);
-
-    if (error) {
-        ERROR ("Failed to call set_video_input_device() on ConfigurationManager: %s", error->message);
-        g_error_free (error);
-    }
-}
-
-/**
- * Set video input device channel
- */
-void
-dbus_set_video_input_device_channel (const gchar *channel)
-{
-    GError* error = NULL;
-    org_sflphone_SFLphone_ConfigurationManager_set_video_input_device_channel(
-        configurationManagerProxy, channel, &error);
-
-    if (error) {
-        ERROR ("Failed to call set_video_input_device_channel() on ConfigurationManager: %s", error->message);
-        g_error_free (error);
-    }
-}
-
-/**
- * Set video input size
- */
-void
-dbus_set_video_input_size (const gchar *size)
-{
-    GError* error = NULL;
-    org_sflphone_SFLphone_ConfigurationManager_set_video_input_device_size(
-        configurationManagerProxy, size, &error);
-
-    if (error) {
-        ERROR ("Failed to call set_video_input_device_size() on ConfigurationManager: %s", error->message);
-        g_error_free (error);
-    }
-}
-
-/**
- * Set video input rate
- */
-void
-dbus_set_video_input_rate (const gchar *rate)
-{
-    GError* error = NULL;
-    org_sflphone_SFLphone_ConfigurationManager_set_video_input_device_rate(
-        configurationManagerProxy, rate, &error);
-
-    if (error) {
-        ERROR ("Failed to call set_video_input_device_rate() on ConfigurationManager: %s", error->message);
-        g_error_free (error);
-    }
-}
-
-/**
- * Get a list of video input devices
- */
-gchar**
-dbus_get_video_input_device_list()
-{
-    gchar** array = NULL;
-    GError* error = NULL;
-
-    if (!org_sflphone_SFLphone_ConfigurationManager_get_video_input_device_list (
-                configurationManagerProxy, &array, &error)) {
-        if (error->domain == DBUS_GERROR && error->code
-                == DBUS_GERROR_REMOTE_EXCEPTION) {
-            ERROR ("Caught remote method (get_video_input_device_list) exception  %s: %s", dbus_g_error_get_name (error), error->message);
-        } else {
-            ERROR ("Error while calling get_video_input_device_list: %s", error->message);
-        }
-
-        g_error_free (error);
-    }
-
-    return array;
-}
-
-/**
- * Get a list of inputs supported by the video input device
- */
-gchar**
-dbus_get_video_input_device_channel_list(const gchar *dev)
-{
-    gchar** array = NULL;
-    GError* error = NULL;
-
-    if (!org_sflphone_SFLphone_ConfigurationManager_get_video_input_device_channel_list (
-                configurationManagerProxy, dev, &array, &error)) {
-        if (error->domain == DBUS_GERROR && error->code
-                == DBUS_GERROR_REMOTE_EXCEPTION) {
-            ERROR ("Caught remote method (get_video_input_device_channel_list) exception  %s: %s", dbus_g_error_get_name (error), error->message);
-        } else {
-            ERROR ("Error while calling get_video_input_device_channel_list: %s", error->message);
-        }
-
-        g_error_free (error);
-    }
-    return array;
-}
-
-/**
- * Get a list of resolutions supported by the video input
- */
-gchar**
-dbus_get_video_input_device_size_list(const gchar *dev, const gchar *channel)
-{
-    gchar** array = NULL;
-    GError* error = NULL;
-
-    if (!org_sflphone_SFLphone_ConfigurationManager_get_video_input_device_size_list (
-                configurationManagerProxy, dev, channel, &array, &error)) {
-        if (error->domain == DBUS_GERROR && error->code
-                == DBUS_GERROR_REMOTE_EXCEPTION) {
-            ERROR ("Caught remote method (get_video_input_device_size_list) exception  %s: %s", dbus_g_error_get_name (error), error->message);
-        } else {
-            ERROR ("Error while calling get_video_input_device_size_list: %s", error->message);
-        }
-
-        g_error_free (error);
-        return NULL;
-    } else {
-        return array;
-    }
-}
-
-/**
- * Get a list of frame rates supported by the video input resolution
- */
-gchar**
-dbus_get_video_input_device_rate_list(const gchar *dev, const gchar *channel, const gchar *size)
-{
-    gchar** array = NULL;
-    GError* error = NULL;
-
-    if (!org_sflphone_SFLphone_ConfigurationManager_get_video_input_device_rate_list (
-                configurationManagerProxy, dev, channel, size, &array, &error)) {
-        if (error->domain == DBUS_GERROR && error->code
-                == DBUS_GERROR_REMOTE_EXCEPTION) {
-            ERROR ("Caught remote method (get_video_input_device_rate_list) exception  %s: %s", dbus_g_error_get_name (error), error->message);
-        } else {
-            ERROR ("Error while calling get_video_input_device_rate_list: %s", error->message);
-        }
-
-        g_error_free (error);
-        return NULL;
-    } else {
-        return array;
-    }
-}
-
 GHashTable*
 dbus_get_addressbook_settings (void)
 {
