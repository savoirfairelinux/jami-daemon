<<<<<<< HEAD
/*
 *  Copyright (C) 2004, 2005, 2006, 2009, 2008, 2009, 2010 Savoir-Faire Linux Inc.
 *  Author: Pierre-Luc Beaudoin <pierre-luc.beaudoin@savoirfairelinux.com>
 *  Author: Emmanuel Milou <emmanuel.milou@savoirfairelinux.com>
 *  Author: Guillaume Carmel-Archambault <guillaume.carmel-archambault@savoirfairelinux.com>
 *
 *  This program is free software; you can redistribute it and/or modify
 *  it under the terms of the GNU General Public License as published by
 *  the Free Software Foundation; either version 3 of the License, or
 *  (at your option) any later version.
 *
 *  This program is distributed in the hope that it will be useful,
 *  but WITHOUT ANY WARRANTY; without even the implied warranty of
 *  MERCHANTABILITY or FITNESS FOR A PARTICULAR PURPOSE.  See the
 *  GNU General Public License for more details.
 *
 *  You should have received a copy of the GNU General Public License
 *  along with this program; if not, write to the Free Software
 *   Foundation, Inc., 675 Mass Ave, Cambridge, MA 02139, USA.
 *
 *  Additional permission under GNU GPL version 3 section 7:
 *
 *  If you modify this program, or any covered work, by linking or
 *  combining it with the OpenSSL project's OpenSSL library (or a
 *  modified version of that library), containing parts covered by the
 *  terms of the OpenSSL or SSLeay licenses, Savoir-Faire Linux Inc.
 *  grants you additional permission to convey the resulting work.
 *  Corresponding Source for a non-source form of such a combination
 *  shall include the source code for the parts of OpenSSL used as well
 *  as that of the covered work.
 */
#include <config.h>

#include <calltab.h>
#include <callmanager-glue.h>
#include <configurationmanager-glue.h>
#include <instance-glue.h>
#include <preferencesdialog.h>
#include <accountlistconfigdialog.h>
#include <mainwindow.h>
#include <marshaller.h>
#include <sliders.h>
#include <statusicon.h>
#include <assistant.h>

#include <dbus.h>
#include <actions.h>
#include <string.h>

#define DEFAULT_DBUS_TIMEOUT 30000

DBusGConnection * connection;
DBusGProxy * callManagerProxy;
DBusGProxy * configurationManagerProxy;
DBusGProxy * instanceProxy;

static void
incoming_call_cb(DBusGProxy *proxy UNUSED, const gchar* accountID,
    const gchar* callID, const gchar* from, void * foo  UNUSED )
{
  DEBUG("Incoming call (%s) from %s", callID, from);

  callable_obj_t * c;
  gchar *peer_name, *peer_number;
  // We receive the from field under a formatted way. We want to extract the number and the name of the caller
  peer_name = call_get_peer_name(from);
  peer_number = call_get_peer_number(from);

  DEBUG("    peer name: %s", peer_name);
  DEBUG("    peer number: %s", peer_number);

  create_new_call(CALL, CALL_STATE_INCOMING, g_strdup(callID), g_strdup(
      accountID), peer_name, peer_number, &c);
#if GTK_CHECK_VERSION(2,10,0)
  status_tray_icon_blink(TRUE);
  popup_main_window();
#endif

  set_timestamp(&c->_time_start);
  notify_incoming_call(c);
  sflphone_incoming_call(c);
}

static void
zrtp_negotiation_failed_cb(DBusGProxy *proxy UNUSED, const gchar* callID,
    const gchar* reason, const gchar* severity, void * foo  UNUSED )
{
  DEBUG ("Zrtp negotiation failed.");
  main_window_zrtp_negotiation_failed(callID, reason, severity);
  callable_obj_t * c = NULL;
  c = calllist_get(current_calls, callID);
  if (c)
    {
      notify_zrtp_negotiation_failed(c);
    }
}

static void
curent_selected_codec(DBusGProxy *proxy UNUSED, const gchar* callID,
    const gchar* codecName, void * foo  UNUSED )
{
  // DEBUG ("%s codec decided for call %s",codecName,callID);
  // sflphone_display_selected_codec (codecName);
}

static void
volume_changed_cb(DBusGProxy *proxy UNUSED, const gchar* device, const gdouble value,
    void * foo  UNUSED )
{
  DEBUG ("Volume of %s changed to %f.",device, value);
  set_slider(device, value);
}

static void
voice_mail_cb(DBusGProxy *proxy UNUSED, const gchar* accountID, const guint nb,
    void * foo  UNUSED )
{
  DEBUG ("%d Voice mail waiting!",nb);
  sflphone_notify_voice_mail(accountID, nb);
}

static void
incoming_message_cb(DBusGProxy *proxy UNUSED, const gchar* accountID UNUSED,
    const gchar* msg, void * foo  UNUSED )
{
  DEBUG ("Message %s!",msg);

}

static void
call_state_cb(DBusGProxy *proxy UNUSED, const gchar* callID, const gchar* state,
    void * foo  UNUSED )
{
  DEBUG ("Call %s state %s",callID, state);
  callable_obj_t * c = calllist_get(current_calls, callID);
  if (c)
    {
      if (strcmp(state, "HUNGUP") == 0)
        {
          if (c->_state == CALL_STATE_CURRENT)
            {
              // peer hung up, the conversation was established, so _stop has been initialized with the current time value
              DEBUG("call state current");
              set_timestamp(&c->_time_stop);
              calltree_update_call(history, c, NULL);
            }
          stop_notification();
          sflphone_hung_up(c);
          calltree_update_call(history, c, NULL );
          status_bar_display_account();
        }
      else if (strcmp(state, "UNHOLD_CURRENT") == 0)
        {
          sflphone_current(c);
        }
      else if (strcmp(state, "UNHOLD_RECORD") == 0)
        {
          sflphone_record(c);
        }
      else if (strcmp(state, "HOLD") == 0)
        {
          sflphone_hold(c);
        }
      else if (strcmp(state, "RINGING") == 0)
        {
          sflphone_ringing(c);
        }
      else if (strcmp(state, "CURRENT") == 0)
        {
          sflphone_current(c);
        }
      else if (strcmp(state, "FAILURE") == 0)
        {
          sflphone_fail(c);
        }
      else if (strcmp(state, "BUSY") == 0)
        {
          sflphone_busy(c);
        }
    }
  else
    {
      // The callID is unknow, threat it like a new call
      // If it were an incoming call, we won't be here
      // It means that a new call has been initiated with an other client (cli for instance)
      if (strcmp(state, "RINGING") == 0 || strcmp(state, "CURRENT") == 0)
        {
          callable_obj_t *new_call;
          GHashTable *call_details;
          gchar *type;

          DEBUG ("New ringing call! accountID: %s", callID);

          // We fetch the details associated to the specified call
          call_details = dbus_get_call_details(callID);
          create_new_call_from_details(callID, call_details, &new_call);

          // Restore the callID to be synchronous with the daemon
          new_call->_callID = g_strdup(callID);
          type = g_hash_table_lookup(call_details, "CALL_TYPE");

          if (g_strcasecmp(type, "0") == 0)
            {
              // DEBUG("incoming\n");
              new_call->_history_state = INCOMING;
            }
          else
            {
              // DEBUG("outgoing\n");
              new_call->_history_state = OUTGOING;
            }

          calllist_add(current_calls, new_call);
          calllist_add(history, new_call);
          calltree_add_call(current_calls, new_call, NULL);
          update_actions();
          calltree_display(current_calls);

          //sflphone_incoming_call (new_call);
        }
    }
}

static void
conference_changed_cb(DBusGProxy *proxy UNUSED, const gchar* confID,
    const gchar* state, void * foo  UNUSED )
{

  // sflphone_display_transfer_status("Transfer successfull");
  conference_obj_t* changed_conf = conferencelist_get(confID);
  gchar** participants;
  gchar** part;

  DEBUG("conference new state %s\n", state);

  if (changed_conf)
    {
      // remove old conference from calltree
      calltree_remove_conference(current_calls, changed_conf, NULL);

      // update conference state
      if (strcmp(state, "ACTIVE_ATACHED") == 0)
        {
          changed_conf->_state = CONFERENCE_STATE_ACTIVE_ATACHED;
        }
      else if (strcmp(state, "ACTIVE_DETACHED") == 0)
        {
          changed_conf->_state = CONFERENCE_STATE_ACTIVE_DETACHED;
        }
      else if (strcmp(state, "HOLD") == 0)
        {
          changed_conf->_state = CONFERENCE_STATE_HOLD;
        }
      else
        {
          DEBUG("Error: conference state not recognized");
        }

      participants = (gchar**) dbus_get_participant_list(changed_conf->_confID);

      // update conferece participants
      conference_participant_list_update(participants, changed_conf);

      // add new conference to calltree
      calltree_add_conference(current_calls, changed_conf);
    }
}

static void
conference_created_cb(DBusGProxy *proxy UNUSED, const gchar* confID, void * foo  UNUSED )
{
  DEBUG ("DBUS: Conference %s added", confID);

  conference_obj_t* new_conf;
  callable_obj_t* call;
  gchar* call_id;
  gchar** participants;
  gchar** part;

  create_new_conference(CONFERENCE_STATE_ACTIVE_ATACHED, confID, &new_conf);

  participants = (gchar**) dbus_get_participant_list(new_conf->_confID);

  // Update conference list
  conference_participant_list_update(participants, new_conf);

  // Add conference ID in in each calls
  for (part = participants; *part; part++) {
      call_id = (gchar*) (*part);
      call = calllist_get(current_calls, call_id);
      call->_confID = g_strdup(confID);
  }

  conferencelist_add(new_conf);
  calltree_add_conference(current_calls, new_conf);
}

static void
conference_removed_cb(DBusGProxy *proxy UNUSED, const gchar* confID, void * foo  UNUSED )
{
  DEBUG ("DBUS: Conference removed %s", confID);

  conference_obj_t * c = conferencelist_get(confID);
  calltree_remove_conference(current_calls, c, NULL);

  GSList *participant = c->participant_list;
  callable_obj_t *call;
  while(participant) {

      call = calllist_get(current_calls, (const gchar *)(participant->data));
      if(call) {
	DEBUG("DBUS: Remove participant %s", call->_callID);
	if(call->_confID){
	  g_free(call->_confID);
	  call->_confID = NULL;
	}
      }
      participant = conference_next_participant(participant);
  }
  
  conferencelist_remove(c->_confID);
}

static void
accounts_changed_cb(DBusGProxy *proxy UNUSED, void * foo  UNUSED )
{
  DEBUG ("Accounts changed");
  sflphone_fill_account_list();
  sflphone_fill_ip2ip_profile();
  account_list_config_dialog_fill();

  // Update the status bar in case something happened
  // Should fix ticket #1215
  status_bar_display_account();

  // Update the tooltip on the status icon
  statusicon_set_tooltip ();
}

static void
transfer_succeded_cb(DBusGProxy *proxy UNUSED, void * foo  UNUSED )
{
  DEBUG ("Transfer succeded\n");
  sflphone_display_transfer_status("Transfer successfull");
}

static void
transfer_failed_cb(DBusGProxy *proxy UNUSED, void * foo  UNUSED )
{
  DEBUG ("Transfer failed\n");
  sflphone_display_transfer_status("Transfer failed");
}

static void
secure_sdes_on_cb(DBusGProxy *proxy UNUSED, const gchar *callID, void *foo UNUSED)
{
  DEBUG("SRTP using SDES is on");
  callable_obj_t *c = calllist_get(current_calls, callID);
  if (c)
    {
      sflphone_srtp_sdes_on(c);
      notify_secure_on(c);
    }

}

static void
secure_sdes_off_cb(DBusGProxy *proxy UNUSED, const gchar *callID, void *foo UNUSED)
{
  DEBUG("SRTP using SDES is off");
  callable_obj_t *c = calllist_get(current_calls, callID);
  if (c)
    {
      sflphone_srtp_sdes_off(c);
      notify_secure_off(c);
    }
}

static void
secure_zrtp_on_cb(DBusGProxy *proxy UNUSED, const gchar* callID, const gchar* cipher,
    void * foo  UNUSED )
{
  DEBUG ("SRTP using ZRTP is ON secure_on_cb");
  callable_obj_t * c = calllist_get(current_calls, callID);
  if (c)
    {
      c->_srtp_cipher = g_strdup(cipher);

      sflphone_srtp_zrtp_on(c);
      notify_secure_on(c);
    }
}

static void
secure_zrtp_off_cb(DBusGProxy *proxy UNUSED, const gchar* callID, void * foo  UNUSED )
{
  DEBUG ("SRTP using ZRTP is OFF");
  callable_obj_t * c = calllist_get(current_calls, callID);
  if (c)
    {
      sflphone_srtp_zrtp_off(c);
      notify_secure_off(c);
    }
}

static void
show_zrtp_sas_cb(DBusGProxy *proxy UNUSED, const gchar* callID, const gchar* sas,
    const gboolean verified, void * foo  UNUSED )
{
  DEBUG ("Showing SAS");
  callable_obj_t * c = calllist_get(current_calls, callID);
  if (c)
    {
      sflphone_srtp_zrtp_show_sas(c, sas, verified);
    }
}

static void
confirm_go_clear_cb(DBusGProxy *proxy UNUSED, const gchar* callID, void * foo  UNUSED )
{
  DEBUG ("Confirm Go Clear request");
  callable_obj_t * c = calllist_get(current_calls, callID);
  if (c)
    {
      sflphone_confirm_go_clear(c);
    }
}

static void
zrtp_not_supported_cb(DBusGProxy *proxy UNUSED, const gchar* callID, void * foo  UNUSED )
{
  DEBUG ("ZRTP not supported on the other end");
  callable_obj_t * c = calllist_get(current_calls, callID);
  if (c)
    {
      sflphone_srtp_zrtp_not_supported(c);
      notify_zrtp_not_supported(c);
    }
}

static void
sip_call_state_cb(DBusGProxy *proxy UNUSED, const gchar* callID,
    const gchar* description, const guint code, void * foo  UNUSED )
{
  callable_obj_t * c = NULL;
  c = calllist_get(current_calls, callID);

  if (c != NULL)
    {
      DEBUG("sip_call_state_cb received code %d", code);
      sflphone_call_state_changed(c, description, code);
    }
}

static void
error_alert(DBusGProxy *proxy UNUSED, int errCode, void * foo  UNUSED )
{
  ERROR ("Error notifying : (%i)", errCode);
  sflphone_throw_exception(errCode);
}

gboolean
dbus_connect()
{

  GError *error = NULL;
  connection = NULL;
  instanceProxy = NULL;

  g_type_init();

  connection = dbus_g_bus_get(DBUS_BUS_SESSION, &error);

  if (error)
    {
      ERROR ("Failed to open connection to bus: %s",
          error->message);
      g_error_free(error);
      return FALSE;
    }

  /* Create a proxy object for the "bus driver" (name "org.freedesktop.DBus") */

  instanceProxy = dbus_g_proxy_new_for_name(connection,
      "org.sflphone.SFLphone", "/org/sflphone/SFLphone/Instance",
      "org.sflphone.SFLphone.Instance");
  /*
   instanceProxy = dbus_g_proxy_new_for_name_owner (connection,
   "org.sflphone.SFLphone",
   "/org/sflphone/SFLphone/Instance",
   "org.sflphone.SFLphone.Instance",
   &error);
   */

  if (instanceProxy == NULL)
    {
      ERROR ("Failed to get proxy to Instance");
      return FALSE;
    }

  DEBUG ("DBus connected to Instance");

  callManagerProxy = dbus_g_proxy_new_for_name(connection,
      "org.sflphone.SFLphone", "/org/sflphone/SFLphone/CallManager",
      "org.sflphone.SFLphone.CallManager");

  /*
   callManagerProxy = dbus_g_proxy_new_for_name_owner (connection,
   "org.sflphone.SFLphone",
   "/org/sflphone/SFLphone/CallManager",
   "org.sflphone.SFLphone.CallManager",
   &error);
   */
  if (callManagerProxy == NULL)
    {
      ERROR ("Failed to get proxy to CallManagers");
      return FALSE;
    }

  DEBUG ("DBus connected to CallManager");
  /* STRING STRING STRING Marshaller */
  /* Incoming call */
  dbus_g_object_register_marshaller(
      g_cclosure_user_marshal_VOID__STRING_STRING_STRING, G_TYPE_NONE,
      G_TYPE_STRING, G_TYPE_STRING, G_TYPE_STRING, G_TYPE_INVALID);
  dbus_g_proxy_add_signal(callManagerProxy, "incomingCall", G_TYPE_STRING,
      G_TYPE_STRING, G_TYPE_STRING, G_TYPE_INVALID);
  dbus_g_proxy_connect_signal(callManagerProxy, "incomingCall",
      G_CALLBACK(incoming_call_cb), NULL, NULL);

  dbus_g_proxy_add_signal(callManagerProxy, "zrtpNegotiationFailed",
      G_TYPE_STRING, G_TYPE_STRING, G_TYPE_STRING, G_TYPE_INVALID);
  dbus_g_proxy_connect_signal(callManagerProxy, "zrtpNegotiationFailed",
      G_CALLBACK(zrtp_negotiation_failed_cb), NULL, NULL);

  /* Current codec */
  dbus_g_object_register_marshaller(
      g_cclosure_user_marshal_VOID__STRING_STRING_STRING, G_TYPE_NONE,
      G_TYPE_STRING, G_TYPE_STRING, G_TYPE_INVALID);
  dbus_g_proxy_add_signal(callManagerProxy, "currentSelectedCodec",
      G_TYPE_STRING, G_TYPE_STRING, G_TYPE_INVALID);
  dbus_g_proxy_connect_signal(callManagerProxy, "currentSelectedCodec",
      G_CALLBACK(curent_selected_codec), NULL, NULL);

  /* Register a marshaller for STRING,STRING */
  dbus_g_object_register_marshaller(
      g_cclosure_user_marshal_VOID__STRING_STRING, G_TYPE_NONE, G_TYPE_STRING,
      G_TYPE_STRING, G_TYPE_INVALID);
  dbus_g_proxy_add_signal(callManagerProxy, "callStateChanged", G_TYPE_STRING,
      G_TYPE_STRING, G_TYPE_INVALID);
  dbus_g_proxy_connect_signal(callManagerProxy, "callStateChanged",
      G_CALLBACK(call_state_cb), NULL, NULL);

  dbus_g_object_register_marshaller(g_cclosure_user_marshal_VOID__STRING_INT,
      G_TYPE_NONE, G_TYPE_STRING, G_TYPE_INT, G_TYPE_INVALID);
  dbus_g_proxy_add_signal(callManagerProxy, "voiceMailNotify", G_TYPE_STRING,
      G_TYPE_INT, G_TYPE_INVALID);
  dbus_g_proxy_connect_signal(callManagerProxy, "voiceMailNotify",
      G_CALLBACK(voice_mail_cb), NULL, NULL);

  dbus_g_proxy_add_signal(callManagerProxy, "incomingMessage", G_TYPE_STRING,
      G_TYPE_STRING, G_TYPE_INVALID);
  dbus_g_proxy_connect_signal(callManagerProxy, "incomingMessage",
      G_CALLBACK(incoming_message_cb), NULL, NULL);

  dbus_g_object_register_marshaller(
      g_cclosure_user_marshal_VOID__STRING_DOUBLE, G_TYPE_NONE, G_TYPE_STRING,
      G_TYPE_DOUBLE, G_TYPE_INVALID);
  dbus_g_proxy_add_signal(callManagerProxy, "volumeChanged", G_TYPE_STRING,
      G_TYPE_DOUBLE, G_TYPE_INVALID);
  dbus_g_proxy_connect_signal(callManagerProxy, "volumeChanged",
      G_CALLBACK(volume_changed_cb), NULL, NULL);

  dbus_g_proxy_add_signal(callManagerProxy, "transferSucceded", G_TYPE_INVALID);
  dbus_g_proxy_connect_signal(callManagerProxy, "transferSucceded",
      G_CALLBACK(transfer_succeded_cb), NULL, NULL);

  dbus_g_proxy_add_signal(callManagerProxy, "transferFailed", G_TYPE_INVALID);
  dbus_g_proxy_connect_signal(callManagerProxy, "transferFailed",
      G_CALLBACK(transfer_failed_cb), NULL, NULL);

  /* Conference related callback */

  dbus_g_object_register_marshaller(g_cclosure_user_marshal_VOID__STRING,
      G_TYPE_NONE, G_TYPE_STRING, G_TYPE_INVALID);
  dbus_g_proxy_add_signal(callManagerProxy, "conferenceChanged", G_TYPE_STRING,
      G_TYPE_STRING, G_TYPE_INVALID);
  dbus_g_proxy_connect_signal(callManagerProxy, "conferenceChanged",
      G_CALLBACK(conference_changed_cb), NULL, NULL);

  dbus_g_proxy_add_signal(callManagerProxy, "conferenceCreated", G_TYPE_STRING,
      G_TYPE_INVALID);
  dbus_g_proxy_connect_signal(callManagerProxy, "conferenceCreated",
      G_CALLBACK(conference_created_cb), NULL, NULL);

  dbus_g_proxy_add_signal(callManagerProxy, "conferenceRemoved", G_TYPE_STRING,
      G_TYPE_INVALID);
  dbus_g_proxy_connect_signal(callManagerProxy, "conferenceRemoved",
      G_CALLBACK(conference_removed_cb), NULL, NULL);

  /* Security related callbacks */

  dbus_g_proxy_add_signal(callManagerProxy, "secureSdesOn", G_TYPE_STRING,
      G_TYPE_INVALID);
  dbus_g_proxy_connect_signal(callManagerProxy, "secureSdesOn",
      G_CALLBACK(secure_sdes_on_cb), NULL, NULL);

  dbus_g_proxy_add_signal(callManagerProxy, "secureSdesOff", G_TYPE_STRING,
      G_TYPE_INVALID);
  dbus_g_proxy_connect_signal(callManagerProxy, "secureSdesOff",
      G_CALLBACK(secure_sdes_off_cb), NULL, NULL);

  /* Register a marshaller for STRING,STRING,BOOL */
  dbus_g_object_register_marshaller(
      g_cclosure_user_marshal_VOID__STRING_STRING_BOOL, G_TYPE_NONE,
      G_TYPE_STRING, G_TYPE_STRING, G_TYPE_BOOLEAN, G_TYPE_INVALID);
  dbus_g_proxy_add_signal(callManagerProxy, "showSAS", G_TYPE_STRING,
      G_TYPE_STRING, G_TYPE_BOOLEAN, G_TYPE_INVALID);
  dbus_g_proxy_connect_signal(callManagerProxy, "showSAS",
      G_CALLBACK(show_zrtp_sas_cb), NULL, NULL);

  dbus_g_proxy_add_signal(callManagerProxy, "secureZrtpOn", G_TYPE_STRING,
      G_TYPE_STRING, G_TYPE_INVALID);
  dbus_g_proxy_connect_signal(callManagerProxy, "secureZrtpOn",
      G_CALLBACK(secure_zrtp_on_cb), NULL, NULL);

  /* Register a marshaller for STRING*/
  dbus_g_object_register_marshaller(g_cclosure_user_marshal_VOID__STRING,
      G_TYPE_NONE, G_TYPE_STRING, G_TYPE_INVALID);
  dbus_g_proxy_add_signal(callManagerProxy, "secureZrtpOff", G_TYPE_STRING,
      G_TYPE_INVALID);
  dbus_g_proxy_connect_signal(callManagerProxy, "secureZrtpOff",
      G_CALLBACK(secure_zrtp_off_cb), NULL, NULL);
  dbus_g_proxy_add_signal(callManagerProxy, "zrtpNotSuppOther", G_TYPE_STRING,
      G_TYPE_INVALID);
  dbus_g_proxy_connect_signal(callManagerProxy, "zrtpNotSuppOther",
      G_CALLBACK(zrtp_not_supported_cb), NULL, NULL);
  dbus_g_proxy_add_signal(callManagerProxy, "confirmGoClear", G_TYPE_STRING,
      G_TYPE_INVALID);
  dbus_g_proxy_connect_signal(callManagerProxy, "confirmGoClear",
      G_CALLBACK(confirm_go_clear_cb), NULL, NULL);

  /* VOID STRING STRING INT */
  dbus_g_object_register_marshaller(
      g_cclosure_user_marshal_VOID__STRING_STRING_INT, G_TYPE_NONE,
      G_TYPE_STRING, G_TYPE_STRING, G_TYPE_INT, G_TYPE_INVALID);

  dbus_g_proxy_add_signal(callManagerProxy, "sipCallStateChanged",
      G_TYPE_STRING, G_TYPE_STRING, G_TYPE_INT, G_TYPE_INVALID);
  dbus_g_proxy_connect_signal(callManagerProxy, "sipCallStateChanged",
      G_CALLBACK(sip_call_state_cb), NULL, NULL);

  configurationManagerProxy = dbus_g_proxy_new_for_name(connection,
      "org.sflphone.SFLphone", "/org/sflphone/SFLphone/ConfigurationManager",
      "org.sflphone.SFLphone.ConfigurationManager");

  /*
   configurationManagerProxy = dbus_g_proxy_new_for_name_owner (connection,
   "org.sflphone.SFLphone",
   "/org/sflphone/SFLphone/ConfigurationManager",
   "org.sflphone.SFLphone.ConfigurationManager",
   &error);
   */
  if (!configurationManagerProxy)
    {
      ERROR ("Failed to get proxy to ConfigurationManager");
      return FALSE;
    }
  DEBUG ("DBus connected to ConfigurationManager");
  dbus_g_proxy_add_signal(configurationManagerProxy, "accountsChanged",
      G_TYPE_INVALID);
  dbus_g_proxy_connect_signal(configurationManagerProxy, "accountsChanged",
      G_CALLBACK(accounts_changed_cb), NULL, NULL);

  dbus_g_object_register_marshaller(g_cclosure_user_marshal_VOID__INT,
      G_TYPE_NONE, G_TYPE_INT, G_TYPE_INVALID);
  dbus_g_proxy_add_signal(configurationManagerProxy, "errorAlert", G_TYPE_INT,
      G_TYPE_INVALID);
  dbus_g_proxy_connect_signal(configurationManagerProxy, "errorAlert",
      G_CALLBACK(error_alert), NULL, NULL);

  /* Defines a default timeout for the proxies */
#if HAVE_DBUS_G_PROXY_SET_DEFAULT_TIMEOUT
  dbus_g_proxy_set_default_timeout(callManagerProxy, DEFAULT_DBUS_TIMEOUT);
  dbus_g_proxy_set_default_timeout(instanceProxy, DEFAULT_DBUS_TIMEOUT);
  dbus_g_proxy_set_default_timeout(configurationManagerProxy, DEFAULT_DBUS_TIMEOUT);
#endif

  return TRUE;
}

void
dbus_clean()
{
  g_object_unref(callManagerProxy);
  g_object_unref(configurationManagerProxy);
  g_object_unref(instanceProxy);
}

void
dbus_hold(const callable_obj_t * c)
{
  DEBUG("dbus_hold %s\n", c->_callID);

  GError *error = NULL;
  org_sflphone_SFLphone_CallManager_hold(callManagerProxy, c->_callID, &error);
  if (error)
    {
      ERROR ("Failed to call hold() on CallManager: %s",
          error->message);
      g_error_free(error);
    }
}

void
dbus_unhold(const callable_obj_t * c)
{
  DEBUG("dbus_unhold %s\n", c->_callID);

  GError *error = NULL;
  org_sflphone_SFLphone_CallManager_unhold(callManagerProxy, c->_callID, &error);
  if (error)
    {
      ERROR ("Failed to call unhold() on CallManager: %s",
          error->message);
      g_error_free(error);
    }
}

void
dbus_hold_conference(const conference_obj_t * c)
{
  DEBUG("dbus_hold_conference %s\n", c->_confID);

  GError *error = NULL;
  org_sflphone_SFLphone_CallManager_hold_conference(callManagerProxy,
      c->_confID, &error);
  if (error)
    {
      ERROR ("Failed to call hold() on CallManager: %s",
          error->message);
      g_error_free(error);
    }
}

void
dbus_unhold_conference(const conference_obj_t * c)
{
  DEBUG("dbus_unhold_conference %s\n", c->_confID);

  GError *error = NULL;
  org_sflphone_SFLphone_CallManager_unhold_conference(callManagerProxy,
      c->_confID, &error);
  if (error)
    {
      ERROR ("Failed to call unhold() on CallManager: %s",
          error->message);
      g_error_free(error);
    }
}

void
dbus_hang_up(const callable_obj_t * c)
{
  DEBUG("dbus_hang_up %s\n", c->_callID);

  GError *error = NULL;
  org_sflphone_SFLphone_CallManager_hang_up(callManagerProxy, c->_callID,
      &error);
  if (error)
    {
      ERROR ("Failed to call hang_up() on CallManager: %s",
          error->message);
      g_error_free(error);
    }
}

void
dbus_hang_up_conference(const conference_obj_t * c)
{
  DEBUG("dbus_hang_up_conference %s\n", c->_confID);

  GError *error = NULL;
  org_sflphone_SFLphone_CallManager_hang_up_conference(callManagerProxy,
      c->_confID, &error);
  if (error)
    {
      ERROR ("Failed to call hang_up() on CallManager: %s",
          error->message);
      g_error_free(error);
    }
}

void
dbus_transfert(const callable_obj_t * c)
{
  GError *error = NULL;
  org_sflphone_SFLphone_CallManager_transfert(callManagerProxy, c->_callID,
      c->_trsft_to, &error);
  if (error)
    {
      ERROR ("Failed to call transfert() on CallManager: %s",
          error->message);
      g_error_free(error);
    }
}

void
dbus_accept(const callable_obj_t * c)
{
#if GTK_CHECK_VERSION(2,10,0)
  status_tray_icon_blink(FALSE);
#endif

  DEBUG("dbus_accept %s\n", c->_callID);

  GError *error = NULL;
  org_sflphone_SFLphone_CallManager_accept(callManagerProxy, c->_callID, &error);
  if (error)
    {
      ERROR ("Failed to call accept(%s) on CallManager: %s", c->_callID,
          (error->message == NULL ? g_quark_to_string(error->domain): error->message));
      g_error_free(error);
    }
}

void
dbus_refuse(const callable_obj_t * c)
{
#if GTK_CHECK_VERSION(2,10,0)
  status_tray_icon_blink(FALSE);
#endif

  DEBUG("dbus_refuse %s\n", c->_callID);

  GError *error = NULL;
  org_sflphone_SFLphone_CallManager_refuse(callManagerProxy, c->_callID, &error);
  if (error)
    {
      ERROR ("Failed to call refuse() on CallManager: %s",
          error->message);
      g_error_free(error);
    }
}

void
dbus_place_call(const callable_obj_t * c)
{
  DEBUG("dbus_place_call %s\n", c->_callID);

  GError *error = NULL;
  org_sflphone_SFLphone_CallManager_place_call(callManagerProxy, c->_accountID,
      c->_callID, c->_peer_number, &error);
  if (error)
    {
      ERROR ("Failed to call placeCall() on CallManager: %s",
          error->message);
      g_error_free(error);
    }
}

gchar**
dbus_account_list()
{
  GError *error = NULL;
  char ** array;

  if (!org_sflphone_SFLphone_ConfigurationManager_get_account_list(
      configurationManagerProxy, &array, &error))
    {
      if (error->domain == DBUS_GERROR && error->code
          == DBUS_GERROR_REMOTE_EXCEPTION)
        {
          ERROR ("Caught remote method (get_account_list) exception  %s: %s", dbus_g_error_get_name(error), error->message);
        }
      else
        {
          ERROR("Error while calling get_account_list: %s", error->message);
        }
      g_error_free(error);
      return NULL;
    }
  else
    {
      DEBUG ("DBus called get_account_list() on ConfigurationManager");
      return array;
    }
}

GHashTable*
dbus_account_details(gchar * accountID)
{
  GError *error = NULL;
  GHashTable * details;

  if (!org_sflphone_SFLphone_ConfigurationManager_get_account_details(
      configurationManagerProxy, accountID, &details, &error))
    {
      if (error->domain == DBUS_GERROR && error->code
          == DBUS_GERROR_REMOTE_EXCEPTION)
        {
          ERROR ("Caught remote method (get_account_details) exception  %s: %s", dbus_g_error_get_name(error), error->message);
        }
      else
        {
          ERROR("Error while calling get_account_details: %s", error->message);
        }
      g_error_free(error);
      return NULL;
    }
  else
    {
      return details;
    }
}

void
dbus_set_credential(account_t *a, int index)
{
  DEBUG("Sending credential %d to server", index);
  GError *error = NULL;
  GHashTable * credential = g_ptr_array_index(a->credential_information, index);

  if (credential == NULL)
    {
      DEBUG("Credential %d was deleted", index);
    }
  else
    {
      org_sflphone_SFLphone_ConfigurationManager_set_credential(
          configurationManagerProxy, a->accountID, index, credential, &error);
    }

  if (error)
    {
      ERROR ("Failed to call set_credential() on ConfigurationManager: %s",
          error->message);
      g_error_free(error);
    }
}
void
dbus_set_number_of_credential(account_t *a, int number)
{
  DEBUG("Sending number of credential %d to server", number);
  GError *error = NULL;

  org_sflphone_SFLphone_ConfigurationManager_set_number_of_credential(
      configurationManagerProxy, a->accountID, number, &error);

  if (error)
    {
      ERROR ("Failed to call set_number_of_credential() on ConfigurationManager: %s",
          error->message);
      g_error_free(error);
    }
}
void
dbus_delete_all_credential(account_t *a)
{
  DEBUG("Deleting all credentials\n");
  GError *error = NULL;

  org_sflphone_SFLphone_ConfigurationManager_delete_all_credential(
      configurationManagerProxy, a->accountID, &error);

  if (error)
    {
      ERROR ("Failed to call deleteAllCredential on ConfigurationManager: %s",
          error->message);
      g_error_free(error);
    }
}

int
dbus_get_number_of_credential(gchar * accountID)
{
  GError *error = NULL;
  int number = 0;

  DEBUG("Getting number of credential for account %s", accountID);

  if (!org_sflphone_SFLphone_ConfigurationManager_get_number_of_credential(
      configurationManagerProxy, accountID, &number, &error))
    {
      if (error->domain == DBUS_GERROR && error->code
          == DBUS_GERROR_REMOTE_EXCEPTION)
        {
          ERROR ("Caught remote method (get_account_details) exception  %s: %s", dbus_g_error_get_name(error), error->message);
        }
      else
        {
          ERROR("Error while calling get_account_details: %s", error->message);
        }
      g_error_free(error);
      return 0;
    }
  else
    {
      DEBUG("%d credential(s) found for account %s", number, accountID);
      return number;
    }
}

GHashTable*
dbus_get_credential(gchar * accountID, int index)
{
  GError *error = NULL;
  GHashTable * details;

  if (!org_sflphone_SFLphone_ConfigurationManager_get_credential(
      configurationManagerProxy, accountID, index, &details, &error))
    {
      if (error->domain == DBUS_GERROR && error->code
          == DBUS_GERROR_REMOTE_EXCEPTION)
        {
          ERROR ("Caught remote method (get_account_details) exception  %s: %s", dbus_g_error_get_name(error), error->message);
        }
      else
        {
          ERROR("Error while calling get_account_details: %s", error->message);
        }
      g_error_free(error);
      return NULL;
    }
  else
    {
      return details;
    }
}

GHashTable*
dbus_get_ip2_ip_details(void)
{
  GError *error = NULL;
  GHashTable * details;
  if (!org_sflphone_SFLphone_ConfigurationManager_get_ip2_ip_details(
      configurationManagerProxy, &details, &error))
    {
      if (error->domain == DBUS_GERROR && error->code
          == DBUS_GERROR_REMOTE_EXCEPTION)
        {
          ERROR ("Caught remote method (get_ip2_ip_details) exception  %s: %s", dbus_g_error_get_name(error), error->message);
        }
      else
        {
          ERROR("Error while calling get_ip2_ip_details: %s", error->message);
        }
      g_error_free(error);
      return NULL;
    }
  else
    {
      return details;
    }
}

void
dbus_set_ip2ip_details(GHashTable * properties)
{
  GError *error = NULL;
  org_sflphone_SFLphone_ConfigurationManager_set_ip2_ip_details(
      configurationManagerProxy, properties, &error);
  if (error)
    {
      ERROR ("Failed to call set_ip_2ip_details() on ConfigurationManager: %s",
          error->message);
      g_error_free(error);
    }
}

void
dbus_send_register(gchar* accountID, const guint enable)
{
  GError *error = NULL;
  org_sflphone_SFLphone_ConfigurationManager_send_register(
      configurationManagerProxy, accountID, enable, &error);
  if (error)
    {
      ERROR ("Failed to call send_register() on ConfigurationManager: %s",
          error->message);
      g_error_free(error);
    }
}

void
dbus_remove_account(gchar * accountID)
{
  GError *error = NULL;
  org_sflphone_SFLphone_ConfigurationManager_remove_account(
      configurationManagerProxy, accountID, &error);
  if (error)
    {
      ERROR ("Failed to call remove_account() on ConfigurationManager: %s",
          error->message);
      g_error_free(error);
    }
}

void
dbus_set_account_details(account_t *a)
{
  GError *error = NULL;
  org_sflphone_SFLphone_ConfigurationManager_set_account_details(
      configurationManagerProxy, a->accountID, a->properties, &error);
  if (error)
    {
      ERROR ("Failed to call set_account_details() on ConfigurationManager: %s",
          error->message);
      g_error_free(error);
    }
}
gchar*
dbus_add_account(account_t *a)
{
  gchar* accountId;
  GError *error = NULL;
  org_sflphone_SFLphone_ConfigurationManager_add_account(
      configurationManagerProxy, a->properties, &accountId, &error);
  if (error)
    {
      ERROR ("Failed to call add_account() on ConfigurationManager: %s",
          error->message);
      g_error_free(error);
    }
  return accountId;
}

void
dbus_set_volume(const gchar * device, gdouble value)
{
  GError *error = NULL;
  org_sflphone_SFLphone_CallManager_set_volume(callManagerProxy, device, value,
      &error);

  if (error)
    {
      ERROR ("Failed to call set_volume() on callManagerProxy: %s",
          error->message);
      g_error_free(error);
    }
}

gdouble
dbus_get_volume(const gchar * device)
{
  gdouble value;
  GError *error = NULL;

  org_sflphone_SFLphone_CallManager_get_volume(callManagerProxy, device,
      &value, &error);

  if (error)
    {
      ERROR ("Failed to call get_volume() on callManagerProxy: %s",
          error->message);
      g_error_free(error);
    }
  return value;
}

void
dbus_play_dtmf(const gchar * key)
{
  GError *error = NULL;

  org_sflphone_SFLphone_CallManager_play_dt_mf(callManagerProxy, key, &error);

  if (error)
    {
      ERROR ("Failed to call playDTMF() on callManagerProxy: %s",
          error->message);
      g_error_free(error);
    }
}

void
dbus_start_tone(const int start, const guint type)
{
  GError *error = NULL;

  org_sflphone_SFLphone_CallManager_start_tone(callManagerProxy, start, type,
      &error);

  if (error)
    {
      ERROR ("Failed to call startTone() on callManagerProxy: %s",
          error->message);
      g_error_free(error);
    }
}

void
dbus_register(int pid, gchar * name)
{
  GError *error = NULL;

  org_sflphone_SFLphone_Instance_register(instanceProxy, pid, name, &error);

  if (error)
    {
      ERROR ("Failed to call register() on instanceProxy: %s",
          error->message);
      g_error_free(error);
    }
}

void
dbus_unregister(int pid)
{
  GError *error = NULL;

  org_sflphone_SFLphone_Instance_unregister(instanceProxy, pid, &error);

  if (error)
    {
      ERROR ("Failed to call unregister() on instanceProxy: %s",
          error->message);
      g_error_free(error);
    }
}

gchar**
dbus_codec_list()
{

  GError *error = NULL;
  gchar** array = NULL;
  org_sflphone_SFLphone_ConfigurationManager_get_codec_list(
      configurationManagerProxy, &array, &error);

  if (error)
    {
      ERROR ("Failed to call get_codec_list() on ConfigurationManager: %s",
          error->message);
      g_error_free(error);
    }
  return array;
}

gchar**
dbus_codec_details(int payload)
{

  GError *error = NULL;
  gchar ** array;
  org_sflphone_SFLphone_ConfigurationManager_get_codec_details(
      configurationManagerProxy, payload, &array, &error);

  if (error)
    {
      ERROR ("Failed to call get_codec_details() on ConfigurationManager: %s",
          error->message);
      g_error_free(error);
    }
  return array;
}

gchar*
dbus_get_current_codec_name(const callable_obj_t * c)
{

  gchar* codecName = "";
  GError* error = NULL;

  org_sflphone_SFLphone_CallManager_get_current_codec_name(callManagerProxy,
      c->_callID, &codecName, &error);
  if (error)
    {
      g_error_free(error);
    }

  DEBUG("dbus_get_current_codec_name : codecName : %s", codecName);

  return codecName;
}

gchar**
dbus_get_active_codec_list(gchar *accountID)
{

  gchar ** array;
  GError *error = NULL;
  org_sflphone_SFLphone_ConfigurationManager_get_active_codec_list(
      configurationManagerProxy, accountID, &array, &error);

  if (error)
    {
      ERROR ("Failed to call get_active_codec_list() on ConfigurationManager: %s",
          error->message);
      g_error_free(error);
    }
  return array;
}

void
dbus_set_active_codec_list(const gchar** list, const gchar *accountID)
{

  GError *error = NULL;
  org_sflphone_SFLphone_ConfigurationManager_set_active_codec_list(
      configurationManagerProxy, list, accountID, &error);

  if (error)
    {
      ERROR ("Failed to call set_active_codec_list() on ConfigurationManager: %s",
          error->message);
      g_error_free(error);
    }
}

/**
 * Get a list of input supported audio plugins
 */
gchar**
dbus_get_input_audio_plugin_list()
{
  gchar** array;
  GError* error = NULL;
  org_sflphone_SFLphone_ConfigurationManager_get_input_audio_plugin_list(
      configurationManagerProxy, &array, &error);
  if (error)
    {
      ERROR("Failed to call get_input_audio_plugin_list() on ConfigurationManager: %s", error->message);
      g_error_free(error);
    }
  return array;
}

/**
 * Get a list of output supported audio plugins
 */
gchar**
dbus_get_output_audio_plugin_list()
{
  gchar** array;
  GError* error = NULL;

  if (!org_sflphone_SFLphone_ConfigurationManager_get_output_audio_plugin_list(
      configurationManagerProxy, &array, &error))
    {
      if (error->domain == DBUS_GERROR && error->code
          == DBUS_GERROR_REMOTE_EXCEPTION)
        {
          ERROR ("Caught remote method (get_output_audio_plugin_list) exception  %s: %s", dbus_g_error_get_name(error), error->message);
        }
      else
        {
          ERROR("Error while calling get_out_audio_plugin_list: %s", error->message);
        }
      g_error_free(error);
      return NULL;
    }
  else
    {
      return array;
    }
}

void
dbus_set_input_audio_plugin(gchar* audioPlugin)
{
  GError* error = NULL;
  org_sflphone_SFLphone_ConfigurationManager_set_input_audio_plugin(
      configurationManagerProxy, audioPlugin, &error);
  if (error)
    {
      ERROR("Failed to call set_input_audio_plugin() on ConfigurationManager: %s", error->message);
      g_error_free(error);
    }
}

void
dbus_set_output_audio_plugin(gchar* audioPlugin)
{
  GError* error = NULL;
  org_sflphone_SFLphone_ConfigurationManager_set_output_audio_plugin(
      configurationManagerProxy, audioPlugin, &error);
  if (error)
    {
      ERROR("Failed to call set_output_audio_plugin() on ConfigurationManager: %s", error->message);
      g_error_free(error);
    }
}

/**
 * Get all output devices index supported by current audio manager
 */
gchar**
dbus_get_audio_output_device_list()
{
  gchar** array;
  GError* error = NULL;
  org_sflphone_SFLphone_ConfigurationManager_get_audio_output_device_list(
      configurationManagerProxy, &array, &error);
  if (error)
    {
      ERROR("Failed to call get_audio_output_device_list() on ConfigurationManager: %s", error->message);
      g_error_free(error);
    }
  return array;
}

/**
 * Set audio output device from its index
 */
void
dbus_set_audio_output_device(const int index)
{
  GError* error = NULL;
  org_sflphone_SFLphone_ConfigurationManager_set_audio_output_device(
      configurationManagerProxy, index, &error);
  if (error)
    {
      ERROR("Failed to call set_audio_output_device() on ConfigurationManager: %s", error->message);
      g_error_free(error);
    }
}

/**
 * Get all input devices index supported by current audio manager
 */
gchar**
dbus_get_audio_input_device_list()
{
  gchar** array;
  GError* error = NULL;
  org_sflphone_SFLphone_ConfigurationManager_get_audio_input_device_list(
      configurationManagerProxy, &array, &error);
  if (error)
    {
      ERROR("Failed to call get_audio_input_device_list() on ConfigurationManager: %s", error->message);
      g_error_free(error);
    }
  return array;
}

/**
 * Set audio input device from its index
 */
void
dbus_set_audio_input_device(const int index)
{
  GError* error = NULL;
  org_sflphone_SFLphone_ConfigurationManager_set_audio_input_device(
      configurationManagerProxy, index, &error);
  if (error)
    {
      ERROR("Failed to call set_audio_input_device() on ConfigurationManager: %s", error->message);
      g_error_free(error);
    }
}

/**
 * Get output device index and input device index
 */
gchar**
dbus_get_current_audio_devices_index()
{
  gchar** array;
  GError* error = NULL;
  org_sflphone_SFLphone_ConfigurationManager_get_current_audio_devices_index(
      configurationManagerProxy, &array, &error);
  if (error)
    {
      ERROR("Failed to call get_current_audio_devices_index() on ConfigurationManager: %s", error->message);
      g_error_free(error);
    }
  return array;
}

/**
 * Get index
 */
int
dbus_get_audio_device_index(const gchar *name)
{
  int index;
  GError* error = NULL;
  org_sflphone_SFLphone_ConfigurationManager_get_audio_device_index(
      configurationManagerProxy, name, &index, &error);
  if (error)
    {
      ERROR("Failed to call get_audio_device_index() on ConfigurationManager: %s", error->message);
      g_error_free(error);
    }
  return index;
}

/**
 * Get audio plugin
 */
gchar*
dbus_get_current_audio_output_plugin()
{
  gchar* plugin = "";
  GError* error = NULL;
  org_sflphone_SFLphone_ConfigurationManager_get_current_audio_output_plugin(
      configurationManagerProxy, &plugin, &error);
  if (error)
    {
      ERROR("Failed to call get_current_audio_output_plugin() on ConfigurationManager: %s", error->message);
      g_error_free(error);
    }
  return plugin;
}

gchar*
dbus_get_ringtone_choice()
{
  gchar* tone;
  GError* error = NULL;
  org_sflphone_SFLphone_ConfigurationManager_get_ringtone_choice(
      configurationManagerProxy, &tone, &error);
  if (error)
    {
      g_error_free(error);
    }
  return tone;
}

void
dbus_set_ringtone_choice(const gchar* tone)
{
  GError* error = NULL;
  org_sflphone_SFLphone_ConfigurationManager_set_ringtone_choice(
      configurationManagerProxy, tone, &error);
  if (error)
    {
      g_error_free(error);
    }
}

int
dbus_is_ringtone_enabled()
{
  int res;
  GError* error = NULL;
  org_sflphone_SFLphone_ConfigurationManager_is_ringtone_enabled(
      configurationManagerProxy, &res, &error);
  if (error)
    {
      g_error_free(error);
    }
  return res;
}

void
dbus_ringtone_enabled()
{
  GError* error = NULL;
  org_sflphone_SFLphone_ConfigurationManager_ringtone_enabled(
      configurationManagerProxy, &error);
  if (error)
    {
      g_error_free(error);
    }
}

gboolean
dbus_is_md5_credential_hashing()
{
  int res;
  GError* error = NULL;
  org_sflphone_SFLphone_ConfigurationManager_is_md5_credential_hashing(
      configurationManagerProxy, &res, &error);
  if (error)
    {
      g_error_free(error);
    }
  return res;
}

void
dbus_set_md5_credential_hashing(gboolean enabled)
{
  GError* error = NULL;
  org_sflphone_SFLphone_ConfigurationManager_set_md5_credential_hashing(
      configurationManagerProxy, enabled, &error);
  if (error)
    {
      g_error_free(error);
    }
}

int
dbus_is_iax2_enabled()
{
  int res;
  GError* error = NULL;
  org_sflphone_SFLphone_ConfigurationManager_is_iax2_enabled(
      configurationManagerProxy, &res, &error);
  if (error)
    {
      g_error_free(error);
    }
  return res;
}

int
dbus_get_dialpad()
{
  int state;
  GError* error = NULL;
  org_sflphone_SFLphone_ConfigurationManager_get_dialpad(
      configurationManagerProxy, &state, &error);
  if (error)
    {
      g_error_free(error);
    }
  return state;
}

void
dbus_set_dialpad(gboolean display)
{

  GError* error = NULL;
  org_sflphone_SFLphone_ConfigurationManager_set_dialpad(
      configurationManagerProxy, display, &error);
  if (error)
    {
      g_error_free(error);
    }
}

int
dbus_get_searchbar()
{
  int state;
  GError* error = NULL;
  if (!org_sflphone_SFLphone_ConfigurationManager_get_searchbar(
      configurationManagerProxy, &state, &error))
    {
      if (error->domain == DBUS_GERROR && error->code
          == DBUS_GERROR_REMOTE_EXCEPTION)
        {
          ERROR ("Caught remote method (get_searchbar) exception  %s: %s", dbus_g_error_get_name(error), error->message);
        }
      else
        {
          ERROR("Error while calling get_searchbar: %s", error->message);
        }
      g_error_free(error);
      return -1;
    }
  else
    {
      return state;
    }
}

void
dbus_set_searchbar()
{
  GError* error = NULL;
  org_sflphone_SFLphone_ConfigurationManager_set_searchbar(
      configurationManagerProxy, &error);
  if (error)
    {
      g_error_free(error);
    }
}

int
dbus_get_volume_controls()
{
  int state;
  GError* error = NULL;
  org_sflphone_SFLphone_ConfigurationManager_get_volume_controls(
      configurationManagerProxy, &state, &error);
  if (error)
    {
      g_error_free(error);
    }
  return state;
}

void
dbus_set_volume_controls(gboolean display)
{
  GError* error = NULL;
  org_sflphone_SFLphone_ConfigurationManager_set_volume_controls(
      configurationManagerProxy, display, &error);
  if (error)
    {
      g_error_free(error);
    }
}

void
dbus_join_participant(const gchar* sel_callID, const gchar* drag_callID)
{

  DEBUG("dbus_join_participant %s and %s\n", sel_callID, drag_callID);

  GError* error = NULL;

  org_sflphone_SFLphone_CallManager_join_participant(callManagerProxy,
      sel_callID, drag_callID, &error);
  if (error)
    {
      g_error_free(error);
    }

}

void
dbus_add_participant(const gchar* callID, const gchar* confID)
{

  DEBUG("dbus_add_participant %s and %s\n", callID, confID);

  GError* error = NULL;

  org_sflphone_SFLphone_CallManager_add_participant(callManagerProxy, callID,
      confID, &error);
  if (error)
    {
      g_error_free(error);
    }

}

void
dbus_add_main_participant(const gchar* confID)
{
  DEBUG("dbus_add_participant %s\n", confID);

  GError* error = NULL;

  org_sflphone_SFLphone_CallManager_add_main_participant(callManagerProxy,
      confID, &error);
  if (error)
    {
      g_error_free(error);
    }
}

void
dbus_detach_participant(const gchar* callID)
{

  DEBUG("dbus_detach_participant %s\n", callID);

  GError* error = NULL;
  org_sflphone_SFLphone_CallManager_detach_participant(callManagerProxy,
      callID, &error);
  if (error)
    {
      g_error_free(error);
    }

}

dbus_join_conference(const gchar* sel_confID, const gchar* drag_confID)
{

  DEBUG("dbus_join_conference %s and %s\n", sel_confID, drag_confID);

  GError* error = NULL;

  org_sflphone_SFLphone_CallManager_join_conference(callManagerProxy,
      sel_confID, drag_confID, &error);
  if (error)
    {
      g_error_free(error);
    }

}

void
dbus_set_record(const gchar* id)
{
  DEBUG("dbus_set_record %s\n", id);

  GError* error = NULL;
  org_sflphone_SFLphone_CallManager_set_recording(callManagerProxy, id, &error);
  if (error)
    {
      g_error_free(error);
    }
}

gboolean
dbus_get_is_recording(const callable_obj_t * c)
{
  DEBUG("dbus_get_is_recording %s\n", c->_callID);
  GError* error = NULL;
  gboolean isRecording;
  org_sflphone_SFLphone_CallManager_get_is_recording(callManagerProxy,
      c->_callID, &isRecording, &error);
  if (error)
    {
      g_error_free(error);
    }
  //DEBUG("RECORDING: %i",isRecording);
  return isRecording;
}

void
dbus_set_record_path(const gchar* path)
{
  GError* error = NULL;
  org_sflphone_SFLphone_ConfigurationManager_set_record_path(
      configurationManagerProxy, path, &error);
  if (error)
    {
      g_error_free(error);
    }
}

gchar*
dbus_get_record_path(void)
{
  GError* error = NULL;
  gchar *path;
  org_sflphone_SFLphone_ConfigurationManager_get_record_path(
      configurationManagerProxy, &path, &error);
  if (error)
    {
      g_error_free(error);
    }
  return path;
}

void
dbus_set_history_limit(const guint days)
{
  GError* error = NULL;
  org_sflphone_SFLphone_ConfigurationManager_set_history_limit(
      configurationManagerProxy, days, &error);
  if (error)
    {
      g_error_free(error);
    }
}

void
dbus_set_history_enabled()
{
  GError* error = NULL;
  org_sflphone_SFLphone_ConfigurationManager_set_history_enabled(
      configurationManagerProxy, &error);
  if (error)
    {
      g_error_free(error);
    }
}

gchar*
dbus_get_history_enabled()
{
  gchar* state;
  GError* error = NULL;
  org_sflphone_SFLphone_ConfigurationManager_get_history_enabled(
      configurationManagerProxy, &state, &error);
  if (error)
    {
      g_error_free(error);
    }
  return state;
}

guint
dbus_get_history_limit(void)
{
  GError* error = NULL;
  gint days = 30;
  org_sflphone_SFLphone_ConfigurationManager_get_history_limit(
      configurationManagerProxy, &days, &error);
  if (error)
    {
      g_error_free(error);
    }
  return (guint) days;
}

void
dbus_start_hidden(void)
{
  GError* error = NULL;
  org_sflphone_SFLphone_ConfigurationManager_start_hidden(
      configurationManagerProxy, &error);
  if (error)
    {
      g_error_free(error);
    }
}

int
dbus_is_start_hidden(void)
{
  GError* error = NULL;
  int state;
  org_sflphone_SFLphone_ConfigurationManager_is_start_hidden(
      configurationManagerProxy, &state, &error);
  if (error)
    {
      g_error_free(error);
    }
  return state;
}

int
dbus_popup_mode(void)
{
  GError* error = NULL;
  int state;
  org_sflphone_SFLphone_ConfigurationManager_popup_mode(
      configurationManagerProxy, &state, &error);
  if (error)
    {
      g_error_free(error);
    }
  return state;
}

void
dbus_switch_popup_mode(void)
{
  GError* error = NULL;
  org_sflphone_SFLphone_ConfigurationManager_switch_popup_mode(
      configurationManagerProxy, &error);
  if (error)
    {
      g_error_free(error);
    }
}

void
dbus_set_notify(void)
{
  GError* error = NULL;
  org_sflphone_SFLphone_ConfigurationManager_set_notify(
      configurationManagerProxy, &error);
  if (error)
    {
      g_error_free(error);
    }
}

guint
dbus_get_notify(void)
{
  gint level;
  GError* error = NULL;
  if (!org_sflphone_SFLphone_ConfigurationManager_get_notify(
      configurationManagerProxy, &level, &error))
    {
      if (error->domain == DBUS_GERROR && error->code
          == DBUS_GERROR_REMOTE_EXCEPTION)
        {
          ERROR ("Caught remote method (get_notify) exception  %s: %s", dbus_g_error_get_name(error), error->message);
        }
      else
        {
          ERROR ("Error while calling get_notify: %s", error->message);
        }
      g_error_free(error);
      return 0;
    }
  else
    {
      return (guint) level;
    }
}

void
dbus_set_audio_manager(int api)
{
  GError* error = NULL;
  org_sflphone_SFLphone_ConfigurationManager_set_audio_manager(
      configurationManagerProxy, api, &error);
  if (error)
    {
      g_error_free(error);
    }
}

int
dbus_get_audio_manager(void)
{
  int api;
  GError* error = NULL;
  org_sflphone_SFLphone_ConfigurationManager_get_audio_manager(
      configurationManagerProxy, &api, &error);
  if (error)
    {
      ERROR("Error calling dbus_get_audio_manager");
      g_error_free(error);
    }

  return api;
}

/*
 void
 dbus_set_sip_address( const gchar* address )
 {
 GError* error = NULL;
 org_sflphone_SFLphone_ConfigurationManager_set_sip_address(
 configurationManagerProxy,
 address,
 &error);
 if(error)
 {
 g_error_free(error);
 }
 }
 */

/*

 gint
 dbus_get_sip_address( void )
 {
 GError* error = NULL;
 gint address;
 org_sflphone_SFLphone_ConfigurationManager_get_sip_address(
 configurationManagerProxy,
 &address,
 &error);
 if(error)
 {
 g_error_free(error);
 }
 return address;
 }
 */

GHashTable*
dbus_get_addressbook_settings(void)
{

  GError *error = NULL;
  GHashTable *results = NULL;

  //DEBUG ("Calling org_sflphone_SFLphone_ConfigurationManager_get_addressbook_settings");

  org_sflphone_SFLphone_ConfigurationManager_get_addressbook_settings(
      configurationManagerProxy, &results, &error);
  if (error)
    {
      ERROR ("Error calling org_sflphone_SFLphone_ConfigurationManager_get_addressbook_settings");
      g_error_free(error);
    }

  return results;
}

void
dbus_set_addressbook_settings(GHashTable * settings)
{

  GError *error = NULL;

  DEBUG ("Calling org_sflphone_SFLphone_ConfigurationManager_set_addressbook_settings");

  org_sflphone_SFLphone_ConfigurationManager_set_addressbook_settings(
      configurationManagerProxy, settings, &error);
  if (error)
    {
      ERROR ("Error calling org_sflphone_SFLphone_ConfigurationManager_set_addressbook_settings");
      g_error_free(error);
    }
}

gchar**
dbus_get_addressbook_list(void)
{

  GError *error = NULL;
  gchar** array;

  org_sflphone_SFLphone_ConfigurationManager_get_addressbook_list(
      configurationManagerProxy, &array, &error);
  if (error)
    {
      ERROR ("Error calling org_sflphone_SFLphone_ConfigurationManager_get_addressbook_list");
      g_error_free(error);
    }

  return array;
}

void
dbus_set_addressbook_list(const gchar** list)
{

  GError *error = NULL;

  org_sflphone_SFLphone_ConfigurationManager_set_addressbook_list(
      configurationManagerProxy, list, &error);
  if (error)
    {
      ERROR ("Error calling org_sflphone_SFLphone_ConfigurationManager_set_addressbook_list");
      g_error_free(error);
    }
}

GHashTable*
dbus_get_hook_settings(void)
{

  GError *error = NULL;
  GHashTable *results = NULL;

  //DEBUG ("Calling org_sflphone_SFLphone_ConfigurationManager_get_addressbook_settings");

  org_sflphone_SFLphone_ConfigurationManager_get_hook_settings(
      configurationManagerProxy, &results, &error);
  if (error)
    {
      ERROR ("Error calling org_sflphone_SFLphone_ConfigurationManager_get_hook_settings");
      g_error_free(error);
    }

  return results;
}

void
dbus_set_hook_settings(GHashTable * settings)
{

  GError *error = NULL;

  org_sflphone_SFLphone_ConfigurationManager_set_hook_settings(
      configurationManagerProxy, settings, &error);
  if (error)
    {
      ERROR ("Error calling org_sflphone_SFLphone_ConfigurationManager_set_hook_settings");
      g_error_free(error);
    }
}

GHashTable*
dbus_get_call_details(const gchar *callID)
{
  GError *error = NULL;
  GHashTable *details = NULL;

  org_sflphone_SFLphone_CallManager_get_call_details(callManagerProxy, callID,
      &details, &error);
  if (error)
    {
      ERROR ("Error calling org_sflphone_SFLphone_CallManager_get_call_details");
      g_error_free(error);
    }

  return details;
}

gchar**
dbus_get_call_list(void)
{
  GError *error = NULL;
  gchar **list = NULL;

  org_sflphone_SFLphone_CallManager_get_call_list(callManagerProxy, &list,
      &error);
  if (error)
    {
      ERROR ("Error calling org_sflphone_SFLphone_CallManager_get_call_list");
      g_error_free(error);
    }

  return list;
}

gchar**
dbus_get_conference_list(void)
{
  GError *error = NULL;
  gchar **list = NULL;

  org_sflphone_SFLphone_CallManager_get_conference_list(callManagerProxy,
      &list, &error);
  if (error)
    {
      ERROR ("Error calling org_sflphone_SFLphone_CallManager_get_conference_list");
      g_error_free(error);
    }

  return list;
}

gchar**
dbus_get_participant_list(const char *confID)
{
  GError *error = NULL;
  gchar **list = NULL;

  DEBUG("DBUS: Get conference %s participant list", confID);

  org_sflphone_SFLphone_CallManager_get_participant_list(callManagerProxy,
      confID, &list, &error);
  if (error)
    {
      ERROR ("Error calling org_sflphone_SFLphone_CallManager_get_participant_list");
      g_error_free(error);
    }

  return list;
}

GHashTable*
dbus_get_conference_details(const gchar *confID)
{
  GError *error = NULL;
  GHashTable *details = NULL;

  org_sflphone_SFLphone_CallManager_get_conference_details(callManagerProxy,
      confID, &details, &error);
  if (error)
    {
      ERROR ("Error calling org_sflphone_SFLphone_CallManager_get_conference_details");
      g_error_free(error);
    }

  return details;
}

void
dbus_set_accounts_order(const gchar* order)
{

  GError *error = NULL;

  org_sflphone_SFLphone_ConfigurationManager_set_accounts_order(
      configurationManagerProxy, order, &error);
  if (error)
    {
      ERROR ("Error calling org_sflphone_SFLphone_ConfigurationManager_set_accounts_order");
      g_error_free(error);
    }
}

GHashTable*
dbus_get_history(void)
{
  GError *error = NULL;
  GHashTable *entries = NULL;

  org_sflphone_SFLphone_ConfigurationManager_get_history(
      configurationManagerProxy, &entries, &error);
  if (error)
    {
      ERROR ("Error calling org_sflphone_SFLphone_CallManager_get_history");
      g_error_free(error);
    }

  return entries;
}

void
dbus_set_history(GHashTable* entries)
{
  GError *error = NULL;

  org_sflphone_SFLphone_ConfigurationManager_set_history(
      configurationManagerProxy, entries, &error);
  if (error)
    {
      ERROR ("Error calling org_sflphone_SFLphone_CallManager_set_history");
      g_error_free(error);
    }
}

void
dbus_confirm_sas(const callable_obj_t * c)
{
  GError *error = NULL;
  org_sflphone_SFLphone_CallManager_set_sa_sverified(callManagerProxy,
      c->_callID, &error);
  if (error)
    {
      ERROR ("Failed to call setSASVerified() on CallManager: %s",
          error->message);
      g_error_free(error);
    }
}

void
dbus_reset_sas(const callable_obj_t * c)
{
  GError *error = NULL;
  org_sflphone_SFLphone_CallManager_reset_sa_sverified(callManagerProxy,
      c->_callID, &error);
  if (error)
    {
      ERROR ("Failed to call resetSASVerified on CallManager: %s",
          error->message);
      g_error_free(error);
    }
}

void
dbus_set_confirm_go_clear(const callable_obj_t * c)
{
  GError *error = NULL;
  org_sflphone_SFLphone_CallManager_set_confirm_go_clear(callManagerProxy,
      c->_callID, &error);
  if (error)
    {
      ERROR ("Failed to call set_confirm_go_clear on CallManager: %s",
          error->message);
      g_error_free(error);
    }
}

void
dbus_request_go_clear(const callable_obj_t * c)
{
  GError *error = NULL;
  org_sflphone_SFLphone_CallManager_request_go_clear(callManagerProxy,
      c->_callID, &error);
  if (error)
    {
      ERROR ("Failed to call request_go_clear on CallManager: %s",
          error->message);
      g_error_free(error);
    }
}

gchar**
dbus_get_supported_tls_method()
{
  GError *error = NULL;
  gchar** array = NULL;
  org_sflphone_SFLphone_ConfigurationManager_get_supported_tls_method(
      configurationManagerProxy, &array, &error);

  if (error != NULL)
    {
      ERROR ("Failed to call get_supported_tls_method() on ConfigurationManager: %s",
          error->message);
      g_error_free(error);
    }
  return array;
}

GHashTable*
dbus_get_tls_settings_default(void)
{
  GError *error = NULL;
  GHashTable *results = NULL;

  org_sflphone_SFLphone_ConfigurationManager_get_tls_settings_default(
      configurationManagerProxy, &results, &error);
  if (error != NULL)
    {
      ERROR ("Error calling org_sflphone_SFLphone_ConfigurationManager_get_tls_settings_default");
      g_error_free(error);
    }

  return results;
}

gchar *
dbus_get_address_from_interface_name(gchar* interface)
{
  GError *error = NULL;
  gchar * address;

  org_sflphone_SFLphone_ConfigurationManager_get_addr_from_interface_name(
      configurationManagerProxy, interface, &address, &error);
  if (error != NULL)
    {
      ERROR ("Error calling org_sflphone_SFLphone_ConfigurationManager_get_addr_from_interface_name\n");
      g_error_free(error);
    }

  return address;

}

gchar **
dbus_get_all_ip_interface(void)
{
  GError *error = NULL;
  gchar ** array;

  if (!org_sflphone_SFLphone_ConfigurationManager_get_all_ip_interface(
      configurationManagerProxy, &array, &error))
    {
      if (error->domain == DBUS_GERROR && error->code
          == DBUS_GERROR_REMOTE_EXCEPTION)
        {
          ERROR ("Caught remote method (get_all_ip_interface) exception  %s: %s", dbus_g_error_get_name(error), error->message);
        }
      else
        {
          ERROR("Error while calling get_all_ip_interface: %s", error->message);
        }
      g_error_free(error);
      return NULL;
    }
  else
    {
      DEBUG ("DBus called get_all_ip_interface() on ConfigurationManager");
      return array;
    }
}

gchar **
dbus_get_all_ip_interface_by_name(void)
{
  GError *error = NULL;
  gchar ** array;

  if (!org_sflphone_SFLphone_ConfigurationManager_get_all_ip_interface_by_name(
      configurationManagerProxy, &array, &error))
    {
      if (error->domain == DBUS_GERROR && error->code
          == DBUS_GERROR_REMOTE_EXCEPTION)
        {
          ERROR ("Caught remote method (get_all_ip_interface) exception  %s: %s", dbus_g_error_get_name(error), error->message);
        }
      else
        {
          ERROR("Error while calling get_all_ip_interface: %s", error->message);
        }
      g_error_free(error);
      return NULL;
    }
  else
    {
      DEBUG ("DBus called get_all_ip_interface() on ConfigurationManager");
      return array;
    }
}

guint
dbus_get_window_width(void)
{

  GError *error = NULL;
  guint value;

  org_sflphone_SFLphone_ConfigurationManager_get_window_width(
      configurationManagerProxy, &value, &error);

  if (error != NULL)
    {
      ERROR ("Failed to call get_window_width() on ConfigurationManager: %s",
          error->message);
      g_error_free(error);
    }
  return value;
}

guint
dbus_get_window_height(void)
{

  GError *error = NULL;
  guint value;

  org_sflphone_SFLphone_ConfigurationManager_get_window_height(
      configurationManagerProxy, &value, &error);

  if (error != NULL)
    {
      ERROR ("Failed to call get_window_height() on ConfigurationManager: %s",
          error->message);
      g_error_free(error);
    }
  return value;
}

void
dbus_set_window_width(const guint width)
{

  GError *error = NULL;

  org_sflphone_SFLphone_ConfigurationManager_set_window_width(
      configurationManagerProxy, width, &error);

  if (error != NULL)
    {
      ERROR ("Failed to call set_window_width() on ConfigurationManager: %s",
          error->message);
      g_error_free(error);
    }
}

void
dbus_set_window_height(const guint height)
{

  GError *error = NULL;

  org_sflphone_SFLphone_ConfigurationManager_set_window_height(
      configurationManagerProxy, height, &error);

  if (error != NULL)
    {
      ERROR ("Failed to call set_window_height() on ConfigurationManager: %s",
          error->message);
      g_error_free(error);
    }
}

guint
dbus_get_window_position_x(void)
{

  GError *error = NULL;
  guint value;

  org_sflphone_SFLphone_ConfigurationManager_get_window_position_x(
      configurationManagerProxy, &value, &error);

  if (error != NULL)
    {
      ERROR ("Failed to call get_window_position_x() on ConfigurationManager: %s",
          error->message);
      g_error_free(error);
    }
  return value;
}

guint
dbus_get_window_position_y(void)
{

  GError *error = NULL;
  guint value;

  org_sflphone_SFLphone_ConfigurationManager_get_window_position_y(
      configurationManagerProxy, &value, &error);

  if (error != NULL)
    {
      ERROR ("Failed to call get_window_position_y() on ConfigurationManager: %s",
          error->message);
      g_error_free(error);
    }
  return value;
}

void
dbus_set_window_position_x(const guint posx)
{

  GError *error = NULL;

  org_sflphone_SFLphone_ConfigurationManager_set_window_position_x(
      configurationManagerProxy, posx, &error);

  if (error != NULL)
    {
      ERROR ("Failed to call set_window_position_x() on ConfigurationManager: %s",
          error->message);
      g_error_free(error);
    }
}

void
dbus_set_window_position_y(const guint posy)
{

  GError *error = NULL;

  org_sflphone_SFLphone_ConfigurationManager_set_window_position_y(
      configurationManagerProxy, posy, &error);

  if (error != NULL)
    {
      ERROR ("Failed to call set_window_position_y() on ConfigurationManager: %s",
          error->message);
      g_error_free(error);
    }
}

GHashTable*
dbus_get_shortcuts(void)
{
  GError *error = NULL;
  GHashTable * shortcuts;
  if (!org_sflphone_SFLphone_ConfigurationManager_get_shortcuts(
      configurationManagerProxy, &shortcuts, &error))
    {
      if (error->domain == DBUS_GERROR && error->code
          == DBUS_GERROR_REMOTE_EXCEPTION)
        {
          ERROR ("Caught remote method (get_shortcuts) exception  %s: %s", dbus_g_error_get_name(error), error->message);
        }
      else
        {
          ERROR("Error while calling get_shortcuts: %s", error->message);
        }
      g_error_free(error);
      return NULL;
    }
  else
    {
      return shortcuts;
    }
}

void
dbus_set_shortcuts(GHashTable * shortcuts)
{
  GError *error = NULL;
  org_sflphone_SFLphone_ConfigurationManager_set_shortcuts(
      configurationManagerProxy, shortcuts, &error);
  if (error)
    {
      ERROR ("Failed to call set_shortcuts() on ConfigurationManager: %s",
          error->message);
      g_error_free(error);
    }
}


void dbus_enable_status_icon (const gchar *value) {

       GError *error = NULL;

       org_sflphone_SFLphone_ConfigurationManager_enable_status_icon (configurationManagerProxy, value, &error);

       if (error != NULL) {
           ERROR ("Failed to call enable_status_icon on ConfigurationManager: %s",
           error->message);
           g_error_free (error);
       }
}

gchar* dbus_is_status_icon_enabled (void) {

       GError *error = NULL;
       gchar *value = NULL;

       org_sflphone_SFLphone_ConfigurationManager_is_status_icon_enabled (configurationManagerProxy, &value, &error);

       if (error != NULL) {
           ERROR ("Failed to call is_status_icon_enabled on ConfigurationManager: %s",
           error->message);
           g_error_free (error);
       }
       return value;
}
=======
/*
 *  Copyright (C) 2004, 2005, 2006, 2009, 2008, 2009, 2010 Savoir-Faire Linux Inc.
 *  Author: Pierre-Luc Beaudoin <pierre-luc.beaudoin@savoirfairelinux.com>
 *  Author: Emmanuel Milou <emmanuel.milou@savoirfairelinux.com>
 *  Author: Guillaume Carmel-Archambault <guillaume.carmel-archambault@savoirfairelinux.com>
 *
 *  This program is free software; you can redistribute it and/or modify
 *  it under the terms of the GNU General Public License as published by
 *  the Free Software Foundation; either version 3 of the License, or
 *  (at your option) any later version.
 *
 *  This program is distributed in the hope that it will be useful,
 *  but WITHOUT ANY WARRANTY; without even the implied warranty of
 *  MERCHANTABILITY or FITNESS FOR A PARTICULAR PURPOSE.  See the
 *  GNU General Public License for more details.
 *
 *  You should have received a copy of the GNU General Public License
 *  along with this program; if not, write to the Free Software
 *   Foundation, Inc., 675 Mass Ave, Cambridge, MA 02139, USA.
 *
 *  Additional permission under GNU GPL version 3 section 7:
 *
 *  If you modify this program, or any covered work, by linking or
 *  combining it with the OpenSSL project's OpenSSL library (or a
 *  modified version of that library), containing parts covered by the
 *  terms of the OpenSSL or SSLeay licenses, Savoir-Faire Linux Inc.
 *  grants you additional permission to convey the resulting work.
 *  Corresponding Source for a non-source form of such a combination
 *  shall include the source code for the parts of OpenSSL used as well
 *  as that of the covered work.
 */
#include <config.h>

#include <calltab.h>
#include <callmanager-glue.h>
#include <configurationmanager-glue.h>
#include <instance-glue.h>
#include <preferencesdialog.h>
#include <accountlistconfigdialog.h>
#include <mainwindow.h>
#include <marshaller.h>
#include <sliders.h>
#include <statusicon.h>
#include <assistant.h>

#include <dbus.h>
#include <actions.h>
#include <string.h>

#include <widget/imwidget.h>

#include <eel-gconf-extensions.h>

#define DEFAULT_DBUS_TIMEOUT 30000

DBusGConnection * connection;
DBusGProxy * callManagerProxy;
DBusGProxy * configurationManagerProxy;
DBusGProxy * instanceProxy;

static void
incoming_call_cb (DBusGProxy *proxy UNUSED, const gchar* accountID,
                  const gchar* callID, const gchar* from, void * foo  UNUSED)
{
    DEBUG ("Incoming call (%s) from %s", callID, from);

    callable_obj_t * c;
    gchar *peer_name, *peer_number;
    // We receive the from field under a formatted way. We want to extract the number and the name of the caller
    peer_name = call_get_peer_name (from);
    peer_number = call_get_peer_number (from);

    DEBUG ("    peer name: %s", peer_name);
    DEBUG ("    peer number: %s", peer_number);

    create_new_call (CALL, CALL_STATE_INCOMING, g_strdup (callID), g_strdup (
                         accountID), peer_name, peer_number, &c);
#if GTK_CHECK_VERSION(2,10,0)
    status_tray_icon_blink (TRUE);
    popup_main_window();
#endif

    set_timestamp (&c->_time_start);
    notify_incoming_call (c);
    sflphone_incoming_call (c);
}

static void
zrtp_negotiation_failed_cb (DBusGProxy *proxy UNUSED, const gchar* callID,
                            const gchar* reason, const gchar* severity, void * foo  UNUSED)
{
    DEBUG ("Zrtp negotiation failed.");
    main_window_zrtp_negotiation_failed (callID, reason, severity);
    callable_obj_t * c = NULL;
    c = calllist_get (current_calls, callID);

    if (c) {
        notify_zrtp_negotiation_failed (c);
    }
}

static void
curent_selected_codec (DBusGProxy *proxy UNUSED, const gchar* callID UNUSED,
                       const gchar* codecName UNUSED, void * foo  UNUSED)
{
}

static void
volume_changed_cb (DBusGProxy *proxy UNUSED, const gchar* device, const gdouble value,
                   void * foo  UNUSED)
{
    DEBUG ("Volume of %s changed to %f.",device, value);
    set_slider (device, value);
}

static void
voice_mail_cb (DBusGProxy *proxy UNUSED, const gchar* accountID, const guint nb,
               void * foo  UNUSED)
{
    DEBUG ("%d Voice mail waiting!",nb);
    sflphone_notify_voice_mail (accountID, nb);
}

static void
incoming_message_cb (DBusGProxy *proxy UNUSED, const gchar* callID UNUSED, const gchar *from, const gchar* msg, void * foo  UNUSED)
{
    DEBUG ("Message \"%s\" from %s!", msg, from);

    callable_obj_t *call = NULL;
    conference_obj_t *conf = NULL;

    // do not display message if instant messaging is disabled
    gboolean instant_messaging_enabled = TRUE;

    if (eel_gconf_key_exists (INSTANT_MESSAGING_ENABLED))
        instant_messaging_enabled = eel_gconf_get_integer (INSTANT_MESSAGING_ENABLED);

    if (!instant_messaging_enabled)
        return;

    // Get the call information. (if this call exist)
    call = calllist_get (current_calls, callID);

    // Get the conference information (if this conference exist)
    conf = conferencelist_get (callID);

    /* First check if the call is valid */
    if (call) {

        /* Make the instant messaging main window pops, add messages only if the main window exist.
           Elsewhere the message is displayed asynchronously*/
        if (im_widget_display ( (IMWidget **) (&call->_im_widget), msg, call->_callID, from))
            im_widget_add_message (IM_WIDGET (call->_im_widget), from, msg, 0);
    } else if (conf) {
        /* Make the instant messaging main window pops, add messages only if the main window exist.
           Elsewhere the message is displayed asynchronously*/
        if (im_widget_display ( (IMWidget **) (&conf->_im_widget), msg, conf->_confID, from))
            im_widget_add_message (IM_WIDGET (conf->_im_widget), from, msg, 0);
    } else {
        ERROR ("Message received, but no recipient found");
    }
}

static void
call_state_cb (DBusGProxy *proxy UNUSED, const gchar* callID, const gchar* state,
               void * foo  UNUSED)
{
    DEBUG ("Call %s state %s",callID, state);
    callable_obj_t * c = calllist_get (current_calls, callID);

    if (c) {
        if (strcmp (state, "HUNGUP") == 0) {
            if (c->_state == CALL_STATE_CURRENT) {
                // peer hung up, the conversation was established, so _stop has been initialized with the current time value
                DEBUG ("call state current");
                set_timestamp (&c->_time_stop);
                calltree_update_call (history, c, NULL);
            }

            stop_notification();
            calltree_update_call (history, c, NULL);
            status_bar_display_account();
            sflphone_hung_up (c);
        } else if (strcmp (state, "UNHOLD_CURRENT") == 0) {
            sflphone_current (c);
        } else if (strcmp (state, "UNHOLD_RECORD") == 0) {
            sflphone_record (c);
        } else if (strcmp (state, "HOLD") == 0) {
            sflphone_hold (c);
        } else if (strcmp (state, "RINGING") == 0) {
            sflphone_ringing (c);
        } else if (strcmp (state, "CURRENT") == 0) {
            sflphone_current (c);
        } else if (strcmp (state, "FAILURE") == 0) {
            sflphone_fail (c);
        } else if (strcmp (state, "BUSY") == 0) {
            sflphone_busy (c);
        }
    } else {
        // The callID is unknow, threat it like a new call
        // If it were an incoming call, we won't be here
        // It means that a new call has been initiated with an other client (cli for instance)
        if (strcmp (state, "RINGING") == 0 || strcmp (state, "CURRENT") == 0) {
            callable_obj_t *new_call;
            GHashTable *call_details;
            gchar *type;

            DEBUG ("New ringing call! accountID: %s", callID);

            // We fetch the details associated to the specified call
            call_details = dbus_get_call_details (callID);
            create_new_call_from_details (callID, call_details, &new_call);

            // Restore the callID to be synchronous with the daemon
            new_call->_callID = g_strdup (callID);
            type = g_hash_table_lookup (call_details, "CALL_TYPE");

            if (g_strcasecmp (type, "0") == 0) {
                // DEBUG("incoming\n");
                new_call->_history_state = INCOMING;
            } else {
                // DEBUG("outgoing\n");
                new_call->_history_state = OUTGOING;
            }

            calllist_add (current_calls, new_call);
            calllist_add (history, new_call);
            calltree_add_call (current_calls, new_call, NULL);
            update_actions();
            calltree_display (current_calls);

            //sflphone_incoming_call (new_call);
        }
    }
}

static void
conference_changed_cb (DBusGProxy *proxy UNUSED, const gchar* confID,
                       const gchar* state, void * foo  UNUSED)
{

    gchar** part;
    callable_obj_t *call;
    gchar* call_id;

    // sflphone_display_transfer_status("Transfer successfull");
    conference_obj_t* changed_conf = conferencelist_get (confID);
    gchar** old_participants, new_participants;

    DEBUG ("conference new state %s\n", state);

    if (changed_conf) {
        // remove old conference from calltree
        calltree_remove_conference (current_calls, changed_conf, NULL);

        // update conference state
        if (strcmp (state, "ACTIVE_ATACHED") == 0) {
            changed_conf->_state = CONFERENCE_STATE_ACTIVE_ATACHED;
        } else if (strcmp (state, "ACTIVE_DETACHED") == 0) {
            changed_conf->_state = CONFERENCE_STATE_ACTIVE_DETACHED;
        } else if (strcmp (state, "HOLD") == 0) {
            changed_conf->_state = CONFERENCE_STATE_HOLD;
        } else {
            DEBUG ("Error: conference state not recognized");
        }

        // reactivate instant messaging window for these calls
        old_participants = (gchar**) changed_conf->participant_list;

        for (part = old_participants; *part; part++) {
            call_id = (gchar*) (*part);
            call = calllist_get (current_calls, call_id);

            if (call && call->_im_widget)
                im_widget_update_state (IM_WIDGET (call->_im_widget), TRUE);
        }

        new_participants = (gchar **) dbus_get_participant_list (changed_conf->_confID);

        // update conferece participants
        conference_participant_list_update (new_participants, changed_conf);

        // deactivate instant messaging window for new participants
        new_participants = (gchar**) changed_conf->participant_list;

        for (part = new_participants; *part; part++) {
            call_id = (gchar*) (*part);
            call = calllist_get (current_calls, call_id);

            if (call && call->_im_widget)
                im_widget_update_state (IM_WIDGET (call->_im_widget), FALSE);
        }

        // add new conference to calltree
        calltree_add_conference (current_calls, changed_conf);
    }
}

static void
conference_created_cb (DBusGProxy *proxy UNUSED, const gchar* confID, void * foo  UNUSED)
{
    DEBUG ("DBUS: Conference %s added", confID);

    conference_obj_t* new_conf;
    callable_obj_t* call;
    gchar* call_id;
    gchar** participants;
    gchar** part;

    create_new_conference (CONFERENCE_STATE_ACTIVE_ATACHED, confID, &new_conf);

    participants = (gchar**) dbus_get_participant_list (new_conf->_confID);

    // Update conference list
    conference_participant_list_update (participants, new_conf);

    // Add conference ID in in each calls
    for (part = participants; *part; part++) {
        call_id = (gchar*) (*part);
        call = calllist_get (current_calls, call_id);

        // if a text widget is already created, disable it, use conference widget instead
        if (call->_im_widget)
            im_widget_update_state (IM_WIDGET (call->_im_widget), FALSE);

        call->_confID = g_strdup (confID);
    }

    conferencelist_add (new_conf);
    calltree_add_conference (current_calls, new_conf);
}

static void
conference_removed_cb (DBusGProxy *proxy UNUSED, const gchar* confID, void * foo  UNUSED)
{
    DEBUG ("DBUS: Conference removed %s", confID);

    conference_obj_t * c = conferencelist_get (confID);
    calltree_remove_conference (current_calls, c, NULL);

    GSList *participant = c->participant_list;
    callable_obj_t *call;

    // deactivate instant messaging window for this conference
    if (c->_im_widget)
        im_widget_update_state (IM_WIDGET (c->_im_widget), FALSE);

    // remove all participant for this conference
    while (participant) {

        call = calllist_get (current_calls, (const gchar *) (participant->data));

        if (call) {
            DEBUG ("DBUS: Remove participant %s", call->_callID);

            if (call->_confID) {
                g_free (call->_confID);
                call->_confID = NULL;
            }

            // if an instant messaging was previously disabled, enabled it
            if (call->_im_widget)
                im_widget_update_state (IM_WIDGET (call->_im_widget), TRUE);
        }

        participant = conference_next_participant (participant);
    }

    conferencelist_remove (c->_confID);
}

static void
accounts_changed_cb (DBusGProxy *proxy UNUSED, void * foo  UNUSED)
{
    DEBUG ("Accounts changed");
    sflphone_fill_account_list();
    sflphone_fill_ip2ip_profile();
    account_list_config_dialog_fill();

    // Update the status bar in case something happened
    // Should fix ticket #1215
    status_bar_display_account();

    // Update the tooltip on the status icon
    statusicon_set_tooltip ();
}

static void
transfer_succeded_cb (DBusGProxy *proxy UNUSED, void * foo  UNUSED)
{
    DEBUG ("Transfer succeded\n");
    sflphone_display_transfer_status ("Transfer successfull");
}

static void
transfer_failed_cb (DBusGProxy *proxy UNUSED, void * foo  UNUSED)
{
    DEBUG ("Transfer failed\n");
    sflphone_display_transfer_status ("Transfer failed");
}

static void
secure_sdes_on_cb (DBusGProxy *proxy UNUSED, const gchar *callID, void *foo UNUSED)
{
    DEBUG ("SRTP using SDES is on");
    callable_obj_t *c = calllist_get (current_calls, callID);

    if (c) {
        sflphone_srtp_sdes_on (c);
        notify_secure_on (c);
    }

}

static void
secure_sdes_off_cb (DBusGProxy *proxy UNUSED, const gchar *callID, void *foo UNUSED)
{
    DEBUG ("SRTP using SDES is off");
    callable_obj_t *c = calllist_get (current_calls, callID);

    if (c) {
        sflphone_srtp_sdes_off (c);
        notify_secure_off (c);
    }
}

static void
secure_zrtp_on_cb (DBusGProxy *proxy UNUSED, const gchar* callID, const gchar* cipher,
                   void * foo  UNUSED)
{
    DEBUG ("SRTP using ZRTP is ON secure_on_cb");
    callable_obj_t * c = calllist_get (current_calls, callID);

    if (c) {
        c->_srtp_cipher = g_strdup (cipher);

        sflphone_srtp_zrtp_on (c);
        notify_secure_on (c);
    }
}

static void
secure_zrtp_off_cb (DBusGProxy *proxy UNUSED, const gchar* callID, void * foo  UNUSED)
{
    DEBUG ("SRTP using ZRTP is OFF");
    callable_obj_t * c = calllist_get (current_calls, callID);

    if (c) {
        sflphone_srtp_zrtp_off (c);
        notify_secure_off (c);
    }
}

static void
show_zrtp_sas_cb (DBusGProxy *proxy UNUSED, const gchar* callID, const gchar* sas,
                  const gboolean verified, void * foo  UNUSED)
{
    DEBUG ("Showing SAS");
    callable_obj_t * c = calllist_get (current_calls, callID);

    if (c) {
        sflphone_srtp_zrtp_show_sas (c, sas, verified);
    }
}

static void
confirm_go_clear_cb (DBusGProxy *proxy UNUSED, const gchar* callID, void * foo  UNUSED)
{
    DEBUG ("Confirm Go Clear request");
    callable_obj_t * c = calllist_get (current_calls, callID);

    if (c) {
        sflphone_confirm_go_clear (c);
    }
}

static void
zrtp_not_supported_cb (DBusGProxy *proxy UNUSED, const gchar* callID, void * foo  UNUSED)
{
    DEBUG ("ZRTP not supported on the other end");
    callable_obj_t * c = calllist_get (current_calls, callID);

    if (c) {
        sflphone_srtp_zrtp_not_supported (c);
        notify_zrtp_not_supported (c);
    }
}

static void
sip_call_state_cb (DBusGProxy *proxy UNUSED, const gchar* callID,
                   const gchar* description, const guint code, void * foo  UNUSED)
{
    callable_obj_t * c = NULL;
    c = calllist_get (current_calls, callID);

    if (c != NULL) {
        DEBUG ("sip_call_state_cb received code %d", code);
        sflphone_call_state_changed (c, description, code);
    }
}

static void
error_alert (DBusGProxy *proxy UNUSED, int errCode, void * foo  UNUSED)
{
    ERROR ("Error notifying : (%i)", errCode);
    sflphone_throw_exception (errCode);
}

gboolean
dbus_connect()
{

    GError *error = NULL;
    connection = NULL;
    instanceProxy = NULL;

    g_type_init();

    connection = dbus_g_bus_get (DBUS_BUS_SESSION, &error);

    if (error) {
        ERROR ("Failed to open connection to bus: %s",
               error->message);
        g_error_free (error);
        return FALSE;
    }

    /* Create a proxy object for the "bus driver" (name "org.freedesktop.DBus") */

    instanceProxy = dbus_g_proxy_new_for_name (connection,
                    "org.sflphone.SFLphone", "/org/sflphone/SFLphone/Instance",
                    "org.sflphone.SFLphone.Instance");

    if (instanceProxy == NULL) {
        ERROR ("Failed to get proxy to Instance");
        return FALSE;
    }

    DEBUG ("DBus connected to Instance");

    callManagerProxy = dbus_g_proxy_new_for_name (connection,
                       "org.sflphone.SFLphone", "/org/sflphone/SFLphone/CallManager",
                       "org.sflphone.SFLphone.CallManager");

    if (callManagerProxy == NULL) {
        ERROR ("Failed to get proxy to CallManagers");
        return FALSE;
    }

    DEBUG ("DBus connected to CallManager");
    /* STRING STRING STRING Marshaller */
    /* Incoming call */
    dbus_g_object_register_marshaller (
        g_cclosure_user_marshal_VOID__STRING_STRING_STRING, G_TYPE_NONE,
        G_TYPE_STRING, G_TYPE_STRING, G_TYPE_STRING, G_TYPE_INVALID);
    dbus_g_proxy_add_signal (callManagerProxy, "incomingCall", G_TYPE_STRING,
                             G_TYPE_STRING, G_TYPE_STRING, G_TYPE_INVALID);
    dbus_g_proxy_connect_signal (callManagerProxy, "incomingCall",
                                 G_CALLBACK (incoming_call_cb), NULL, NULL);

    dbus_g_proxy_add_signal (callManagerProxy, "zrtpNegotiationFailed",
                             G_TYPE_STRING, G_TYPE_STRING, G_TYPE_STRING, G_TYPE_INVALID);
    dbus_g_proxy_connect_signal (callManagerProxy, "zrtpNegotiationFailed",
                                 G_CALLBACK (zrtp_negotiation_failed_cb), NULL, NULL);

    /* Current codec */
    dbus_g_object_register_marshaller (
        g_cclosure_user_marshal_VOID__STRING_STRING_STRING, G_TYPE_NONE,
        G_TYPE_STRING, G_TYPE_STRING, G_TYPE_INVALID);
    dbus_g_proxy_add_signal (callManagerProxy, "currentSelectedCodec",
                             G_TYPE_STRING, G_TYPE_STRING, G_TYPE_INVALID);
    dbus_g_proxy_connect_signal (callManagerProxy, "currentSelectedCodec",
                                 G_CALLBACK (curent_selected_codec), NULL, NULL);

    /* Register a marshaller for STRING,STRING */
    dbus_g_object_register_marshaller (
        g_cclosure_user_marshal_VOID__STRING_STRING, G_TYPE_NONE, G_TYPE_STRING,
        G_TYPE_STRING, G_TYPE_INVALID);
    dbus_g_proxy_add_signal (callManagerProxy, "callStateChanged", G_TYPE_STRING,
                             G_TYPE_STRING, G_TYPE_INVALID);
    dbus_g_proxy_connect_signal (callManagerProxy, "callStateChanged",
                                 G_CALLBACK (call_state_cb), NULL, NULL);

    dbus_g_object_register_marshaller (g_cclosure_user_marshal_VOID__STRING_INT,
                                       G_TYPE_NONE, G_TYPE_STRING, G_TYPE_INT, G_TYPE_INVALID);
    dbus_g_proxy_add_signal (callManagerProxy, "voiceMailNotify", G_TYPE_STRING,
                             G_TYPE_INT, G_TYPE_INVALID);
    dbus_g_proxy_connect_signal (callManagerProxy, "voiceMailNotify",
                                 G_CALLBACK (voice_mail_cb), NULL, NULL);

    dbus_g_proxy_add_signal (callManagerProxy, "incomingMessage", G_TYPE_STRING,
                             G_TYPE_STRING, G_TYPE_STRING, G_TYPE_INVALID);
    dbus_g_proxy_connect_signal (callManagerProxy, "incomingMessage",
                                 G_CALLBACK (incoming_message_cb), NULL, NULL);

    dbus_g_object_register_marshaller (
        g_cclosure_user_marshal_VOID__STRING_DOUBLE, G_TYPE_NONE, G_TYPE_STRING,
        G_TYPE_DOUBLE, G_TYPE_INVALID);
    dbus_g_proxy_add_signal (callManagerProxy, "volumeChanged", G_TYPE_STRING,
                             G_TYPE_DOUBLE, G_TYPE_INVALID);
    dbus_g_proxy_connect_signal (callManagerProxy, "volumeChanged",
                                 G_CALLBACK (volume_changed_cb), NULL, NULL);

    dbus_g_proxy_add_signal (callManagerProxy, "transferSucceded", G_TYPE_INVALID);
    dbus_g_proxy_connect_signal (callManagerProxy, "transferSucceded",
                                 G_CALLBACK (transfer_succeded_cb), NULL, NULL);

    dbus_g_proxy_add_signal (callManagerProxy, "transferFailed", G_TYPE_INVALID);
    dbus_g_proxy_connect_signal (callManagerProxy, "transferFailed",
                                 G_CALLBACK (transfer_failed_cb), NULL, NULL);

    /* Conference related callback */

    dbus_g_object_register_marshaller (g_cclosure_user_marshal_VOID__STRING,
                                       G_TYPE_NONE, G_TYPE_STRING, G_TYPE_INVALID);
    dbus_g_proxy_add_signal (callManagerProxy, "conferenceChanged", G_TYPE_STRING,
                             G_TYPE_STRING, G_TYPE_INVALID);
    dbus_g_proxy_connect_signal (callManagerProxy, "conferenceChanged",
                                 G_CALLBACK (conference_changed_cb), NULL, NULL);

    dbus_g_proxy_add_signal (callManagerProxy, "conferenceCreated", G_TYPE_STRING,
                             G_TYPE_INVALID);
    dbus_g_proxy_connect_signal (callManagerProxy, "conferenceCreated",
                                 G_CALLBACK (conference_created_cb), NULL, NULL);

    dbus_g_proxy_add_signal (callManagerProxy, "conferenceRemoved", G_TYPE_STRING,
                             G_TYPE_INVALID);
    dbus_g_proxy_connect_signal (callManagerProxy, "conferenceRemoved",
                                 G_CALLBACK (conference_removed_cb), NULL, NULL);

    /* Security related callbacks */

    dbus_g_proxy_add_signal (callManagerProxy, "secureSdesOn", G_TYPE_STRING,
                             G_TYPE_INVALID);
    dbus_g_proxy_connect_signal (callManagerProxy, "secureSdesOn",
                                 G_CALLBACK (secure_sdes_on_cb), NULL, NULL);

    dbus_g_proxy_add_signal (callManagerProxy, "secureSdesOff", G_TYPE_STRING,
                             G_TYPE_INVALID);
    dbus_g_proxy_connect_signal (callManagerProxy, "secureSdesOff",
                                 G_CALLBACK (secure_sdes_off_cb), NULL, NULL);

    /* Register a marshaller for STRING,STRING,BOOL */
    dbus_g_object_register_marshaller (
        g_cclosure_user_marshal_VOID__STRING_STRING_BOOL, G_TYPE_NONE,
        G_TYPE_STRING, G_TYPE_STRING, G_TYPE_BOOLEAN, G_TYPE_INVALID);
    dbus_g_proxy_add_signal (callManagerProxy, "showSAS", G_TYPE_STRING,
                             G_TYPE_STRING, G_TYPE_BOOLEAN, G_TYPE_INVALID);
    dbus_g_proxy_connect_signal (callManagerProxy, "showSAS",
                                 G_CALLBACK (show_zrtp_sas_cb), NULL, NULL);

    dbus_g_proxy_add_signal (callManagerProxy, "secureZrtpOn", G_TYPE_STRING,
                             G_TYPE_STRING, G_TYPE_INVALID);
    dbus_g_proxy_connect_signal (callManagerProxy, "secureZrtpOn",
                                 G_CALLBACK (secure_zrtp_on_cb), NULL, NULL);

    /* Register a marshaller for STRING*/
    dbus_g_object_register_marshaller (g_cclosure_user_marshal_VOID__STRING,
                                       G_TYPE_NONE, G_TYPE_STRING, G_TYPE_INVALID);
    dbus_g_proxy_add_signal (callManagerProxy, "secureZrtpOff", G_TYPE_STRING,
                             G_TYPE_INVALID);
    dbus_g_proxy_connect_signal (callManagerProxy, "secureZrtpOff",
                                 G_CALLBACK (secure_zrtp_off_cb), NULL, NULL);
    dbus_g_proxy_add_signal (callManagerProxy, "zrtpNotSuppOther", G_TYPE_STRING,
                             G_TYPE_INVALID);
    dbus_g_proxy_connect_signal (callManagerProxy, "zrtpNotSuppOther",
                                 G_CALLBACK (zrtp_not_supported_cb), NULL, NULL);
    dbus_g_proxy_add_signal (callManagerProxy, "confirmGoClear", G_TYPE_STRING,
                             G_TYPE_INVALID);
    dbus_g_proxy_connect_signal (callManagerProxy, "confirmGoClear",
                                 G_CALLBACK (confirm_go_clear_cb), NULL, NULL);

    /* VOID STRING STRING INT */
    dbus_g_object_register_marshaller (
        g_cclosure_user_marshal_VOID__STRING_STRING_INT, G_TYPE_NONE,
        G_TYPE_STRING, G_TYPE_STRING, G_TYPE_INT, G_TYPE_INVALID);

    dbus_g_proxy_add_signal (callManagerProxy, "sipCallStateChanged",
                             G_TYPE_STRING, G_TYPE_STRING, G_TYPE_INT, G_TYPE_INVALID);
    dbus_g_proxy_connect_signal (callManagerProxy, "sipCallStateChanged",
                                 G_CALLBACK (sip_call_state_cb), NULL, NULL);

    configurationManagerProxy = dbus_g_proxy_new_for_name (connection,
                                "org.sflphone.SFLphone", "/org/sflphone/SFLphone/ConfigurationManager",
                                "org.sflphone.SFLphone.ConfigurationManager");

    if (!configurationManagerProxy) {
        ERROR ("Failed to get proxy to ConfigurationManager");
        return FALSE;
    }

    DEBUG ("DBus connected to ConfigurationManager");
    dbus_g_proxy_add_signal (configurationManagerProxy, "accountsChanged",
                             G_TYPE_INVALID);
    dbus_g_proxy_connect_signal (configurationManagerProxy, "accountsChanged",
                                 G_CALLBACK (accounts_changed_cb), NULL, NULL);

    dbus_g_object_register_marshaller (g_cclosure_user_marshal_VOID__INT,
                                       G_TYPE_NONE, G_TYPE_INT, G_TYPE_INVALID);
    dbus_g_proxy_add_signal (configurationManagerProxy, "errorAlert", G_TYPE_INT,
                             G_TYPE_INVALID);
    dbus_g_proxy_connect_signal (configurationManagerProxy, "errorAlert",
                                 G_CALLBACK (error_alert), NULL, NULL);

    /* Defines a default timeout for the proxies */
#if HAVE_DBUS_G_PROXY_SET_DEFAULT_TIMEOUT
    dbus_g_proxy_set_default_timeout (callManagerProxy, DEFAULT_DBUS_TIMEOUT);
    dbus_g_proxy_set_default_timeout (instanceProxy, DEFAULT_DBUS_TIMEOUT);
    dbus_g_proxy_set_default_timeout (configurationManagerProxy, DEFAULT_DBUS_TIMEOUT);
#endif

    return TRUE;
}

void
dbus_clean()
{
    g_object_unref (callManagerProxy);
    g_object_unref (configurationManagerProxy);
    g_object_unref (instanceProxy);
}

void
dbus_hold (const callable_obj_t * c)
{
    DEBUG ("dbus_hold %s\n", c->_callID);

    GError *error = NULL;
    org_sflphone_SFLphone_CallManager_hold (callManagerProxy, c->_callID, &error);

    if (error) {
        ERROR ("Failed to call hold() on CallManager: %s",
               error->message);
        g_error_free (error);
    }
}

void
dbus_unhold (const callable_obj_t * c)
{
    DEBUG ("dbus_unhold %s\n", c->_callID);

    GError *error = NULL;
    org_sflphone_SFLphone_CallManager_unhold (callManagerProxy, c->_callID, &error);

    if (error) {
        ERROR ("Failed to call unhold() on CallManager: %s",
               error->message);
        g_error_free (error);
    }
}

void
dbus_hold_conference (const conference_obj_t * c)
{
    DEBUG ("dbus_hold_conference %s\n", c->_confID);

    GError *error = NULL;
    org_sflphone_SFLphone_CallManager_hold_conference (callManagerProxy,
            c->_confID, &error);

    if (error) {
        ERROR ("Failed to call hold() on CallManager: %s",
               error->message);
        g_error_free (error);
    }
}

void
dbus_unhold_conference (const conference_obj_t * c)
{
    DEBUG ("dbus_unhold_conference %s\n", c->_confID);

    GError *error = NULL;
    org_sflphone_SFLphone_CallManager_unhold_conference (callManagerProxy,
            c->_confID, &error);

    if (error) {
        ERROR ("Failed to call unhold() on CallManager: %s",
               error->message);
        g_error_free (error);
    }
}

void
dbus_hang_up (const callable_obj_t * c)
{
    DEBUG ("dbus_hang_up %s\n", c->_callID);

    GError *error = NULL;
    org_sflphone_SFLphone_CallManager_hang_up (callManagerProxy, c->_callID,
            &error);

    if (error) {
        ERROR ("Failed to call hang_up() on CallManager: %s",
               error->message);
        g_error_free (error);
    }
}

void
dbus_hang_up_conference (const conference_obj_t * c)
{
    DEBUG ("dbus_hang_up_conference %s\n", c->_confID);

    GError *error = NULL;
    org_sflphone_SFLphone_CallManager_hang_up_conference (callManagerProxy,
            c->_confID, &error);

    if (error) {
        ERROR ("Failed to call hang_up() on CallManager: %s",
               error->message);
        g_error_free (error);
    }
}

void
dbus_transfert (const callable_obj_t * c)
{
    GError *error = NULL;
    org_sflphone_SFLphone_CallManager_transfert (callManagerProxy, c->_callID,
            c->_trsft_to, &error);

    if (error) {
        ERROR ("Failed to call transfert() on CallManager: %s",
               error->message);
        g_error_free (error);
    }
}

void
dbus_accept (const callable_obj_t * c)
{
#if GTK_CHECK_VERSION(2,10,0)
    status_tray_icon_blink (FALSE);
#endif

    DEBUG ("dbus_accept %s\n", c->_callID);

    GError *error = NULL;
    org_sflphone_SFLphone_CallManager_accept (callManagerProxy, c->_callID, &error);

    if (error) {
        ERROR ("Failed to call accept(%s) on CallManager: %s", c->_callID,
               (error->message == NULL ? g_quark_to_string (error->domain) : error->message));
        g_error_free (error);
    }
}

void
dbus_refuse (const callable_obj_t * c)
{
#if GTK_CHECK_VERSION(2,10,0)
    status_tray_icon_blink (FALSE);
#endif

    DEBUG ("dbus_refuse %s\n", c->_callID);

    GError *error = NULL;
    org_sflphone_SFLphone_CallManager_refuse (callManagerProxy, c->_callID, &error);

    if (error) {
        ERROR ("Failed to call refuse() on CallManager: %s",
               error->message);
        g_error_free (error);
    }
}

void
dbus_place_call (const callable_obj_t * c)
{
    DEBUG ("dbus_place_call %s\n", c->_callID);

    GError *error = NULL;
    org_sflphone_SFLphone_CallManager_place_call (callManagerProxy, c->_accountID,
            c->_callID, c->_peer_number, &error);

    if (error) {
        ERROR ("Failed to call placeCall() on CallManager: %s",
               error->message);
        g_error_free (error);
    }
}

gchar**
dbus_account_list()
{
    GError *error = NULL;
    char ** array;

    if (!org_sflphone_SFLphone_ConfigurationManager_get_account_list (
                configurationManagerProxy, &array, &error)) {
        if (error->domain == DBUS_GERROR && error->code
                == DBUS_GERROR_REMOTE_EXCEPTION) {
            ERROR ("Caught remote method (get_account_list) exception  %s: %s", dbus_g_error_get_name (error), error->message);
        } else {
            ERROR ("Error while calling get_account_list: %s", error->message);
        }

        g_error_free (error);
        return NULL;
    } else {
        DEBUG ("DBus called get_account_list() on ConfigurationManager");
        return array;
    }
}

GHashTable*
dbus_account_details (gchar * accountID)
{
    GError *error = NULL;
    GHashTable * details;

    DEBUG ("Dbus: Get account detail accountid %s", accountID);

    if (!org_sflphone_SFLphone_ConfigurationManager_get_account_details (
                configurationManagerProxy, accountID, &details, &error)) {
        if (error->domain == DBUS_GERROR && error->code
                == DBUS_GERROR_REMOTE_EXCEPTION) {
            ERROR ("Caught remote method (get_account_details) exception  %s: %s", dbus_g_error_get_name (error), error->message);
        } else {
            ERROR ("Error while calling get_account_details: %s", error->message);
        }

        g_error_free (error);
        return NULL;
    } else {
        return details;
    }
}

void
dbus_set_credential (account_t *a, int index)
{
    DEBUG ("Sending credential %d to server", index);
    GError *error = NULL;
    GHashTable * credential = g_ptr_array_index (a->credential_information, index);

    if (credential == NULL) {
        DEBUG ("Credential %d was deleted", index);
    } else {
        org_sflphone_SFLphone_ConfigurationManager_set_credential (
            configurationManagerProxy, a->accountID, index, credential, &error);
    }

    if (error) {
        ERROR ("Failed to call set_credential() on ConfigurationManager: %s",
               error->message);
        g_error_free (error);
    }
}
void
dbus_delete_all_credential (account_t *a)
{
    DEBUG ("Deleting all credentials\n");
    GError *error = NULL;

    org_sflphone_SFLphone_ConfigurationManager_delete_all_credential (
        configurationManagerProxy, a->accountID, &error);

    if (error) {
        ERROR ("Failed to call deleteAllCredential on ConfigurationManager: %s",
               error->message);
        g_error_free (error);
    }
}

int
dbus_get_number_of_credential (gchar * accountID)
{
    GError *error = NULL;
    int number = 0;

    DEBUG ("Getting number of credential for account %s", accountID);

    if (!org_sflphone_SFLphone_ConfigurationManager_get_number_of_credential (
                configurationManagerProxy, accountID, &number, &error)) {
        if (error->domain == DBUS_GERROR && error->code
                == DBUS_GERROR_REMOTE_EXCEPTION) {
            ERROR ("Caught remote method (get_account_details) exception  %s: %s", dbus_g_error_get_name (error), error->message);
        } else {
            ERROR ("Error while calling get_account_details: %s", error->message);
        }

        g_error_free (error);
        return 0;
    } else {
        DEBUG ("%d credential(s) found for account %s", number, accountID);
        return number;
    }
}

GHashTable*
dbus_get_credential (gchar * accountID, int index)
{
    GError *error = NULL;
    GHashTable * details;

    if (!org_sflphone_SFLphone_ConfigurationManager_get_credential (
                configurationManagerProxy, accountID, index, &details, &error)) {
        if (error->domain == DBUS_GERROR && error->code
                == DBUS_GERROR_REMOTE_EXCEPTION) {
            ERROR ("Caught remote method (get_account_details) exception  %s: %s", dbus_g_error_get_name (error), error->message);
        } else {
            ERROR ("Error while calling get_account_details: %s", error->message);
        }

        g_error_free (error);
        return NULL;
    } else {
        return details;
    }
}

GHashTable*
dbus_get_ip2_ip_details (void)
{
    GError *error = NULL;
    GHashTable * details;

    if (!org_sflphone_SFLphone_ConfigurationManager_get_ip2_ip_details (
                configurationManagerProxy, &details, &error)) {
        if (error->domain == DBUS_GERROR && error->code
                == DBUS_GERROR_REMOTE_EXCEPTION) {
            ERROR ("Caught remote method (get_ip2_ip_details) exception  %s: %s", dbus_g_error_get_name (error), error->message);
        } else {
            ERROR ("Error while calling get_ip2_ip_details: %s", error->message);
        }

        g_error_free (error);
        return NULL;
    } else {
        return details;
    }
}

void
dbus_set_ip2ip_details (GHashTable * properties)
{
    GError *error = NULL;
    org_sflphone_SFLphone_ConfigurationManager_set_ip2_ip_details (
        configurationManagerProxy, properties, &error);

    if (error) {
        ERROR ("Failed to call set_ip_2ip_details() on ConfigurationManager: %s",
               error->message);
        g_error_free (error);
    }
}

void
dbus_send_register (gchar* accountID, const guint enable)
{
    GError *error = NULL;
    org_sflphone_SFLphone_ConfigurationManager_send_register (
        configurationManagerProxy, accountID, enable, &error);

    if (error) {
        ERROR ("Failed to call send_register() on ConfigurationManager: %s",
               error->message);
        g_error_free (error);
    }
}

void
dbus_remove_account (gchar * accountID)
{
    GError *error = NULL;
    org_sflphone_SFLphone_ConfigurationManager_remove_account (
        configurationManagerProxy, accountID, &error);

    if (error) {
        ERROR ("Failed to call remove_account() on ConfigurationManager: %s",
               error->message);
        g_error_free (error);
    }
}

void
dbus_set_account_details (account_t *a)
{
    GError *error = NULL;
    org_sflphone_SFLphone_ConfigurationManager_set_account_details (
        configurationManagerProxy, a->accountID, a->properties, &error);

    if (error) {
        ERROR ("Failed to call set_account_details() on ConfigurationManager: %s",
               error->message);
        g_error_free (error);
    }
}
gchar*
dbus_add_account (account_t *a)
{
    gchar* accountId;
    GError *error = NULL;
    org_sflphone_SFLphone_ConfigurationManager_add_account (
        configurationManagerProxy, a->properties, &accountId, &error);

    if (error) {
        ERROR ("Failed to call add_account() on ConfigurationManager: %s",
               error->message);
        g_error_free (error);
    }

    return accountId;
}

void
dbus_set_volume (const gchar * device, gdouble value)
{
    GError *error = NULL;
    org_sflphone_SFLphone_CallManager_set_volume (callManagerProxy, device, value,
            &error);

    if (error) {
        ERROR ("Failed to call set_volume() on callManagerProxy: %s",
               error->message);
        g_error_free (error);
    }
}

gdouble
dbus_get_volume (const gchar * device)
{
    gdouble value;
    GError *error = NULL;

    org_sflphone_SFLphone_CallManager_get_volume (callManagerProxy, device,
            &value, &error);

    if (error) {
        ERROR ("Failed to call get_volume() on callManagerProxy: %s",
               error->message);
        g_error_free (error);
    }

    return value;
}

void
dbus_play_dtmf (const gchar * key)
{
    GError *error = NULL;

    org_sflphone_SFLphone_CallManager_play_dt_mf (callManagerProxy, key, &error);

    if (error) {
        ERROR ("Failed to call playDTMF() on callManagerProxy: %s",
               error->message);
        g_error_free (error);
    }
}

void
dbus_start_tone (const int start, const guint type)
{
    GError *error = NULL;

    org_sflphone_SFLphone_CallManager_start_tone (callManagerProxy, start, type,
            &error);

    if (error) {
        ERROR ("Failed to call startTone() on callManagerProxy: %s",
               error->message);
        g_error_free (error);
    }
}

void
dbus_register (int pid, gchar * name)
{
    GError *error = NULL;

    org_sflphone_SFLphone_Instance_register (instanceProxy, pid, name, &error);

    if (error) {
        ERROR ("Failed to call register() on instanceProxy: %s",
               error->message);
        g_error_free (error);
    }
}

void
dbus_unregister (int pid)
{
    GError *error = NULL;

    org_sflphone_SFLphone_Instance_unregister (instanceProxy, pid, &error);

    if (error) {
        ERROR ("Failed to call unregister() on instanceProxy: %s",
               error->message);
        g_error_free (error);
    }
}

gchar**
dbus_codec_list()
{

    GError *error = NULL;
    gchar** array = NULL;
    org_sflphone_SFLphone_ConfigurationManager_get_codec_list (
        configurationManagerProxy, &array, &error);

    if (error) {
        ERROR ("Failed to call get_codec_list() on ConfigurationManager: %s",
               error->message);
        g_error_free (error);
    }

    return array;
}

gchar**
dbus_codec_details (int payload)
{

    GError *error = NULL;
    gchar ** array;
    org_sflphone_SFLphone_ConfigurationManager_get_codec_details (
        configurationManagerProxy, payload, &array, &error);

    if (error) {
        ERROR ("Failed to call get_codec_details() on ConfigurationManager: %s",
               error->message);
        g_error_free (error);
    }

    return array;
}

gchar*
dbus_get_current_codec_name (const callable_obj_t * c)
{

    gchar* codecName = "";
    GError* error = NULL;

    org_sflphone_SFLphone_CallManager_get_current_codec_name (callManagerProxy,
            c->_callID, &codecName, &error);

    if (error) {
        g_error_free (error);
    }

    DEBUG ("dbus_get_current_codec_name : codecName : %s", codecName);

    return codecName;
}

gchar**
dbus_get_active_codec_list (gchar *accountID)
{

    gchar ** array;
    GError *error = NULL;
    org_sflphone_SFLphone_ConfigurationManager_get_active_codec_list (
        configurationManagerProxy, accountID, &array, &error);

    if (error) {
        ERROR ("Failed to call get_active_codec_list() on ConfigurationManager: %s",
               error->message);
        g_error_free (error);
    }

    return array;
}

void
dbus_set_active_codec_list (const gchar** list, const gchar *accountID)
{

    GError *error = NULL;
    org_sflphone_SFLphone_ConfigurationManager_set_active_codec_list (
        configurationManagerProxy, list, accountID, &error);

    if (error) {
        ERROR ("Failed to call set_active_codec_list() on ConfigurationManager: %s",
               error->message);
        g_error_free (error);
    }
}


/**
 * Get a list of output supported audio plugins
 */
gchar**
dbus_get_audio_plugin_list()
{
    gchar** array;
    GError* error = NULL;

    if (!org_sflphone_SFLphone_ConfigurationManager_get_audio_plugin_list (
                configurationManagerProxy, &array, &error)) {
        if (error->domain == DBUS_GERROR && error->code
                == DBUS_GERROR_REMOTE_EXCEPTION) {
            ERROR ("Caught remote method (get_output_plugin_list) exception  %s: %s", dbus_g_error_get_name (error), error->message);
        } else {
            ERROR ("Error while calling get_out_plugin_list: %s", error->message);
        }

        g_error_free (error);
        return NULL;
    } else {
        return array;
    }
}

void
dbus_set_audio_plugin (gchar* audioPlugin)
{
    GError* error = NULL;
    org_sflphone_SFLphone_ConfigurationManager_set_audio_plugin (
        configurationManagerProxy, audioPlugin, &error);

    if (error) {
        ERROR ("Failed to call set_audio_plugin() on ConfigurationManager: %s", error->message);
        g_error_free (error);
    }
}

/**
 * Get all output devices index supported by current audio manager
 */
gchar**
dbus_get_audio_output_device_list()
{
    gchar** array;
    GError* error = NULL;
    org_sflphone_SFLphone_ConfigurationManager_get_audio_output_device_list (
        configurationManagerProxy, &array, &error);

    if (error) {
        ERROR ("Failed to call get_audio_output_device_list() on ConfigurationManager: %s", error->message);
        g_error_free (error);
    }

    return array;
}

/**
 * Set audio output device from its index
 */
void
dbus_set_audio_output_device (const int index)
{
    GError* error = NULL;
    org_sflphone_SFLphone_ConfigurationManager_set_audio_output_device (
        configurationManagerProxy, index, &error);

    if (error) {
        ERROR ("Failed to call set_audio_output_device() on ConfigurationManager: %s", error->message);
        g_error_free (error);
    }
}

/**
 * Set audio input device from its index
 */
void
dbus_set_audio_input_device (const int index)
{
    GError* error = NULL;
    org_sflphone_SFLphone_ConfigurationManager_set_audio_input_device (
        configurationManagerProxy, index, &error);

    if (error) {
        ERROR ("Failed to call set_audio_input_device() on ConfigurationManager: %s", error->message);
        g_error_free (error);
    }
}

/**
 * Set adio ringtone device from its index
 */
void
dbus_set_audio_ringtone_device (const int index)
{
    GError* error = NULL;
    org_sflphone_SFLphone_ConfigurationManager_set_audio_ringtone_device (
        configurationManagerProxy, index, &error);

    if (error) {
        ERROR ("Failed to call set_audio_ringtone_device() on ConfigurationManager: %s", error->message);
        g_error_free (error);
    }
}

/**
 * Get all input devices index supported by current audio manager
 */
gchar**
dbus_get_audio_input_device_list()
{
    gchar** array;
    GError* error = NULL;
    org_sflphone_SFLphone_ConfigurationManager_get_audio_input_device_list (
        configurationManagerProxy, &array, &error);

    if (error) {
        ERROR ("Failed to call get_audio_input_device_list() on ConfigurationManager: %s", error->message);
        g_error_free (error);
    }

    return array;
}

/**
 * Get output device index and input device index
 */
gchar**
dbus_get_current_audio_devices_index()
{
    gchar** array;
    GError* error = NULL;
    org_sflphone_SFLphone_ConfigurationManager_get_current_audio_devices_index (
        configurationManagerProxy, &array, &error);

    if (error) {
        ERROR ("Failed to call get_current_audio_devices_index() on ConfigurationManager: %s", error->message);
        g_error_free (error);
    }

    return array;
}

/**
 * Get index
 */
int
dbus_get_audio_device_index (const gchar *name)
{
    int index;
    GError* error = NULL;
    org_sflphone_SFLphone_ConfigurationManager_get_audio_device_index (
        configurationManagerProxy, name, &index, &error);

    if (error) {
        ERROR ("Failed to call get_audio_device_index() on ConfigurationManager: %s", error->message);
        g_error_free (error);
    }

    return index;
}

/**
 * Get audio plugin
 */
gchar*
dbus_get_current_audio_output_plugin()
{
    gchar* plugin = "";
    GError* error = NULL;
    org_sflphone_SFLphone_ConfigurationManager_get_current_audio_output_plugin (
        configurationManagerProxy, &plugin, &error);

    if (error) {
        ERROR ("Failed to call get_current_audio_output_plugin() on ConfigurationManager: %s", error->message);
        g_error_free (error);
    }

    return plugin;
}


/**
 * Get noise reduction state
 */
gchar*
dbus_get_noise_suppress_state()
{
    gchar* state = "";
    GError* error = NULL;
    org_sflphone_SFLphone_ConfigurationManager_get_noise_suppress_state (configurationManagerProxy, &state, &error);

    if (error) {
        ERROR ("DBus: Failed to call get_noise_suppress_state() on ConfigurationManager: %s", error->message);
        g_error_free (error);
    }

    return state;
}

/**
 * Set noise reduction state
 */
void
dbus_set_noise_suppress_state (gchar* state)
{
    GError* error = NULL;
    org_sflphone_SFLphone_ConfigurationManager_set_noise_suppress_state (
        configurationManagerProxy, state, &error);

    if (error) {
        ERROR ("Failed to call set_noise_suppress_state() on ConfigurationManager: %s", error->message);
        g_error_free (error);
    }
}


gchar*
dbus_get_ringtone_choice (const gchar *accountID)
{
    gchar* tone;
    GError* error = NULL;
    org_sflphone_SFLphone_ConfigurationManager_get_ringtone_choice (
        configurationManagerProxy, accountID, &tone, &error);

    if (error) {
        g_error_free (error);
    }

    return tone;
}

void
dbus_set_ringtone_choice (const gchar *accountID, const gchar* tone)
{
    GError* error = NULL;
    org_sflphone_SFLphone_ConfigurationManager_set_ringtone_choice (
        configurationManagerProxy, accountID, tone, &error);

    if (error) {
        g_error_free (error);
    }
}

int
dbus_is_ringtone_enabled (const gchar *accountID)
{
    int res;
    GError* error = NULL;
    org_sflphone_SFLphone_ConfigurationManager_is_ringtone_enabled (
        configurationManagerProxy, accountID, &res, &error);

    if (error) {
        g_error_free (error);
    }

    return res;
}

void
dbus_ringtone_enabled (const gchar *accountID)
{
    DEBUG ("DBUS: Ringtone enabled %s", accountID);

    GError* error = NULL;
    org_sflphone_SFLphone_ConfigurationManager_ringtone_enabled (
        configurationManagerProxy, accountID, &error);

    if (error) {
        g_error_free (error);
    }
}

gboolean
dbus_is_md5_credential_hashing()
{
    int res;
    GError* error = NULL;
    org_sflphone_SFLphone_ConfigurationManager_is_md5_credential_hashing (
        configurationManagerProxy, &res, &error);

    if (error) {
        g_error_free (error);
    }

    return res;
}

void
dbus_set_md5_credential_hashing (gboolean enabled)
{
    GError* error = NULL;
    org_sflphone_SFLphone_ConfigurationManager_set_md5_credential_hashing (
        configurationManagerProxy, enabled, &error);

    if (error) {
        g_error_free (error);
    }
}

int
dbus_is_iax2_enabled()
{
    int res;
    GError* error = NULL;
    org_sflphone_SFLphone_ConfigurationManager_is_iax2_enabled (
        configurationManagerProxy, &res, &error);

    if (error) {
        g_error_free (error);
    }

    return res;
}

void
dbus_join_participant (const gchar* sel_callID, const gchar* drag_callID)
{

    DEBUG ("dbus_join_participant %s and %s\n", sel_callID, drag_callID);

    GError* error = NULL;

    org_sflphone_SFLphone_CallManager_join_participant (callManagerProxy,
            sel_callID, drag_callID, &error);

    if (error) {
        g_error_free (error);
    }

}

void
dbus_add_participant (const gchar* callID, const gchar* confID)
{

    DEBUG ("dbus_add_participant %s and %s\n", callID, confID);

    GError* error = NULL;

    org_sflphone_SFLphone_CallManager_add_participant (callManagerProxy, callID,
            confID, &error);

    if (error) {
        g_error_free (error);
    }

}

void
dbus_add_main_participant (const gchar* confID)
{
    DEBUG ("dbus_add_participant %s\n", confID);

    GError* error = NULL;

    org_sflphone_SFLphone_CallManager_add_main_participant (callManagerProxy,
            confID, &error);

    if (error) {
        g_error_free (error);
    }
}

void
dbus_detach_participant (const gchar* callID)
{

    DEBUG ("dbus_detach_participant %s\n", callID);

    GError* error = NULL;
    org_sflphone_SFLphone_CallManager_detach_participant (callManagerProxy,
            callID, &error);

    if (error) {
        g_error_free (error);
    }

}

void
dbus_join_conference (const gchar* sel_confID, const gchar* drag_confID)
{

    DEBUG ("dbus_join_conference %s and %s\n", sel_confID, drag_confID);

    GError* error = NULL;

    org_sflphone_SFLphone_CallManager_join_conference (callManagerProxy,
            sel_confID, drag_confID, &error);

    if (error) {
        g_error_free (error);
    }

}

void
dbus_set_record (const gchar* id)
{
    DEBUG ("Dbus: dbus_set_record %s", id);

    GError* error = NULL;
    org_sflphone_SFLphone_CallManager_set_recording (callManagerProxy, id, &error);

    if (error) {
        g_error_free (error);
    }
}

gboolean
dbus_get_is_recording (const callable_obj_t * c)
{
    DEBUG ("Dbus: dbus_get_is_recording %s", c->_callID);
    GError* error = NULL;
    gboolean isRecording;
    org_sflphone_SFLphone_CallManager_get_is_recording (callManagerProxy,
            c->_callID, &isRecording, &error);

    if (error) {
        g_error_free (error);
    }

    //DEBUG("RECORDING: %i",isRecording);
    return isRecording;
}

void
dbus_set_record_path (const gchar* path)
{
    GError* error = NULL;
    org_sflphone_SFLphone_ConfigurationManager_set_record_path (
        configurationManagerProxy, path, &error);

    if (error) {
        g_error_free (error);
    }
}

gchar*
dbus_get_record_path (void)
{
    GError* error = NULL;
    gchar *path;
    org_sflphone_SFLphone_ConfigurationManager_get_record_path (
        configurationManagerProxy, &path, &error);

    if (error) {
        g_error_free (error);
    }

    return path;
}

void
dbus_set_history_limit (const guint days)
{
    GError* error = NULL;
    org_sflphone_SFLphone_ConfigurationManager_set_history_limit (
        configurationManagerProxy, days, &error);

    if (error) {
        g_error_free (error);
    }
}

guint
dbus_get_history_limit (void)
{
    GError* error = NULL;
    gint days = 30;
    org_sflphone_SFLphone_ConfigurationManager_get_history_limit (
        configurationManagerProxy, &days, &error);

    if (error) {
        g_error_free (error);
    }

    return (guint) days;
}

void
dbus_set_audio_manager (int api)
{
    GError* error = NULL;
    org_sflphone_SFLphone_ConfigurationManager_set_audio_manager (
        configurationManagerProxy, api, &error);

    if (error) {
        g_error_free (error);
    }
}

int
dbus_get_audio_manager (void)
{
    int api;
    GError* error = NULL;
    org_sflphone_SFLphone_ConfigurationManager_get_audio_manager (
        configurationManagerProxy, &api, &error);

    if (error) {
        ERROR ("Error calling dbus_get_audio_manager");
        g_error_free (error);
    }

    return api;
}

/*
   void
   dbus_set_sip_address( const gchar* address )
   {
   GError* error = NULL;
   org_sflphone_SFLphone_ConfigurationManager_set_sip_address(
   configurationManagerProxy,
   address,
   &error);
   if(error)
   {
   g_error_free(error);
   }
   }
 */

/*

   gint
   dbus_get_sip_address( void )
   {
   GError* error = NULL;
   gint address;
   org_sflphone_SFLphone_ConfigurationManager_get_sip_address(
   configurationManagerProxy,
   &address,
   &error);
   if(error)
   {
   g_error_free(error);
   }
   return address;
   }
 */

GHashTable*
dbus_get_addressbook_settings (void)
{

    GError *error = NULL;
    GHashTable *results = NULL;

    //DEBUG ("Calling org_sflphone_SFLphone_ConfigurationManager_get_addressbook_settings");

    org_sflphone_SFLphone_ConfigurationManager_get_addressbook_settings (
        configurationManagerProxy, &results, &error);

    if (error) {
        ERROR ("Error calling org_sflphone_SFLphone_ConfigurationManager_get_addressbook_settings");
        g_error_free (error);
    }

    return results;
}

void
dbus_set_addressbook_settings (GHashTable * settings)
{

    GError *error = NULL;

    DEBUG ("Calling org_sflphone_SFLphone_ConfigurationManager_set_addressbook_settings");

    org_sflphone_SFLphone_ConfigurationManager_set_addressbook_settings (
        configurationManagerProxy, settings, &error);

    if (error) {
        ERROR ("Error calling org_sflphone_SFLphone_ConfigurationManager_set_addressbook_settings");
        g_error_free (error);
    }
}

gchar**
dbus_get_addressbook_list (void)
{

    GError *error = NULL;
    gchar** array;

    org_sflphone_SFLphone_ConfigurationManager_get_addressbook_list (
        configurationManagerProxy, &array, &error);

    if (error) {
        ERROR ("Error calling org_sflphone_SFLphone_ConfigurationManager_get_addressbook_list");
        g_error_free (error);
    }

    return array;
}

void
dbus_set_addressbook_list (const gchar** list)
{

    GError *error = NULL;

    org_sflphone_SFLphone_ConfigurationManager_set_addressbook_list (
        configurationManagerProxy, list, &error);

    if (error) {
        ERROR ("Error calling org_sflphone_SFLphone_ConfigurationManager_set_addressbook_list");
        g_error_free (error);
    }
}

GHashTable*
dbus_get_hook_settings (void)
{

    GError *error = NULL;
    GHashTable *results = NULL;

    //DEBUG ("Calling org_sflphone_SFLphone_ConfigurationManager_get_addressbook_settings");

    org_sflphone_SFLphone_ConfigurationManager_get_hook_settings (
        configurationManagerProxy, &results, &error);

    if (error) {
        ERROR ("Error calling org_sflphone_SFLphone_ConfigurationManager_get_hook_settings");
        g_error_free (error);
    }

    return results;
}

void
dbus_set_hook_settings (GHashTable * settings)
{

    GError *error = NULL;

    org_sflphone_SFLphone_ConfigurationManager_set_hook_settings (
        configurationManagerProxy, settings, &error);

    if (error) {
        ERROR ("Error calling org_sflphone_SFLphone_ConfigurationManager_set_hook_settings");
        g_error_free (error);
    }
}

GHashTable*
dbus_get_call_details (const gchar *callID)
{
    GError *error = NULL;
    GHashTable *details = NULL;

    org_sflphone_SFLphone_CallManager_get_call_details (callManagerProxy, callID,
            &details, &error);

    if (error) {
        ERROR ("Error calling org_sflphone_SFLphone_CallManager_get_call_details");
        g_error_free (error);
    }

    return details;
}

gchar**
dbus_get_call_list (void)
{
    GError *error = NULL;
    gchar **list = NULL;

    org_sflphone_SFLphone_CallManager_get_call_list (callManagerProxy, &list,
            &error);

    if (error) {
        ERROR ("Error calling org_sflphone_SFLphone_CallManager_get_call_list");
        g_error_free (error);
    }

    return list;
}

gchar**
dbus_get_conference_list (void)
{
    GError *error = NULL;
    gchar **list = NULL;

    org_sflphone_SFLphone_CallManager_get_conference_list (callManagerProxy,
            &list, &error);

    if (error) {
        ERROR ("Error calling org_sflphone_SFLphone_CallManager_get_conference_list");
        g_error_free (error);
    }

    return list;
}

gchar**
dbus_get_participant_list (const gchar *confID)
{
    GError *error = NULL;
    char **list = NULL;

    DEBUG ("DBUS: Get conference %s participant list", confID);

    org_sflphone_SFLphone_CallManager_get_participant_list (callManagerProxy,
            confID, &list, &error);

    if (error) {
        ERROR ("Error calling org_sflphone_SFLphone_CallManager_get_participant_list");
        g_error_free (error);
    }

    return list;
}

GHashTable*
dbus_get_conference_details (const gchar *confID)
{
    GError *error = NULL;
    GHashTable *details = NULL;

    org_sflphone_SFLphone_CallManager_get_conference_details (callManagerProxy,
            confID, &details, &error);

    if (error) {
        ERROR ("Error calling org_sflphone_SFLphone_CallManager_get_conference_details");
        g_error_free (error);
    }

    return details;
}

void
dbus_set_accounts_order (const gchar* order)
{

    GError *error = NULL;

    org_sflphone_SFLphone_ConfigurationManager_set_accounts_order (
        configurationManagerProxy, order, &error);

    if (error) {
        ERROR ("Error calling org_sflphone_SFLphone_ConfigurationManager_set_accounts_order");
        g_error_free (error);
    }
}

GHashTable*
dbus_get_history (void)
{
    GError *error = NULL;
    GHashTable *entries = NULL;

    org_sflphone_SFLphone_ConfigurationManager_get_history (
        configurationManagerProxy, &entries, &error);

    if (error) {
        ERROR ("Error calling org_sflphone_SFLphone_CallManager_get_history");
        g_error_free (error);
    }

    return entries;
}

void
dbus_set_history (GHashTable* entries)
{
    GError *error = NULL;

    org_sflphone_SFLphone_ConfigurationManager_set_history (
        configurationManagerProxy, entries, &error);

    if (error) {
        ERROR ("Error calling org_sflphone_SFLphone_CallManager_set_history");
        g_error_free (error);
    }
}

void
dbus_confirm_sas (const callable_obj_t * c)
{
    GError *error = NULL;
    org_sflphone_SFLphone_CallManager_set_sa_sverified (callManagerProxy,
            c->_callID, &error);

    if (error) {
        ERROR ("Failed to call setSASVerified() on CallManager: %s",
               error->message);
        g_error_free (error);
    }
}

void
dbus_reset_sas (const callable_obj_t * c)
{
    GError *error = NULL;
    org_sflphone_SFLphone_CallManager_reset_sa_sverified (callManagerProxy,
            c->_callID, &error);

    if (error) {
        ERROR ("Failed to call resetSASVerified on CallManager: %s",
               error->message);
        g_error_free (error);
    }
}

void
dbus_set_confirm_go_clear (const callable_obj_t * c)
{
    GError *error = NULL;
    org_sflphone_SFLphone_CallManager_set_confirm_go_clear (callManagerProxy,
            c->_callID, &error);

    if (error) {
        ERROR ("Failed to call set_confirm_go_clear on CallManager: %s",
               error->message);
        g_error_free (error);
    }
}

void
dbus_request_go_clear (const callable_obj_t * c)
{
    GError *error = NULL;
    org_sflphone_SFLphone_CallManager_request_go_clear (callManagerProxy,
            c->_callID, &error);

    if (error) {
        ERROR ("Failed to call request_go_clear on CallManager: %s",
               error->message);
        g_error_free (error);
    }
}

gchar**
dbus_get_supported_tls_method()
{
    GError *error = NULL;
    gchar** array = NULL;
    org_sflphone_SFLphone_ConfigurationManager_get_supported_tls_method (
        configurationManagerProxy, &array, &error);

    if (error != NULL) {
        ERROR ("Failed to call get_supported_tls_method() on ConfigurationManager: %s",
               error->message);
        g_error_free (error);
    }

    return array;
}

GHashTable*
dbus_get_tls_settings_default (void)
{
    GError *error = NULL;
    GHashTable *results = NULL;

    org_sflphone_SFLphone_ConfigurationManager_get_tls_settings_default (
        configurationManagerProxy, &results, &error);

    if (error != NULL) {
        ERROR ("Error calling org_sflphone_SFLphone_ConfigurationManager_get_tls_settings_default");
        g_error_free (error);
    }

    return results;
}

gchar *
dbus_get_address_from_interface_name (gchar* interface)
{
    GError *error = NULL;
    gchar * address;

    org_sflphone_SFLphone_ConfigurationManager_get_addr_from_interface_name (
        configurationManagerProxy, interface, &address, &error);

    if (error != NULL) {
        ERROR ("Error calling org_sflphone_SFLphone_ConfigurationManager_get_addr_from_interface_name\n");
        g_error_free (error);
    }

    return address;

}

gchar **
dbus_get_all_ip_interface (void)
{
    GError *error = NULL;
    gchar ** array;

    if (!org_sflphone_SFLphone_ConfigurationManager_get_all_ip_interface (
                configurationManagerProxy, &array, &error)) {
        if (error->domain == DBUS_GERROR && error->code
                == DBUS_GERROR_REMOTE_EXCEPTION) {
            ERROR ("Caught remote method (get_all_ip_interface) exception  %s: %s", dbus_g_error_get_name (error), error->message);
        } else {
            ERROR ("Error while calling get_all_ip_interface: %s", error->message);
        }

        g_error_free (error);
        return NULL;
    } else {
        DEBUG ("DBus called get_all_ip_interface() on ConfigurationManager");
        return array;
    }
}

gchar **
dbus_get_all_ip_interface_by_name (void)
{
    GError *error = NULL;
    gchar ** array;

    if (!org_sflphone_SFLphone_ConfigurationManager_get_all_ip_interface_by_name (
                configurationManagerProxy, &array, &error)) {
        if (error->domain == DBUS_GERROR && error->code
                == DBUS_GERROR_REMOTE_EXCEPTION) {
            ERROR ("Caught remote method (get_all_ip_interface) exception  %s: %s", dbus_g_error_get_name (error), error->message);
        } else {
            ERROR ("Error while calling get_all_ip_interface: %s", error->message);
        }

        g_error_free (error);
        return NULL;
    } else {
        DEBUG ("DBus called get_all_ip_interface() on ConfigurationManager");
        return array;
    }
}

GHashTable*
dbus_get_shortcuts (void)
{
    GError *error = NULL;
    GHashTable * shortcuts;

    if (!org_sflphone_SFLphone_ConfigurationManager_get_shortcuts (
                configurationManagerProxy, &shortcuts, &error)) {
        if (error->domain == DBUS_GERROR && error->code
                == DBUS_GERROR_REMOTE_EXCEPTION) {
            ERROR ("Caught remote method (get_shortcuts) exception  %s: %s", dbus_g_error_get_name (error), error->message);
        } else {
            ERROR ("Error while calling get_shortcuts: %s", error->message);
        }

        g_error_free (error);
        return NULL;
    } else {
        return shortcuts;
    }
}

void
dbus_set_shortcuts (GHashTable * shortcuts)
{
    GError *error = NULL;
    org_sflphone_SFLphone_ConfigurationManager_set_shortcuts (
        configurationManagerProxy, shortcuts, &error);


    if (error) {
        ERROR ("Failed to call set_shortcuts() on ConfigurationManager: %s",
               error->message);
        g_error_free (error);
    }
}

void
dbus_send_text_message (const gchar* callID, const gchar *message)
{
    GError *error = NULL;
    org_sflphone_SFLphone_CallManager_send_text_message (
        callManagerProxy, callID, message, &error);

    if (error) {
        ERROR ("Failed to call send_text_message() on CallManager: %s",
               error->message);
        g_error_free (error);
    }
}
>>>>>>> ce7c190d
<|MERGE_RESOLUTION|>--- conflicted
+++ resolved
@@ -1,4 +1,3 @@
-<<<<<<< HEAD
 /*
  *  Copyright (C) 2004, 2005, 2006, 2009, 2008, 2009, 2010 Savoir-Faire Linux Inc.
  *  Author: Pierre-Luc Beaudoin <pierre-luc.beaudoin@savoirfairelinux.com>
@@ -48,2651 +47,6 @@
 #include <actions.h>
 #include <string.h>
 
-#define DEFAULT_DBUS_TIMEOUT 30000
-
-DBusGConnection * connection;
-DBusGProxy * callManagerProxy;
-DBusGProxy * configurationManagerProxy;
-DBusGProxy * instanceProxy;
-
-static void
-incoming_call_cb(DBusGProxy *proxy UNUSED, const gchar* accountID,
-    const gchar* callID, const gchar* from, void * foo  UNUSED )
-{
-  DEBUG("Incoming call (%s) from %s", callID, from);
-
-  callable_obj_t * c;
-  gchar *peer_name, *peer_number;
-  // We receive the from field under a formatted way. We want to extract the number and the name of the caller
-  peer_name = call_get_peer_name(from);
-  peer_number = call_get_peer_number(from);
-
-  DEBUG("    peer name: %s", peer_name);
-  DEBUG("    peer number: %s", peer_number);
-
-  create_new_call(CALL, CALL_STATE_INCOMING, g_strdup(callID), g_strdup(
-      accountID), peer_name, peer_number, &c);
-#if GTK_CHECK_VERSION(2,10,0)
-  status_tray_icon_blink(TRUE);
-  popup_main_window();
-#endif
-
-  set_timestamp(&c->_time_start);
-  notify_incoming_call(c);
-  sflphone_incoming_call(c);
-}
-
-static void
-zrtp_negotiation_failed_cb(DBusGProxy *proxy UNUSED, const gchar* callID,
-    const gchar* reason, const gchar* severity, void * foo  UNUSED )
-{
-  DEBUG ("Zrtp negotiation failed.");
-  main_window_zrtp_negotiation_failed(callID, reason, severity);
-  callable_obj_t * c = NULL;
-  c = calllist_get(current_calls, callID);
-  if (c)
-    {
-      notify_zrtp_negotiation_failed(c);
-    }
-}
-
-static void
-curent_selected_codec(DBusGProxy *proxy UNUSED, const gchar* callID,
-    const gchar* codecName, void * foo  UNUSED )
-{
-  // DEBUG ("%s codec decided for call %s",codecName,callID);
-  // sflphone_display_selected_codec (codecName);
-}
-
-static void
-volume_changed_cb(DBusGProxy *proxy UNUSED, const gchar* device, const gdouble value,
-    void * foo  UNUSED )
-{
-  DEBUG ("Volume of %s changed to %f.",device, value);
-  set_slider(device, value);
-}
-
-static void
-voice_mail_cb(DBusGProxy *proxy UNUSED, const gchar* accountID, const guint nb,
-    void * foo  UNUSED )
-{
-  DEBUG ("%d Voice mail waiting!",nb);
-  sflphone_notify_voice_mail(accountID, nb);
-}
-
-static void
-incoming_message_cb(DBusGProxy *proxy UNUSED, const gchar* accountID UNUSED,
-    const gchar* msg, void * foo  UNUSED )
-{
-  DEBUG ("Message %s!",msg);
-
-}
-
-static void
-call_state_cb(DBusGProxy *proxy UNUSED, const gchar* callID, const gchar* state,
-    void * foo  UNUSED )
-{
-  DEBUG ("Call %s state %s",callID, state);
-  callable_obj_t * c = calllist_get(current_calls, callID);
-  if (c)
-    {
-      if (strcmp(state, "HUNGUP") == 0)
-        {
-          if (c->_state == CALL_STATE_CURRENT)
-            {
-              // peer hung up, the conversation was established, so _stop has been initialized with the current time value
-              DEBUG("call state current");
-              set_timestamp(&c->_time_stop);
-              calltree_update_call(history, c, NULL);
-            }
-          stop_notification();
-          sflphone_hung_up(c);
-          calltree_update_call(history, c, NULL );
-          status_bar_display_account();
-        }
-      else if (strcmp(state, "UNHOLD_CURRENT") == 0)
-        {
-          sflphone_current(c);
-        }
-      else if (strcmp(state, "UNHOLD_RECORD") == 0)
-        {
-          sflphone_record(c);
-        }
-      else if (strcmp(state, "HOLD") == 0)
-        {
-          sflphone_hold(c);
-        }
-      else if (strcmp(state, "RINGING") == 0)
-        {
-          sflphone_ringing(c);
-        }
-      else if (strcmp(state, "CURRENT") == 0)
-        {
-          sflphone_current(c);
-        }
-      else if (strcmp(state, "FAILURE") == 0)
-        {
-          sflphone_fail(c);
-        }
-      else if (strcmp(state, "BUSY") == 0)
-        {
-          sflphone_busy(c);
-        }
-    }
-  else
-    {
-      // The callID is unknow, threat it like a new call
-      // If it were an incoming call, we won't be here
-      // It means that a new call has been initiated with an other client (cli for instance)
-      if (strcmp(state, "RINGING") == 0 || strcmp(state, "CURRENT") == 0)
-        {
-          callable_obj_t *new_call;
-          GHashTable *call_details;
-          gchar *type;
-
-          DEBUG ("New ringing call! accountID: %s", callID);
-
-          // We fetch the details associated to the specified call
-          call_details = dbus_get_call_details(callID);
-          create_new_call_from_details(callID, call_details, &new_call);
-
-          // Restore the callID to be synchronous with the daemon
-          new_call->_callID = g_strdup(callID);
-          type = g_hash_table_lookup(call_details, "CALL_TYPE");
-
-          if (g_strcasecmp(type, "0") == 0)
-            {
-              // DEBUG("incoming\n");
-              new_call->_history_state = INCOMING;
-            }
-          else
-            {
-              // DEBUG("outgoing\n");
-              new_call->_history_state = OUTGOING;
-            }
-
-          calllist_add(current_calls, new_call);
-          calllist_add(history, new_call);
-          calltree_add_call(current_calls, new_call, NULL);
-          update_actions();
-          calltree_display(current_calls);
-
-          //sflphone_incoming_call (new_call);
-        }
-    }
-}
-
-static void
-conference_changed_cb(DBusGProxy *proxy UNUSED, const gchar* confID,
-    const gchar* state, void * foo  UNUSED )
-{
-
-  // sflphone_display_transfer_status("Transfer successfull");
-  conference_obj_t* changed_conf = conferencelist_get(confID);
-  gchar** participants;
-  gchar** part;
-
-  DEBUG("conference new state %s\n", state);
-
-  if (changed_conf)
-    {
-      // remove old conference from calltree
-      calltree_remove_conference(current_calls, changed_conf, NULL);
-
-      // update conference state
-      if (strcmp(state, "ACTIVE_ATACHED") == 0)
-        {
-          changed_conf->_state = CONFERENCE_STATE_ACTIVE_ATACHED;
-        }
-      else if (strcmp(state, "ACTIVE_DETACHED") == 0)
-        {
-          changed_conf->_state = CONFERENCE_STATE_ACTIVE_DETACHED;
-        }
-      else if (strcmp(state, "HOLD") == 0)
-        {
-          changed_conf->_state = CONFERENCE_STATE_HOLD;
-        }
-      else
-        {
-          DEBUG("Error: conference state not recognized");
-        }
-
-      participants = (gchar**) dbus_get_participant_list(changed_conf->_confID);
-
-      // update conferece participants
-      conference_participant_list_update(participants, changed_conf);
-
-      // add new conference to calltree
-      calltree_add_conference(current_calls, changed_conf);
-    }
-}
-
-static void
-conference_created_cb(DBusGProxy *proxy UNUSED, const gchar* confID, void * foo  UNUSED )
-{
-  DEBUG ("DBUS: Conference %s added", confID);
-
-  conference_obj_t* new_conf;
-  callable_obj_t* call;
-  gchar* call_id;
-  gchar** participants;
-  gchar** part;
-
-  create_new_conference(CONFERENCE_STATE_ACTIVE_ATACHED, confID, &new_conf);
-
-  participants = (gchar**) dbus_get_participant_list(new_conf->_confID);
-
-  // Update conference list
-  conference_participant_list_update(participants, new_conf);
-
-  // Add conference ID in in each calls
-  for (part = participants; *part; part++) {
-      call_id = (gchar*) (*part);
-      call = calllist_get(current_calls, call_id);
-      call->_confID = g_strdup(confID);
-  }
-
-  conferencelist_add(new_conf);
-  calltree_add_conference(current_calls, new_conf);
-}
-
-static void
-conference_removed_cb(DBusGProxy *proxy UNUSED, const gchar* confID, void * foo  UNUSED )
-{
-  DEBUG ("DBUS: Conference removed %s", confID);
-
-  conference_obj_t * c = conferencelist_get(confID);
-  calltree_remove_conference(current_calls, c, NULL);
-
-  GSList *participant = c->participant_list;
-  callable_obj_t *call;
-  while(participant) {
-
-      call = calllist_get(current_calls, (const gchar *)(participant->data));
-      if(call) {
-	DEBUG("DBUS: Remove participant %s", call->_callID);
-	if(call->_confID){
-	  g_free(call->_confID);
-	  call->_confID = NULL;
-	}
-      }
-      participant = conference_next_participant(participant);
-  }
-  
-  conferencelist_remove(c->_confID);
-}
-
-static void
-accounts_changed_cb(DBusGProxy *proxy UNUSED, void * foo  UNUSED )
-{
-  DEBUG ("Accounts changed");
-  sflphone_fill_account_list();
-  sflphone_fill_ip2ip_profile();
-  account_list_config_dialog_fill();
-
-  // Update the status bar in case something happened
-  // Should fix ticket #1215
-  status_bar_display_account();
-
-  // Update the tooltip on the status icon
-  statusicon_set_tooltip ();
-}
-
-static void
-transfer_succeded_cb(DBusGProxy *proxy UNUSED, void * foo  UNUSED )
-{
-  DEBUG ("Transfer succeded\n");
-  sflphone_display_transfer_status("Transfer successfull");
-}
-
-static void
-transfer_failed_cb(DBusGProxy *proxy UNUSED, void * foo  UNUSED )
-{
-  DEBUG ("Transfer failed\n");
-  sflphone_display_transfer_status("Transfer failed");
-}
-
-static void
-secure_sdes_on_cb(DBusGProxy *proxy UNUSED, const gchar *callID, void *foo UNUSED)
-{
-  DEBUG("SRTP using SDES is on");
-  callable_obj_t *c = calllist_get(current_calls, callID);
-  if (c)
-    {
-      sflphone_srtp_sdes_on(c);
-      notify_secure_on(c);
-    }
-
-}
-
-static void
-secure_sdes_off_cb(DBusGProxy *proxy UNUSED, const gchar *callID, void *foo UNUSED)
-{
-  DEBUG("SRTP using SDES is off");
-  callable_obj_t *c = calllist_get(current_calls, callID);
-  if (c)
-    {
-      sflphone_srtp_sdes_off(c);
-      notify_secure_off(c);
-    }
-}
-
-static void
-secure_zrtp_on_cb(DBusGProxy *proxy UNUSED, const gchar* callID, const gchar* cipher,
-    void * foo  UNUSED )
-{
-  DEBUG ("SRTP using ZRTP is ON secure_on_cb");
-  callable_obj_t * c = calllist_get(current_calls, callID);
-  if (c)
-    {
-      c->_srtp_cipher = g_strdup(cipher);
-
-      sflphone_srtp_zrtp_on(c);
-      notify_secure_on(c);
-    }
-}
-
-static void
-secure_zrtp_off_cb(DBusGProxy *proxy UNUSED, const gchar* callID, void * foo  UNUSED )
-{
-  DEBUG ("SRTP using ZRTP is OFF");
-  callable_obj_t * c = calllist_get(current_calls, callID);
-  if (c)
-    {
-      sflphone_srtp_zrtp_off(c);
-      notify_secure_off(c);
-    }
-}
-
-static void
-show_zrtp_sas_cb(DBusGProxy *proxy UNUSED, const gchar* callID, const gchar* sas,
-    const gboolean verified, void * foo  UNUSED )
-{
-  DEBUG ("Showing SAS");
-  callable_obj_t * c = calllist_get(current_calls, callID);
-  if (c)
-    {
-      sflphone_srtp_zrtp_show_sas(c, sas, verified);
-    }
-}
-
-static void
-confirm_go_clear_cb(DBusGProxy *proxy UNUSED, const gchar* callID, void * foo  UNUSED )
-{
-  DEBUG ("Confirm Go Clear request");
-  callable_obj_t * c = calllist_get(current_calls, callID);
-  if (c)
-    {
-      sflphone_confirm_go_clear(c);
-    }
-}
-
-static void
-zrtp_not_supported_cb(DBusGProxy *proxy UNUSED, const gchar* callID, void * foo  UNUSED )
-{
-  DEBUG ("ZRTP not supported on the other end");
-  callable_obj_t * c = calllist_get(current_calls, callID);
-  if (c)
-    {
-      sflphone_srtp_zrtp_not_supported(c);
-      notify_zrtp_not_supported(c);
-    }
-}
-
-static void
-sip_call_state_cb(DBusGProxy *proxy UNUSED, const gchar* callID,
-    const gchar* description, const guint code, void * foo  UNUSED )
-{
-  callable_obj_t * c = NULL;
-  c = calllist_get(current_calls, callID);
-
-  if (c != NULL)
-    {
-      DEBUG("sip_call_state_cb received code %d", code);
-      sflphone_call_state_changed(c, description, code);
-    }
-}
-
-static void
-error_alert(DBusGProxy *proxy UNUSED, int errCode, void * foo  UNUSED )
-{
-  ERROR ("Error notifying : (%i)", errCode);
-  sflphone_throw_exception(errCode);
-}
-
-gboolean
-dbus_connect()
-{
-
-  GError *error = NULL;
-  connection = NULL;
-  instanceProxy = NULL;
-
-  g_type_init();
-
-  connection = dbus_g_bus_get(DBUS_BUS_SESSION, &error);
-
-  if (error)
-    {
-      ERROR ("Failed to open connection to bus: %s",
-          error->message);
-      g_error_free(error);
-      return FALSE;
-    }
-
-  /* Create a proxy object for the "bus driver" (name "org.freedesktop.DBus") */
-
-  instanceProxy = dbus_g_proxy_new_for_name(connection,
-      "org.sflphone.SFLphone", "/org/sflphone/SFLphone/Instance",
-      "org.sflphone.SFLphone.Instance");
-  /*
-   instanceProxy = dbus_g_proxy_new_for_name_owner (connection,
-   "org.sflphone.SFLphone",
-   "/org/sflphone/SFLphone/Instance",
-   "org.sflphone.SFLphone.Instance",
-   &error);
-   */
-
-  if (instanceProxy == NULL)
-    {
-      ERROR ("Failed to get proxy to Instance");
-      return FALSE;
-    }
-
-  DEBUG ("DBus connected to Instance");
-
-  callManagerProxy = dbus_g_proxy_new_for_name(connection,
-      "org.sflphone.SFLphone", "/org/sflphone/SFLphone/CallManager",
-      "org.sflphone.SFLphone.CallManager");
-
-  /*
-   callManagerProxy = dbus_g_proxy_new_for_name_owner (connection,
-   "org.sflphone.SFLphone",
-   "/org/sflphone/SFLphone/CallManager",
-   "org.sflphone.SFLphone.CallManager",
-   &error);
-   */
-  if (callManagerProxy == NULL)
-    {
-      ERROR ("Failed to get proxy to CallManagers");
-      return FALSE;
-    }
-
-  DEBUG ("DBus connected to CallManager");
-  /* STRING STRING STRING Marshaller */
-  /* Incoming call */
-  dbus_g_object_register_marshaller(
-      g_cclosure_user_marshal_VOID__STRING_STRING_STRING, G_TYPE_NONE,
-      G_TYPE_STRING, G_TYPE_STRING, G_TYPE_STRING, G_TYPE_INVALID);
-  dbus_g_proxy_add_signal(callManagerProxy, "incomingCall", G_TYPE_STRING,
-      G_TYPE_STRING, G_TYPE_STRING, G_TYPE_INVALID);
-  dbus_g_proxy_connect_signal(callManagerProxy, "incomingCall",
-      G_CALLBACK(incoming_call_cb), NULL, NULL);
-
-  dbus_g_proxy_add_signal(callManagerProxy, "zrtpNegotiationFailed",
-      G_TYPE_STRING, G_TYPE_STRING, G_TYPE_STRING, G_TYPE_INVALID);
-  dbus_g_proxy_connect_signal(callManagerProxy, "zrtpNegotiationFailed",
-      G_CALLBACK(zrtp_negotiation_failed_cb), NULL, NULL);
-
-  /* Current codec */
-  dbus_g_object_register_marshaller(
-      g_cclosure_user_marshal_VOID__STRING_STRING_STRING, G_TYPE_NONE,
-      G_TYPE_STRING, G_TYPE_STRING, G_TYPE_INVALID);
-  dbus_g_proxy_add_signal(callManagerProxy, "currentSelectedCodec",
-      G_TYPE_STRING, G_TYPE_STRING, G_TYPE_INVALID);
-  dbus_g_proxy_connect_signal(callManagerProxy, "currentSelectedCodec",
-      G_CALLBACK(curent_selected_codec), NULL, NULL);
-
-  /* Register a marshaller for STRING,STRING */
-  dbus_g_object_register_marshaller(
-      g_cclosure_user_marshal_VOID__STRING_STRING, G_TYPE_NONE, G_TYPE_STRING,
-      G_TYPE_STRING, G_TYPE_INVALID);
-  dbus_g_proxy_add_signal(callManagerProxy, "callStateChanged", G_TYPE_STRING,
-      G_TYPE_STRING, G_TYPE_INVALID);
-  dbus_g_proxy_connect_signal(callManagerProxy, "callStateChanged",
-      G_CALLBACK(call_state_cb), NULL, NULL);
-
-  dbus_g_object_register_marshaller(g_cclosure_user_marshal_VOID__STRING_INT,
-      G_TYPE_NONE, G_TYPE_STRING, G_TYPE_INT, G_TYPE_INVALID);
-  dbus_g_proxy_add_signal(callManagerProxy, "voiceMailNotify", G_TYPE_STRING,
-      G_TYPE_INT, G_TYPE_INVALID);
-  dbus_g_proxy_connect_signal(callManagerProxy, "voiceMailNotify",
-      G_CALLBACK(voice_mail_cb), NULL, NULL);
-
-  dbus_g_proxy_add_signal(callManagerProxy, "incomingMessage", G_TYPE_STRING,
-      G_TYPE_STRING, G_TYPE_INVALID);
-  dbus_g_proxy_connect_signal(callManagerProxy, "incomingMessage",
-      G_CALLBACK(incoming_message_cb), NULL, NULL);
-
-  dbus_g_object_register_marshaller(
-      g_cclosure_user_marshal_VOID__STRING_DOUBLE, G_TYPE_NONE, G_TYPE_STRING,
-      G_TYPE_DOUBLE, G_TYPE_INVALID);
-  dbus_g_proxy_add_signal(callManagerProxy, "volumeChanged", G_TYPE_STRING,
-      G_TYPE_DOUBLE, G_TYPE_INVALID);
-  dbus_g_proxy_connect_signal(callManagerProxy, "volumeChanged",
-      G_CALLBACK(volume_changed_cb), NULL, NULL);
-
-  dbus_g_proxy_add_signal(callManagerProxy, "transferSucceded", G_TYPE_INVALID);
-  dbus_g_proxy_connect_signal(callManagerProxy, "transferSucceded",
-      G_CALLBACK(transfer_succeded_cb), NULL, NULL);
-
-  dbus_g_proxy_add_signal(callManagerProxy, "transferFailed", G_TYPE_INVALID);
-  dbus_g_proxy_connect_signal(callManagerProxy, "transferFailed",
-      G_CALLBACK(transfer_failed_cb), NULL, NULL);
-
-  /* Conference related callback */
-
-  dbus_g_object_register_marshaller(g_cclosure_user_marshal_VOID__STRING,
-      G_TYPE_NONE, G_TYPE_STRING, G_TYPE_INVALID);
-  dbus_g_proxy_add_signal(callManagerProxy, "conferenceChanged", G_TYPE_STRING,
-      G_TYPE_STRING, G_TYPE_INVALID);
-  dbus_g_proxy_connect_signal(callManagerProxy, "conferenceChanged",
-      G_CALLBACK(conference_changed_cb), NULL, NULL);
-
-  dbus_g_proxy_add_signal(callManagerProxy, "conferenceCreated", G_TYPE_STRING,
-      G_TYPE_INVALID);
-  dbus_g_proxy_connect_signal(callManagerProxy, "conferenceCreated",
-      G_CALLBACK(conference_created_cb), NULL, NULL);
-
-  dbus_g_proxy_add_signal(callManagerProxy, "conferenceRemoved", G_TYPE_STRING,
-      G_TYPE_INVALID);
-  dbus_g_proxy_connect_signal(callManagerProxy, "conferenceRemoved",
-      G_CALLBACK(conference_removed_cb), NULL, NULL);
-
-  /* Security related callbacks */
-
-  dbus_g_proxy_add_signal(callManagerProxy, "secureSdesOn", G_TYPE_STRING,
-      G_TYPE_INVALID);
-  dbus_g_proxy_connect_signal(callManagerProxy, "secureSdesOn",
-      G_CALLBACK(secure_sdes_on_cb), NULL, NULL);
-
-  dbus_g_proxy_add_signal(callManagerProxy, "secureSdesOff", G_TYPE_STRING,
-      G_TYPE_INVALID);
-  dbus_g_proxy_connect_signal(callManagerProxy, "secureSdesOff",
-      G_CALLBACK(secure_sdes_off_cb), NULL, NULL);
-
-  /* Register a marshaller for STRING,STRING,BOOL */
-  dbus_g_object_register_marshaller(
-      g_cclosure_user_marshal_VOID__STRING_STRING_BOOL, G_TYPE_NONE,
-      G_TYPE_STRING, G_TYPE_STRING, G_TYPE_BOOLEAN, G_TYPE_INVALID);
-  dbus_g_proxy_add_signal(callManagerProxy, "showSAS", G_TYPE_STRING,
-      G_TYPE_STRING, G_TYPE_BOOLEAN, G_TYPE_INVALID);
-  dbus_g_proxy_connect_signal(callManagerProxy, "showSAS",
-      G_CALLBACK(show_zrtp_sas_cb), NULL, NULL);
-
-  dbus_g_proxy_add_signal(callManagerProxy, "secureZrtpOn", G_TYPE_STRING,
-      G_TYPE_STRING, G_TYPE_INVALID);
-  dbus_g_proxy_connect_signal(callManagerProxy, "secureZrtpOn",
-      G_CALLBACK(secure_zrtp_on_cb), NULL, NULL);
-
-  /* Register a marshaller for STRING*/
-  dbus_g_object_register_marshaller(g_cclosure_user_marshal_VOID__STRING,
-      G_TYPE_NONE, G_TYPE_STRING, G_TYPE_INVALID);
-  dbus_g_proxy_add_signal(callManagerProxy, "secureZrtpOff", G_TYPE_STRING,
-      G_TYPE_INVALID);
-  dbus_g_proxy_connect_signal(callManagerProxy, "secureZrtpOff",
-      G_CALLBACK(secure_zrtp_off_cb), NULL, NULL);
-  dbus_g_proxy_add_signal(callManagerProxy, "zrtpNotSuppOther", G_TYPE_STRING,
-      G_TYPE_INVALID);
-  dbus_g_proxy_connect_signal(callManagerProxy, "zrtpNotSuppOther",
-      G_CALLBACK(zrtp_not_supported_cb), NULL, NULL);
-  dbus_g_proxy_add_signal(callManagerProxy, "confirmGoClear", G_TYPE_STRING,
-      G_TYPE_INVALID);
-  dbus_g_proxy_connect_signal(callManagerProxy, "confirmGoClear",
-      G_CALLBACK(confirm_go_clear_cb), NULL, NULL);
-
-  /* VOID STRING STRING INT */
-  dbus_g_object_register_marshaller(
-      g_cclosure_user_marshal_VOID__STRING_STRING_INT, G_TYPE_NONE,
-      G_TYPE_STRING, G_TYPE_STRING, G_TYPE_INT, G_TYPE_INVALID);
-
-  dbus_g_proxy_add_signal(callManagerProxy, "sipCallStateChanged",
-      G_TYPE_STRING, G_TYPE_STRING, G_TYPE_INT, G_TYPE_INVALID);
-  dbus_g_proxy_connect_signal(callManagerProxy, "sipCallStateChanged",
-      G_CALLBACK(sip_call_state_cb), NULL, NULL);
-
-  configurationManagerProxy = dbus_g_proxy_new_for_name(connection,
-      "org.sflphone.SFLphone", "/org/sflphone/SFLphone/ConfigurationManager",
-      "org.sflphone.SFLphone.ConfigurationManager");
-
-  /*
-   configurationManagerProxy = dbus_g_proxy_new_for_name_owner (connection,
-   "org.sflphone.SFLphone",
-   "/org/sflphone/SFLphone/ConfigurationManager",
-   "org.sflphone.SFLphone.ConfigurationManager",
-   &error);
-   */
-  if (!configurationManagerProxy)
-    {
-      ERROR ("Failed to get proxy to ConfigurationManager");
-      return FALSE;
-    }
-  DEBUG ("DBus connected to ConfigurationManager");
-  dbus_g_proxy_add_signal(configurationManagerProxy, "accountsChanged",
-      G_TYPE_INVALID);
-  dbus_g_proxy_connect_signal(configurationManagerProxy, "accountsChanged",
-      G_CALLBACK(accounts_changed_cb), NULL, NULL);
-
-  dbus_g_object_register_marshaller(g_cclosure_user_marshal_VOID__INT,
-      G_TYPE_NONE, G_TYPE_INT, G_TYPE_INVALID);
-  dbus_g_proxy_add_signal(configurationManagerProxy, "errorAlert", G_TYPE_INT,
-      G_TYPE_INVALID);
-  dbus_g_proxy_connect_signal(configurationManagerProxy, "errorAlert",
-      G_CALLBACK(error_alert), NULL, NULL);
-
-  /* Defines a default timeout for the proxies */
-#if HAVE_DBUS_G_PROXY_SET_DEFAULT_TIMEOUT
-  dbus_g_proxy_set_default_timeout(callManagerProxy, DEFAULT_DBUS_TIMEOUT);
-  dbus_g_proxy_set_default_timeout(instanceProxy, DEFAULT_DBUS_TIMEOUT);
-  dbus_g_proxy_set_default_timeout(configurationManagerProxy, DEFAULT_DBUS_TIMEOUT);
-#endif
-
-  return TRUE;
-}
-
-void
-dbus_clean()
-{
-  g_object_unref(callManagerProxy);
-  g_object_unref(configurationManagerProxy);
-  g_object_unref(instanceProxy);
-}
-
-void
-dbus_hold(const callable_obj_t * c)
-{
-  DEBUG("dbus_hold %s\n", c->_callID);
-
-  GError *error = NULL;
-  org_sflphone_SFLphone_CallManager_hold(callManagerProxy, c->_callID, &error);
-  if (error)
-    {
-      ERROR ("Failed to call hold() on CallManager: %s",
-          error->message);
-      g_error_free(error);
-    }
-}
-
-void
-dbus_unhold(const callable_obj_t * c)
-{
-  DEBUG("dbus_unhold %s\n", c->_callID);
-
-  GError *error = NULL;
-  org_sflphone_SFLphone_CallManager_unhold(callManagerProxy, c->_callID, &error);
-  if (error)
-    {
-      ERROR ("Failed to call unhold() on CallManager: %s",
-          error->message);
-      g_error_free(error);
-    }
-}
-
-void
-dbus_hold_conference(const conference_obj_t * c)
-{
-  DEBUG("dbus_hold_conference %s\n", c->_confID);
-
-  GError *error = NULL;
-  org_sflphone_SFLphone_CallManager_hold_conference(callManagerProxy,
-      c->_confID, &error);
-  if (error)
-    {
-      ERROR ("Failed to call hold() on CallManager: %s",
-          error->message);
-      g_error_free(error);
-    }
-}
-
-void
-dbus_unhold_conference(const conference_obj_t * c)
-{
-  DEBUG("dbus_unhold_conference %s\n", c->_confID);
-
-  GError *error = NULL;
-  org_sflphone_SFLphone_CallManager_unhold_conference(callManagerProxy,
-      c->_confID, &error);
-  if (error)
-    {
-      ERROR ("Failed to call unhold() on CallManager: %s",
-          error->message);
-      g_error_free(error);
-    }
-}
-
-void
-dbus_hang_up(const callable_obj_t * c)
-{
-  DEBUG("dbus_hang_up %s\n", c->_callID);
-
-  GError *error = NULL;
-  org_sflphone_SFLphone_CallManager_hang_up(callManagerProxy, c->_callID,
-      &error);
-  if (error)
-    {
-      ERROR ("Failed to call hang_up() on CallManager: %s",
-          error->message);
-      g_error_free(error);
-    }
-}
-
-void
-dbus_hang_up_conference(const conference_obj_t * c)
-{
-  DEBUG("dbus_hang_up_conference %s\n", c->_confID);
-
-  GError *error = NULL;
-  org_sflphone_SFLphone_CallManager_hang_up_conference(callManagerProxy,
-      c->_confID, &error);
-  if (error)
-    {
-      ERROR ("Failed to call hang_up() on CallManager: %s",
-          error->message);
-      g_error_free(error);
-    }
-}
-
-void
-dbus_transfert(const callable_obj_t * c)
-{
-  GError *error = NULL;
-  org_sflphone_SFLphone_CallManager_transfert(callManagerProxy, c->_callID,
-      c->_trsft_to, &error);
-  if (error)
-    {
-      ERROR ("Failed to call transfert() on CallManager: %s",
-          error->message);
-      g_error_free(error);
-    }
-}
-
-void
-dbus_accept(const callable_obj_t * c)
-{
-#if GTK_CHECK_VERSION(2,10,0)
-  status_tray_icon_blink(FALSE);
-#endif
-
-  DEBUG("dbus_accept %s\n", c->_callID);
-
-  GError *error = NULL;
-  org_sflphone_SFLphone_CallManager_accept(callManagerProxy, c->_callID, &error);
-  if (error)
-    {
-      ERROR ("Failed to call accept(%s) on CallManager: %s", c->_callID,
-          (error->message == NULL ? g_quark_to_string(error->domain): error->message));
-      g_error_free(error);
-    }
-}
-
-void
-dbus_refuse(const callable_obj_t * c)
-{
-#if GTK_CHECK_VERSION(2,10,0)
-  status_tray_icon_blink(FALSE);
-#endif
-
-  DEBUG("dbus_refuse %s\n", c->_callID);
-
-  GError *error = NULL;
-  org_sflphone_SFLphone_CallManager_refuse(callManagerProxy, c->_callID, &error);
-  if (error)
-    {
-      ERROR ("Failed to call refuse() on CallManager: %s",
-          error->message);
-      g_error_free(error);
-    }
-}
-
-void
-dbus_place_call(const callable_obj_t * c)
-{
-  DEBUG("dbus_place_call %s\n", c->_callID);
-
-  GError *error = NULL;
-  org_sflphone_SFLphone_CallManager_place_call(callManagerProxy, c->_accountID,
-      c->_callID, c->_peer_number, &error);
-  if (error)
-    {
-      ERROR ("Failed to call placeCall() on CallManager: %s",
-          error->message);
-      g_error_free(error);
-    }
-}
-
-gchar**
-dbus_account_list()
-{
-  GError *error = NULL;
-  char ** array;
-
-  if (!org_sflphone_SFLphone_ConfigurationManager_get_account_list(
-      configurationManagerProxy, &array, &error))
-    {
-      if (error->domain == DBUS_GERROR && error->code
-          == DBUS_GERROR_REMOTE_EXCEPTION)
-        {
-          ERROR ("Caught remote method (get_account_list) exception  %s: %s", dbus_g_error_get_name(error), error->message);
-        }
-      else
-        {
-          ERROR("Error while calling get_account_list: %s", error->message);
-        }
-      g_error_free(error);
-      return NULL;
-    }
-  else
-    {
-      DEBUG ("DBus called get_account_list() on ConfigurationManager");
-      return array;
-    }
-}
-
-GHashTable*
-dbus_account_details(gchar * accountID)
-{
-  GError *error = NULL;
-  GHashTable * details;
-
-  if (!org_sflphone_SFLphone_ConfigurationManager_get_account_details(
-      configurationManagerProxy, accountID, &details, &error))
-    {
-      if (error->domain == DBUS_GERROR && error->code
-          == DBUS_GERROR_REMOTE_EXCEPTION)
-        {
-          ERROR ("Caught remote method (get_account_details) exception  %s: %s", dbus_g_error_get_name(error), error->message);
-        }
-      else
-        {
-          ERROR("Error while calling get_account_details: %s", error->message);
-        }
-      g_error_free(error);
-      return NULL;
-    }
-  else
-    {
-      return details;
-    }
-}
-
-void
-dbus_set_credential(account_t *a, int index)
-{
-  DEBUG("Sending credential %d to server", index);
-  GError *error = NULL;
-  GHashTable * credential = g_ptr_array_index(a->credential_information, index);
-
-  if (credential == NULL)
-    {
-      DEBUG("Credential %d was deleted", index);
-    }
-  else
-    {
-      org_sflphone_SFLphone_ConfigurationManager_set_credential(
-          configurationManagerProxy, a->accountID, index, credential, &error);
-    }
-
-  if (error)
-    {
-      ERROR ("Failed to call set_credential() on ConfigurationManager: %s",
-          error->message);
-      g_error_free(error);
-    }
-}
-void
-dbus_set_number_of_credential(account_t *a, int number)
-{
-  DEBUG("Sending number of credential %d to server", number);
-  GError *error = NULL;
-
-  org_sflphone_SFLphone_ConfigurationManager_set_number_of_credential(
-      configurationManagerProxy, a->accountID, number, &error);
-
-  if (error)
-    {
-      ERROR ("Failed to call set_number_of_credential() on ConfigurationManager: %s",
-          error->message);
-      g_error_free(error);
-    }
-}
-void
-dbus_delete_all_credential(account_t *a)
-{
-  DEBUG("Deleting all credentials\n");
-  GError *error = NULL;
-
-  org_sflphone_SFLphone_ConfigurationManager_delete_all_credential(
-      configurationManagerProxy, a->accountID, &error);
-
-  if (error)
-    {
-      ERROR ("Failed to call deleteAllCredential on ConfigurationManager: %s",
-          error->message);
-      g_error_free(error);
-    }
-}
-
-int
-dbus_get_number_of_credential(gchar * accountID)
-{
-  GError *error = NULL;
-  int number = 0;
-
-  DEBUG("Getting number of credential for account %s", accountID);
-
-  if (!org_sflphone_SFLphone_ConfigurationManager_get_number_of_credential(
-      configurationManagerProxy, accountID, &number, &error))
-    {
-      if (error->domain == DBUS_GERROR && error->code
-          == DBUS_GERROR_REMOTE_EXCEPTION)
-        {
-          ERROR ("Caught remote method (get_account_details) exception  %s: %s", dbus_g_error_get_name(error), error->message);
-        }
-      else
-        {
-          ERROR("Error while calling get_account_details: %s", error->message);
-        }
-      g_error_free(error);
-      return 0;
-    }
-  else
-    {
-      DEBUG("%d credential(s) found for account %s", number, accountID);
-      return number;
-    }
-}
-
-GHashTable*
-dbus_get_credential(gchar * accountID, int index)
-{
-  GError *error = NULL;
-  GHashTable * details;
-
-  if (!org_sflphone_SFLphone_ConfigurationManager_get_credential(
-      configurationManagerProxy, accountID, index, &details, &error))
-    {
-      if (error->domain == DBUS_GERROR && error->code
-          == DBUS_GERROR_REMOTE_EXCEPTION)
-        {
-          ERROR ("Caught remote method (get_account_details) exception  %s: %s", dbus_g_error_get_name(error), error->message);
-        }
-      else
-        {
-          ERROR("Error while calling get_account_details: %s", error->message);
-        }
-      g_error_free(error);
-      return NULL;
-    }
-  else
-    {
-      return details;
-    }
-}
-
-GHashTable*
-dbus_get_ip2_ip_details(void)
-{
-  GError *error = NULL;
-  GHashTable * details;
-  if (!org_sflphone_SFLphone_ConfigurationManager_get_ip2_ip_details(
-      configurationManagerProxy, &details, &error))
-    {
-      if (error->domain == DBUS_GERROR && error->code
-          == DBUS_GERROR_REMOTE_EXCEPTION)
-        {
-          ERROR ("Caught remote method (get_ip2_ip_details) exception  %s: %s", dbus_g_error_get_name(error), error->message);
-        }
-      else
-        {
-          ERROR("Error while calling get_ip2_ip_details: %s", error->message);
-        }
-      g_error_free(error);
-      return NULL;
-    }
-  else
-    {
-      return details;
-    }
-}
-
-void
-dbus_set_ip2ip_details(GHashTable * properties)
-{
-  GError *error = NULL;
-  org_sflphone_SFLphone_ConfigurationManager_set_ip2_ip_details(
-      configurationManagerProxy, properties, &error);
-  if (error)
-    {
-      ERROR ("Failed to call set_ip_2ip_details() on ConfigurationManager: %s",
-          error->message);
-      g_error_free(error);
-    }
-}
-
-void
-dbus_send_register(gchar* accountID, const guint enable)
-{
-  GError *error = NULL;
-  org_sflphone_SFLphone_ConfigurationManager_send_register(
-      configurationManagerProxy, accountID, enable, &error);
-  if (error)
-    {
-      ERROR ("Failed to call send_register() on ConfigurationManager: %s",
-          error->message);
-      g_error_free(error);
-    }
-}
-
-void
-dbus_remove_account(gchar * accountID)
-{
-  GError *error = NULL;
-  org_sflphone_SFLphone_ConfigurationManager_remove_account(
-      configurationManagerProxy, accountID, &error);
-  if (error)
-    {
-      ERROR ("Failed to call remove_account() on ConfigurationManager: %s",
-          error->message);
-      g_error_free(error);
-    }
-}
-
-void
-dbus_set_account_details(account_t *a)
-{
-  GError *error = NULL;
-  org_sflphone_SFLphone_ConfigurationManager_set_account_details(
-      configurationManagerProxy, a->accountID, a->properties, &error);
-  if (error)
-    {
-      ERROR ("Failed to call set_account_details() on ConfigurationManager: %s",
-          error->message);
-      g_error_free(error);
-    }
-}
-gchar*
-dbus_add_account(account_t *a)
-{
-  gchar* accountId;
-  GError *error = NULL;
-  org_sflphone_SFLphone_ConfigurationManager_add_account(
-      configurationManagerProxy, a->properties, &accountId, &error);
-  if (error)
-    {
-      ERROR ("Failed to call add_account() on ConfigurationManager: %s",
-          error->message);
-      g_error_free(error);
-    }
-  return accountId;
-}
-
-void
-dbus_set_volume(const gchar * device, gdouble value)
-{
-  GError *error = NULL;
-  org_sflphone_SFLphone_CallManager_set_volume(callManagerProxy, device, value,
-      &error);
-
-  if (error)
-    {
-      ERROR ("Failed to call set_volume() on callManagerProxy: %s",
-          error->message);
-      g_error_free(error);
-    }
-}
-
-gdouble
-dbus_get_volume(const gchar * device)
-{
-  gdouble value;
-  GError *error = NULL;
-
-  org_sflphone_SFLphone_CallManager_get_volume(callManagerProxy, device,
-      &value, &error);
-
-  if (error)
-    {
-      ERROR ("Failed to call get_volume() on callManagerProxy: %s",
-          error->message);
-      g_error_free(error);
-    }
-  return value;
-}
-
-void
-dbus_play_dtmf(const gchar * key)
-{
-  GError *error = NULL;
-
-  org_sflphone_SFLphone_CallManager_play_dt_mf(callManagerProxy, key, &error);
-
-  if (error)
-    {
-      ERROR ("Failed to call playDTMF() on callManagerProxy: %s",
-          error->message);
-      g_error_free(error);
-    }
-}
-
-void
-dbus_start_tone(const int start, const guint type)
-{
-  GError *error = NULL;
-
-  org_sflphone_SFLphone_CallManager_start_tone(callManagerProxy, start, type,
-      &error);
-
-  if (error)
-    {
-      ERROR ("Failed to call startTone() on callManagerProxy: %s",
-          error->message);
-      g_error_free(error);
-    }
-}
-
-void
-dbus_register(int pid, gchar * name)
-{
-  GError *error = NULL;
-
-  org_sflphone_SFLphone_Instance_register(instanceProxy, pid, name, &error);
-
-  if (error)
-    {
-      ERROR ("Failed to call register() on instanceProxy: %s",
-          error->message);
-      g_error_free(error);
-    }
-}
-
-void
-dbus_unregister(int pid)
-{
-  GError *error = NULL;
-
-  org_sflphone_SFLphone_Instance_unregister(instanceProxy, pid, &error);
-
-  if (error)
-    {
-      ERROR ("Failed to call unregister() on instanceProxy: %s",
-          error->message);
-      g_error_free(error);
-    }
-}
-
-gchar**
-dbus_codec_list()
-{
-
-  GError *error = NULL;
-  gchar** array = NULL;
-  org_sflphone_SFLphone_ConfigurationManager_get_codec_list(
-      configurationManagerProxy, &array, &error);
-
-  if (error)
-    {
-      ERROR ("Failed to call get_codec_list() on ConfigurationManager: %s",
-          error->message);
-      g_error_free(error);
-    }
-  return array;
-}
-
-gchar**
-dbus_codec_details(int payload)
-{
-
-  GError *error = NULL;
-  gchar ** array;
-  org_sflphone_SFLphone_ConfigurationManager_get_codec_details(
-      configurationManagerProxy, payload, &array, &error);
-
-  if (error)
-    {
-      ERROR ("Failed to call get_codec_details() on ConfigurationManager: %s",
-          error->message);
-      g_error_free(error);
-    }
-  return array;
-}
-
-gchar*
-dbus_get_current_codec_name(const callable_obj_t * c)
-{
-
-  gchar* codecName = "";
-  GError* error = NULL;
-
-  org_sflphone_SFLphone_CallManager_get_current_codec_name(callManagerProxy,
-      c->_callID, &codecName, &error);
-  if (error)
-    {
-      g_error_free(error);
-    }
-
-  DEBUG("dbus_get_current_codec_name : codecName : %s", codecName);
-
-  return codecName;
-}
-
-gchar**
-dbus_get_active_codec_list(gchar *accountID)
-{
-
-  gchar ** array;
-  GError *error = NULL;
-  org_sflphone_SFLphone_ConfigurationManager_get_active_codec_list(
-      configurationManagerProxy, accountID, &array, &error);
-
-  if (error)
-    {
-      ERROR ("Failed to call get_active_codec_list() on ConfigurationManager: %s",
-          error->message);
-      g_error_free(error);
-    }
-  return array;
-}
-
-void
-dbus_set_active_codec_list(const gchar** list, const gchar *accountID)
-{
-
-  GError *error = NULL;
-  org_sflphone_SFLphone_ConfigurationManager_set_active_codec_list(
-      configurationManagerProxy, list, accountID, &error);
-
-  if (error)
-    {
-      ERROR ("Failed to call set_active_codec_list() on ConfigurationManager: %s",
-          error->message);
-      g_error_free(error);
-    }
-}
-
-/**
- * Get a list of input supported audio plugins
- */
-gchar**
-dbus_get_input_audio_plugin_list()
-{
-  gchar** array;
-  GError* error = NULL;
-  org_sflphone_SFLphone_ConfigurationManager_get_input_audio_plugin_list(
-      configurationManagerProxy, &array, &error);
-  if (error)
-    {
-      ERROR("Failed to call get_input_audio_plugin_list() on ConfigurationManager: %s", error->message);
-      g_error_free(error);
-    }
-  return array;
-}
-
-/**
- * Get a list of output supported audio plugins
- */
-gchar**
-dbus_get_output_audio_plugin_list()
-{
-  gchar** array;
-  GError* error = NULL;
-
-  if (!org_sflphone_SFLphone_ConfigurationManager_get_output_audio_plugin_list(
-      configurationManagerProxy, &array, &error))
-    {
-      if (error->domain == DBUS_GERROR && error->code
-          == DBUS_GERROR_REMOTE_EXCEPTION)
-        {
-          ERROR ("Caught remote method (get_output_audio_plugin_list) exception  %s: %s", dbus_g_error_get_name(error), error->message);
-        }
-      else
-        {
-          ERROR("Error while calling get_out_audio_plugin_list: %s", error->message);
-        }
-      g_error_free(error);
-      return NULL;
-    }
-  else
-    {
-      return array;
-    }
-}
-
-void
-dbus_set_input_audio_plugin(gchar* audioPlugin)
-{
-  GError* error = NULL;
-  org_sflphone_SFLphone_ConfigurationManager_set_input_audio_plugin(
-      configurationManagerProxy, audioPlugin, &error);
-  if (error)
-    {
-      ERROR("Failed to call set_input_audio_plugin() on ConfigurationManager: %s", error->message);
-      g_error_free(error);
-    }
-}
-
-void
-dbus_set_output_audio_plugin(gchar* audioPlugin)
-{
-  GError* error = NULL;
-  org_sflphone_SFLphone_ConfigurationManager_set_output_audio_plugin(
-      configurationManagerProxy, audioPlugin, &error);
-  if (error)
-    {
-      ERROR("Failed to call set_output_audio_plugin() on ConfigurationManager: %s", error->message);
-      g_error_free(error);
-    }
-}
-
-/**
- * Get all output devices index supported by current audio manager
- */
-gchar**
-dbus_get_audio_output_device_list()
-{
-  gchar** array;
-  GError* error = NULL;
-  org_sflphone_SFLphone_ConfigurationManager_get_audio_output_device_list(
-      configurationManagerProxy, &array, &error);
-  if (error)
-    {
-      ERROR("Failed to call get_audio_output_device_list() on ConfigurationManager: %s", error->message);
-      g_error_free(error);
-    }
-  return array;
-}
-
-/**
- * Set audio output device from its index
- */
-void
-dbus_set_audio_output_device(const int index)
-{
-  GError* error = NULL;
-  org_sflphone_SFLphone_ConfigurationManager_set_audio_output_device(
-      configurationManagerProxy, index, &error);
-  if (error)
-    {
-      ERROR("Failed to call set_audio_output_device() on ConfigurationManager: %s", error->message);
-      g_error_free(error);
-    }
-}
-
-/**
- * Get all input devices index supported by current audio manager
- */
-gchar**
-dbus_get_audio_input_device_list()
-{
-  gchar** array;
-  GError* error = NULL;
-  org_sflphone_SFLphone_ConfigurationManager_get_audio_input_device_list(
-      configurationManagerProxy, &array, &error);
-  if (error)
-    {
-      ERROR("Failed to call get_audio_input_device_list() on ConfigurationManager: %s", error->message);
-      g_error_free(error);
-    }
-  return array;
-}
-
-/**
- * Set audio input device from its index
- */
-void
-dbus_set_audio_input_device(const int index)
-{
-  GError* error = NULL;
-  org_sflphone_SFLphone_ConfigurationManager_set_audio_input_device(
-      configurationManagerProxy, index, &error);
-  if (error)
-    {
-      ERROR("Failed to call set_audio_input_device() on ConfigurationManager: %s", error->message);
-      g_error_free(error);
-    }
-}
-
-/**
- * Get output device index and input device index
- */
-gchar**
-dbus_get_current_audio_devices_index()
-{
-  gchar** array;
-  GError* error = NULL;
-  org_sflphone_SFLphone_ConfigurationManager_get_current_audio_devices_index(
-      configurationManagerProxy, &array, &error);
-  if (error)
-    {
-      ERROR("Failed to call get_current_audio_devices_index() on ConfigurationManager: %s", error->message);
-      g_error_free(error);
-    }
-  return array;
-}
-
-/**
- * Get index
- */
-int
-dbus_get_audio_device_index(const gchar *name)
-{
-  int index;
-  GError* error = NULL;
-  org_sflphone_SFLphone_ConfigurationManager_get_audio_device_index(
-      configurationManagerProxy, name, &index, &error);
-  if (error)
-    {
-      ERROR("Failed to call get_audio_device_index() on ConfigurationManager: %s", error->message);
-      g_error_free(error);
-    }
-  return index;
-}
-
-/**
- * Get audio plugin
- */
-gchar*
-dbus_get_current_audio_output_plugin()
-{
-  gchar* plugin = "";
-  GError* error = NULL;
-  org_sflphone_SFLphone_ConfigurationManager_get_current_audio_output_plugin(
-      configurationManagerProxy, &plugin, &error);
-  if (error)
-    {
-      ERROR("Failed to call get_current_audio_output_plugin() on ConfigurationManager: %s", error->message);
-      g_error_free(error);
-    }
-  return plugin;
-}
-
-gchar*
-dbus_get_ringtone_choice()
-{
-  gchar* tone;
-  GError* error = NULL;
-  org_sflphone_SFLphone_ConfigurationManager_get_ringtone_choice(
-      configurationManagerProxy, &tone, &error);
-  if (error)
-    {
-      g_error_free(error);
-    }
-  return tone;
-}
-
-void
-dbus_set_ringtone_choice(const gchar* tone)
-{
-  GError* error = NULL;
-  org_sflphone_SFLphone_ConfigurationManager_set_ringtone_choice(
-      configurationManagerProxy, tone, &error);
-  if (error)
-    {
-      g_error_free(error);
-    }
-}
-
-int
-dbus_is_ringtone_enabled()
-{
-  int res;
-  GError* error = NULL;
-  org_sflphone_SFLphone_ConfigurationManager_is_ringtone_enabled(
-      configurationManagerProxy, &res, &error);
-  if (error)
-    {
-      g_error_free(error);
-    }
-  return res;
-}
-
-void
-dbus_ringtone_enabled()
-{
-  GError* error = NULL;
-  org_sflphone_SFLphone_ConfigurationManager_ringtone_enabled(
-      configurationManagerProxy, &error);
-  if (error)
-    {
-      g_error_free(error);
-    }
-}
-
-gboolean
-dbus_is_md5_credential_hashing()
-{
-  int res;
-  GError* error = NULL;
-  org_sflphone_SFLphone_ConfigurationManager_is_md5_credential_hashing(
-      configurationManagerProxy, &res, &error);
-  if (error)
-    {
-      g_error_free(error);
-    }
-  return res;
-}
-
-void
-dbus_set_md5_credential_hashing(gboolean enabled)
-{
-  GError* error = NULL;
-  org_sflphone_SFLphone_ConfigurationManager_set_md5_credential_hashing(
-      configurationManagerProxy, enabled, &error);
-  if (error)
-    {
-      g_error_free(error);
-    }
-}
-
-int
-dbus_is_iax2_enabled()
-{
-  int res;
-  GError* error = NULL;
-  org_sflphone_SFLphone_ConfigurationManager_is_iax2_enabled(
-      configurationManagerProxy, &res, &error);
-  if (error)
-    {
-      g_error_free(error);
-    }
-  return res;
-}
-
-int
-dbus_get_dialpad()
-{
-  int state;
-  GError* error = NULL;
-  org_sflphone_SFLphone_ConfigurationManager_get_dialpad(
-      configurationManagerProxy, &state, &error);
-  if (error)
-    {
-      g_error_free(error);
-    }
-  return state;
-}
-
-void
-dbus_set_dialpad(gboolean display)
-{
-
-  GError* error = NULL;
-  org_sflphone_SFLphone_ConfigurationManager_set_dialpad(
-      configurationManagerProxy, display, &error);
-  if (error)
-    {
-      g_error_free(error);
-    }
-}
-
-int
-dbus_get_searchbar()
-{
-  int state;
-  GError* error = NULL;
-  if (!org_sflphone_SFLphone_ConfigurationManager_get_searchbar(
-      configurationManagerProxy, &state, &error))
-    {
-      if (error->domain == DBUS_GERROR && error->code
-          == DBUS_GERROR_REMOTE_EXCEPTION)
-        {
-          ERROR ("Caught remote method (get_searchbar) exception  %s: %s", dbus_g_error_get_name(error), error->message);
-        }
-      else
-        {
-          ERROR("Error while calling get_searchbar: %s", error->message);
-        }
-      g_error_free(error);
-      return -1;
-    }
-  else
-    {
-      return state;
-    }
-}
-
-void
-dbus_set_searchbar()
-{
-  GError* error = NULL;
-  org_sflphone_SFLphone_ConfigurationManager_set_searchbar(
-      configurationManagerProxy, &error);
-  if (error)
-    {
-      g_error_free(error);
-    }
-}
-
-int
-dbus_get_volume_controls()
-{
-  int state;
-  GError* error = NULL;
-  org_sflphone_SFLphone_ConfigurationManager_get_volume_controls(
-      configurationManagerProxy, &state, &error);
-  if (error)
-    {
-      g_error_free(error);
-    }
-  return state;
-}
-
-void
-dbus_set_volume_controls(gboolean display)
-{
-  GError* error = NULL;
-  org_sflphone_SFLphone_ConfigurationManager_set_volume_controls(
-      configurationManagerProxy, display, &error);
-  if (error)
-    {
-      g_error_free(error);
-    }
-}
-
-void
-dbus_join_participant(const gchar* sel_callID, const gchar* drag_callID)
-{
-
-  DEBUG("dbus_join_participant %s and %s\n", sel_callID, drag_callID);
-
-  GError* error = NULL;
-
-  org_sflphone_SFLphone_CallManager_join_participant(callManagerProxy,
-      sel_callID, drag_callID, &error);
-  if (error)
-    {
-      g_error_free(error);
-    }
-
-}
-
-void
-dbus_add_participant(const gchar* callID, const gchar* confID)
-{
-
-  DEBUG("dbus_add_participant %s and %s\n", callID, confID);
-
-  GError* error = NULL;
-
-  org_sflphone_SFLphone_CallManager_add_participant(callManagerProxy, callID,
-      confID, &error);
-  if (error)
-    {
-      g_error_free(error);
-    }
-
-}
-
-void
-dbus_add_main_participant(const gchar* confID)
-{
-  DEBUG("dbus_add_participant %s\n", confID);
-
-  GError* error = NULL;
-
-  org_sflphone_SFLphone_CallManager_add_main_participant(callManagerProxy,
-      confID, &error);
-  if (error)
-    {
-      g_error_free(error);
-    }
-}
-
-void
-dbus_detach_participant(const gchar* callID)
-{
-
-  DEBUG("dbus_detach_participant %s\n", callID);
-
-  GError* error = NULL;
-  org_sflphone_SFLphone_CallManager_detach_participant(callManagerProxy,
-      callID, &error);
-  if (error)
-    {
-      g_error_free(error);
-    }
-
-}
-
-dbus_join_conference(const gchar* sel_confID, const gchar* drag_confID)
-{
-
-  DEBUG("dbus_join_conference %s and %s\n", sel_confID, drag_confID);
-
-  GError* error = NULL;
-
-  org_sflphone_SFLphone_CallManager_join_conference(callManagerProxy,
-      sel_confID, drag_confID, &error);
-  if (error)
-    {
-      g_error_free(error);
-    }
-
-}
-
-void
-dbus_set_record(const gchar* id)
-{
-  DEBUG("dbus_set_record %s\n", id);
-
-  GError* error = NULL;
-  org_sflphone_SFLphone_CallManager_set_recording(callManagerProxy, id, &error);
-  if (error)
-    {
-      g_error_free(error);
-    }
-}
-
-gboolean
-dbus_get_is_recording(const callable_obj_t * c)
-{
-  DEBUG("dbus_get_is_recording %s\n", c->_callID);
-  GError* error = NULL;
-  gboolean isRecording;
-  org_sflphone_SFLphone_CallManager_get_is_recording(callManagerProxy,
-      c->_callID, &isRecording, &error);
-  if (error)
-    {
-      g_error_free(error);
-    }
-  //DEBUG("RECORDING: %i",isRecording);
-  return isRecording;
-}
-
-void
-dbus_set_record_path(const gchar* path)
-{
-  GError* error = NULL;
-  org_sflphone_SFLphone_ConfigurationManager_set_record_path(
-      configurationManagerProxy, path, &error);
-  if (error)
-    {
-      g_error_free(error);
-    }
-}
-
-gchar*
-dbus_get_record_path(void)
-{
-  GError* error = NULL;
-  gchar *path;
-  org_sflphone_SFLphone_ConfigurationManager_get_record_path(
-      configurationManagerProxy, &path, &error);
-  if (error)
-    {
-      g_error_free(error);
-    }
-  return path;
-}
-
-void
-dbus_set_history_limit(const guint days)
-{
-  GError* error = NULL;
-  org_sflphone_SFLphone_ConfigurationManager_set_history_limit(
-      configurationManagerProxy, days, &error);
-  if (error)
-    {
-      g_error_free(error);
-    }
-}
-
-void
-dbus_set_history_enabled()
-{
-  GError* error = NULL;
-  org_sflphone_SFLphone_ConfigurationManager_set_history_enabled(
-      configurationManagerProxy, &error);
-  if (error)
-    {
-      g_error_free(error);
-    }
-}
-
-gchar*
-dbus_get_history_enabled()
-{
-  gchar* state;
-  GError* error = NULL;
-  org_sflphone_SFLphone_ConfigurationManager_get_history_enabled(
-      configurationManagerProxy, &state, &error);
-  if (error)
-    {
-      g_error_free(error);
-    }
-  return state;
-}
-
-guint
-dbus_get_history_limit(void)
-{
-  GError* error = NULL;
-  gint days = 30;
-  org_sflphone_SFLphone_ConfigurationManager_get_history_limit(
-      configurationManagerProxy, &days, &error);
-  if (error)
-    {
-      g_error_free(error);
-    }
-  return (guint) days;
-}
-
-void
-dbus_start_hidden(void)
-{
-  GError* error = NULL;
-  org_sflphone_SFLphone_ConfigurationManager_start_hidden(
-      configurationManagerProxy, &error);
-  if (error)
-    {
-      g_error_free(error);
-    }
-}
-
-int
-dbus_is_start_hidden(void)
-{
-  GError* error = NULL;
-  int state;
-  org_sflphone_SFLphone_ConfigurationManager_is_start_hidden(
-      configurationManagerProxy, &state, &error);
-  if (error)
-    {
-      g_error_free(error);
-    }
-  return state;
-}
-
-int
-dbus_popup_mode(void)
-{
-  GError* error = NULL;
-  int state;
-  org_sflphone_SFLphone_ConfigurationManager_popup_mode(
-      configurationManagerProxy, &state, &error);
-  if (error)
-    {
-      g_error_free(error);
-    }
-  return state;
-}
-
-void
-dbus_switch_popup_mode(void)
-{
-  GError* error = NULL;
-  org_sflphone_SFLphone_ConfigurationManager_switch_popup_mode(
-      configurationManagerProxy, &error);
-  if (error)
-    {
-      g_error_free(error);
-    }
-}
-
-void
-dbus_set_notify(void)
-{
-  GError* error = NULL;
-  org_sflphone_SFLphone_ConfigurationManager_set_notify(
-      configurationManagerProxy, &error);
-  if (error)
-    {
-      g_error_free(error);
-    }
-}
-
-guint
-dbus_get_notify(void)
-{
-  gint level;
-  GError* error = NULL;
-  if (!org_sflphone_SFLphone_ConfigurationManager_get_notify(
-      configurationManagerProxy, &level, &error))
-    {
-      if (error->domain == DBUS_GERROR && error->code
-          == DBUS_GERROR_REMOTE_EXCEPTION)
-        {
-          ERROR ("Caught remote method (get_notify) exception  %s: %s", dbus_g_error_get_name(error), error->message);
-        }
-      else
-        {
-          ERROR ("Error while calling get_notify: %s", error->message);
-        }
-      g_error_free(error);
-      return 0;
-    }
-  else
-    {
-      return (guint) level;
-    }
-}
-
-void
-dbus_set_audio_manager(int api)
-{
-  GError* error = NULL;
-  org_sflphone_SFLphone_ConfigurationManager_set_audio_manager(
-      configurationManagerProxy, api, &error);
-  if (error)
-    {
-      g_error_free(error);
-    }
-}
-
-int
-dbus_get_audio_manager(void)
-{
-  int api;
-  GError* error = NULL;
-  org_sflphone_SFLphone_ConfigurationManager_get_audio_manager(
-      configurationManagerProxy, &api, &error);
-  if (error)
-    {
-      ERROR("Error calling dbus_get_audio_manager");
-      g_error_free(error);
-    }
-
-  return api;
-}
-
-/*
- void
- dbus_set_sip_address( const gchar* address )
- {
- GError* error = NULL;
- org_sflphone_SFLphone_ConfigurationManager_set_sip_address(
- configurationManagerProxy,
- address,
- &error);
- if(error)
- {
- g_error_free(error);
- }
- }
- */
-
-/*
-
- gint
- dbus_get_sip_address( void )
- {
- GError* error = NULL;
- gint address;
- org_sflphone_SFLphone_ConfigurationManager_get_sip_address(
- configurationManagerProxy,
- &address,
- &error);
- if(error)
- {
- g_error_free(error);
- }
- return address;
- }
- */
-
-GHashTable*
-dbus_get_addressbook_settings(void)
-{
-
-  GError *error = NULL;
-  GHashTable *results = NULL;
-
-  //DEBUG ("Calling org_sflphone_SFLphone_ConfigurationManager_get_addressbook_settings");
-
-  org_sflphone_SFLphone_ConfigurationManager_get_addressbook_settings(
-      configurationManagerProxy, &results, &error);
-  if (error)
-    {
-      ERROR ("Error calling org_sflphone_SFLphone_ConfigurationManager_get_addressbook_settings");
-      g_error_free(error);
-    }
-
-  return results;
-}
-
-void
-dbus_set_addressbook_settings(GHashTable * settings)
-{
-
-  GError *error = NULL;
-
-  DEBUG ("Calling org_sflphone_SFLphone_ConfigurationManager_set_addressbook_settings");
-
-  org_sflphone_SFLphone_ConfigurationManager_set_addressbook_settings(
-      configurationManagerProxy, settings, &error);
-  if (error)
-    {
-      ERROR ("Error calling org_sflphone_SFLphone_ConfigurationManager_set_addressbook_settings");
-      g_error_free(error);
-    }
-}
-
-gchar**
-dbus_get_addressbook_list(void)
-{
-
-  GError *error = NULL;
-  gchar** array;
-
-  org_sflphone_SFLphone_ConfigurationManager_get_addressbook_list(
-      configurationManagerProxy, &array, &error);
-  if (error)
-    {
-      ERROR ("Error calling org_sflphone_SFLphone_ConfigurationManager_get_addressbook_list");
-      g_error_free(error);
-    }
-
-  return array;
-}
-
-void
-dbus_set_addressbook_list(const gchar** list)
-{
-
-  GError *error = NULL;
-
-  org_sflphone_SFLphone_ConfigurationManager_set_addressbook_list(
-      configurationManagerProxy, list, &error);
-  if (error)
-    {
-      ERROR ("Error calling org_sflphone_SFLphone_ConfigurationManager_set_addressbook_list");
-      g_error_free(error);
-    }
-}
-
-GHashTable*
-dbus_get_hook_settings(void)
-{
-
-  GError *error = NULL;
-  GHashTable *results = NULL;
-
-  //DEBUG ("Calling org_sflphone_SFLphone_ConfigurationManager_get_addressbook_settings");
-
-  org_sflphone_SFLphone_ConfigurationManager_get_hook_settings(
-      configurationManagerProxy, &results, &error);
-  if (error)
-    {
-      ERROR ("Error calling org_sflphone_SFLphone_ConfigurationManager_get_hook_settings");
-      g_error_free(error);
-    }
-
-  return results;
-}
-
-void
-dbus_set_hook_settings(GHashTable * settings)
-{
-
-  GError *error = NULL;
-
-  org_sflphone_SFLphone_ConfigurationManager_set_hook_settings(
-      configurationManagerProxy, settings, &error);
-  if (error)
-    {
-      ERROR ("Error calling org_sflphone_SFLphone_ConfigurationManager_set_hook_settings");
-      g_error_free(error);
-    }
-}
-
-GHashTable*
-dbus_get_call_details(const gchar *callID)
-{
-  GError *error = NULL;
-  GHashTable *details = NULL;
-
-  org_sflphone_SFLphone_CallManager_get_call_details(callManagerProxy, callID,
-      &details, &error);
-  if (error)
-    {
-      ERROR ("Error calling org_sflphone_SFLphone_CallManager_get_call_details");
-      g_error_free(error);
-    }
-
-  return details;
-}
-
-gchar**
-dbus_get_call_list(void)
-{
-  GError *error = NULL;
-  gchar **list = NULL;
-
-  org_sflphone_SFLphone_CallManager_get_call_list(callManagerProxy, &list,
-      &error);
-  if (error)
-    {
-      ERROR ("Error calling org_sflphone_SFLphone_CallManager_get_call_list");
-      g_error_free(error);
-    }
-
-  return list;
-}
-
-gchar**
-dbus_get_conference_list(void)
-{
-  GError *error = NULL;
-  gchar **list = NULL;
-
-  org_sflphone_SFLphone_CallManager_get_conference_list(callManagerProxy,
-      &list, &error);
-  if (error)
-    {
-      ERROR ("Error calling org_sflphone_SFLphone_CallManager_get_conference_list");
-      g_error_free(error);
-    }
-
-  return list;
-}
-
-gchar**
-dbus_get_participant_list(const char *confID)
-{
-  GError *error = NULL;
-  gchar **list = NULL;
-
-  DEBUG("DBUS: Get conference %s participant list", confID);
-
-  org_sflphone_SFLphone_CallManager_get_participant_list(callManagerProxy,
-      confID, &list, &error);
-  if (error)
-    {
-      ERROR ("Error calling org_sflphone_SFLphone_CallManager_get_participant_list");
-      g_error_free(error);
-    }
-
-  return list;
-}
-
-GHashTable*
-dbus_get_conference_details(const gchar *confID)
-{
-  GError *error = NULL;
-  GHashTable *details = NULL;
-
-  org_sflphone_SFLphone_CallManager_get_conference_details(callManagerProxy,
-      confID, &details, &error);
-  if (error)
-    {
-      ERROR ("Error calling org_sflphone_SFLphone_CallManager_get_conference_details");
-      g_error_free(error);
-    }
-
-  return details;
-}
-
-void
-dbus_set_accounts_order(const gchar* order)
-{
-
-  GError *error = NULL;
-
-  org_sflphone_SFLphone_ConfigurationManager_set_accounts_order(
-      configurationManagerProxy, order, &error);
-  if (error)
-    {
-      ERROR ("Error calling org_sflphone_SFLphone_ConfigurationManager_set_accounts_order");
-      g_error_free(error);
-    }
-}
-
-GHashTable*
-dbus_get_history(void)
-{
-  GError *error = NULL;
-  GHashTable *entries = NULL;
-
-  org_sflphone_SFLphone_ConfigurationManager_get_history(
-      configurationManagerProxy, &entries, &error);
-  if (error)
-    {
-      ERROR ("Error calling org_sflphone_SFLphone_CallManager_get_history");
-      g_error_free(error);
-    }
-
-  return entries;
-}
-
-void
-dbus_set_history(GHashTable* entries)
-{
-  GError *error = NULL;
-
-  org_sflphone_SFLphone_ConfigurationManager_set_history(
-      configurationManagerProxy, entries, &error);
-  if (error)
-    {
-      ERROR ("Error calling org_sflphone_SFLphone_CallManager_set_history");
-      g_error_free(error);
-    }
-}
-
-void
-dbus_confirm_sas(const callable_obj_t * c)
-{
-  GError *error = NULL;
-  org_sflphone_SFLphone_CallManager_set_sa_sverified(callManagerProxy,
-      c->_callID, &error);
-  if (error)
-    {
-      ERROR ("Failed to call setSASVerified() on CallManager: %s",
-          error->message);
-      g_error_free(error);
-    }
-}
-
-void
-dbus_reset_sas(const callable_obj_t * c)
-{
-  GError *error = NULL;
-  org_sflphone_SFLphone_CallManager_reset_sa_sverified(callManagerProxy,
-      c->_callID, &error);
-  if (error)
-    {
-      ERROR ("Failed to call resetSASVerified on CallManager: %s",
-          error->message);
-      g_error_free(error);
-    }
-}
-
-void
-dbus_set_confirm_go_clear(const callable_obj_t * c)
-{
-  GError *error = NULL;
-  org_sflphone_SFLphone_CallManager_set_confirm_go_clear(callManagerProxy,
-      c->_callID, &error);
-  if (error)
-    {
-      ERROR ("Failed to call set_confirm_go_clear on CallManager: %s",
-          error->message);
-      g_error_free(error);
-    }
-}
-
-void
-dbus_request_go_clear(const callable_obj_t * c)
-{
-  GError *error = NULL;
-  org_sflphone_SFLphone_CallManager_request_go_clear(callManagerProxy,
-      c->_callID, &error);
-  if (error)
-    {
-      ERROR ("Failed to call request_go_clear on CallManager: %s",
-          error->message);
-      g_error_free(error);
-    }
-}
-
-gchar**
-dbus_get_supported_tls_method()
-{
-  GError *error = NULL;
-  gchar** array = NULL;
-  org_sflphone_SFLphone_ConfigurationManager_get_supported_tls_method(
-      configurationManagerProxy, &array, &error);
-
-  if (error != NULL)
-    {
-      ERROR ("Failed to call get_supported_tls_method() on ConfigurationManager: %s",
-          error->message);
-      g_error_free(error);
-    }
-  return array;
-}
-
-GHashTable*
-dbus_get_tls_settings_default(void)
-{
-  GError *error = NULL;
-  GHashTable *results = NULL;
-
-  org_sflphone_SFLphone_ConfigurationManager_get_tls_settings_default(
-      configurationManagerProxy, &results, &error);
-  if (error != NULL)
-    {
-      ERROR ("Error calling org_sflphone_SFLphone_ConfigurationManager_get_tls_settings_default");
-      g_error_free(error);
-    }
-
-  return results;
-}
-
-gchar *
-dbus_get_address_from_interface_name(gchar* interface)
-{
-  GError *error = NULL;
-  gchar * address;
-
-  org_sflphone_SFLphone_ConfigurationManager_get_addr_from_interface_name(
-      configurationManagerProxy, interface, &address, &error);
-  if (error != NULL)
-    {
-      ERROR ("Error calling org_sflphone_SFLphone_ConfigurationManager_get_addr_from_interface_name\n");
-      g_error_free(error);
-    }
-
-  return address;
-
-}
-
-gchar **
-dbus_get_all_ip_interface(void)
-{
-  GError *error = NULL;
-  gchar ** array;
-
-  if (!org_sflphone_SFLphone_ConfigurationManager_get_all_ip_interface(
-      configurationManagerProxy, &array, &error))
-    {
-      if (error->domain == DBUS_GERROR && error->code
-          == DBUS_GERROR_REMOTE_EXCEPTION)
-        {
-          ERROR ("Caught remote method (get_all_ip_interface) exception  %s: %s", dbus_g_error_get_name(error), error->message);
-        }
-      else
-        {
-          ERROR("Error while calling get_all_ip_interface: %s", error->message);
-        }
-      g_error_free(error);
-      return NULL;
-    }
-  else
-    {
-      DEBUG ("DBus called get_all_ip_interface() on ConfigurationManager");
-      return array;
-    }
-}
-
-gchar **
-dbus_get_all_ip_interface_by_name(void)
-{
-  GError *error = NULL;
-  gchar ** array;
-
-  if (!org_sflphone_SFLphone_ConfigurationManager_get_all_ip_interface_by_name(
-      configurationManagerProxy, &array, &error))
-    {
-      if (error->domain == DBUS_GERROR && error->code
-          == DBUS_GERROR_REMOTE_EXCEPTION)
-        {
-          ERROR ("Caught remote method (get_all_ip_interface) exception  %s: %s", dbus_g_error_get_name(error), error->message);
-        }
-      else
-        {
-          ERROR("Error while calling get_all_ip_interface: %s", error->message);
-        }
-      g_error_free(error);
-      return NULL;
-    }
-  else
-    {
-      DEBUG ("DBus called get_all_ip_interface() on ConfigurationManager");
-      return array;
-    }
-}
-
-guint
-dbus_get_window_width(void)
-{
-
-  GError *error = NULL;
-  guint value;
-
-  org_sflphone_SFLphone_ConfigurationManager_get_window_width(
-      configurationManagerProxy, &value, &error);
-
-  if (error != NULL)
-    {
-      ERROR ("Failed to call get_window_width() on ConfigurationManager: %s",
-          error->message);
-      g_error_free(error);
-    }
-  return value;
-}
-
-guint
-dbus_get_window_height(void)
-{
-
-  GError *error = NULL;
-  guint value;
-
-  org_sflphone_SFLphone_ConfigurationManager_get_window_height(
-      configurationManagerProxy, &value, &error);
-
-  if (error != NULL)
-    {
-      ERROR ("Failed to call get_window_height() on ConfigurationManager: %s",
-          error->message);
-      g_error_free(error);
-    }
-  return value;
-}
-
-void
-dbus_set_window_width(const guint width)
-{
-
-  GError *error = NULL;
-
-  org_sflphone_SFLphone_ConfigurationManager_set_window_width(
-      configurationManagerProxy, width, &error);
-
-  if (error != NULL)
-    {
-      ERROR ("Failed to call set_window_width() on ConfigurationManager: %s",
-          error->message);
-      g_error_free(error);
-    }
-}
-
-void
-dbus_set_window_height(const guint height)
-{
-
-  GError *error = NULL;
-
-  org_sflphone_SFLphone_ConfigurationManager_set_window_height(
-      configurationManagerProxy, height, &error);
-
-  if (error != NULL)
-    {
-      ERROR ("Failed to call set_window_height() on ConfigurationManager: %s",
-          error->message);
-      g_error_free(error);
-    }
-}
-
-guint
-dbus_get_window_position_x(void)
-{
-
-  GError *error = NULL;
-  guint value;
-
-  org_sflphone_SFLphone_ConfigurationManager_get_window_position_x(
-      configurationManagerProxy, &value, &error);
-
-  if (error != NULL)
-    {
-      ERROR ("Failed to call get_window_position_x() on ConfigurationManager: %s",
-          error->message);
-      g_error_free(error);
-    }
-  return value;
-}
-
-guint
-dbus_get_window_position_y(void)
-{
-
-  GError *error = NULL;
-  guint value;
-
-  org_sflphone_SFLphone_ConfigurationManager_get_window_position_y(
-      configurationManagerProxy, &value, &error);
-
-  if (error != NULL)
-    {
-      ERROR ("Failed to call get_window_position_y() on ConfigurationManager: %s",
-          error->message);
-      g_error_free(error);
-    }
-  return value;
-}
-
-void
-dbus_set_window_position_x(const guint posx)
-{
-
-  GError *error = NULL;
-
-  org_sflphone_SFLphone_ConfigurationManager_set_window_position_x(
-      configurationManagerProxy, posx, &error);
-
-  if (error != NULL)
-    {
-      ERROR ("Failed to call set_window_position_x() on ConfigurationManager: %s",
-          error->message);
-      g_error_free(error);
-    }
-}
-
-void
-dbus_set_window_position_y(const guint posy)
-{
-
-  GError *error = NULL;
-
-  org_sflphone_SFLphone_ConfigurationManager_set_window_position_y(
-      configurationManagerProxy, posy, &error);
-
-  if (error != NULL)
-    {
-      ERROR ("Failed to call set_window_position_y() on ConfigurationManager: %s",
-          error->message);
-      g_error_free(error);
-    }
-}
-
-GHashTable*
-dbus_get_shortcuts(void)
-{
-  GError *error = NULL;
-  GHashTable * shortcuts;
-  if (!org_sflphone_SFLphone_ConfigurationManager_get_shortcuts(
-      configurationManagerProxy, &shortcuts, &error))
-    {
-      if (error->domain == DBUS_GERROR && error->code
-          == DBUS_GERROR_REMOTE_EXCEPTION)
-        {
-          ERROR ("Caught remote method (get_shortcuts) exception  %s: %s", dbus_g_error_get_name(error), error->message);
-        }
-      else
-        {
-          ERROR("Error while calling get_shortcuts: %s", error->message);
-        }
-      g_error_free(error);
-      return NULL;
-    }
-  else
-    {
-      return shortcuts;
-    }
-}
-
-void
-dbus_set_shortcuts(GHashTable * shortcuts)
-{
-  GError *error = NULL;
-  org_sflphone_SFLphone_ConfigurationManager_set_shortcuts(
-      configurationManagerProxy, shortcuts, &error);
-  if (error)
-    {
-      ERROR ("Failed to call set_shortcuts() on ConfigurationManager: %s",
-          error->message);
-      g_error_free(error);
-    }
-}
-
-
-void dbus_enable_status_icon (const gchar *value) {
-
-       GError *error = NULL;
-
-       org_sflphone_SFLphone_ConfigurationManager_enable_status_icon (configurationManagerProxy, value, &error);
-
-       if (error != NULL) {
-           ERROR ("Failed to call enable_status_icon on ConfigurationManager: %s",
-           error->message);
-           g_error_free (error);
-       }
-}
-
-gchar* dbus_is_status_icon_enabled (void) {
-
-       GError *error = NULL;
-       gchar *value = NULL;
-
-       org_sflphone_SFLphone_ConfigurationManager_is_status_icon_enabled (configurationManagerProxy, &value, &error);
-
-       if (error != NULL) {
-           ERROR ("Failed to call is_status_icon_enabled on ConfigurationManager: %s",
-           error->message);
-           g_error_free (error);
-       }
-       return value;
-}
-=======
-/*
- *  Copyright (C) 2004, 2005, 2006, 2009, 2008, 2009, 2010 Savoir-Faire Linux Inc.
- *  Author: Pierre-Luc Beaudoin <pierre-luc.beaudoin@savoirfairelinux.com>
- *  Author: Emmanuel Milou <emmanuel.milou@savoirfairelinux.com>
- *  Author: Guillaume Carmel-Archambault <guillaume.carmel-archambault@savoirfairelinux.com>
- *
- *  This program is free software; you can redistribute it and/or modify
- *  it under the terms of the GNU General Public License as published by
- *  the Free Software Foundation; either version 3 of the License, or
- *  (at your option) any later version.
- *
- *  This program is distributed in the hope that it will be useful,
- *  but WITHOUT ANY WARRANTY; without even the implied warranty of
- *  MERCHANTABILITY or FITNESS FOR A PARTICULAR PURPOSE.  See the
- *  GNU General Public License for more details.
- *
- *  You should have received a copy of the GNU General Public License
- *  along with this program; if not, write to the Free Software
- *   Foundation, Inc., 675 Mass Ave, Cambridge, MA 02139, USA.
- *
- *  Additional permission under GNU GPL version 3 section 7:
- *
- *  If you modify this program, or any covered work, by linking or
- *  combining it with the OpenSSL project's OpenSSL library (or a
- *  modified version of that library), containing parts covered by the
- *  terms of the OpenSSL or SSLeay licenses, Savoir-Faire Linux Inc.
- *  grants you additional permission to convey the resulting work.
- *  Corresponding Source for a non-source form of such a combination
- *  shall include the source code for the parts of OpenSSL used as well
- *  as that of the covered work.
- */
-#include <config.h>
-
-#include <calltab.h>
-#include <callmanager-glue.h>
-#include <configurationmanager-glue.h>
-#include <instance-glue.h>
-#include <preferencesdialog.h>
-#include <accountlistconfigdialog.h>
-#include <mainwindow.h>
-#include <marshaller.h>
-#include <sliders.h>
-#include <statusicon.h>
-#include <assistant.h>
-
-#include <dbus.h>
-#include <actions.h>
-#include <string.h>
-
 #include <widget/imwidget.h>
 
 #include <eel-gconf-extensions.h>
@@ -4915,5 +2269,4 @@
                error->message);
         g_error_free (error);
     }
-}
->>>>>>> ce7c190d
+}