/*
 *  Copyright (C) 2004, 2005, 2006, 2008, 2009, 2010, 2011 Savoir-Faire Linux Inc.
 *  Author: Pierre-Luc Beaudoin <pierre-luc.beaudoin@savoirfairelinux.com>
 *  Author: Emmanuel Milou <emmanuel.milou@savoirfairelinux.com>
 *  Author: Guillaume Carmel-Archambault <guillaume.carmel-archambault@savoirfairelinux.com>
 *
 *  This program is free software; you can redistribute it and/or modify
 *  it under the terms of the GNU General Public License as published by
 *  the Free Software Foundation; either version 3 of the License, or
 *  (at your option) any later version.
 *
 *  This program is distributed in the hope that it will be useful,
 *  but WITHOUT ANY WARRANTY; without even the implied warranty f
 *  MERCHANTABILITY or FITNESS FOR A PARTICULAR PURPOSE.  See the
 *  GNU General Public License for more details.
 *
 *  You should have received a copy of the GNU General Public License
 *  along with this program; if not, write to the Free Software
 *   Foundation, Inc., 675 Mass Ave, Cambridge, MA 02139, USA.
 *
 *  Additional permission under GNU GPL version 3 section 7:
 *
 *  If you modify this program, or any covered work, by linking or
 *  combining it with the OpenSSL project's OpenSSL library (or a
 *  modified version of that library), containing parts covered by the
 *  terms of the OpenSSL or SSLeay licenses, Savoir-Faire Linux Inc.
 *  grants you additional permission to convey the resulting work.
 *  Corresponding Source for a non-source form of such a combination
 *  shall include the source code for the parts of OpenSSL used as well
 *  as that of the covered work.
 */
#include <config.h>

#include <calltab.h>
#include <callmanager-glue.h>
#include <configurationmanager-glue.h>
#include <instance-glue.h>
#include <preferencesdialog.h>
#include <accountlistconfigdialog.h>
#include <mainwindow.h>
#include <marshaller.h>
#include <sliders.h>
#include <statusicon.h>
#include <assistant.h>

#include <dbus.h>
#include <actions.h>
#include <string.h>

#include <widget/imwidget.h>

#include <eel-gconf-extensions.h>
#include "videoconf.h"

#define DEFAULT_DBUS_TIMEOUT 30000

DBusGConnection * connection;
DBusGProxy * callManagerProxy;
DBusGProxy * configurationManagerProxy;
DBusGProxy * instanceProxy;

static void
new_call_created_cb (DBusGProxy *, const gchar *, const gchar *, const gchar *, void *);

static void
incoming_call_cb (DBusGProxy *, const gchar *, const gchar *, const gchar *, void *);

static void
zrtp_negotiation_failed_cb (DBusGProxy *, const gchar *, const gchar *, const gchar *, void *);

static void
current_selected_audio_codec (DBusGProxy *, const gchar *, const gchar *, void *);

static void
volume_changed_cb (DBusGProxy *, const gchar *, const gdouble, void *);

static void
voice_mail_cb (DBusGProxy *, const gchar *, const guint, void *);

static void
incoming_message_cb (DBusGProxy *, const gchar *, const gchar *, const gchar *, void *);

static void
call_state_cb (DBusGProxy *, const gchar *, const gchar *, void *);

static void
conference_changed_cb (DBusGProxy *, const gchar *, const gchar *, void *);

static void
conference_created_cb (DBusGProxy *, const gchar *, void *);

static void
conference_removed_cb (DBusGProxy *, const gchar *, void *);

static void
record_playback_filepath_cb (DBusGProxy *, const gchar *, const gchar *);

static void
record_playback_stoped_cb (DBusGProxy *, const gchar *);

static void
accounts_changed_cb (DBusGProxy *, void *);

static void
transfer_succeded_cb (DBusGProxy *, void *);

static void
transfer_failed_cb (DBusGProxy *, void *);

static void
secure_sdes_on_cb (DBusGProxy *, const gchar *, void *);

static void
secure_sdes_off_cb (DBusGProxy *, const gchar *, void *);

static void
secure_zrtp_on_cb (DBusGProxy *, const gchar *, const gchar *, void *);

static void
secure_zrtp_off_cb (DBusGProxy *, const gchar *, void *);

static void
show_zrtp_sas_cb (DBusGProxy *, const gchar *, const gchar *, const gboolean, void *);

static void
confirm_go_clear_cb (DBusGProxy *, const gchar *, void *);

static void
new_call_created_cb (DBusGProxy *proxy UNUSED, const gchar *accountID,
		     const gchar *callID, const gchar *to, void *foo UNUSED)
{
    callable_obj_t *c;
    gchar *peer_name = (gchar *)to;
    gchar *peer_number = (gchar *)to;

    DEBUG("DBUS: New Call (%s) created to (%s)", callID, to);

    create_new_call(CALL, CALL_STATE_RINGING, g_strdup(callID), g_strdup(accountID), 
			peer_name, peer_number, &c);

    set_timestamp(&c->_time_start);

    calllist_add_call(current_calls, c);
    calllist_add_call(history, c);
    calltree_add_call(current_calls, c, NULL);
    calltree_add_call(history, c, NULL);

    update_actions();
    calltree_display(current_calls);
}

static void
incoming_call_cb (DBusGProxy *proxy UNUSED, const gchar* accountID,
                  const gchar* callID, const gchar* from, void * foo  UNUSED)
{
    callable_obj_t * c;
    gchar *peer_name, *peer_number;
    
    DEBUG ("DBus: Incoming call (%s) from %s", callID, from);

    // We receive the from field under a formatted way. We want to extract the number and the name of the caller
    peer_name = call_get_peer_name (from);
    peer_number = call_get_peer_number (from);

    DEBUG ("DBus incoming peer name: %s", peer_name);
    DEBUG ("DBus incoming peer number: %s", peer_number);

    create_new_call (CALL, CALL_STATE_INCOMING, g_strdup (callID), g_strdup (
                         accountID), peer_name, peer_number, &c);
#if GTK_CHECK_VERSION(2,10,0)
    status_tray_icon_blink (TRUE);
    popup_main_window();
#endif

    set_timestamp (&c->_time_start);
    notify_incoming_call (c);
    sflphone_incoming_call (c);
}

static void
zrtp_negotiation_failed_cb (DBusGProxy *proxy UNUSED, const gchar* callID,
                            const gchar* reason, const gchar* severity, void * foo  UNUSED)
{
    DEBUG ("DBUS: Zrtp negotiation failed.");
    main_window_zrtp_negotiation_failed (callID, reason, severity);
    callable_obj_t * c = NULL;
    c = calllist_get_call (current_calls, callID);

    if (c) {
        notify_zrtp_negotiation_failed (c);
    }
}

static void
current_selected_audio_codec (DBusGProxy *proxy UNUSED, const gchar* callID UNUSED,
                             const gchar* codecName UNUSED, void * foo  UNUSED)
{
}

static void
volume_changed_cb (DBusGProxy *proxy UNUSED, const gchar* device, const gdouble value,
                   void * foo  UNUSED)
{
    DEBUG ("DBUS: Volume of %s changed to %f.",device, value);
    set_slider (device, value);
}

static void
voice_mail_cb (DBusGProxy *proxy UNUSED, const gchar* accountID, const guint nb,
               void * foo  UNUSED)
{
    DEBUG ("DBUS: %d Voice mail waiting!",nb);
    sflphone_notify_voice_mail (accountID, nb);
}

static void
incoming_message_cb (DBusGProxy *proxy UNUSED, const gchar* callID UNUSED, const gchar *from, const gchar* msg, void * foo  UNUSED)
{
    DEBUG ("DBUS: Message \"%s\" from %s!", msg, from);

    callable_obj_t *call = NULL;
    conference_obj_t *conf = NULL;

    // do not display message if instant messaging is disabled
    gboolean instant_messaging_enabled = TRUE;

    if (eel_gconf_key_exists (INSTANT_MESSAGING_ENABLED))
        instant_messaging_enabled = eel_gconf_get_integer (INSTANT_MESSAGING_ENABLED);

    if (!instant_messaging_enabled)
        return;

    // Get the call information. (if this call exist)
    call = calllist_get_call (current_calls, callID);

    // Get the conference information (if this conference exist)
    conf = conferencelist_get (current_calls, callID);

    /* First check if the call is valid */
    if (call) {

        /* Make the instant messaging main window pops, add messages only if the main window exist.
           Elsewhere the message is displayed asynchronously*/
        if (im_widget_display ( (IMWidget **) (&call->_im_widget), msg, call->_callID, from))
            im_widget_add_message (IM_WIDGET (call->_im_widget), from, msg, 0);
    } else if (conf) {
        /* Make the instant messaging main window pops, add messages only if the main window exist.
           Elsewhere the message is displayed asynchronously*/
        if (im_widget_display ( (IMWidget **) (&conf->_im_widget), msg, conf->_confID, from))
            im_widget_add_message (IM_WIDGET (conf->_im_widget), from, msg, 0);
    } else {
        ERROR ("Message received, but no recipient found");
    }
}

static void
call_state_cb (DBusGProxy *proxy UNUSED, const gchar* callID, const gchar* state,
               void * foo  UNUSED)
{
    DEBUG ("DBUS: Call %s state %s",callID, state);
    callable_obj_t *c = calllist_get_call (current_calls, callID);
    if(c == NULL) {
	ERROR("DBUS: Error: Call is NULL in ");
    }

    if (c) {
        if (strcmp (state, "HUNGUP") == 0) {
            if (c->_state == CALL_STATE_CURRENT) {
                // peer hung up, the conversation was established, so _stop has been initialized with the current time value
                set_timestamp (&c->_time_stop);
                calltree_update_call (history, c, NULL);
            }

            stop_notification();
            calltree_update_call (history, c, NULL);
            status_bar_display_account();
            sflphone_hung_up (c);
        } else if (strcmp (state, "UNHOLD_CURRENT") == 0) {
            sflphone_current (c);
        } else if (strcmp (state, "UNHOLD_RECORD") == 0) {
            sflphone_record (c);
        } else if (strcmp (state, "HOLD") == 0) {
            sflphone_hold (c);
        } else if (strcmp (state, "RINGING") == 0) {
            sflphone_ringing (c);
        } else if (strcmp (state, "CURRENT") == 0) {
            sflphone_current (c);
        } else if (strcmp (state, "RECORD") == 0) {
            sflphone_record (c);
        } else if (strcmp (state, "FAILURE") == 0) {
            sflphone_fail (c);
        } else if (strcmp (state, "BUSY") == 0) {
            sflphone_busy (c);
        }
    } else {
        // The callID is unknow, threat it like a new call
        // If it were an incoming call, we won't be here
        // It means that a new call has been initiated with an other client (cli for instance)
        if ((strcmp (state, "RINGING")) == 0 ||
            (strcmp (state, "CURRENT")) == 0 ||
            (strcmp (state, "RECORD"))) {
            callable_obj_t *new_call;
            GHashTable *call_details;
            gchar *type;

            DEBUG ("DBUS: New ringing call! accountID: %s", callID);

            // We fetch the details associated to the specified call
            call_details = dbus_get_call_details (callID);
            create_new_call_from_details (callID, call_details, &new_call);

            // Restore the callID to be synchronous with the daemon
            new_call->_callID = g_strdup (callID);
            type = g_hash_table_lookup (call_details, "CALL_TYPE");

            if (g_strcasecmp (type, "0") == 0) {
                new_call->_history_state = INCOMING;
            } else {
                new_call->_history_state = OUTGOING;
            }

            calllist_add_call (current_calls, new_call);
            calllist_add_call (history, new_call);
            calltree_add_call (current_calls, new_call, NULL);
            update_actions();
            calltree_display (current_calls);
        }
    }
}

static void
conference_changed_cb (DBusGProxy *proxy UNUSED, const gchar* confID,
                       const gchar* state, void * foo  UNUSED)
{

    callable_obj_t *call;
    gchar* call_id;

    DEBUG ("DBUS: Conference state changed: %s\n", state);

    // sflphone_display_transfer_status("Transfer successfull");
    conference_obj_t* changed_conf = conferencelist_get (current_calls, confID);
    GSList * part;

    if(changed_conf == NULL) {
	ERROR("DBUS: Conference is NULL in conference state changed");
	return;
    }

    // remove old conference from calltree
    calltree_remove_conference (current_calls, changed_conf, NULL);

    // update conference state
    if (strcmp (state, "ACTIVE_ATACHED") == 0) {
        changed_conf->_state = CONFERENCE_STATE_ACTIVE_ATACHED;
    } else if (strcmp (state, "ACTIVE_DETACHED") == 0) {
        changed_conf->_state = CONFERENCE_STATE_ACTIVE_DETACHED;
    } else if (strcmp (state, "ACTIVE_ATTACHED_REC") == 0) {
        changed_conf->_state = CONFERENCE_STATE_ACTIVE_ATTACHED_RECORD;
    } else if (strcmp(state, "ACTIVE_DETACHED_REC") == 0) {
        changed_conf->_state = CONFERENCE_STATE_ACTIVE_DETACHED_RECORD;
    } else if (strcmp (state, "HOLD") == 0) {
        changed_conf->_state = CONFERENCE_STATE_HOLD;
    } else if (strcmp(state, "HOLD_REC") == 0) {
        changed_conf->_state = CONFERENCE_STATE_HOLD_RECORD;
    } else {
        DEBUG ("Error: conference state not recognized");
    }

    // reactivate instant messaging window for these calls
    part = changed_conf->participant_list;

    while (part) {
        call_id = (gchar*) (part->data);
        call = calllist_get_call (current_calls, call_id);

        if (call && call->_im_widget) {
            im_widget_update_state (IM_WIDGET (call->_im_widget), TRUE);
	}

        part = g_slist_next (part);
    }

    // update conferece participants
    conference_participant_list_update (dbus_get_participant_list (changed_conf->_confID), changed_conf);

    // deactivate instant messaging window for new participants
    part = changed_conf->participant_list;

    while (part) {
        call_id = (gchar*) (part->data);
        call = calllist_get_call (current_calls, call_id);

        if (call && call->_im_widget) {
            im_widget_update_state (IM_WIDGET (call->_im_widget), FALSE);
	}

        part = g_slist_next (part);
    }

    // add new conference to calltree
    calltree_add_conference (current_calls, changed_conf);
}

static void
conference_created_cb (DBusGProxy *proxy UNUSED, const gchar* confID, void * foo  UNUSED)
{
    DEBUG ("DBUS: Conference %s added", confID);

    conference_obj_t *new_conf;
    callable_obj_t *call;
    gchar* call_id;
    gchar** participants;
    gchar** part;

    create_new_conference (CONFERENCE_STATE_ACTIVE_ATACHED, confID, &new_conf);

    participants = (gchar**) dbus_get_participant_list (new_conf->_confID);

    // Update conference list
    conference_participant_list_update (participants, new_conf);

    // Add conference ID in in each calls
    for (part = participants; *part; part++) {
        call_id = (gchar*) (*part);
        call = calllist_get_call (current_calls, call_id);

	// set when this call have been added to the conference
        set_timestamp(&call->_time_added);

        // if a text widget is already created, disable it, use conference widget instead
        if (call->_im_widget) {
            im_widget_update_state (IM_WIDGET (call->_im_widget), FALSE);
        }

        // if one of these participant is currently recording, the whole conference will be recorded
        if(call->_state == CALL_STATE_RECORD) {
            new_conf->_state = CONFERENCE_STATE_ACTIVE_ATTACHED_RECORD;
        }

        call->_confID = g_strdup (confID);
	call->_historyConfID = g_strdup (confID);
    }


    set_timestamp(&new_conf->_time_start);

    conferencelist_add (current_calls, new_conf);
    conferencelist_add (history, new_conf);
    calltree_add_conference (current_calls, new_conf);
    calltree_add_conference (history, new_conf);
}

static void
conference_removed_cb (DBusGProxy *proxy UNUSED, const gchar* confID, void * foo  UNUSED)
{
    DEBUG ("DBUS: Conference removed %s", confID);

    conference_obj_t * c = conferencelist_get (current_calls, confID);
    calltree_remove_conference (current_calls, c, NULL);

    GSList *participant = c->participant_list;
    callable_obj_t *call;

    // deactivate instant messaging window for this conference
    if (c->_im_widget)
        im_widget_update_state (IM_WIDGET (c->_im_widget), FALSE);

    // remove all participant for this conference
    while (participant) {

        call = calllist_get_call (current_calls, (const gchar *) (participant->data));

        if (call) {
            DEBUG ("DBUS: Remove participant %s", call->_callID);

            if (call->_confID) {
                g_free (call->_confID);
                call->_confID = NULL;
            }

            // if an instant messaging was previously disabled, enabled it
            if (call->_im_widget)
                im_widget_update_state (IM_WIDGET (call->_im_widget), TRUE);
        }

        participant = conference_next_participant (participant);
    }

    conferencelist_remove (current_calls, c->_confID);
}

static void
record_playback_filepath_cb (DBusGProxy *proxy UNUSED, const gchar *id, const gchar *filepath)
{
    callable_obj_t *call = NULL;
    conference_obj_t *conf = NULL;

    DEBUG("DBUS: Filepath for %s: %s", id, filepath); 

    call = calllist_get_call(current_calls, id);
    conf = conferencelist_get(current_calls, id);

    if(call && conf) {
	ERROR("DBUS: Two object for this callid");
	return;
    }

    if(!call && !conf) {
        ERROR("DBUS: Could not get object");
	return;
    } 

    if(call) {
	if(call->_recordfile == NULL) 
            call->_recordfile = g_strdup(filepath);
    }
    else if(conf) {
        if(conf->_recordfile == NULL)
            conf->_recordfile = g_strdup(filepath); 
    }
}

static void
record_playback_stoped_cb (DBusGProxy *proxy UNUSED, const gchar *filepath)
{
    QueueElement *element;
    callable_obj_t *call = NULL;
    conference_obj_t *conf = NULL;
    gint calllist_size, conflist_size;
    gchar *recfile;
    gint i;

    DEBUG("DBUS: Playback stoped for %s", filepath);

    calllist_size = calllist_get_size(history);
    conflist_size = conferencelist_get_size(history);

    for(i = 0; i < calllist_size; i++) {
        recfile = NULL;
        element = calllist_get_nth(history, i);	
	if(element == NULL) {
            ERROR("DBUS: ERROR: Could not find %dth call", i);
	    break;
        }
	
	if(element->type == HIST_CALL) {
	    call =  element->elem.call;
	    recfile = call->_recordfile;
	    if(recfile && (g_strcmp0(recfile, filepath) == 0)) {
	        call->_record_is_playing = FALSE;
	    }
	}
    }

    for(i = 0; i < conflist_size; i++) {
        conf = conferencelist_get_nth(history, i);
	if(conf == NULL) {
	    ERROR("DBUS: ERROR: Could not find %dth conf", i);
	    break;
	}

	recfile = conf->_recordfile;
	if(recfile && (g_strcmp0(recfile, filepath) == 0))
	    conf->_record_is_playing = FALSE;
    }

    update_actions();   
}

static void
accounts_changed_cb (DBusGProxy *proxy UNUSED, void * foo  UNUSED)
{
    DEBUG ("DBUS: Accounts changed");
    sflphone_fill_account_list();
    sflphone_fill_ip2ip_profile();
    account_list_config_dialog_fill();

    // Update the status bar in case something happened
    // Should fix ticket #1215
    status_bar_display_account();

    // Update the tooltip on the status icon
    statusicon_set_tooltip ();
}

static void
transfer_succeded_cb (DBusGProxy *proxy UNUSED, void * foo  UNUSED)
{
    DEBUG ("DBUS: Transfer succeded");
    sflphone_display_transfer_status ("Transfer successfull");
}

static void
transfer_failed_cb (DBusGProxy *proxy UNUSED, void * foo  UNUSED)
{
    DEBUG ("DBUS: Transfer failed");
    sflphone_display_transfer_status ("Transfer failed");
}

static void
secure_sdes_on_cb (DBusGProxy *proxy UNUSED, const gchar *callID, void *foo UNUSED)
{
    DEBUG ("DBUS: SRTP using SDES is on");
    callable_obj_t *c = calllist_get_call (current_calls, callID);

    if (c) {
        sflphone_srtp_sdes_on (c);
        notify_secure_on (c);
    }

}

static void
secure_sdes_off_cb (DBusGProxy *proxy UNUSED, const gchar *callID, void *foo UNUSED)
{
    DEBUG ("DBUS: SRTP using SDES is off");
    callable_obj_t *c = calllist_get_call (current_calls, callID);

    if (c) {
        sflphone_srtp_sdes_off (c);
        notify_secure_off (c);
    }
}

static void
secure_zrtp_on_cb (DBusGProxy *proxy UNUSED, const gchar* callID, const gchar* cipher,
                   void * foo  UNUSED)
{
    DEBUG ("DBUS: SRTP using ZRTP is ON secure_on_cb");
    callable_obj_t * c = calllist_get_call (current_calls, callID);

    if (c) {
        c->_srtp_cipher = g_strdup (cipher);

        sflphone_srtp_zrtp_on (c);
        notify_secure_on (c);
    }
}

static void
secure_zrtp_off_cb (DBusGProxy *proxy UNUSED, const gchar* callID, void * foo  UNUSED)
{
    DEBUG ("DBUS: SRTP using ZRTP is OFF");
    callable_obj_t * c = calllist_get_call (current_calls, callID);

    if (c) {
        sflphone_srtp_zrtp_off (c);
        notify_secure_off (c);
    }
}

static void
show_zrtp_sas_cb (DBusGProxy *proxy UNUSED, const gchar* callID, const gchar* sas,
                  const gboolean verified, void * foo  UNUSED)
{
    DEBUG ("DBUS: Showing SAS");
    callable_obj_t * c = calllist_get_call (current_calls, callID);

    if (c) {
        sflphone_srtp_zrtp_show_sas (c, sas, verified);
    }
}

static void
confirm_go_clear_cb (DBusGProxy *proxy UNUSED, const gchar* callID, void * foo  UNUSED)
{
    DEBUG ("DBUS: Confirm Go Clear request");

    callable_obj_t * c = calllist_get_call (current_calls, callID);

    if (c) {
        sflphone_confirm_go_clear (c);
    }
}

static void
zrtp_not_supported_cb (DBusGProxy *proxy UNUSED, const gchar* callID, void * foo  UNUSED)
{
    DEBUG ("ZRTP not supported on the other end");
    callable_obj_t * c = calllist_get_call (current_calls, callID);

    if (c) {
        sflphone_srtp_zrtp_not_supported (c);
        notify_zrtp_not_supported (c);
    }
}

static void
sip_call_state_cb (DBusGProxy *proxy UNUSED, const gchar* callID,
                   const gchar* description, const guint code, void * foo  UNUSED)
{
    callable_obj_t * c = NULL;

    DEBUG("DBUS: Sip call state changed %s", callID);

    c = calllist_get_call (current_calls, callID);
    if (c == NULL) {
        ERROR("DBUS: Error call is NULL in state changed (call may not have been created yet)");
        return;
    }

    sflphone_call_state_changed (c, description, code);
}

static void
error_alert (DBusGProxy *proxy UNUSED, int errCode, void * foo  UNUSED)
{
    ERROR ("DBUS: Error notifying : (%i)", errCode);
    sflphone_throw_exception (errCode);
}

gboolean
dbus_connect (GError **error)
{
    connection = NULL;
    instanceProxy = NULL;

    g_type_init();

    connection = dbus_g_bus_get (DBUS_BUS_SESSION, error);

    if (connection == NULL)
        return FALSE;

    /* Create a proxy object for the "bus driver" (name "org.freedesktop.DBus") */

    instanceProxy = dbus_g_proxy_new_for_name (connection,
                    "org.sflphone.SFLphone", "/org/sflphone/SFLphone/Instance",
                    "org.sflphone.SFLphone.Instance");

    if (instanceProxy == NULL) {
        ERROR ("Failed to get proxy to Instance");
        return FALSE;
    }

    DEBUG ("DBus connected to Instance");

    callManagerProxy = dbus_g_proxy_new_for_name (connection,
                       "org.sflphone.SFLphone", "/org/sflphone/SFLphone/CallManager",
                       "org.sflphone.SFLphone.CallManager");
    g_assert (callManagerProxy != NULL);

    DEBUG ("DBus connected to CallManager");
    /* STRING STRING STRING Marshaller */
    /* Incoming call */
    dbus_g_object_register_marshaller (
        g_cclosure_user_marshal_VOID__STRING_STRING_STRING, G_TYPE_NONE,
        G_TYPE_STRING, G_TYPE_STRING, G_TYPE_STRING, G_TYPE_INVALID);
    dbus_g_proxy_add_signal (callManagerProxy, "newCallCreated", G_TYPE_STRING,
			     G_TYPE_STRING, G_TYPE_STRING, G_TYPE_INVALID);
    dbus_g_proxy_connect_signal (callManagerProxy, "newCallCreated",
				 G_CALLBACK (new_call_created_cb), NULL, NULL);
    dbus_g_proxy_add_signal (callManagerProxy, "incomingCall", G_TYPE_STRING,
                             G_TYPE_STRING, G_TYPE_STRING, G_TYPE_INVALID);
    dbus_g_proxy_connect_signal (callManagerProxy, "incomingCall",
                                 G_CALLBACK (incoming_call_cb), NULL, NULL);

    dbus_g_proxy_add_signal (callManagerProxy, "zrtpNegotiationFailed",
                             G_TYPE_STRING, G_TYPE_STRING, G_TYPE_STRING, G_TYPE_INVALID);
    dbus_g_proxy_connect_signal (callManagerProxy, "zrtpNegotiationFailed",
                                 G_CALLBACK (zrtp_negotiation_failed_cb), NULL, NULL);

    /* Current audio codec */
    dbus_g_object_register_marshaller (
        g_cclosure_user_marshal_VOID__STRING_STRING_STRING, G_TYPE_NONE,
        G_TYPE_STRING, G_TYPE_STRING, G_TYPE_INVALID);
    dbus_g_proxy_add_signal (callManagerProxy, "currentSelectedAudioCodec",
                             G_TYPE_STRING, G_TYPE_STRING, G_TYPE_INVALID);
    dbus_g_proxy_connect_signal (callManagerProxy, "currentSelectedAudioCodec",
                                 G_CALLBACK (current_selected_audio_codec), NULL, NULL);

    /* Register a marshaller for STRING,STRING */
    dbus_g_object_register_marshaller (
        g_cclosure_user_marshal_VOID__STRING_STRING, G_TYPE_NONE, G_TYPE_STRING,
        G_TYPE_STRING, G_TYPE_INVALID);
    dbus_g_proxy_add_signal (callManagerProxy, "callStateChanged", G_TYPE_STRING,
                             G_TYPE_STRING, G_TYPE_INVALID);
    dbus_g_proxy_connect_signal (callManagerProxy, "callStateChanged",
                                 G_CALLBACK (call_state_cb), NULL, NULL);

    dbus_g_object_register_marshaller (g_cclosure_user_marshal_VOID__STRING_INT,
                                       G_TYPE_NONE, G_TYPE_STRING, G_TYPE_INT, G_TYPE_INVALID);
    dbus_g_proxy_add_signal (callManagerProxy, "voiceMailNotify", G_TYPE_STRING,
                             G_TYPE_INT, G_TYPE_INVALID);
    dbus_g_proxy_connect_signal (callManagerProxy, "voiceMailNotify",
                                 G_CALLBACK (voice_mail_cb), NULL, NULL);

    dbus_g_proxy_add_signal (callManagerProxy, "incomingMessage", G_TYPE_STRING,
                             G_TYPE_STRING, G_TYPE_STRING, G_TYPE_INVALID);
    dbus_g_proxy_connect_signal (callManagerProxy, "incomingMessage",
                                 G_CALLBACK (incoming_message_cb), NULL, NULL);

    dbus_g_object_register_marshaller (
        g_cclosure_user_marshal_VOID__STRING_DOUBLE, G_TYPE_NONE, G_TYPE_STRING,
        G_TYPE_DOUBLE, G_TYPE_INVALID);
    dbus_g_proxy_add_signal (callManagerProxy, "volumeChanged", G_TYPE_STRING,
                             G_TYPE_DOUBLE, G_TYPE_INVALID);
    dbus_g_proxy_connect_signal (callManagerProxy, "volumeChanged",
                                 G_CALLBACK (volume_changed_cb), NULL, NULL);

    dbus_g_proxy_add_signal (callManagerProxy, "transferSucceded", G_TYPE_INVALID);
    dbus_g_proxy_connect_signal (callManagerProxy, "transferSucceded",
                                 G_CALLBACK (transfer_succeded_cb), NULL, NULL);

    dbus_g_proxy_add_signal (callManagerProxy, "transferFailed", G_TYPE_INVALID);
    dbus_g_proxy_connect_signal (callManagerProxy, "transferFailed",
                                 G_CALLBACK (transfer_failed_cb), NULL, NULL);

    /* Conference related callback */

    dbus_g_object_register_marshaller (g_cclosure_user_marshal_VOID__STRING,
                                       G_TYPE_NONE, G_TYPE_STRING, G_TYPE_INVALID);
    dbus_g_proxy_add_signal (callManagerProxy, "conferenceChanged", G_TYPE_STRING,
                             G_TYPE_STRING, G_TYPE_INVALID);
    dbus_g_proxy_connect_signal (callManagerProxy, "conferenceChanged",
                                 G_CALLBACK (conference_changed_cb), NULL, NULL);

    dbus_g_proxy_add_signal (callManagerProxy, "conferenceCreated", G_TYPE_STRING,
                             G_TYPE_INVALID);
    dbus_g_proxy_connect_signal (callManagerProxy, "conferenceCreated",
                                 G_CALLBACK (conference_created_cb), NULL, NULL);

    dbus_g_proxy_add_signal (callManagerProxy, "conferenceRemoved", G_TYPE_STRING,
                             G_TYPE_INVALID);
    dbus_g_proxy_connect_signal (callManagerProxy, "conferenceRemoved",
                                 G_CALLBACK (conference_removed_cb), NULL, NULL);

    /* Playback related signals */
    dbus_g_proxy_add_signal (callManagerProxy, "recordPlaybackFilepath", G_TYPE_STRING,
				G_TYPE_STRING, G_TYPE_INVALID);
    dbus_g_proxy_connect_signal (callManagerProxy, "recordPlaybackFilepath",
				G_CALLBACK (record_playback_filepath_cb), NULL, NULL);
    dbus_g_proxy_add_signal (callManagerProxy, "recordPlaybackStoped", G_TYPE_STRING, G_TYPE_INVALID);
    dbus_g_proxy_connect_signal(callManagerProxy, "recordPlaybackStoped",
    				G_CALLBACK (record_playback_stoped_cb), NULL, NULL);

    /* Security related callbacks */

    dbus_g_proxy_add_signal (callManagerProxy, "secureSdesOn", G_TYPE_STRING,
                             G_TYPE_INVALID);
    dbus_g_proxy_connect_signal (callManagerProxy, "secureSdesOn",
                                 G_CALLBACK (secure_sdes_on_cb), NULL, NULL);

    dbus_g_proxy_add_signal (callManagerProxy, "secureSdesOff", G_TYPE_STRING,
                             G_TYPE_INVALID);
    dbus_g_proxy_connect_signal (callManagerProxy, "secureSdesOff",
                                 G_CALLBACK (secure_sdes_off_cb), NULL, NULL);

    /* Register a marshaller for STRING,STRING,BOOL */
    dbus_g_object_register_marshaller (
        g_cclosure_user_marshal_VOID__STRING_STRING_BOOL, G_TYPE_NONE,
        G_TYPE_STRING, G_TYPE_STRING, G_TYPE_BOOLEAN, G_TYPE_INVALID);
    dbus_g_proxy_add_signal (callManagerProxy, "showSAS", G_TYPE_STRING,
                             G_TYPE_STRING, G_TYPE_BOOLEAN, G_TYPE_INVALID);
    dbus_g_proxy_connect_signal (callManagerProxy, "showSAS",
                                 G_CALLBACK (show_zrtp_sas_cb), NULL, NULL);

    dbus_g_proxy_add_signal (callManagerProxy, "secureZrtpOn", G_TYPE_STRING,
                             G_TYPE_STRING, G_TYPE_INVALID);
    dbus_g_proxy_connect_signal (callManagerProxy, "secureZrtpOn",
                                 G_CALLBACK (secure_zrtp_on_cb), NULL, NULL);

    /* Register a marshaller for STRING*/
    dbus_g_object_register_marshaller (g_cclosure_user_marshal_VOID__STRING,
                                       G_TYPE_NONE, G_TYPE_STRING, G_TYPE_INVALID);
    dbus_g_proxy_add_signal (callManagerProxy, "secureZrtpOff", G_TYPE_STRING,
                             G_TYPE_INVALID);
    dbus_g_proxy_connect_signal (callManagerProxy, "secureZrtpOff",
                                 G_CALLBACK (secure_zrtp_off_cb), NULL, NULL);
    dbus_g_proxy_add_signal (callManagerProxy, "zrtpNotSuppOther", G_TYPE_STRING,
                             G_TYPE_INVALID);
    dbus_g_proxy_connect_signal (callManagerProxy, "zrtpNotSuppOther",
                                 G_CALLBACK (zrtp_not_supported_cb), NULL, NULL);
    dbus_g_proxy_add_signal (callManagerProxy, "confirmGoClear", G_TYPE_STRING,
                             G_TYPE_INVALID);
    dbus_g_proxy_connect_signal (callManagerProxy, "confirmGoClear",
                                 G_CALLBACK (confirm_go_clear_cb), NULL, NULL);

    /* VOID STRING STRING INT */
    dbus_g_object_register_marshaller (
        g_cclosure_user_marshal_VOID__STRING_STRING_INT, G_TYPE_NONE,
        G_TYPE_STRING, G_TYPE_STRING, G_TYPE_INT, G_TYPE_INVALID);

    dbus_g_proxy_add_signal (callManagerProxy, "sipCallStateChanged",
                             G_TYPE_STRING, G_TYPE_STRING, G_TYPE_INT, G_TYPE_INVALID);
    dbus_g_proxy_connect_signal (callManagerProxy, "sipCallStateChanged",
                                 G_CALLBACK (sip_call_state_cb), NULL, NULL);

    configurationManagerProxy = dbus_g_proxy_new_for_name (connection,
                                "org.sflphone.SFLphone", "/org/sflphone/SFLphone/ConfigurationManager",
                                "org.sflphone.SFLphone.ConfigurationManager");
    g_assert (configurationManagerProxy != NULL);

    DEBUG ("DBus connected to ConfigurationManager");
    dbus_g_proxy_add_signal (configurationManagerProxy, "accountsChanged",
                             G_TYPE_INVALID);
    dbus_g_proxy_connect_signal (configurationManagerProxy, "accountsChanged",
                                 G_CALLBACK (accounts_changed_cb), NULL, NULL);

    dbus_g_object_register_marshaller (g_cclosure_user_marshal_VOID__INT,
                                       G_TYPE_NONE, G_TYPE_INT, G_TYPE_INVALID);
    dbus_g_proxy_add_signal (configurationManagerProxy, "errorAlert", G_TYPE_INT,
                             G_TYPE_INVALID);
    dbus_g_proxy_connect_signal (configurationManagerProxy, "errorAlert",
                                 G_CALLBACK (error_alert), NULL, NULL);

    /* Video related signals */
    dbus_g_proxy_add_signal (configurationManagerProxy, "videoDeviceEvent",
                             G_TYPE_INVALID);
    dbus_g_proxy_connect_signal(configurationManagerProxy, "videoDeviceEvent",
                                G_CALLBACK (video_device_event_cb), NULL, NULL);

    /* Marshaller for INT INT INT INT INT */
    dbus_g_object_register_marshaller (
        g_cclosure_user_marshal_VOID__INT_INT_INT_INT_INT, G_TYPE_NONE,
        G_TYPE_INT, G_TYPE_INT, G_TYPE_INT, G_TYPE_INT, G_TYPE_INT, G_TYPE_INVALID);

    dbus_g_proxy_add_signal (callManagerProxy, "receivingVideoEvent",
                             G_TYPE_INT, G_TYPE_INT, G_TYPE_INT, G_TYPE_INT,
                             G_TYPE_INT, G_TYPE_INVALID);
    dbus_g_proxy_connect_signal(callManagerProxy, "receivingVideoEvent",
                                G_CALLBACK (receiving_video_event_cb), NULL, NULL);

    /* Marshaller for INT INT */
    dbus_g_object_register_marshaller (
        g_cclosure_user_marshal_VOID__INT_INT, G_TYPE_NONE,
        G_TYPE_INT, G_TYPE_INT, G_TYPE_INVALID);

    dbus_g_proxy_add_signal (callManagerProxy, "stoppedReceivingVideoEvent",
                             G_TYPE_INT, G_TYPE_INT, G_TYPE_INVALID);
    dbus_g_proxy_connect_signal(callManagerProxy, "stoppedReceivingVideoEvent",
                                G_CALLBACK (stopped_receiving_video_event_cb),
                                NULL, NULL);

    /* Defines a default timeout for the proxies */
#if HAVE_DBUS_G_PROXY_SET_DEFAULT_TIMEOUT
    dbus_g_proxy_set_default_timeout (callManagerProxy, DEFAULT_DBUS_TIMEOUT);
    dbus_g_proxy_set_default_timeout (instanceProxy, DEFAULT_DBUS_TIMEOUT);
    dbus_g_proxy_set_default_timeout (configurationManagerProxy, DEFAULT_DBUS_TIMEOUT);
#endif

    return TRUE;
}

void
dbus_clean()
{
    g_object_unref (callManagerProxy);
    g_object_unref (configurationManagerProxy);
    g_object_unref (instanceProxy);
}

void
dbus_hold (const callable_obj_t * c)
{
    GError *error = NULL;
    
    DEBUG ("DBUS: Hold %s\n", c->_callID);
    
    org_sflphone_SFLphone_CallManager_hold (callManagerProxy, c->_callID, &error);

    if (error) {
        ERROR ("Failed to call hold() on CallManager: %s",
               error->message);
        g_error_free (error);
    }
}

void
dbus_unhold (const callable_obj_t * c)
{
    GError *error = NULL;
    
    DEBUG ("DBUS: Unhold call %s\n", c->_callID);
    
    org_sflphone_SFLphone_CallManager_unhold (callManagerProxy, c->_callID, &error);

    if (error) {
        ERROR ("Failed to call unhold() on CallManager: %s",
               error->message);
        g_error_free (error);
    }
}

void
dbus_hold_conference (const conference_obj_t * c)
{
    DEBUG ("DBUS: Hold conference %s\n", c->_confID);

    GError *error = NULL;
    org_sflphone_SFLphone_CallManager_hold_conference (callManagerProxy,
            c->_confID, &error);

    if (error) {
        ERROR ("Failed to call hold() on CallManager: %s",
               error->message);
        g_error_free (error);
    }
}

void
dbus_unhold_conference (const conference_obj_t * c)
{
    DEBUG ("DBUS: Unold conference %s\n", c->_confID);

    GError *error = NULL;
    org_sflphone_SFLphone_CallManager_unhold_conference (callManagerProxy,
            c->_confID, &error);

    if (error) {
        ERROR ("Failed to call unhold() on CallManager: %s",
               error->message);
        g_error_free (error);
    }
}

gboolean
dbus_start_recorded_file_playback(const gchar *filepath)
{
    DEBUG("DBUS: Start recorded file playback %s", filepath);

    GError *error = NULL;
    gboolean result;

    org_sflphone_SFLphone_CallManager_start_recorded_file_playback(callManagerProxy,
	filepath, &result, &error);

    if(error) {
        ERROR("Failed to call recorded file playback: %s", error->message);
	g_error_free(error);
    }

    return result;
}

void
dbus_stop_recorded_file_playback(const gchar *filepath)
{
    DEBUG("DBUS: Stop recorded file playback %s", filepath);
    GError *error = NULL;
    org_sflphone_SFLphone_CallManager_stop_recorded_file_playback(callManagerProxy,
	filepath, &error);

    if(error) {
        ERROR("Failed to call stop recorded file playback: %s", error->message);
	g_error_free(error);
    }
}

void
dbus_hang_up (const callable_obj_t * c)
{
    DEBUG ("DBUS: Hang up call %s\n", c->_callID);

    GError *error = NULL;
    org_sflphone_SFLphone_CallManager_hang_up (callManagerProxy, c->_callID,
            &error);

    if (error) {
        ERROR ("Failed to call hang_up() on CallManager: %s",
               error->message);
        g_error_free (error);
    }
}

void
dbus_hang_up_conference (const conference_obj_t * c)
{
    DEBUG ("DBUS: Hang up conference %s\n", c->_confID);

    GError *error = NULL;
    org_sflphone_SFLphone_CallManager_hang_up_conference (callManagerProxy, c->_confID, &error);

    if (error) {
        ERROR ("Failed to call hang_up() on CallManager: %s", error->message);
        g_error_free (error);
    }
}

void
dbus_transfert (const callable_obj_t * c)
{
    GError *error = NULL;

    DEBUG("DBUS: Transfer: %s\n", c->_callID);

    org_sflphone_SFLphone_CallManager_transfert (callManagerProxy, c->_callID,
            c->_trsft_to, &error);

    if (error) {
        ERROR ("Failed to call transfert() on CallManager: %s",
               error->message);
        g_error_free (error);
    }
}

void
dbus_attended_transfer (const callable_obj_t *transfer, const callable_obj_t *target)
{
    DEBUG("DBUS: Attended tramsfer %s to %s\n", transfer->_callID, target->_callID);

    GError *error = NULL;
    org_sflphone_SFLphone_CallManager_attended_transfer (callManagerProxy, transfer->_callID,
        target->_callID, &error);

    if(error) {
        ERROR("Failed to call transfer() on CallManager: %s",
              error->message);
        g_error_free(error);
    }
}

void
dbus_accept (const callable_obj_t * c)
{
#if GTK_CHECK_VERSION(2,10,0)
    status_tray_icon_blink (FALSE);
#endif

    DEBUG ("DBUS: Accept call %s\n", c->_callID);

    GError *error = NULL;
    org_sflphone_SFLphone_CallManager_accept (callManagerProxy, c->_callID, &error);

    if (error) {
        ERROR ("Failed to call accept(%s) on CallManager: %s", c->_callID,
               (error->message == NULL ? g_quark_to_string (error->domain) : error->message));
        g_error_free (error);
    }
}

void
dbus_refuse (const callable_obj_t * c)
{
#if GTK_CHECK_VERSION(2,10,0)
    status_tray_icon_blink (FALSE);
#endif

    DEBUG ("DBUS: Refuse call %s\n", c->_callID);

    GError *error = NULL;
    org_sflphone_SFLphone_CallManager_refuse (callManagerProxy, c->_callID, &error);

    if (error) {
        ERROR ("Failed to call refuse() on CallManager: %s",
               error->message);
        g_error_free (error);
    }
}

void
dbus_place_call (const callable_obj_t * c)
{
    GError *error = NULL;
 
    DEBUG("DBUS: Place call %s", c->_callID);

    org_sflphone_SFLphone_CallManager_place_call (callManagerProxy, c->_accountID,
            c->_callID, c->_peer_number, &error);

    if (error) {
        ERROR ("Failed to call placeCall() on CallManager: %s",
               error->message);
        g_error_free (error);
    }
}

gchar**
dbus_account_list()
{
    GError *error = NULL;
    char ** array;

    if (!org_sflphone_SFLphone_ConfigurationManager_get_account_list (
                configurationManagerProxy, &array, &error)) {
        if (error->domain == DBUS_GERROR && error->code
                == DBUS_GERROR_REMOTE_EXCEPTION) {
            ERROR ("Caught remote method (get_account_list) exception  %s: %s", dbus_g_error_get_name (error), error->message);
        } else {
            ERROR ("Error while calling get_account_list: %s", error->message);
        }

        g_error_free (error);
        return NULL;
    } else {
        DEBUG ("DBus called get_account_list() on ConfigurationManager");
        return array;
    }
}

GHashTable*
dbus_get_account_details (gchar * accountID)
{
    GError *error = NULL;
    GHashTable * details;

    DEBUG ("Dbus: Get account detail for %s", accountID);

    if (!org_sflphone_SFLphone_ConfigurationManager_get_account_details (
                configurationManagerProxy, accountID, &details, &error)) {
        if (error->domain == DBUS_GERROR && error->code
                == DBUS_GERROR_REMOTE_EXCEPTION) {
            ERROR ("Caught remote method (get_account_details) exception  %s: %s", dbus_g_error_get_name (error), error->message);
        } else {
            ERROR ("Error while calling get_account_details: %s", error->message);
        }

        g_error_free (error);
        return NULL;
    } else {
        return details;
    }
}

void
dbus_set_credentials (account_t *a)
{
    GError *error = NULL;
    DEBUG ("DBUS: Sending credentials to server");

    org_sflphone_SFLphone_ConfigurationManager_set_credentials (
        configurationManagerProxy, a->accountID, a->credential_information, &error);

    if (error) {
        ERROR ("Failed to call set_credential() on ConfigurationManager: %s",
               error->message);
        g_error_free (error);
    }
}

void
dbus_get_credentials (account_t *a)
{
    GError *error = NULL;
    DEBUG("DBUS: Get credential for account %s", a->accountID);

    if (org_sflphone_SFLphone_ConfigurationManager_get_credentials (
                configurationManagerProxy, a->accountID, &a->credential_information, &error))
        return;

    if (error->domain == DBUS_GERROR && error->code
            == DBUS_GERROR_REMOTE_EXCEPTION) {
        ERROR ("Caught remote method (get_account_details) exception  %s: %s", dbus_g_error_get_name (error), error->message);
    } else {
        ERROR ("Error while calling get_account_details: %s", error->message);
    }

    g_error_free (error);
}

GHashTable*
dbus_get_ip2_ip_details (void)
{
    GError *error = NULL;
    GHashTable * details;

    if (!org_sflphone_SFLphone_ConfigurationManager_get_ip2_ip_details (
                configurationManagerProxy, &details, &error)) {
        if (error->domain == DBUS_GERROR && error->code
                == DBUS_GERROR_REMOTE_EXCEPTION) {
            ERROR ("Caught remote method (get_ip2_ip_details) exception  %s: %s", dbus_g_error_get_name (error), error->message);
        } else {
            ERROR ("Error while calling get_ip2_ip_details: %s", error->message);
        }

        g_error_free (error);
        return NULL;
    } else {
        return details;
    }
}

void
dbus_set_ip2ip_details (GHashTable * properties)
{
    GError *error = NULL;
    org_sflphone_SFLphone_ConfigurationManager_set_ip2_ip_details (
        configurationManagerProxy, properties, &error);

    if (error) {
        ERROR ("Failed to call set_ip_2ip_details() on ConfigurationManager: %s",
               error->message);
        g_error_free (error);
    }
}

void
dbus_send_register (gchar* accountID, const guint enable)
{
    GError *error = NULL;
    org_sflphone_SFLphone_ConfigurationManager_send_register (
        configurationManagerProxy, accountID, enable, &error);

    if (error) {
        ERROR ("Failed to call send_register() on ConfigurationManager: %s",
               error->message);
        g_error_free (error);
    }
}

void
dbus_remove_account (gchar * accountID)
{
    GError *error = NULL;
    org_sflphone_SFLphone_ConfigurationManager_remove_account (
        configurationManagerProxy, accountID, &error);

    if (error) {
        ERROR ("Failed to call remove_account() on ConfigurationManager: %s",
               error->message);
        g_error_free (error);
    }
}

void
dbus_set_account_details (account_t *a)
{
    GError *error = NULL;
    org_sflphone_SFLphone_ConfigurationManager_set_account_details (
        configurationManagerProxy, a->accountID, a->properties, &error);

    if (error) {
        ERROR ("Failed to call set_account_details() on ConfigurationManager: %s",
               error->message);
        g_error_free (error);
    }
}
void
dbus_add_account (account_t *a)
{
<<<<<<< HEAD
    gchar* accountId = NULL;
=======
>>>>>>> f5ad67c4
    GError *error = NULL;
    g_free(a->accountID);
    org_sflphone_SFLphone_ConfigurationManager_add_account (
        configurationManagerProxy, a->properties, &a->accountID, &error);

    if (error) {
        ERROR ("Failed to call add_account() on ConfigurationManager: %s",
               error->message);
        g_error_free (error);
    }
}

void
dbus_set_volume (const gchar * device, gdouble value)
{
    GError *error = NULL;
    org_sflphone_SFLphone_CallManager_set_volume (callManagerProxy, device, value,
            &error);

    if (error) {
        ERROR ("Failed to call set_volume() on callManagerProxy: %s",
               error->message);
        g_error_free (error);
    }
}

gdouble
dbus_get_volume (const gchar * device)
{
    gdouble value;
    GError *error = NULL;

    org_sflphone_SFLphone_CallManager_get_volume (callManagerProxy, device,
            &value, &error);

    if (error) {
        ERROR ("Failed to call get_volume() on callManagerProxy: %s",
               error->message);
        g_error_free (error);
    }

    return value;
}

void
dbus_play_dtmf (const gchar * key)
{
    GError *error = NULL;

    org_sflphone_SFLphone_CallManager_play_dt_mf (callManagerProxy, key, &error);

    if (error) {
        ERROR ("Failed to call playDTMF() on callManagerProxy: %s",
               error->message);
        g_error_free (error);
    }
}

void
dbus_start_tone (const int start, const guint type)
{
    GError *error = NULL;

    org_sflphone_SFLphone_CallManager_start_tone (callManagerProxy, start, type,
            &error);

    if (error) {
        ERROR ("Failed to call startTone() on callManagerProxy: %s",
               error->message);
        g_error_free (error);
    }
}

gboolean
dbus_register (int pid, gchar *name, GError **error)
{
    return org_sflphone_SFLphone_Instance_register (instanceProxy, pid, name, error);
}

void
dbus_unregister (int pid)
{
    GError *error = NULL;

    org_sflphone_SFLphone_Instance_unregister (instanceProxy, pid, &error);

    if (error) {
        ERROR ("Failed to call unregister() on instanceProxy: %s",
               error->message);
        g_error_free (error);
    }
}

gchar**
dbus_audio_codec_list()
{

    GError *error = NULL;
    gchar** array = NULL;
    org_sflphone_SFLphone_ConfigurationManager_get_audio_codec_list (
        configurationManagerProxy, &array, &error);

    if (error) {
        ERROR ("Failed to call get_audio_codec_list() on ConfigurationManager: %s",
               error->message);
        g_error_free (error);
    }

    return array;
}

gchar**
dbus_video_codec_list()
{

    GError *error = NULL;
    gchar** array = NULL;
    org_sflphone_SFLphone_ConfigurationManager_get_video_codec_list (
        configurationManagerProxy, &array, &error);

    if (error) {
        ERROR ("Failed to call get_video_codec_list() on ConfigurationManager: %s",
               error->message);
        g_error_free (error);
    }

    return array;
}

gchar**
dbus_audio_codec_details (int payload)
{

    GError *error = NULL;
    gchar ** array = NULL;
    org_sflphone_SFLphone_ConfigurationManager_get_audio_codec_details (
        configurationManagerProxy, payload, &array, &error);

    if (error) {
        ERROR ("Failed to call get_audio_codec_details() on ConfigurationManager: %s",
               error->message);
        g_error_free (error);
    }

    return array;
}

gchar**
dbus_video_codec_details (int payload)
{

    GError *error = NULL;
    gchar ** array = NULL;
    org_sflphone_SFLphone_ConfigurationManager_get_video_codec_details (
        configurationManagerProxy, payload, &array, &error);

    if (error) {
        ERROR ("Failed to call get_video_codec_details() on ConfigurationManager: %s",
               error->message);
        g_error_free (error);
    }

    return array;
}

gchar*
dbus_get_current_audio_codec_name (const callable_obj_t * c)
{

    gchar* codecName;
    GError* error = NULL;

    org_sflphone_SFLphone_CallManager_get_current_audio_codec_name (callManagerProxy,
            c->_callID, &codecName, &error);

    if (error) {
        g_error_free (error);
        codecName = g_strdup("");
    }

    DEBUG ("%s: codecName : %s", __PRETTY_FUNCTION__, codecName);

    return codecName;
}

gchar**
dbus_get_active_audio_codec_list (gchar *accountID)
{

    gchar ** array = NULL;
    GError *error = NULL;
    org_sflphone_SFLphone_ConfigurationManager_get_active_audio_codec_list (
        configurationManagerProxy, accountID, &array, &error);

    if (error) {
        ERROR ("Failed to call get_active_audio_codec_list() on ConfigurationManager: %s",
               error->message);
        g_error_free (error);
    }

    return array;
}

void
dbus_set_active_audio_codec_list (const gchar** list, const gchar *accountID)
{

    GError *error = NULL;
    org_sflphone_SFLphone_ConfigurationManager_set_active_audio_codec_list (
        configurationManagerProxy, list, accountID, &error);

    if (error) {
        ERROR ("Failed to call set_active_audio_codec_list() on ConfigurationManager: %s",
               error->message);
        g_error_free (error);
    }
}


/**
 * Get a list of output supported audio plugins
 */
gchar**
dbus_get_audio_plugin_list()
{
    gchar** array;
    GError* error = NULL;

    if (!org_sflphone_SFLphone_ConfigurationManager_get_audio_plugin_list (
                configurationManagerProxy, &array, &error)) {
        if (error->domain == DBUS_GERROR && error->code
                == DBUS_GERROR_REMOTE_EXCEPTION) {
            ERROR ("Caught remote method (get_output_plugin_list) exception  %s: %s", dbus_g_error_get_name (error), error->message);
        } else {
            ERROR ("Error while calling get_out_plugin_list: %s", error->message);
        }

        g_error_free (error);
        return NULL;
    } else {
        return array;
    }
}

void
dbus_set_audio_plugin (gchar* audioPlugin)
{
    GError* error = NULL;
    org_sflphone_SFLphone_ConfigurationManager_set_audio_plugin (
        configurationManagerProxy, audioPlugin, &error);

    if (error) {
        ERROR ("Failed to call set_audio_plugin() on ConfigurationManager: %s", error->message);
        g_error_free (error);
    }
}

/**
 * Get all output devices index supported by current audio manager
 */
gchar**
dbus_get_audio_output_device_list()
{
    gchar** array = NULL;
    GError* error = NULL;
    org_sflphone_SFLphone_ConfigurationManager_get_audio_output_device_list (
        configurationManagerProxy, &array, &error);

    if (error) {
        ERROR ("Failed to call get_audio_output_device_list() on ConfigurationManager: %s", error->message);
        g_error_free (error);
    }

    return array;
}

/**
 * Set audio output device from its index
 */
void
dbus_set_audio_output_device (const int index)
{
    GError* error = NULL;
    org_sflphone_SFLphone_ConfigurationManager_set_audio_output_device (
        configurationManagerProxy, index, &error);

    if (error) {
        ERROR ("Failed to call set_audio_output_device() on ConfigurationManager: %s", error->message);
        g_error_free (error);
    }
}

/**
 * Set audio input device from its index
 */
void
dbus_set_audio_input_device (const int index)
{
    GError* error = NULL;
    org_sflphone_SFLphone_ConfigurationManager_set_audio_input_device (
        configurationManagerProxy, index, &error);

    if (error) {
        ERROR ("Failed to call set_audio_input_device() on ConfigurationManager: %s", error->message);
        g_error_free (error);
    }
}

/**
 * Set adio ringtone device from its index
 */
void
dbus_set_audio_ringtone_device (const int index)
{
    GError* error = NULL;
    org_sflphone_SFLphone_ConfigurationManager_set_audio_ringtone_device (
        configurationManagerProxy, index, &error);

    if (error) {
        ERROR ("Failed to call set_audio_ringtone_device() on ConfigurationManager: %s", error->message);
        g_error_free (error);
    }
}

/**
 * Get all input devices index supported by current audio manager
 */
gchar**
dbus_get_audio_input_device_list()
{
    gchar** array = NULL;
    GError* error = NULL;
    org_sflphone_SFLphone_ConfigurationManager_get_audio_input_device_list (
        configurationManagerProxy, &array, &error);

    if (error) {
        ERROR ("Failed to call get_audio_input_device_list() on ConfigurationManager: %s", error->message);
        g_error_free (error);
    }

    return array;
}

/**
 * Get output device index and input device index
 */
gchar**
dbus_get_current_audio_devices_index()
{
    gchar** array = NULL;
    GError* error = NULL;
    org_sflphone_SFLphone_ConfigurationManager_get_current_audio_devices_index (
        configurationManagerProxy, &array, &error);

    if (error) {
        ERROR ("Failed to call get_current_audio_devices_index() on ConfigurationManager: %s", error->message);
        g_error_free (error);
    }

    return array;
}

/**
 * Get index
 */
int
dbus_get_audio_device_index (const gchar *name)
{
    int index;
    GError* error = NULL;
    org_sflphone_SFLphone_ConfigurationManager_get_audio_device_index (
        configurationManagerProxy, name, &index, &error);

    if (error) {
        ERROR ("Failed to call get_audio_device_index() on ConfigurationManager: %s", error->message);
        g_error_free (error);
    }

    return index;
}

/**
 * Get audio plugin
 */
gchar*
dbus_get_current_audio_output_plugin()
{
    gchar* plugin;
    GError* error = NULL;
    org_sflphone_SFLphone_ConfigurationManager_get_current_audio_output_plugin (
        configurationManagerProxy, &plugin, &error);

    if (error) {
        ERROR ("Failed to call get_current_audio_output_plugin() on ConfigurationManager: %s", error->message);
        g_error_free (error);
        plugin = g_strdup("");
    }

    return plugin;
}


/**
 * Get noise reduction state
 */
gchar*
dbus_get_noise_suppress_state()
{
    gchar* state;
    GError* error = NULL;
    org_sflphone_SFLphone_ConfigurationManager_get_noise_suppress_state (configurationManagerProxy, &state, &error);

    if (error) {
        ERROR ("DBus: Failed to call get_noise_suppress_state() on ConfigurationManager: %s", error->message);
        g_error_free (error);
        state = g_strdup("");
    }

    return state;
}

/**
 * Set noise reduction state
 */
void
dbus_set_noise_suppress_state (gchar* state)
{
    GError* error = NULL;
    org_sflphone_SFLphone_ConfigurationManager_set_noise_suppress_state (
        configurationManagerProxy, state, &error);

    if (error) {
        ERROR ("Failed to call set_noise_suppress_state() on ConfigurationManager: %s", error->message);
        g_error_free (error);
    }
}

gchar *
dbus_get_echo_cancel_state(void)
{
    GError *error = NULL;
    gchar *state;
    org_sflphone_SFLphone_ConfigurationManager_get_echo_cancel_state(configurationManagerProxy, &state, &error);

    if(error) {
        ERROR("DBus: Failed to call get_echo_cancel_state() on ConfigurationManager: %s", error->message);
        g_error_free(error);
        state = g_strdup("");
    }

    return state;
}

void
dbus_set_echo_cancel_state(gchar *state)
{
    GError *error = NULL;
    org_sflphone_SFLphone_ConfigurationManager_set_echo_cancel_state(configurationManagerProxy, state, &error);

    if(error) {
        ERROR("DBus: Failed to call set_echo_cancel_state() on ConfigurationManager: %s", error->message);
        g_error_free(error);
    }
}

int
dbus_get_echo_cancel_tail_length(void)
{
    GError *error = NULL;
    int length;

    org_sflphone_SFLphone_ConfigurationManager_get_echo_cancel_tail_length(configurationManagerProxy, &length, &error);

    if(error) {
        ERROR("DBus: Failed to call get_echo_cancel_tail_length() on ConfigurationManager: %s", error->message);
        g_error_free(error);
    }

    return length;
}

void
dbus_set_echo_cancel_tail_length(int length)
{
    GError *error = NULL;
    org_sflphone_SFLphone_ConfigurationManager_set_echo_cancel_tail_length(configurationManagerProxy, length, &error);

    if(error) {
        ERROR("DBus: Failed to call get_echo_cancel_state() on ConfigurationManager: %s", error->message);
        g_error_free(error);
    }
}

int
dbus_get_echo_cancel_delay(void)
{
    GError *error = NULL;
    int delay;

    org_sflphone_SFLphone_ConfigurationManager_get_echo_cancel_delay(configurationManagerProxy, &delay, &error);

    if(error) {
        ERROR("DBus: Failed to call get_echo_cancel_tail_length() on ConfigurationManager: %s", error->message);
        g_error_free(error);
    }

    return delay;
}

void
dbus_set_echo_cancel_delay(int delay)
{
    GError *error = NULL;

    org_sflphone_SFLphone_ConfigurationManager_set_echo_cancel_delay(configurationManagerProxy, delay, &error);

    if(error) {
        ERROR("DBus: Failed to call get_echo_cancel_delay() on ConfigurationManager: %s", error->message);
        g_error_free(error);
    }
}

gchar*
dbus_get_ringtone_choice (const gchar *accountID)
{
    gchar* tone = NULL;
    GError* error = NULL;
    org_sflphone_SFLphone_ConfigurationManager_get_ringtone_choice (
        configurationManagerProxy, accountID, &tone, &error);

    if (error) {
        g_error_free (error);
    }

    return tone;
}

void
dbus_set_ringtone_choice (const gchar *accountID, const gchar* tone)
{
    GError* error = NULL;
    org_sflphone_SFLphone_ConfigurationManager_set_ringtone_choice (
        configurationManagerProxy, accountID, tone, &error);

    if (error) {
        g_error_free (error);
    }
}

int
dbus_is_ringtone_enabled (const gchar *accountID)
{
    int res;
    GError* error = NULL;
    org_sflphone_SFLphone_ConfigurationManager_is_ringtone_enabled (
        configurationManagerProxy, accountID, &res, &error);

    if (error) {
        g_error_free (error);
    }

    return res;
}

void
dbus_ringtone_enabled (const gchar *accountID)
{
    DEBUG ("DBUS: Ringtone enabled %s", accountID);

    GError* error = NULL;
    org_sflphone_SFLphone_ConfigurationManager_ringtone_enabled (
        configurationManagerProxy, accountID, &error);

    if (error) {
        g_error_free (error);
    }
}

gboolean
dbus_is_md5_credential_hashing()
{
    int res;
    GError* error = NULL;
    org_sflphone_SFLphone_ConfigurationManager_is_md5_credential_hashing (
        configurationManagerProxy, &res, &error);

    if (error) {
        g_error_free (error);
    }

    return res;
}

void
dbus_set_md5_credential_hashing (gboolean enabled)
{
    GError* error = NULL;
    org_sflphone_SFLphone_ConfigurationManager_set_md5_credential_hashing (
        configurationManagerProxy, enabled, &error);

    if (error) {
        g_error_free (error);
    }
}

int
dbus_is_iax2_enabled()
{
    int res;
    GError* error = NULL;
    org_sflphone_SFLphone_ConfigurationManager_is_iax2_enabled (
        configurationManagerProxy, &res, &error);

    if (error) {
        g_error_free (error);
    }

    return res;
}

void
dbus_join_participant (const gchar* sel_callID, const gchar* drag_callID)
{

    DEBUG ("DBUS: Join participant %s and %s\n", sel_callID, drag_callID);

    GError* error = NULL;

    org_sflphone_SFLphone_CallManager_join_participant (callManagerProxy,
            sel_callID, drag_callID, &error);

    if (error) {
        g_error_free (error);
    }

}

void
dbus_create_conf_from_participant_list(const gchar **list) {

    GError *error = NULL;

    DEBUG("DBUS: Create conference from participant list");

    org_sflphone_SFLphone_CallManager_create_conf_from_participant_list(callManagerProxy,
	list, &error);

    if(error) {
	DEBUG("DBUS: Error: %s", error->message);
	g_error_free(error);
    }
}  

void
dbus_add_participant (const gchar* callID, const gchar* confID)
{

    DEBUG ("DBUS: Add participant %s to %s\n", callID, confID);

    GError* error = NULL;

    org_sflphone_SFLphone_CallManager_add_participant (callManagerProxy, callID,
            confID, &error);

    if (error) {
        g_error_free (error);
    }

}

void
dbus_add_main_participant (const gchar* confID)
{
    DEBUG ("DBUS: Add main participant %s\n", confID);

    GError* error = NULL;

    org_sflphone_SFLphone_CallManager_add_main_participant (callManagerProxy,
            confID, &error);

    if (error) {
        g_error_free (error);
    }
}

void
dbus_detach_participant (const gchar* callID)
{

    DEBUG ("DBUS: Detach participant %s\n", callID);

    GError* error = NULL;
    org_sflphone_SFLphone_CallManager_detach_participant (callManagerProxy,
            callID, &error);

    if (error) {
        g_error_free (error);
    }

}

void
dbus_join_conference (const gchar* sel_confID, const gchar* drag_confID)
{

    DEBUG ("dbus_join_conference %s and %s\n", sel_confID, drag_confID);

    GError* error = NULL;

    org_sflphone_SFLphone_CallManager_join_conference (callManagerProxy,
            sel_confID, drag_confID, &error);

    if (error) {
        g_error_free (error);
    }

}

void
dbus_set_record (const gchar* id)
{
    DEBUG ("Dbus: dbus_set_record %s", id);

    GError* error = NULL;
    org_sflphone_SFLphone_CallManager_set_recording (callManagerProxy, id, &error);

    if (error) {
        g_error_free (error);
    }
}

gboolean
dbus_get_is_recording (const callable_obj_t * c)
{
    DEBUG ("Dbus: dbus_get_is_recording %s", c->_callID);
    GError* error = NULL;
    gboolean isRecording;
    org_sflphone_SFLphone_CallManager_get_is_recording (callManagerProxy,
            c->_callID, &isRecording, &error);

    if (error) {
        g_error_free (error);
    }

    //DEBUG("RECORDING: %i",isRecording);
    return isRecording;
}

void
dbus_set_record_path (const gchar* path)
{
    GError* error = NULL;
    org_sflphone_SFLphone_ConfigurationManager_set_record_path (
        configurationManagerProxy, path, &error);

    if (error) {
        g_error_free (error);
    }
}

gchar*
dbus_get_record_path (void)
{
    GError* error = NULL;
    gchar *path = NULL;
    org_sflphone_SFLphone_ConfigurationManager_get_record_path (
        configurationManagerProxy, &path, &error);

    if (error) {
        g_error_free (error);
    }

    return path;
}

void dbus_set_is_always_recording(const gboolean alwaysRec)
{
    GError *error = NULL;
    org_sflphone_SFLphone_ConfigurationManager_set_is_always_recording(
        configurationManagerProxy, alwaysRec, &error);

    if(error) {
        ERROR("DBUS: Could not set isAlwaysRecording");
        g_error_free(error);
    }
}

gboolean dbus_get_is_always_recording(void)
{
    GError *error = NULL;
    int alwaysRec;
    org_sflphone_SFLphone_ConfigurationManager_get_is_always_recording(
        configurationManagerProxy, &alwaysRec, &error);

    if(error) {
        ERROR("DBUS: Could not get isAlwaysRecording");
        g_error_free(error);
    }

    return alwaysRec;
}

void
dbus_set_history_limit (const guint days)
{
    GError* error = NULL;
    org_sflphone_SFLphone_ConfigurationManager_set_history_limit (
        configurationManagerProxy, days, &error);

    if (error) {
        g_error_free (error);
    }
}

guint
dbus_get_history_limit (void)
{
    GError* error = NULL;
    gint days = 30;
    org_sflphone_SFLphone_ConfigurationManager_get_history_limit (
        configurationManagerProxy, &days, &error);

    if (error) {
        g_error_free (error);
    }

    return (guint) days;
}

void
dbus_set_audio_manager (int api)
{
    GError* error = NULL;
    org_sflphone_SFLphone_ConfigurationManager_set_audio_manager (
        configurationManagerProxy, api, &error);

    if (error) {
        g_error_free (error);
    }
}

int
dbus_get_audio_manager (void)
{
    int api;
    GError* error = NULL;
    org_sflphone_SFLphone_ConfigurationManager_get_audio_manager (
        configurationManagerProxy, &api, &error);

    if (error) {
        ERROR ("Error calling dbus_get_audio_manager: %s", error->message);
        g_error_free (error);
    }

    return api;
}

gchar *
dbus_get_video_input_device_channel ()
{
    gchar *str = NULL;
    GError* error = NULL;

    org_sflphone_SFLphone_ConfigurationManager_get_video_input_device_channel(
        configurationManagerProxy, &str, &error);

    if (error) {
        ERROR ("Error calling dbus_get_video_input_device_channel: %s", error->message);
        g_error_free (error);
    }

    return str;
}

gchar *
dbus_get_video_input_device_size ()
{
    gchar *str = NULL;
    GError* error = NULL;

    org_sflphone_SFLphone_ConfigurationManager_get_video_input_device_size(
        configurationManagerProxy, &str, &error);

    if (error) {
        ERROR ("Error calling dbus_get_video_input_device_size: %s", error->message);
        g_error_free (error);
    }

    return str;
}

gchar *
dbus_get_video_input_device_rate ()
{
    gchar *str = NULL;
    GError* error = NULL;

    org_sflphone_SFLphone_ConfigurationManager_get_video_input_device_rate(
        configurationManagerProxy, &str, &error);

    if (error) {
        ERROR ("Error calling dbus_get_video_input_device_rate: %s", error->message);
        g_error_free (error);
    }

    return str;
}

gchar *
dbus_get_video_input_device ()
{
    gchar *str = NULL;
    GError* error = NULL;

    org_sflphone_SFLphone_ConfigurationManager_get_video_input_device(
        configurationManagerProxy, &str, &error);

    if (error) {
        ERROR ("Error calling dbus_get_video_input_device: %s", error->message);
        g_error_free (error);
    }

    return str;
}

/**
 * Set video input device
 */
void
dbus_set_video_input_device (const gchar *device)
{
    GError* error = NULL;
    org_sflphone_SFLphone_ConfigurationManager_set_video_input_device(
        configurationManagerProxy, device, &error);

    if (error) {
        ERROR ("Failed to call set_video_input_device() on ConfigurationManager: %s", error->message);
        g_error_free (error);
    }
}

/**
 * Set video input device channel
 */
void
dbus_set_video_input_device_channel (const gchar *channel)
{
    GError* error = NULL;
    org_sflphone_SFLphone_ConfigurationManager_set_video_input_device_channel(
        configurationManagerProxy, channel, &error);

    if (error) {
        ERROR ("Failed to call set_video_input_device_channel() on ConfigurationManager: %s", error->message);
        g_error_free (error);
    }
}

/**
 * Set video input size
 */
void
dbus_set_video_input_size (const gchar *size)
{
    GError* error = NULL;
    org_sflphone_SFLphone_ConfigurationManager_set_video_input_device_size(
        configurationManagerProxy, size, &error);

    if (error) {
        ERROR ("Failed to call set_video_input_device_size() on ConfigurationManager: %s", error->message);
        g_error_free (error);
    }
}

/**
 * Set video input rate
 */
void
dbus_set_video_input_rate (const gchar *rate)
{
    GError* error = NULL;
    org_sflphone_SFLphone_ConfigurationManager_set_video_input_device_rate(
        configurationManagerProxy, rate, &error);

    if (error) {
        ERROR ("Failed to call set_video_input_device_rate() on ConfigurationManager: %s", error->message);
        g_error_free (error);
    }
}

/**
 * Get a list of video input devices
 */
gchar**
dbus_get_video_input_device_list()
{
    gchar** array = NULL;
    GError* error = NULL;

    if (!org_sflphone_SFLphone_ConfigurationManager_get_video_input_device_list (
                configurationManagerProxy, &array, &error)) {
        if (error->domain == DBUS_GERROR && error->code
                == DBUS_GERROR_REMOTE_EXCEPTION) {
            ERROR ("Caught remote method (get_video_input_device_list) exception  %s: %s", dbus_g_error_get_name (error), error->message);
        } else {
            ERROR ("Error while calling get_video_input_device_list: %s", error->message);
        }

        g_error_free (error);
    }

    return array;
}

/**
 * Get a list of inputs supported by the video input device
 */
gchar**
dbus_get_video_input_device_channel_list(const gchar *dev)
{
    gchar** array = NULL;
    GError* error = NULL;

    if (!org_sflphone_SFLphone_ConfigurationManager_get_video_input_device_channel_list (
                configurationManagerProxy, dev, &array, &error)) {
        if (error->domain == DBUS_GERROR && error->code
                == DBUS_GERROR_REMOTE_EXCEPTION) {
            ERROR ("Caught remote method (get_video_input_device_channel_list) exception  %s: %s", dbus_g_error_get_name (error), error->message);
        } else {
            ERROR ("Error while calling get_video_input_device_channel_list: %s", error->message);
        }

        g_error_free (error);
    }
    return array;
}

/**
 * Get a list of resolutions supported by the video input
 */
gchar**
dbus_get_video_input_device_size_list(const gchar *dev, const gchar *channel)
{
    gchar** array = NULL;
    GError* error = NULL;

    if (!org_sflphone_SFLphone_ConfigurationManager_get_video_input_device_size_list (
                configurationManagerProxy, dev, channel, &array, &error)) {
        if (error->domain == DBUS_GERROR && error->code
                == DBUS_GERROR_REMOTE_EXCEPTION) {
            ERROR ("Caught remote method (get_video_input_device_size_list) exception  %s: %s", dbus_g_error_get_name (error), error->message);
        } else {
            ERROR ("Error while calling get_video_input_device_size_list: %s", error->message);
        }

        g_error_free (error);
        return NULL;
    } else {
        return array;
    }
}

/**
 * Get a list of frame rates supported by the video input resolution
 */
gchar**
dbus_get_video_input_device_rate_list(const gchar *dev, const gchar *channel, const gchar *size)
{
    gchar** array = NULL;
    GError* error = NULL;

    if (!org_sflphone_SFLphone_ConfigurationManager_get_video_input_device_rate_list (
                configurationManagerProxy, dev, channel, size, &array, &error)) {
        if (error->domain == DBUS_GERROR && error->code
                == DBUS_GERROR_REMOTE_EXCEPTION) {
            ERROR ("Caught remote method (get_video_input_device_rate_list) exception  %s: %s", dbus_g_error_get_name (error), error->message);
        } else {
            ERROR ("Error while calling get_video_input_device_rate_list: %s", error->message);
        }

        g_error_free (error);
        return NULL;
    } else {
        return array;
    }
}

/*
   void
   dbus_set_sip_address( const gchar* address )
   {
   GError* error = NULL;
   org_sflphone_SFLphone_ConfigurationManager_set_sip_address(
   configurationManagerProxy,
   address,
   &error);
   if(error)
   {
   g_error_free(error);
   }
   }
 */

/*

   gint
   dbus_get_sip_address( void )
   {
   GError* error = NULL;
   gint address;
   org_sflphone_SFLphone_ConfigurationManager_get_sip_address(
   configurationManagerProxy,
   &address,
   &error);
   if(error)
   {
   g_error_free(error);
   }
   return address;
   }
 */

GHashTable*
dbus_get_addressbook_settings (void)
{

    GError *error = NULL;
    GHashTable *results = NULL;

    //DEBUG ("Calling org_sflphone_SFLphone_ConfigurationManager_get_addressbook_settings");

    org_sflphone_SFLphone_ConfigurationManager_get_addressbook_settings (
        configurationManagerProxy, &results, &error);

    if (error) {
        ERROR ("Error calling org_sflphone_SFLphone_ConfigurationManager_get_addressbook_settings");
        g_error_free (error);
    }

    return results;
}

void
dbus_set_addressbook_settings (GHashTable * settings)
{

    GError *error = NULL;

    DEBUG ("Calling org_sflphone_SFLphone_ConfigurationManager_set_addressbook_settings");

    org_sflphone_SFLphone_ConfigurationManager_set_addressbook_settings (
        configurationManagerProxy, settings, &error);

    if (error) {
        ERROR ("Error calling org_sflphone_SFLphone_ConfigurationManager_set_addressbook_settings");
        g_error_free (error);
    }
}

gchar**
dbus_get_addressbook_list (void)
{

    GError *error = NULL;
    gchar** array = NULL;

    org_sflphone_SFLphone_ConfigurationManager_get_addressbook_list (
        configurationManagerProxy, &array, &error);

    if (error) {
        ERROR ("Error calling org_sflphone_SFLphone_ConfigurationManager_get_addressbook_list");
        g_error_free (error);
    }

    return array;
}

void
dbus_set_addressbook_list (const gchar** list)
{

    GError *error = NULL;

    org_sflphone_SFLphone_ConfigurationManager_set_addressbook_list (
        configurationManagerProxy, list, &error);

    if (error) {
        ERROR ("Error calling org_sflphone_SFLphone_ConfigurationManager_set_addressbook_list");
        g_error_free (error);
    }
}

GHashTable*
dbus_get_hook_settings (void)
{

    GError *error = NULL;
    GHashTable *results = NULL;

    //DEBUG ("Calling org_sflphone_SFLphone_ConfigurationManager_get_addressbook_settings");

    org_sflphone_SFLphone_ConfigurationManager_get_hook_settings (
        configurationManagerProxy, &results, &error);

    if (error) {
        ERROR ("Error calling org_sflphone_SFLphone_ConfigurationManager_get_hook_settings");
        g_error_free (error);
    }

    return results;
}

void
dbus_set_hook_settings (GHashTable * settings)
{

    GError *error = NULL;

    org_sflphone_SFLphone_ConfigurationManager_set_hook_settings (
        configurationManagerProxy, settings, &error);

    if (error) {
        ERROR ("Error calling org_sflphone_SFLphone_ConfigurationManager_set_hook_settings");
        g_error_free (error);
    }
}

GHashTable*
dbus_get_call_details (const gchar *callID)
{
    GError *error = NULL;
    GHashTable *details = NULL;

    org_sflphone_SFLphone_CallManager_get_call_details (callManagerProxy, callID,
            &details, &error);

    if (error) {
        ERROR ("Error calling org_sflphone_SFLphone_CallManager_get_call_details");
        g_error_free (error);
    }

    return details;
}

gchar**
dbus_get_call_list (void)
{
    GError *error = NULL;
    gchar **list = NULL;

    org_sflphone_SFLphone_CallManager_get_call_list (callManagerProxy, &list,
            &error);

    if (error) {
        ERROR ("Error calling org_sflphone_SFLphone_CallManager_get_call_list");
        g_error_free (error);
    }

    return list;
}

gchar**
dbus_get_conference_list (void)
{
    GError *error = NULL;
    gchar **list = NULL;

    org_sflphone_SFLphone_CallManager_get_conference_list (callManagerProxy,
            &list, &error);

    if (error) {
        ERROR ("Error calling org_sflphone_SFLphone_CallManager_get_conference_list");
        g_error_free (error);
    }

    return list;
}

gchar**
dbus_get_participant_list (const gchar *confID)
{
    GError *error = NULL;
    char **list = NULL;

    DEBUG ("DBUS: Get conference %s participant list", confID);

    org_sflphone_SFLphone_CallManager_get_participant_list (callManagerProxy,
            confID, &list, &error);

    if (error) {
        ERROR ("Error calling org_sflphone_SFLphone_CallManager_get_participant_list");
        g_error_free (error);
    }

    return list;
}

GHashTable*
dbus_get_conference_details (const gchar *confID)
{
    GError *error = NULL;
    GHashTable *details = NULL;

    org_sflphone_SFLphone_CallManager_get_conference_details (callManagerProxy,
            confID, &details, &error);

    if (error) {
        ERROR ("Error calling org_sflphone_SFLphone_CallManager_get_conference_details");
        g_error_free (error);
    }

    return details;
}

void
dbus_set_accounts_order (const gchar* order)
{

    GError *error = NULL;

    org_sflphone_SFLphone_ConfigurationManager_set_accounts_order (
        configurationManagerProxy, order, &error);

    if (error) {
        ERROR ("Error calling org_sflphone_SFLphone_ConfigurationManager_set_accounts_order");
        g_error_free (error);
    }
}

gchar **
dbus_get_history (void)
{
    GError *error = NULL;
    gchar **entries = NULL;

    org_sflphone_SFLphone_ConfigurationManager_get_history (
        configurationManagerProxy, &entries, &error);

    if (error) {
        ERROR ("Error calling get history: %s", error->message);
        g_error_free (error);
	return NULL;
    }

    return entries;
}

void
dbus_set_history (gchar **entries)
{
    GError *error = NULL;

    org_sflphone_SFLphone_ConfigurationManager_set_history (
        configurationManagerProxy, (const char **)entries, &error);

    if (error) {
        ERROR ("Error calling org_sflphone_SFLphone_CallManager_set_history");
        g_error_free (error);
    }
}

void
dbus_confirm_sas (const callable_obj_t * c)
{
    GError *error = NULL;
    org_sflphone_SFLphone_CallManager_set_sa_sverified (callManagerProxy,
            c->_callID, &error);

    if (error) {
        ERROR ("Failed to call setSASVerified() on CallManager: %s",
               error->message);
        g_error_free (error);
    }
}

void
dbus_reset_sas (const callable_obj_t * c)
{
    GError *error = NULL;
    org_sflphone_SFLphone_CallManager_reset_sa_sverified (callManagerProxy,
            c->_callID, &error);

    if (error) {
        ERROR ("Failed to call resetSASVerified on CallManager: %s",
               error->message);
        g_error_free (error);
    }
}

void
dbus_set_confirm_go_clear (const callable_obj_t * c)
{
    GError *error = NULL;
    org_sflphone_SFLphone_CallManager_set_confirm_go_clear (callManagerProxy,
            c->_callID, &error);

    if (error) {
        ERROR ("Failed to call set_confirm_go_clear on CallManager: %s",
               error->message);
        g_error_free (error);
    }
}

void
dbus_request_go_clear (const callable_obj_t * c)
{
    GError *error = NULL;
    org_sflphone_SFLphone_CallManager_request_go_clear (callManagerProxy,
            c->_callID, &error);

    if (error) {
        ERROR ("Failed to call request_go_clear on CallManager: %s",
               error->message);
        g_error_free (error);
    }
}

gchar**
dbus_get_supported_tls_method()
{
    GError *error = NULL;
    gchar** array = NULL;
    org_sflphone_SFLphone_ConfigurationManager_get_supported_tls_method (
        configurationManagerProxy, &array, &error);

    if (error != NULL) {
        ERROR ("Failed to call get_supported_tls_method() on ConfigurationManager: %s",
               error->message);
        g_error_free (error);
    }

    return array;
}

GHashTable*
dbus_get_tls_settings_default (void)
{
    GError *error = NULL;
    GHashTable *results = NULL;

    org_sflphone_SFLphone_ConfigurationManager_get_tls_settings_default (
        configurationManagerProxy, &results, &error);

    if (error != NULL) {
        ERROR ("Error calling org_sflphone_SFLphone_ConfigurationManager_get_tls_settings_default");
        g_error_free (error);
    }

    return results;
}

gchar *
dbus_get_address_from_interface_name (gchar* interface)
{
    GError *error = NULL;
    gchar * address;

    org_sflphone_SFLphone_ConfigurationManager_get_addr_from_interface_name (
        configurationManagerProxy, interface, &address, &error);

    if (error != NULL) {
        ERROR ("Error calling org_sflphone_SFLphone_ConfigurationManager_get_addr_from_interface_name\n");
        g_error_free (error);
    }

    return address;

}

gchar **
dbus_get_all_ip_interface (void)
{
    GError *error = NULL;
    gchar ** array;

    if (!org_sflphone_SFLphone_ConfigurationManager_get_all_ip_interface (
                configurationManagerProxy, &array, &error)) {
        if (error->domain == DBUS_GERROR && error->code
                == DBUS_GERROR_REMOTE_EXCEPTION) {
            ERROR ("Caught remote method (get_all_ip_interface) exception  %s: %s", dbus_g_error_get_name (error), error->message);
        } else {
            ERROR ("Error while calling get_all_ip_interface: %s", error->message);
        }

        g_error_free (error);
        return NULL;
    } else {
        DEBUG ("DBus called get_all_ip_interface() on ConfigurationManager");
        return array;
    }
}

gchar **
dbus_get_all_ip_interface_by_name (void)
{
    GError *error = NULL;
    gchar ** array;

    if (!org_sflphone_SFLphone_ConfigurationManager_get_all_ip_interface_by_name (
                configurationManagerProxy, &array, &error)) {
        if (error->domain == DBUS_GERROR && error->code
                == DBUS_GERROR_REMOTE_EXCEPTION) {
            ERROR ("Caught remote method (get_all_ip_interface) exception  %s: %s", dbus_g_error_get_name (error), error->message);
        } else {
            ERROR ("Error while calling get_all_ip_interface: %s", error->message);
        }

        g_error_free (error);
        return NULL;
    } else {
        DEBUG ("DBus called get_all_ip_interface() on ConfigurationManager");
        return array;
    }
}

GHashTable*
dbus_get_shortcuts (void)
{
    GError *error = NULL;
    GHashTable * shortcuts;

    if (!org_sflphone_SFLphone_ConfigurationManager_get_shortcuts (
                configurationManagerProxy, &shortcuts, &error)) {
        if (error->domain == DBUS_GERROR && error->code
                == DBUS_GERROR_REMOTE_EXCEPTION) {
            ERROR ("Caught remote method (get_shortcuts) exception  %s: %s", dbus_g_error_get_name (error), error->message);
        } else {
            ERROR ("Error while calling get_shortcuts: %s", error->message);
        }

        g_error_free (error);
        return NULL;
    } else {
        return shortcuts;
    }
}

void
dbus_set_shortcuts (GHashTable * shortcuts)
{
    GError *error = NULL;
    org_sflphone_SFLphone_ConfigurationManager_set_shortcuts (
        configurationManagerProxy, shortcuts, &error);


    if (error) {
        ERROR ("Failed to call set_shortcuts() on ConfigurationManager: %s",
               error->message);
        g_error_free (error);
    }
}

void
dbus_send_text_message (const gchar* callID, const gchar *message)
{
    GError *error = NULL;
    org_sflphone_SFLphone_CallManager_send_text_message (
        callManagerProxy, callID, message, &error);

    if (error) {
        ERROR ("Failed to call send_text_message() on CallManager: %s",
               error->message);
        g_error_free (error);
    }
}

void
dbus_start_video_preview (int width, int height, const char *format)
{
    GError *error = NULL;
    org_sflphone_SFLphone_ConfigurationManager_start_video_preview_async (
        configurationManagerProxy, width, height, format, video_started_cb, &error);

    if (error) {
        ERROR ("Failed to call start_video_preview () on ConfigurationManager: %s",
               error->message);
        g_error_free (error);
    }
}

static void preview_stopped_cb()
{
    DEBUG("Video preview has stopped");
}

void
dbus_stop_video_preview ()
{
    GError *error = NULL;
    org_sflphone_SFLphone_ConfigurationManager_stop_video_preview_async(
        configurationManagerProxy, preview_stopped_cb, &error);

    if (error) {
        ERROR ("Failed to call stop_video_preview () on ConfigurationManager: %s",
               error->message);
        g_error_free (error);
    }
}<|MERGE_RESOLUTION|>--- conflicted
+++ resolved
@@ -1326,13 +1326,10 @@
         g_error_free (error);
     }
 }
+
 void
 dbus_add_account (account_t *a)
 {
-<<<<<<< HEAD
-    gchar* accountId = NULL;
-=======
->>>>>>> f5ad67c4
     GError *error = NULL;
     g_free(a->accountID);
     org_sflphone_SFLphone_ConfigurationManager_add_account (
@@ -2419,41 +2416,6 @@
     }
 }
 
-/*
-   void
-   dbus_set_sip_address( const gchar* address )
-   {
-   GError* error = NULL;
-   org_sflphone_SFLphone_ConfigurationManager_set_sip_address(
-   configurationManagerProxy,
-   address,
-   &error);
-   if(error)
-   {
-   g_error_free(error);
-   }
-   }
- */
-
-/*
-
-   gint
-   dbus_get_sip_address( void )
-   {
-   GError* error = NULL;
-   gint address;
-   org_sflphone_SFLphone_ConfigurationManager_get_sip_address(
-   configurationManagerProxy,
-   &address,
-   &error);
-   if(error)
-   {
-   g_error_free(error);
-   }
-   return address;
-   }
- */
-
 GHashTable*
 dbus_get_addressbook_settings (void)
 {
