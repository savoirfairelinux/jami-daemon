--- conflicted
+++ resolved
@@ -96,17 +96,9 @@
 }
 
 static void
-<<<<<<< HEAD
-curent_selected_codec (DBusGProxy *proxy UNUSED, const gchar* callID,
-                       const gchar* codecName, void * foo  UNUSED)
-{
-    // DEBUG ("%s codec decided for call %s",codecName,callID);
-    // sflphone_display_selected_codec (codecName);
-=======
 curent_selected_codec (DBusGProxy *proxy UNUSED, const gchar* callID UNUSED,
                        const gchar* codecName UNUSED, void * foo  UNUSED)
 {
->>>>>>> 54eaff7a
 }
 
 static void
@@ -126,7 +118,6 @@
 }
 
 static void
-<<<<<<< HEAD
 incoming_message_cb (DBusGProxy *proxy UNUSED, const gchar* callID UNUSED, const gchar *from, const gchar* msg, void * foo  UNUSED)
 {
     DEBUG ("Message %s!",msg);
@@ -139,12 +130,6 @@
 
         /* Make the instant messaging main window pops */
         im_widget_display (&c);
-=======
-incoming_message_cb (DBusGProxy *proxy UNUSED, const gchar* accountID UNUSED,
-                     const gchar* msg, void * foo  UNUSED)
-{
-    DEBUG ("Message %s!",msg);
->>>>>>> 54eaff7a
 
         /* Display the message */
         im_widget_add_message (c->_im_widget, get_peer_information (c), msg, 0);
@@ -171,15 +156,9 @@
             }
 
             stop_notification();
-<<<<<<< HEAD
-            sflphone_hung_up (c);
-            calltree_update_call (history, c, NULL);
-            status_bar_display_account();
-=======
             calltree_update_call (history, c, NULL);
             status_bar_display_account();
             sflphone_hung_up (c);
->>>>>>> 54eaff7a
         } else if (strcmp (state, "UNHOLD_CURRENT") == 0) {
             sflphone_current (c);
         } else if (strcmp (state, "UNHOLD_RECORD") == 0) {
@@ -241,10 +220,6 @@
     // sflphone_display_transfer_status("Transfer successfull");
     conference_obj_t* changed_conf = conferencelist_get (confID);
     gchar** participants;
-<<<<<<< HEAD
-    gchar** part;
-=======
->>>>>>> 54eaff7a
 
     DEBUG ("conference new state %s\n", state);
 
@@ -306,7 +281,6 @@
 conference_removed_cb (DBusGProxy *proxy UNUSED, const gchar* confID, void * foo  UNUSED)
 {
     DEBUG ("DBUS: Conference removed %s", confID);
-<<<<<<< HEAD
 
     conference_obj_t * c = conferencelist_get (confID);
     calltree_remove_conference (current_calls, c, NULL);
@@ -316,17 +290,6 @@
 
     while (participant) {
 
-=======
-
-    conference_obj_t * c = conferencelist_get (confID);
-    calltree_remove_conference (current_calls, c, NULL);
-
-    GSList *participant = c->participant_list;
-    callable_obj_t *call;
-
-    while (participant) {
-
->>>>>>> 54eaff7a
         call = calllist_get (current_calls, (const gchar *) (participant->data));
 
         if (call) {
@@ -505,21 +468,6 @@
     instanceProxy = dbus_g_proxy_new_for_name (connection,
                     "org.sflphone.SFLphone", "/org/sflphone/SFLphone/Instance",
                     "org.sflphone.SFLphone.Instance");
-    /*
-<<<<<<< HEAD
-       instanceProxy = dbus_g_proxy_new_for_name_owner (connection,
-       "org.sflphone.SFLphone",
-       "/org/sflphone/SFLphone/Instance",
-       "org.sflphone.SFLphone.Instance",
-       &error);
-=======
-     instanceProxy = dbus_g_proxy_new_for_name_owner (connection,
-     "org.sflphone.SFLphone",
-     "/org/sflphone/SFLphone/Instance",
-     "org.sflphone.SFLphone.Instance",
-     &error);
->>>>>>> 54eaff7a
-     */
 
     if (instanceProxy == NULL) {
         ERROR ("Failed to get proxy to Instance");
@@ -532,21 +480,6 @@
                        "org.sflphone.SFLphone", "/org/sflphone/SFLphone/CallManager",
                        "org.sflphone.SFLphone.CallManager");
 
-    /*
-<<<<<<< HEAD
-       callManagerProxy = dbus_g_proxy_new_for_name_owner (connection,
-       "org.sflphone.SFLphone",
-       "/org/sflphone/SFLphone/CallManager",
-       "org.sflphone.SFLphone.CallManager",
-       &error);
-=======
-     callManagerProxy = dbus_g_proxy_new_for_name_owner (connection,
-     "org.sflphone.SFLphone",
-     "/org/sflphone/SFLphone/CallManager",
-     "org.sflphone.SFLphone.CallManager",
-     &error);
->>>>>>> 54eaff7a
-     */
     if (callManagerProxy == NULL) {
         ERROR ("Failed to get proxy to CallManagers");
         return FALSE;
@@ -594,11 +527,7 @@
                                  G_CALLBACK (voice_mail_cb), NULL, NULL);
 
     dbus_g_proxy_add_signal (callManagerProxy, "incomingMessage", G_TYPE_STRING,
-<<<<<<< HEAD
                              G_TYPE_STRING, G_TYPE_STRING, G_TYPE_INVALID);
-=======
-                             G_TYPE_STRING, G_TYPE_INVALID);
->>>>>>> 54eaff7a
     dbus_g_proxy_connect_signal (callManagerProxy, "incomingMessage",
                                  G_CALLBACK (incoming_message_cb), NULL, NULL);
 
@@ -693,21 +622,6 @@
                                 "org.sflphone.SFLphone", "/org/sflphone/SFLphone/ConfigurationManager",
                                 "org.sflphone.SFLphone.ConfigurationManager");
 
-    /*
-<<<<<<< HEAD
-       configurationManagerProxy = dbus_g_proxy_new_for_name_owner (connection,
-       "org.sflphone.SFLphone",
-       "/org/sflphone/SFLphone/ConfigurationManager",
-       "org.sflphone.SFLphone.ConfigurationManager",
-       &error);
-=======
-     configurationManagerProxy = dbus_g_proxy_new_for_name_owner (connection,
-     "org.sflphone.SFLphone",
-     "/org/sflphone/SFLphone/ConfigurationManager",
-     "org.sflphone.SFLphone.ConfigurationManager",
-     &error);
->>>>>>> 54eaff7a
-     */
     if (!configurationManagerProxy) {
         ERROR ("Failed to get proxy to ConfigurationManager");
         return FALSE;
@@ -794,19 +708,11 @@
 dbus_unhold_conference (const conference_obj_t * c)
 {
     DEBUG ("dbus_unhold_conference %s\n", c->_confID);
-<<<<<<< HEAD
 
     GError *error = NULL;
     org_sflphone_SFLphone_CallManager_unhold_conference (callManagerProxy,
             c->_confID, &error);
 
-=======
-
-    GError *error = NULL;
-    org_sflphone_SFLphone_CallManager_unhold_conference (callManagerProxy,
-            c->_confID, &error);
-
->>>>>>> 54eaff7a
     if (error) {
         ERROR ("Failed to call unhold() on CallManager: %s",
                error->message);
@@ -818,19 +724,11 @@
 dbus_hang_up (const callable_obj_t * c)
 {
     DEBUG ("dbus_hang_up %s\n", c->_callID);
-<<<<<<< HEAD
 
     GError *error = NULL;
     org_sflphone_SFLphone_CallManager_hang_up (callManagerProxy, c->_callID,
             &error);
 
-=======
-
-    GError *error = NULL;
-    org_sflphone_SFLphone_CallManager_hang_up (callManagerProxy, c->_callID,
-            &error);
-
->>>>>>> 54eaff7a
     if (error) {
         ERROR ("Failed to call hang_up() on CallManager: %s",
                error->message);
@@ -842,19 +740,11 @@
 dbus_hang_up_conference (const conference_obj_t * c)
 {
     DEBUG ("dbus_hang_up_conference %s\n", c->_confID);
-<<<<<<< HEAD
 
     GError *error = NULL;
     org_sflphone_SFLphone_CallManager_hang_up_conference (callManagerProxy,
             c->_confID, &error);
 
-=======
-
-    GError *error = NULL;
-    org_sflphone_SFLphone_CallManager_hang_up_conference (callManagerProxy,
-            c->_confID, &error);
-
->>>>>>> 54eaff7a
     if (error) {
         ERROR ("Failed to call hang_up() on CallManager: %s",
                error->message);
@@ -918,19 +808,11 @@
 dbus_place_call (const callable_obj_t * c)
 {
     DEBUG ("dbus_place_call %s\n", c->_callID);
-<<<<<<< HEAD
 
     GError *error = NULL;
     org_sflphone_SFLphone_CallManager_place_call (callManagerProxy, c->_accountID,
             c->_callID, c->_peer_number, &error);
 
-=======
-
-    GError *error = NULL;
-    org_sflphone_SFLphone_CallManager_place_call (callManagerProxy, c->_accountID,
-            c->_callID, c->_peer_number, &error);
-
->>>>>>> 54eaff7a
     if (error) {
         ERROR ("Failed to call placeCall() on CallManager: %s",
                error->message);
@@ -952,7 +834,6 @@
         } else {
             ERROR ("Error while calling get_account_list: %s", error->message);
         }
-<<<<<<< HEAD
 
         g_error_free (error);
         return NULL;
@@ -967,6 +848,8 @@
 {
     GError *error = NULL;
     GHashTable * details;
+
+    DEBUG ("Dbus: Get account detail accountid %s", accountID);
 
     if (!org_sflphone_SFLphone_ConfigurationManager_get_account_details (
                 configurationManagerProxy, accountID, &details, &error)) {
@@ -1002,72 +885,6 @@
         ERROR ("Failed to call set_credential() on ConfigurationManager: %s",
                error->message);
         g_error_free (error);
-=======
-
-        g_error_free (error);
-        return NULL;
-    } else {
-        DEBUG ("DBus called get_account_list() on ConfigurationManager");
-        return array;
-    }
-}
-
-GHashTable*
-dbus_account_details (gchar * accountID)
-{
-    GError *error = NULL;
-    GHashTable * details;
-
-    DEBUG ("Dbus: Get account detail accountid %s", accountID);
-
-    if (!org_sflphone_SFLphone_ConfigurationManager_get_account_details (
-                configurationManagerProxy, accountID, &details, &error)) {
-        if (error->domain == DBUS_GERROR && error->code
-                == DBUS_GERROR_REMOTE_EXCEPTION) {
-            ERROR ("Caught remote method (get_account_details) exception  %s: %s", dbus_g_error_get_name (error), error->message);
-        } else {
-            ERROR ("Error while calling get_account_details: %s", error->message);
-        }
-
-        g_error_free (error);
-        return NULL;
-    } else {
-        return details;
->>>>>>> 54eaff7a
-    }
-}
-
-void
-<<<<<<< HEAD
-dbus_set_number_of_credential (account_t *a, int number)
-{
-    DEBUG ("Sending number of credential %d to server", number);
-    GError *error = NULL;
-
-    org_sflphone_SFLphone_ConfigurationManager_set_number_of_credential (
-        configurationManagerProxy, a->accountID, number, &error);
-
-    if (error) {
-        ERROR ("Failed to call set_number_of_credential() on ConfigurationManager: %s",
-=======
-dbus_set_credential (account_t *a, int index)
-{
-    DEBUG ("Sending credential %d to server", index);
-    GError *error = NULL;
-    GHashTable * credential = g_ptr_array_index (a->credential_information, index);
-
-    if (credential == NULL) {
-        DEBUG ("Credential %d was deleted", index);
-    } else {
-        org_sflphone_SFLphone_ConfigurationManager_set_credential (
-            configurationManagerProxy, a->accountID, index, credential, &error);
-    }
-
-    if (error) {
-        ERROR ("Failed to call set_credential() on ConfigurationManager: %s",
->>>>>>> 54eaff7a
-               error->message);
-        g_error_free (error);
     }
 }
 void
@@ -1422,7 +1239,6 @@
         } else {
             ERROR ("Error while calling get_out_plugin_list: %s", error->message);
         }
-<<<<<<< HEAD
 
         g_error_free (error);
         return NULL;
@@ -1432,36 +1248,6 @@
 }
 
 void
-dbus_set_input_audio_plugin (gchar* audioPlugin)
-{
-    GError* error = NULL;
-    org_sflphone_SFLphone_ConfigurationManager_set_input_audio_plugin (
-        configurationManagerProxy, audioPlugin, &error);
-
-    if (error) {
-        ERROR ("Failed to call set_input_audio_plugin() on ConfigurationManager: %s", error->message);
-        g_error_free (error);
-=======
-
-        g_error_free (error);
-        return NULL;
-    } else {
-        return array;
->>>>>>> 54eaff7a
-    }
-}
-
-void
-<<<<<<< HEAD
-dbus_set_output_audio_plugin (gchar* audioPlugin)
-{
-    GError* error = NULL;
-    org_sflphone_SFLphone_ConfigurationManager_set_output_audio_plugin (
-        configurationManagerProxy, audioPlugin, &error);
-
-    if (error) {
-        ERROR ("Failed to call set_output_audio_plugin() on ConfigurationManager: %s", error->message);
-=======
 dbus_set_audio_plugin (gchar* audioPlugin)
 {
     GError* error = NULL;
@@ -1470,7 +1256,6 @@
 
     if (error) {
         ERROR ("Failed to call set_audio_plugin() on ConfigurationManager: %s", error->message);
->>>>>>> 54eaff7a
         g_error_free (error);
     }
 }
@@ -1694,11 +1479,7 @@
     gchar* tone;
     GError* error = NULL;
     org_sflphone_SFLphone_ConfigurationManager_get_ringtone_choice (
-<<<<<<< HEAD
-        configurationManagerProxy, &tone, &error);
-=======
         configurationManagerProxy, accountID, &tone, &error);
->>>>>>> 54eaff7a
 
     if (error) {
         g_error_free (error);
@@ -1708,19 +1489,11 @@
 }
 
 void
-<<<<<<< HEAD
-dbus_set_ringtone_choice (const gchar* tone)
-{
-    GError* error = NULL;
-    org_sflphone_SFLphone_ConfigurationManager_set_ringtone_choice (
-        configurationManagerProxy, tone, &error);
-=======
 dbus_set_ringtone_choice (const gchar *accountID, const gchar* tone)
 {
     GError* error = NULL;
     org_sflphone_SFLphone_ConfigurationManager_set_ringtone_choice (
         configurationManagerProxy, accountID, tone, &error);
->>>>>>> 54eaff7a
 
     if (error) {
         g_error_free (error);
@@ -1733,11 +1506,7 @@
     int res;
     GError* error = NULL;
     org_sflphone_SFLphone_ConfigurationManager_is_ringtone_enabled (
-<<<<<<< HEAD
-        configurationManagerProxy, &res, &error);
-=======
         configurationManagerProxy, accountID, &res, &error);
->>>>>>> 54eaff7a
 
     if (error) {
         g_error_free (error);
@@ -1749,17 +1518,11 @@
 void
 dbus_ringtone_enabled (const gchar *accountID)
 {
-<<<<<<< HEAD
-    GError* error = NULL;
-    org_sflphone_SFLphone_ConfigurationManager_ringtone_enabled (
-        configurationManagerProxy, &error);
-=======
     DEBUG ("DBUS: Ringtone enabled %s", accountID);
 
     GError* error = NULL;
     org_sflphone_SFLphone_ConfigurationManager_ringtone_enabled (
         configurationManagerProxy, accountID, &error);
->>>>>>> 54eaff7a
 
     if (error) {
         g_error_free (error);
@@ -1787,7 +1550,6 @@
     GError* error = NULL;
     org_sflphone_SFLphone_ConfigurationManager_set_md5_credential_hashing (
         configurationManagerProxy, enabled, &error);
-<<<<<<< HEAD
 
     if (error) {
         g_error_free (error);
@@ -1809,100 +1571,12 @@
     return res;
 }
 
-int
-dbus_get_dialpad()
-{
-    int state;
-    GError* error = NULL;
-    org_sflphone_SFLphone_ConfigurationManager_get_dialpad (
-        configurationManagerProxy, &state, &error);
-
-    if (error) {
-        g_error_free (error);
-    }
-
-    return state;
-}
-
-void
-dbus_set_dialpad (gboolean display)
-=======
-
-    if (error) {
-        g_error_free (error);
-    }
-}
-
-int
-dbus_is_iax2_enabled()
->>>>>>> 54eaff7a
-{
-    int res;
-    GError* error = NULL;
-    org_sflphone_SFLphone_ConfigurationManager_is_iax2_enabled (
-        configurationManagerProxy, &res, &error);
-
-<<<<<<< HEAD
-    GError* error = NULL;
-    org_sflphone_SFLphone_ConfigurationManager_set_dialpad (
-        configurationManagerProxy, display, &error);
-
-=======
->>>>>>> 54eaff7a
-    if (error) {
-        g_error_free (error);
-    }
-
-<<<<<<< HEAD
-int
-dbus_get_searchbar()
-{
-    int state;
-    GError* error = NULL;
-
-    if (!org_sflphone_SFLphone_ConfigurationManager_get_searchbar (
-                configurationManagerProxy, &state, &error)) {
-        if (error->domain == DBUS_GERROR && error->code
-                == DBUS_GERROR_REMOTE_EXCEPTION) {
-            ERROR ("Caught remote method (get_searchbar) exception  %s: %s", dbus_g_error_get_name (error), error->message);
-        } else {
-            ERROR ("Error while calling get_searchbar: %s", error->message);
-        }
-
-        g_error_free (error);
-        return -1;
-    } else {
-        return state;
-    }
-=======
-    return res;
->>>>>>> 54eaff7a
-}
-
 void
 dbus_join_participant (const gchar* sel_callID, const gchar* drag_callID)
 {
-<<<<<<< HEAD
-    GError* error = NULL;
-    org_sflphone_SFLphone_ConfigurationManager_set_searchbar (
-        configurationManagerProxy, &error);
-
-    if (error) {
-        g_error_free (error);
-    }
-}
-
-void
-dbus_join_participant (const gchar* sel_callID, const gchar* drag_callID)
-{
 
     DEBUG ("dbus_join_participant %s and %s\n", sel_callID, drag_callID);
 
-=======
-
-    DEBUG ("dbus_join_participant %s and %s\n", sel_callID, drag_callID);
-
->>>>>>> 54eaff7a
     GError* error = NULL;
 
     org_sflphone_SFLphone_CallManager_join_participant (callManagerProxy,
@@ -1919,21 +1593,12 @@
 {
 
     DEBUG ("dbus_add_participant %s and %s\n", callID, confID);
-<<<<<<< HEAD
 
     GError* error = NULL;
 
     org_sflphone_SFLphone_CallManager_add_participant (callManagerProxy, callID,
             confID, &error);
 
-=======
-
-    GError* error = NULL;
-
-    org_sflphone_SFLphone_CallManager_add_participant (callManagerProxy, callID,
-            confID, &error);
-
->>>>>>> 54eaff7a
     if (error) {
         g_error_free (error);
     }
@@ -1944,21 +1609,12 @@
 dbus_add_main_participant (const gchar* confID)
 {
     DEBUG ("dbus_add_participant %s\n", confID);
-<<<<<<< HEAD
 
     GError* error = NULL;
 
     org_sflphone_SFLphone_CallManager_add_main_participant (callManagerProxy,
             confID, &error);
 
-=======
-
-    GError* error = NULL;
-
-    org_sflphone_SFLphone_CallManager_add_main_participant (callManagerProxy,
-            confID, &error);
-
->>>>>>> 54eaff7a
     if (error) {
         g_error_free (error);
     }
@@ -1980,29 +1636,17 @@
 
 }
 
-<<<<<<< HEAD
-=======
-void
->>>>>>> 54eaff7a
+void
 dbus_join_conference (const gchar* sel_confID, const gchar* drag_confID)
 {
 
     DEBUG ("dbus_join_conference %s and %s\n", sel_confID, drag_confID);
-<<<<<<< HEAD
 
     GError* error = NULL;
 
     org_sflphone_SFLphone_CallManager_join_conference (callManagerProxy,
             sel_confID, drag_confID, &error);
 
-=======
-
-    GError* error = NULL;
-
-    org_sflphone_SFLphone_CallManager_join_conference (callManagerProxy,
-            sel_confID, drag_confID, &error);
-
->>>>>>> 54eaff7a
     if (error) {
         g_error_free (error);
     }
@@ -2012,19 +1656,11 @@
 void
 dbus_set_record (const gchar* id)
 {
-<<<<<<< HEAD
-    DEBUG ("dbus_set_record %s\n", id);
+    DEBUG ("Dbus: dbus_set_record %s", id);
 
     GError* error = NULL;
     org_sflphone_SFLphone_CallManager_set_recording (callManagerProxy, id, &error);
 
-=======
-    DEBUG ("Dbus: dbus_set_record %s", id);
-
-    GError* error = NULL;
-    org_sflphone_SFLphone_CallManager_set_recording (callManagerProxy, id, &error);
-
->>>>>>> 54eaff7a
     if (error) {
         g_error_free (error);
     }
@@ -2033,11 +1669,7 @@
 gboolean
 dbus_get_is_recording (const callable_obj_t * c)
 {
-<<<<<<< HEAD
-    DEBUG ("dbus_get_is_recording %s\n", c->_callID);
-=======
     DEBUG ("Dbus: dbus_get_is_recording %s", c->_callID);
->>>>>>> 54eaff7a
     GError* error = NULL;
     gboolean isRecording;
     org_sflphone_SFLphone_CallManager_get_is_recording (callManagerProxy,
@@ -2193,21 +1825,12 @@
 {
 
     GError *error = NULL;
-<<<<<<< HEAD
 
     DEBUG ("Calling org_sflphone_SFLphone_ConfigurationManager_set_addressbook_settings");
 
     org_sflphone_SFLphone_ConfigurationManager_set_addressbook_settings (
         configurationManagerProxy, settings, &error);
 
-=======
-
-    DEBUG ("Calling org_sflphone_SFLphone_ConfigurationManager_set_addressbook_settings");
-
-    org_sflphone_SFLphone_ConfigurationManager_set_addressbook_settings (
-        configurationManagerProxy, settings, &error);
-
->>>>>>> 54eaff7a
     if (error) {
         ERROR ("Error calling org_sflphone_SFLphone_ConfigurationManager_set_addressbook_settings");
         g_error_free (error);
@@ -2220,17 +1843,10 @@
 
     GError *error = NULL;
     gchar** array;
-<<<<<<< HEAD
 
     org_sflphone_SFLphone_ConfigurationManager_get_addressbook_list (
         configurationManagerProxy, &array, &error);
 
-=======
-
-    org_sflphone_SFLphone_ConfigurationManager_get_addressbook_list (
-        configurationManagerProxy, &array, &error);
-
->>>>>>> 54eaff7a
     if (error) {
         ERROR ("Error calling org_sflphone_SFLphone_ConfigurationManager_get_addressbook_list");
         g_error_free (error);
@@ -2294,17 +1910,10 @@
 {
     GError *error = NULL;
     GHashTable *details = NULL;
-<<<<<<< HEAD
 
     org_sflphone_SFLphone_CallManager_get_call_details (callManagerProxy, callID,
             &details, &error);
 
-=======
-
-    org_sflphone_SFLphone_CallManager_get_call_details (callManagerProxy, callID,
-            &details, &error);
-
->>>>>>> 54eaff7a
     if (error) {
         ERROR ("Error calling org_sflphone_SFLphone_CallManager_get_call_details");
         g_error_free (error);
@@ -2318,17 +1927,10 @@
 {
     GError *error = NULL;
     gchar **list = NULL;
-<<<<<<< HEAD
 
     org_sflphone_SFLphone_CallManager_get_call_list (callManagerProxy, &list,
             &error);
 
-=======
-
-    org_sflphone_SFLphone_CallManager_get_call_list (callManagerProxy, &list,
-            &error);
-
->>>>>>> 54eaff7a
     if (error) {
         ERROR ("Error calling org_sflphone_SFLphone_CallManager_get_call_list");
         g_error_free (error);
@@ -2342,17 +1944,10 @@
 {
     GError *error = NULL;
     gchar **list = NULL;
-<<<<<<< HEAD
 
     org_sflphone_SFLphone_CallManager_get_conference_list (callManagerProxy,
             &list, &error);
 
-=======
-
-    org_sflphone_SFLphone_CallManager_get_conference_list (callManagerProxy,
-            &list, &error);
-
->>>>>>> 54eaff7a
     if (error) {
         ERROR ("Error calling org_sflphone_SFLphone_CallManager_get_conference_list");
         g_error_free (error);
@@ -2417,17 +2012,10 @@
 {
     GError *error = NULL;
     GHashTable *entries = NULL;
-<<<<<<< HEAD
 
     org_sflphone_SFLphone_ConfigurationManager_get_history (
         configurationManagerProxy, &entries, &error);
 
-=======
-
-    org_sflphone_SFLphone_ConfigurationManager_get_history (
-        configurationManagerProxy, &entries, &error);
-
->>>>>>> 54eaff7a
     if (error) {
         ERROR ("Error calling org_sflphone_SFLphone_CallManager_get_history");
         g_error_free (error);
@@ -2440,17 +2028,10 @@
 dbus_set_history (GHashTable* entries)
 {
     GError *error = NULL;
-<<<<<<< HEAD
 
     org_sflphone_SFLphone_ConfigurationManager_set_history (
         configurationManagerProxy, entries, &error);
 
-=======
-
-    org_sflphone_SFLphone_ConfigurationManager_set_history (
-        configurationManagerProxy, entries, &error);
-
->>>>>>> 54eaff7a
     if (error) {
         ERROR ("Error calling org_sflphone_SFLphone_CallManager_set_history");
         g_error_free (error);
@@ -2602,138 +2183,6 @@
         } else {
             ERROR ("Error while calling get_all_ip_interface: %s", error->message);
         }
-<<<<<<< HEAD
-
-        g_error_free (error);
-        return NULL;
-    } else {
-        DEBUG ("DBus called get_all_ip_interface() on ConfigurationManager");
-        return array;
-    }
-}
-
-guint
-dbus_get_window_width (void)
-{
-
-    GError *error = NULL;
-    guint value;
-
-    org_sflphone_SFLphone_ConfigurationManager_get_window_width (
-        configurationManagerProxy, &value, &error);
-
-    if (error != NULL) {
-        ERROR ("Failed to call get_window_width() on ConfigurationManager: %s",
-               error->message);
-        g_error_free (error);
-    }
-
-    return value;
-}
-
-guint
-dbus_get_window_height (void)
-{
-
-    GError *error = NULL;
-    guint value;
-
-    org_sflphone_SFLphone_ConfigurationManager_get_window_height (
-        configurationManagerProxy, &value, &error);
-
-    if (error != NULL) {
-        ERROR ("Failed to call get_window_height() on ConfigurationManager: %s",
-               error->message);
-        g_error_free (error);
-    }
-
-    return value;
-}
-
-void
-dbus_set_window_width (const guint width)
-{
-
-    GError *error = NULL;
-
-    org_sflphone_SFLphone_ConfigurationManager_set_window_width (
-        configurationManagerProxy, width, &error);
-
-    if (error != NULL) {
-        ERROR ("Failed to call set_window_width() on ConfigurationManager: %s",
-               error->message);
-        g_error_free (error);
-    }
-}
-
-void
-dbus_set_window_height (const guint height)
-{
-
-    GError *error = NULL;
-
-    org_sflphone_SFLphone_ConfigurationManager_set_window_height (
-        configurationManagerProxy, height, &error);
-
-    if (error != NULL) {
-        ERROR ("Failed to call set_window_height() on ConfigurationManager: %s",
-               error->message);
-        g_error_free (error);
-    }
-}
-
-guint
-dbus_get_window_position_x (void)
-{
-
-    GError *error = NULL;
-    guint value;
-
-    org_sflphone_SFLphone_ConfigurationManager_get_window_position_x (
-        configurationManagerProxy, &value, &error);
-
-    if (error != NULL) {
-        ERROR ("Failed to call get_window_position_x() on ConfigurationManager: %s",
-               error->message);
-        g_error_free (error);
-    }
-
-    return value;
-}
-
-guint
-dbus_get_window_position_y (void)
-{
-
-    GError *error = NULL;
-    guint value;
-
-    org_sflphone_SFLphone_ConfigurationManager_get_window_position_y (
-        configurationManagerProxy, &value, &error);
-
-    if (error != NULL) {
-        ERROR ("Failed to call get_window_position_y() on ConfigurationManager: %s",
-               error->message);
-        g_error_free (error);
-    }
-
-    return value;
-}
-
-void
-dbus_set_window_position_x (const guint posx)
-{
-
-    GError *error = NULL;
-
-    org_sflphone_SFLphone_ConfigurationManager_set_window_position_x (
-        configurationManagerProxy, posx, &error);
-
-    if (error != NULL) {
-        ERROR ("Failed to call set_window_position_x() on ConfigurationManager: %s",
-               error->message);
-        g_error_free (error);
-=======
 
         g_error_free (error);
         return NULL;
@@ -2762,65 +2211,17 @@
         return NULL;
     } else {
         return shortcuts;
->>>>>>> 54eaff7a
-    }
-}
-
-void
-<<<<<<< HEAD
-dbus_set_window_position_y (const guint posy)
-=======
+    }
+}
+
+void
 dbus_set_shortcuts (GHashTable * shortcuts)
->>>>>>> 54eaff7a
 {
     GError *error = NULL;
     org_sflphone_SFLphone_ConfigurationManager_set_shortcuts (
         configurationManagerProxy, shortcuts, &error);
 
-<<<<<<< HEAD
-    GError *error = NULL;
-
-    org_sflphone_SFLphone_ConfigurationManager_set_window_position_y (
-        configurationManagerProxy, posy, &error);
-
-    if (error != NULL) {
-        ERROR ("Failed to call set_window_position_y() on ConfigurationManager: %s",
-               error->message);
-        g_error_free (error);
-    }
-}
-
-GHashTable*
-dbus_get_shortcuts (void)
-{
-    GError *error = NULL;
-    GHashTable * shortcuts;
-
-    if (!org_sflphone_SFLphone_ConfigurationManager_get_shortcuts (
-                configurationManagerProxy, &shortcuts, &error)) {
-        if (error->domain == DBUS_GERROR && error->code
-                == DBUS_GERROR_REMOTE_EXCEPTION) {
-            ERROR ("Caught remote method (get_shortcuts) exception  %s: %s", dbus_g_error_get_name (error), error->message);
-        } else {
-            ERROR ("Error while calling get_shortcuts: %s", error->message);
-        }
-
-        g_error_free (error);
-        return NULL;
-    } else {
-        return shortcuts;
-    }
-}
-
-void
-dbus_set_shortcuts (GHashTable * shortcuts)
-{
-    GError *error = NULL;
-    org_sflphone_SFLphone_ConfigurationManager_set_shortcuts (
-        configurationManagerProxy, shortcuts, &error);
-
-=======
->>>>>>> 54eaff7a
+
     if (error) {
         ERROR ("Failed to call set_shortcuts() on ConfigurationManager: %s",
                error->message);
