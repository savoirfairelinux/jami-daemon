--- conflicted
+++ resolved
@@ -530,7 +530,8 @@
     dbus_g_proxy_connect_signal (callManagerProxy,
             "transferFailed", G_CALLBACK(transfer_failed_cb), NULL, NULL);
 
-<<<<<<< HEAD
+    /* Conference related callback */
+
     dbus_g_object_register_marshaller(g_cclosure_user_marshal_VOID__STRING,
             G_TYPE_NONE, G_TYPE_STRING, G_TYPE_INVALID);
     dbus_g_proxy_add_signal (callManagerProxy,
@@ -547,7 +548,7 @@
             "conferenceRemoved", G_TYPE_STRING, G_TYPE_INVALID);
     dbus_g_proxy_connect_signal (callManagerProxy,
             "conferenceRemoved", G_CALLBACK(conference_removed_cb), NULL, NULL);
-=======
+
     /* Security related callbacks */
     
     /* Register a marshaller for STRING,STRING,BOOL */
@@ -583,7 +584,7 @@
     /* VOID STRING STRING INT */
     dbus_g_object_register_marshaller(g_cclosure_user_marshal_VOID__STRING_STRING_INT,
             G_TYPE_NONE, G_TYPE_STRING, G_TYPE_STRING, G_TYPE_INT, G_TYPE_INVALID);
->>>>>>> d551f336
+
 
     dbus_g_proxy_add_signal (callManagerProxy,
             "sipCallStateChanged", G_TYPE_STRING, G_TYPE_STRING, G_TYPE_INT, G_TYPE_INVALID);
