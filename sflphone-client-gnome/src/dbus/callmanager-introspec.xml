--- conflicted
+++ resolved
@@ -138,7 +138,6 @@
       <arg type="s" name="state"  direction="out"/>
     </signal>
 
-<<<<<<< HEAD
     <signal name="conferenceChanged">
       <arg type="s" name="confID"  direction="out"/>
       <arg type="s" name="state"  direction="out"/>
@@ -164,15 +163,13 @@
     <method name="unholdConference">
       <arg type="s" name="confID" direction="in"/>
     </method>
-    
-=======
+
     <signal name="sipCallStateChanged">
       <arg type="s" name="callID"  direction="out"/>
       <arg type="s" name="state"  direction="out"/>
       <arg type="i" name="code"  direction="out"/>            
     </signal>   
-       
->>>>>>> d551f336
+
     <signal name="voiceMailNotify">
       <arg type="s" name="accountID"  direction="out"/>
       <arg type="i" name="count"  direction="out"/>
@@ -189,8 +186,6 @@
     <signal name="transferFailed">
     </signal>
 
-<<<<<<< HEAD
-=======
     <!-- SRTP related methods and signals -->
     <method name="setSASVerified">
       <arg type="s" name="callID" direction="in"/>
@@ -236,8 +231,7 @@
      <signal name="confirmGoClear">
       <arg type="s" name="callID"  direction="out" />
     </signal>
- 
->>>>>>> d551f336
+
 <!--
     <signal name="error">
       <annotation name="com.trolltech.QtDBus.QtTypeName.In0" value="MapStringString"/>
