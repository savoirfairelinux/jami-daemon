/*
 *  Copyright (C) 2004, 2005, 2006, 2009, 2008, 2009, 2010 Savoir-Faire Linux Inc.
 *  Author: Pierre-Luc Beaudoin <pierre-luc.beaudoin@savoirfairelinux.com>
 *  Author: Emmanuel Milou <emmanuel.milou@savoirfairelinux.com>
 *  Author: Guillaume Carmel-Archambault <guillaume.carmel-archambault@savoirfairelinux.com>
 *
 *  This program is free software; you can redistribute it and/or modify
 *  it under the terms of the GNU General Public License as published by
 *  the Free Software Foundation; either version 3 of the License, or
 *  (at your option) any later version.
 *
 *  This program is distributed in the hope that it will be useful,
 *  but WITHOUT ANY WARRANTY; without even the implied warranty of
 *  MERCHANTABILITY or FITNESS FOR A PARTICULAR PURPOSE.  See the
 *  GNU General Public License for more details.
 *
 *  You should have received a copy of the GNU General Public License
 *  along with this program; if not, write to the Free Software
 *   Foundation, Inc., 675 Mass Ave, Cambridge, MA 02139, USA.
 *
 *  Additional permission under GNU GPL version 3 section 7:
 *
 *  If you modify this program, or any covered work, by linking or
 *  combining it with the OpenSSL project's OpenSSL library (or a
 *  modified version of that library), containing parts covered by the
 *  terms of the OpenSSL or SSLeay licenses, Savoir-Faire Linux Inc.
 *  grants you additional permission to convey the resulting work.
 *  Corresponding Source for a non-source form of such a combination
<<<<<<< HEAD
 *  shall include the source code for the parts of OpenSSL used as well
=======
*  shall include the source code for the parts of OpenSSL used as well
>>>>>>> ce7c190d
 *  as that of the covered work.
 */

#ifndef __DBUS_H__
#define __DBUS_H__

#include <dbus/dbus-glib.h>

#include <accountlist.h>
#include <calllist.h>
#include <conferencelist.h>
#include <conference_obj.h>
#include <sflnotify.h>

/** @file dbus.h
  * @brief General DBus functions wrappers.
  */

/**
 * Try to connect to DBus services
 * @return TRUE if connection succeeded, FALSE otherwise
 */
gboolean dbus_connect ();

/**
 * Unreferences the proxies
 */
void dbus_clean ();

/**
 * CallManager - Hold a call
 * @param c The call to hold
 */
void dbus_hold (const callable_obj_t * c);

/**
 * CallManager - Unhold a call
 * @param c The call to unhold
 */
void dbus_unhold (const callable_obj_t * c);

/**
 * CallManager - Hang up a call
 * @param c The call to hang up
 */
void dbus_hang_up (const callable_obj_t * c);

/**
 * CallManager - Transfer a call
 * @param c The call to transfer
 */
void dbus_transfert (const callable_obj_t * c);

/**
 * CallManager - Accept a call
 * @param c The call to accept
 */
void dbus_accept (const callable_obj_t * c);

/**
 * CallManager - Refuse a call
 * @param c The call to refuse
 */
void dbus_refuse (const callable_obj_t * c);

/**
 * CallManager - Place a call
 * @param c The call to place
 */
void dbus_place_call (const callable_obj_t * c);


/**
 * ConfigurationManager - Get the list of the setup accounts
 * @return gchar** The list of accounts
 */
gchar ** dbus_account_list();

/**
 * ConfigurationManager - Get the details of a specific account
 * @param accountID The unique of the account
 * @return GHashTable* The details of the account
 */
GHashTable * dbus_account_details (gchar * accountID);

/**
 * ConfigurationManager - Set the details of a specific account
 * @param a The account to update
 */
void dbus_set_account_details (account_t *a);

/**
 * ConfigurationManager - Set the additional credential information
 * of a specific account, for a specific credential index.
 * This function will add the new section on the server side
 * if it cannot be found.
 * @param a The account to update
 * @param index The index for the credential to update
 */
void dbus_set_credential (account_t *a, int index);

/**
 * ConfigurationManager - Set the additional credential information
 * of a specific account, for a specific credential index.
 * This function will add the new section on the server side
 * if it cannot be found.
 * @param a The account to update
 * @return int The number of credentials specified
 */
int dbus_get_number_of_credential (gchar * accountID);

/**
 * ConfigurationManager - Delete all credentials defined for
 * a given account.
 * @param a The account id
 */
void dbus_delete_all_credential (account_t *a);

/**
 * ConfigurationManager - Set the additional credential information
 * of a specific account, for a specific credential index.
 * This function will add the new section on the server side
 * if it cannot be found.
 * @param a The account to update
 * @param index The credential index
 * @return GHashTable* The credential at index "index" for the given account
 */
GHashTable* dbus_get_credential (gchar * accountID, int index);

/**
 * ConfigurationManager - Get the details for the ip2ip profile
 */
GHashTable * dbus_get_ip2_ip_details (void);

/**
 * ConfigurationManager - Set the details for the ip2ip profile
 */
void dbus_set_ip2ip_details (GHashTable * properties);

/**
 * ConfigurationManager - Send registration request
 * @param accountID The account to register/unregister
 * @param enable The flag for the type of registration
 *		 0 for unregistration request
 *		 1 for registration request
 */
void dbus_send_register (gchar* accountID , const guint enable);

/**
 * ConfigurationManager - Add an account to the list
 * @param a The account to add
 */
gchar* dbus_add_account (account_t *a);

/**
 * ConfigurationManager - Remove an account from the list
 * @param accountID The account to remove
 */
void dbus_remove_account (gchar * accountID);

/**
 * ConfigurationManager - Set volume for speaker/mic
 * @param device The speaker or the mic
 * @param value The new value
 */
void dbus_set_volume (const gchar * device, gdouble value);

/**
 * ConfigurationManager - Get the volume of a device
 * @param device The speaker or the mic
 */
gdouble dbus_get_volume (const gchar * device);

/**
 * ConfigurationManager - Play DTMF
 * @param key The DTMF to send
 */
void dbus_play_dtmf (const gchar * key);

/**
 * ConfigurationManager - Get the codecs list
 * @return gchar** The list of codecs
 */
gchar** dbus_codec_list();

/**
 * ConfigurationManager - Get the codec details
 * @param payload The payload of the codec
 * @return gchar** The codec details
 */
gchar** dbus_codec_details (int payload);

/**
 * ConfigurationManager - Get the default codec list
 * The default codec list are the codecs selected by the server if the user hasn't made any changes
 * @return gchar** The default codec list
 */
gchar** dbus_default_codec_list();

/**
 * ConfigurationManager - Get the list of the codecs used for media negociation
 * @return gchar** The list of codecs
 */
gchar** dbus_get_active_codec_list (gchar *accountID);

/**
 * ConfigurationManager - Set the list of codecs used for media negociation
 * @param list The list of codecs
 */
void dbus_set_active_codec_list (const gchar** list, const gchar*);

/**
 * CallManager - return the codec name
 * @param callable_obj_t* current call
 */
gchar* dbus_get_current_codec_name (const callable_obj_t * c);

/**
 * ConfigurationManager - Get the list of available output audio plugins
 * @return gchar** The list of plugins
 */
gchar** dbus_get_audio_plugin_list();


/**
 * ConfigurationManager - Select an input audio plugin
 * @param audioPlugin The string description of the plugin
 */
void dbus_set_audio_plugin (gchar* audioPlugin);

/**
 * ConfigurationManager - Select an input audio plugin
 * @param audioPlugin The string description of the plugin
 */
void dbus_set_input_audio_plugin (gchar* audioPlugin);

/**
 * ConfigurationManager - Select an output audio plugin
 * @param audioPlugin The string description of the plugin
 */
void dbus_set_output_audio_plugin (gchar* audioPlugin);

/**
 * ConfigurationManager - Get the list of available output audio devices
 * @return gchar** The list of devices
 */
gchar** dbus_get_audio_output_device_list();

/**
 * ConfigurationManager - Select an output audio device
 * @param index The index of the soundcard
 */
void dbus_set_audio_output_device (const int index);

/**
 * ConfigurationManager - Get the list of available input audio devices
 * @return gchar** The list of devices
 */
gchar** dbus_get_audio_input_device_list();

/**
 * ConfigurationManager - Select an input audio device
 * @param index The index of the soundcard
 */
void dbus_set_audio_input_device (const int index);

/**
 * ConfigurationManager - Get the current audio devices
 * @return gchar** The index of the current soundcard
 */
gchar** dbus_get_current_audio_devices_index();

/**
 * ConfigurationManager - Get the index of the specified audio device
 * @param name The string description of the audio device
 * @return int The index of the device
 */
int dbus_get_audio_device_index (const gchar* name);

/**
 * ConfigurationManager - Get the current output audio plugin
 * @return gchar* The current plugin
 *		  default
 *		  plughw
 *		  dmix
 */
gchar* dbus_get_current_audio_output_plugin();

/**
 * ConfigurationManager - Get the current noise suppressor state
 * @return gchar* The state (enabled/disabled)
 */
gchar *dbus_get_noise_suppress_state (void);

/**
 * ConfigurationManager - Set the current noise suppressor state
 * @param gchar* The state (enabled/disabled)
 */
void dbus_set_noise_suppress_state (gchar *state);


/**
 * ConfigurationManager - Query to server to
 * know if MD5 credential hashing is enabled.
 * @return True if enabled, false otherwise
 *
 */
gboolean dbus_is_md5_credential_hashing();

/**
 * ConfigurationManager - Set whether or not
 * the server should store credential as
 * a md5 hash.
 * @param enabled
 */
void dbus_set_md5_credential_hashing (gboolean enabled);

/**
 * ConfigurationManager - Tells the GUI if IAX2 support is enabled
 * @return int 1 if IAX2 is enabled
 *	       0 otherwise
 */
int dbus_is_iax2_enabled (void);

/**
 * ConfigurationManager - Query the server about the ringtone option.
 * If ringtone is enabled, ringtone on incoming call use custom choice. If not, only standart tone.
 * @return int	1 if enabled
 *	        0 otherwise
 */
int dbus_is_ringtone_enabled (const gchar *accountID);

/**
 * ConfigurationManager - Set the ringtone option
 * Inverse current value
 */
void dbus_ringtone_enabled (const gchar *accountID);

/**
 * ConfigurationManager - Get the ringtone
 * @return gchar* The file name selected as a ringtone
 */
gchar* dbus_get_ringtone_choice (const gchar *accountID);

/**
 * ConfigurationManager - Set a ringtone
 * @param tone The file name of the ringtone
 */
void dbus_set_ringtone_choice (const gchar *accountID, const gchar* tone);

/**
 * ConfigurationManager - Gives the maximum number of days the user wants to have in the history
 * @return double The maximum number of days
 */
guint dbus_get_history_limit (void);

/**
 * ConfigurationManager - Gives the maximum number of days the user wants to have in the history
 */
void dbus_set_history_limit (const guint days);

/**
 * ConfigurationManager - Returns the selected audio manager
 * @return int	0	ALSA
 *		1	PULSEAUDIO
 */
int dbus_get_audio_manager (void);

/**
 * ConfigurationManager - Set the audio manager
 * @param api	0	ALSA
 *		1	PULSEAUDIO
 */
void dbus_set_audio_manager (int api);

/**
 * ConfigurationManager - Start a tone when a new call is open and no numbers have been dialed
 * @param start 1 to start
 *		0 to stop
 * @param type  TONE_WITH_MESSAGE
 *		TONE_WITHOUT_MESSAGE
 */
void dbus_start_tone (const int start , const guint type);

/**
 * Instance - Send registration request to dbus service.
 * Manage the instances of clients connected to the server
 * @param pid The pid of the processus client
 * @param name The string description of the client. Here : GTK+ Client
 */
void dbus_register (int pid, gchar * name);

/**
 * Instance - Send unregistration request to dbus services
 * @param pid The pid of the processus
 */
void dbus_unregister (int pid);

void dbus_set_sip_address (const gchar* address);

gint dbus_get_sip_address (void);


/**
 * Add a participant (callID) to this conference (confID)
 */
void dbus_add_participant (const gchar* callID, const gchar* confID);

/**
 * Return a list of participant for this conference (confID)
 */
gchar** dbus_get_participant_list (const gchar *confID);

/**
 * Toggle recording for this instance, may be call or conference
 */
void dbus_set_record (const gchar * id);

/**
 * Set the path where the recorded audio files will be stored
 */
void dbus_set_record_path (const gchar *path);

/**
 * Get the path where the recorded audio files are stored
 */
gchar* dbus_get_record_path (void);

/**
 * Encapsulate all the address book-related configuration
 * Get the configuration
 */
GHashTable* dbus_get_addressbook_settings (void);

/**
 * Encapsulate all the address book-related configuration
 * Set the configuration
 */
void dbus_set_addressbook_settings (GHashTable *);

gchar** dbus_get_addressbook_list (void);

void dbus_set_addressbook_list (const gchar** list);

/**
 * Resolve the local address given an interface name
 */
gchar * dbus_get_address_from_interface_name (gchar* interface);

/**
 * Query the daemon to return a list of network interface (described as there IP address)
 */
gchar** dbus_get_all_ip_interface (void);

/**
 * Query the daemon to return a list of network interface (described as there name)
 */
gchar** dbus_get_all_ip_interface_by_name (void);

/**
 * Encapsulate all the url hook-related configuration
 * Get the configuration
 */
GHashTable* dbus_get_hook_settings (void);

/**
 * Encapsulate all the url hook-related configuration
 * Set the configuration
 */
void dbus_set_hook_settings (GHashTable *);


gboolean dbus_get_is_recording (const callable_obj_t *);

GHashTable* dbus_get_call_details (const gchar* callID);

gchar** dbus_get_call_list (void);

GHashTable* dbus_get_conference_details (const gchar* confID);

gchar** dbus_get_conference_list (void);

void dbus_set_accounts_order (const gchar* order);

GHashTable* dbus_get_history (void);

void dbus_set_history (GHashTable* entries);

void sflphone_display_transfer_status (const gchar* message);

/**
 * CallManager - Confirm Short Authentication String
 * for a given callId
 * @param c The call to confirm SAS
 */
void dbus_confirm_sas (const callable_obj_t * c);

/**
 * CallManager - Reset Short Authentication String
 * for a given callId
 * @param c The call to reset SAS
 */
void dbus_reset_sas (const callable_obj_t * c);

/**
 * CallManager - Request Go Clear in the ZRTP Protocol
 * for a given callId
 * @param c The call that we want to go clear
 */
void dbus_request_go_clear (const callable_obj_t * c);

/**
 * CallManager - Accept Go Clear request from remote
 * for a given callId
 * @param c The call to confirm
 */
void dbus_set_confirm_go_clear (const callable_obj_t * c);

/**
 * CallManager - Get the list of supported TLS methods from
 * the server in textual form.
 * @return an array of string representing supported methods
 */
gchar** dbus_get_supported_tls_method();

GHashTable* dbus_get_shortcuts (void);

void dbus_set_shortcuts (GHashTable * shortcuts);

void dbus_set_audio_ringtone_device (const int index);

void
dbus_hang_up_conference (const conference_obj_t * c);

void
dbus_hold_conference (const conference_obj_t * c);

void
dbus_unhold_conference (const conference_obj_t * c);

void
dbus_detach_participant (const gchar* callID);

void
dbus_join_participant (const gchar* sel_callID, const gchar* drag_callID);

void
dbus_join_conference (const gchar* sel_confID, const gchar* drag_confID);

void
dbus_add_main_participant (const gchar* confID);

/* Instant messaging */
void dbus_send_text_message (const gchar* callID, const gchar *message);

#endif<|MERGE_RESOLUTION|>--- conflicted
+++ resolved
@@ -26,11 +26,8 @@
  *  terms of the OpenSSL or SSLeay licenses, Savoir-Faire Linux Inc.
  *  grants you additional permission to convey the resulting work.
  *  Corresponding Source for a non-source form of such a combination
-<<<<<<< HEAD
  *  shall include the source code for the parts of OpenSSL used as well
-=======
-*  shall include the source code for the parts of OpenSSL used as well
->>>>>>> ce7c190d
+ *  shall include the source code for the parts of OpenSSL used as well
  *  as that of the covered work.
  */
 
