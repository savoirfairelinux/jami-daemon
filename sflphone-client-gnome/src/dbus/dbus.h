/*
 *  Copyright (C) 2004, 2005, 2006, 2008, 2009, 2010, 2011 Savoir-Faire Linux Inc.
 *  Author: Pierre-Luc Beaudoin <pierre-luc.beaudoin@savoirfairelinux.com>
 *  Author: Emmanuel Milou <emmanuel.milou@savoirfairelinux.com>
 *  Author: Guillaume Carmel-Archambault <guillaume.carmel-archambault@savoirfairelinux.com>
 *
 *  This program is free software; you can redistribute it and/or modify
 *  it under the terms of the GNU General Public License as published by
 *  the Free Software Foundation; either version 3 of the License, or
 *  (at your option) any later version.
 *
 *  This program is distributed in the hope that it will be useful,
 *  but WITHOUT ANY WARRANTY; without even the implied warranty of
 *  MERCHANTABILITY or FITNESS FOR A PARTICULAR PURPOSE.  See the
 *  GNU General Public License for more details.
 *
 *  You should have received a copy of the GNU General Public License
 *  along with this program; if not, write to the Free Software
 *   Foundation, Inc., 675 Mass Ave, Cambridge, MA 02139, USA.
 *
 *  Additional permission under GNU GPL version 3 section 7:
 *
 *  If you modify this program, or any covered work, by linking or
 *  combining it with the OpenSSL project's OpenSSL library (or a
 *  modified version of that library), containing parts covered by the
 *  terms of the OpenSSL or SSLeay licenses, Savoir-Faire Linux Inc.
 *  grants you additional permission to convey the resulting work.
 *  Corresponding Source for a non-source form of such a combination
 *  shall include the source code for the parts of OpenSSL used as well
 *  shall include the source code for the parts of OpenSSL used as well
 *  as that of the covered work.
 */

#ifndef __DBUS_H__
#define __DBUS_H__

#include <dbus/dbus-glib.h>

#include <accountlist.h>
#include <calllist.h>
#include <conferencelist.h>
#include <conference_obj.h>
#include <sflnotify.h>

/** @file dbus.h
  * @brief General DBus functions wrappers.
  */

/**
 * Try to connect to DBus services
 * @return TRUE if connection succeeded, FALSE otherwise
 */
gboolean dbus_connect (GError **error);

/**
 * Unreferences the proxies
 */
void dbus_clean ();

/**
 * CallManager - Hold a call
 * @param c The call to hold
 */
void dbus_hold (const callable_obj_t * c);

/**
 * CallManager - Unhold a call
 * @param c The call to unhold
 */
void dbus_unhold (const callable_obj_t * c);

/**
 * CallManager - Hang up a call
 * @param c The call to hang up
 */
void dbus_hang_up (const callable_obj_t * c);

/**
 * CallManager - Transfer a call
 * @param c The call to transfer
 */
void dbus_transfert (const callable_obj_t * c);

/**
 * CallManager - Perform an attended transfer on two calls
 * @param The call to be transfered
 * @param The target
 */
void dbus_attended_transfer(const callable_obj_t *, const callable_obj_t *);

/**
 * CallManager - Accept a call
 * @param c The call to accept
 */
void dbus_accept (const callable_obj_t * c);

/**
 * CallManager - Refuse a call
 * @param c The call to refuse
 */
void dbus_refuse (const callable_obj_t * c);

/**
 * CallManager - Place a call
 * @param c The call to place
 */
void dbus_place_call (const callable_obj_t * c);


/**
 * ConfigurationManager - Get the list of the setup accounts
 * @return gchar** The list of accounts
 */
gchar ** dbus_account_list();

/**
 * ConfigurationManager - Get the details of a specific account
 * @param accountID The unique of the account
 * @return GHashTable* The details of the account
 */
GHashTable * dbus_get_account_details (gchar * accountID);

/**
 * ConfigurationManager - Set the details of a specific account
 * @param a The account to update
 */
void dbus_set_account_details (account_t *a);

/**
 * ConfigurationManager - Set the additional credential information
 * of a specific account.
 * This function will add the new section on the server side
 * if it cannot be found.
 * @param a The account to update
 */
void dbus_set_credentials (account_t *a);

/**
 * ConfigurationManager - Set the additional credential information
 * of a specific account.
 * This function will add the new section on the server side
 * if it cannot be found.
 * @param a The account to update
 */
void dbus_get_credentials (account_t *a);

/**
 * ConfigurationManager - Get the details for the ip2ip profile
 */
GHashTable * dbus_get_ip2_ip_details (void);

/**
 * ConfigurationManager - Set the details for the ip2ip profile
 */
void dbus_set_ip2ip_details (GHashTable * properties);

/**
 * ConfigurationManager - Send registration request
 * @param accountID The account to register/unregister
 * @param enable The flag for the type of registration
 *		 0 for unregistration request
 *		 1 for registration request
 */
void dbus_send_register (gchar* accountID , const guint enable);

/**
 * ConfigurationManager - Add an account to the list
 * @param a The account to add
 */
void dbus_add_account (account_t *a);

/**
 * ConfigurationManager - Remove an account from the list
 * @param accountID The account to remove
 */
void dbus_remove_account (gchar * accountID);

/**
 * ConfigurationManager - Set volume for speaker/mic
 * @param device The speaker or the mic
 * @param value The new value
 */
void dbus_set_volume (const gchar * device, gdouble value);

/**
 * ConfigurationManager - Get the volume of a device
 * @param device The speaker or the mic
 */
gdouble dbus_get_volume (const gchar * device);

/**
 * ConfigurationManager - Play DTMF
 * @param key The DTMF to send
 */
void dbus_play_dtmf (const gchar * key);

/**
 * ConfigurationManager - Get the audio codecs list
 * @return gchar** The list of audiocodecs
 */
gchar** dbus_audio_codec_list();

/**
 * ConfigurationManager - Get the video codecs list
 * @return gchar** The list of video codecs 
 */
gchar** dbus_video_codec_list();

/**
 * ConfigurationManager - Get the audio codec details
 * @param payload The payload of the audio codec
 * @return gchar** The audio codec details
 */
gchar** dbus_audio_codec_details (int payload);

/**
 * ConfigurationManager - Get the video codec details
<<<<<<< HEAD
 * @param payload The payload of the video codec
 * @return gchar** The video codec details
 */
gchar** dbus_video_codec_details (int payload);
=======
 * @param codec The name of the video codec
 * @return gchar** The video codec details
 */
gchar** dbus_video_codec_details (gchar *codec);
>>>>>>> 09abe126

/**
 * ConfigurationManager - Get the default audio codec list
 * The default audio codec list are the audio codecs selected by the server if the user hasn't made any changes
 * @return gchar** The default audio codec list
 */
gchar** dbus_default_audio_codec_list();

/**
 * ConfigurationManager - Get the list of the audio codecs used for media negotiation
 * @return gchar** The list of audio codecs
 */
gchar** dbus_get_active_audio_codec_list (gchar *accountID);

/**
 * ConfigurationManager - Set the list of audio codecs used for media negociation
 * @param list The list of audio codecs
 */
void dbus_set_active_audio_codec_list (const gchar** list, const gchar*);

/**
 * ConfigurationManager - Get the list of the audio codecs used for media negotiation
 * @return gchar** The list of audio codecs
 */
gchar** dbus_get_active_video_codec_list (gchar *accountID);

/**
 * ConfigurationManager - Set the list of audio codecs used for media negociation
 * @param list The list of audio codecs
 */
void dbus_set_active_video_codec_list (const gchar** list, const gchar*);

/**
 * CallManager - return the audio codec name
 * @param callable_obj_t* current call
 */
gchar* dbus_get_current_audio_codec_name (const callable_obj_t * c);

/**
 * ConfigurationManager - Get the list of available output audio plugins
 * @return gchar** The list of plugins
 */
gchar** dbus_get_audio_plugin_list();


/**
 * ConfigurationManager - Select an input audio plugin
 * @param audioPlugin The string description of the plugin
 */
void dbus_set_audio_plugin (gchar* audioPlugin);

/**
 * ConfigurationManager - Select an input audio plugin
 * @param audioPlugin The string description of the plugin
 */
void dbus_set_input_audio_plugin (gchar* audioPlugin);

/**
 * ConfigurationManager - Select an output audio plugin
 * @param audioPlugin The string description of the plugin
 */
void dbus_set_output_audio_plugin (gchar* audioPlugin);

/**
 * ConfigurationManager - Get the list of available output audio devices
 * @return gchar** The list of devices
 */
gchar** dbus_get_audio_output_device_list();

/**
 * ConfigurationManager - Select an output audio device
 * @param index The index of the soundcard
 */
void dbus_set_audio_output_device (const int index);

/**
 * ConfigurationManager - Get the list of available input audio devices
 * @return gchar** The list of devices
 */
gchar** dbus_get_audio_input_device_list();

/**
 * ConfigurationManager - Select an input audio device
 * @param index The index of the soundcard
 */
void dbus_set_audio_input_device (const int index);

/**
 * ConfigurationManager - Get the current audio devices
 * @return gchar** The index of the current soundcard
 */
gchar** dbus_get_current_audio_devices_index();

/**
 * ConfigurationManager - Get the index of the specified audio device
 * @param name The string description of the audio device
 * @return int The index of the device
 */
int dbus_get_audio_device_index (const gchar* name);

/**
 * ConfigurationManager - Get the current output audio plugin
 * @return gchar* The current plugin
 *		  default
 *		  plughw
 *		  dmix
 */
gchar* dbus_get_current_audio_output_plugin();

/**
 * ConfigurationManager - Get the current noise suppressor state
 * @return gchar* The state (enabled/disabled)
 */
gchar *dbus_get_noise_suppress_state (void);

/**
 * ConfigurationManager - Set the current noise suppressor state
 * @param gchar* The state (enabled/disabled)
 */
void dbus_set_noise_suppress_state (gchar *state);

/**
 * ConfigurationManager - Get the current echo cancel state
 * @return gchar* The state (enabled/disabled)
 */
gchar *dbus_get_echo_cancel_state(void);

/**
 * ConfigurationManager - Set the current echo cancel state
 * @param gchar* The state (enabled/disabled)
 */
void dbus_set_echo_cancel_state(gchar *state);

int dbus_get_echo_cancel_tail_length(void);

void dbus_set_echo_cancel_tail_length(int length);

int dbus_get_echo_cancel_delay(void);

void dbus_set_echo_cancel_delay(int delay);

/**
 * ConfigurationManager - Query to server to
 * know if MD5 credential hashing is enabled.
 * @return True if enabled, false otherwise
 *
 */
gboolean dbus_is_md5_credential_hashing();

/**
 * ConfigurationManager - Set whether or not
 * the server should store credential as
 * a md5 hash.
 * @param enabled
 */
void dbus_set_md5_credential_hashing (gboolean enabled);

/**
 * ConfigurationManager - Tells the GUI if IAX2 support is enabled
 * @return int 1 if IAX2 is enabled
 *	       0 otherwise
 */
int dbus_is_iax2_enabled (void);

/**
 * ConfigurationManager - Query the server about the ringtone option.
 * If ringtone is enabled, ringtone on incoming call use custom choice. If not, only standart tone.
 * @return int	1 if enabled
 *	        0 otherwise
 */
int dbus_is_ringtone_enabled (const gchar *accountID);

/**
 * ConfigurationManager - Set the ringtone option
 * Inverse current value
 */
void dbus_ringtone_enabled (const gchar *accountID);

/**
 * ConfigurationManager - Get the ringtone
 * @return gchar* The file name selected as a ringtone
 */
gchar* dbus_get_ringtone_choice (const gchar *accountID);

/**
 * ConfigurationManager - Set a ringtone
 * @param tone The file name of the ringtone
 */
void dbus_set_ringtone_choice (const gchar *accountID, const gchar* tone);

/**
 * ConfigurationManager - Gives the maximum number of days the user wants to have in the history
 * @return double The maximum number of days
 */
guint dbus_get_history_limit (void);

/**
 * ConfigurationManager - Gives the maximum number of days the user wants to have in the history
 */
void dbus_set_history_limit (const guint days);

/**
 * ConfigurationManager - Returns the selected audio manager
 * @return int	0	ALSA
 *		1	PULSEAUDIO
 */
int dbus_get_audio_manager (void);

/**
 * ConfigurationManager - Set the audio manager
 * @param api	0	ALSA
 *		1	PULSEAUDIO
 */
void dbus_set_audio_manager (int api);

void dbus_set_video_input_device (const gchar *dev);
void dbus_set_video_input_device_channel (const gchar *channel);
void dbus_set_video_input_size (const char *size);
void dbus_set_video_input_rate (const gchar *rate);
gchar *dbus_get_video_input_device ();
gchar *dbus_get_video_input_device_channel ();
gchar *dbus_get_video_input_device_size ();
gchar *dbus_get_video_input_device_rate ();
gchar **dbus_get_video_input_device_list();
gchar **dbus_get_video_input_device_channel_list(const gchar *dev);
gchar **dbus_get_video_input_device_size_list(const gchar *dev, const gchar *channel);
gchar **dbus_get_video_input_device_rate_list(const gchar *dev, const gchar *channel, const gchar *size);


/**
 * ConfigurationManager - Start a tone when a new call is open and no numbers have been dialed
 * @param start 1 to start
 *		0 to stop
 * @param type  TONE_WITH_MESSAGE
 *		TONE_WITHOUT_MESSAGE
 */
void dbus_start_tone (const int start , const guint type);

/**
 * Instance - Send registration request to dbus service.
 * Manage the instances of clients connected to the server
 * @param pid The pid of the processus client
 * @param name The string description of the client. Here : GTK+ Client
 * @param error return location for a GError or NULL
 */
gboolean dbus_register (int pid, gchar * name, GError **error);

/**
 * Instance - Send unregistration request to dbus services
 * @param pid The pid of the processus
 */
void dbus_unregister (int pid);

void dbus_set_sip_address (const gchar* address);

gint dbus_get_sip_address (void);


/**
 * Add a participant (callID) to this conference (confID)
 */
void dbus_add_participant (const gchar* callID, const gchar* confID);

/**
 * Return a list of participant for this conference (confID)
 */
gchar** dbus_get_participant_list (const gchar *confID);

/**
 * Toggle recording for this instance, may be call or conference
 */
void dbus_set_record (const gchar * id);

/**
 * Set the path where the recorded audio files will be stored
 */
void dbus_set_record_path (const gchar *path);

/**
 * Get the path where the recorded audio files are stored
 */
gchar* dbus_get_record_path (void);

/**
 * Set the always recording functionality, once true all call
 * will be set in recording mode once answered
 */
void dbus_set_is_always_recording(const gboolean);

/**
 * Test if the always recording functionality is activated
 * @return true if call are always recording
 */
gboolean dbus_get_is_always_recording(void);

/**
 * Encapsulate all the address book-related configuration
 * Get the configuration
 */
GHashTable* dbus_get_addressbook_settings (void);

/**
 * Encapsulate all the address book-related configuration
 * Set the configuration
 */
void dbus_set_addressbook_settings (GHashTable *);

gchar** dbus_get_addressbook_list (void);

void dbus_set_addressbook_list (const gchar** list);

/**
 * Resolve the local address given an interface name
 */
gchar * dbus_get_address_from_interface_name (gchar* interface);

/**
 * Query the daemon to return a list of network interface (described as there IP address)
 */
gchar** dbus_get_all_ip_interface (void);

/**
 * Query the daemon to return a list of network interface (described as there name)
 */
gchar** dbus_get_all_ip_interface_by_name (void);

/**
 * Encapsulate all the url hook-related configuration
 * Get the configuration
 */
GHashTable* dbus_get_hook_settings (void);

/**
 * Encapsulate all the url hook-related configuration
 * Set the configuration
 */
void dbus_set_hook_settings (GHashTable *);


gboolean dbus_get_is_recording (const callable_obj_t *);

GHashTable* dbus_get_call_details (const gchar* callID);

gchar** dbus_get_call_list (void);

GHashTable* dbus_get_conference_details (const gchar* confID);

gchar** dbus_get_conference_list (void);

void dbus_set_accounts_order (const gchar* order);

/**
 * Get a list of serialized hisotry entries
 * @return The list of history entries
 */
gchar **dbus_get_history (void);

/**
 * Set the history entries into the daemon. The daemon then write teh content 
 * of this list into the history file
 * @param A list of serialized history entries
 */
void dbus_set_history (gchar **);

void sflphone_display_transfer_status (const gchar* message);

/**
 * CallManager - Confirm Short Authentication String
 * for a given callId
 * @param c The call to confirm SAS
 */
void dbus_confirm_sas (const callable_obj_t * c);

/**
 * CallManager - Reset Short Authentication String
 * for a given callId
 * @param c The call to reset SAS
 */
void dbus_reset_sas (const callable_obj_t * c);

/**
 * CallManager - Request Go Clear in the ZRTP Protocol
 * for a given callId
 * @param c The call that we want to go clear
 */
void dbus_request_go_clear (const callable_obj_t * c);

/**
 * CallManager - Accept Go Clear request from remote
 * for a given callId
 * @param c The call to confirm
 */
void dbus_set_confirm_go_clear (const callable_obj_t * c);

/**
 * CallManager - Get the list of supported TLS methods from
 * the server in textual form.
 * @return an array of string representing supported methods
 */
gchar** dbus_get_supported_tls_method();

GHashTable* dbus_get_shortcuts (void);

void dbus_set_shortcuts (GHashTable * shortcuts);

void dbus_set_audio_ringtone_device (const int index);

void
dbus_hang_up_conference (const conference_obj_t * c);

void
dbus_hold_conference (const conference_obj_t * c);

void
dbus_unhold_conference (const conference_obj_t * c);

void
dbus_detach_participant (const gchar* callID);

void
dbus_join_participant (const gchar* sel_callID, const gchar* drag_callID);

void
dbus_create_conf_from_participant_list(const gchar **list);

void
dbus_join_conference (const gchar* sel_confID, const gchar* drag_confID);

void
dbus_add_main_participant (const gchar* confID);

/* Instant messaging */
void dbus_send_text_message (const gchar* callID, const gchar *message);

/* Video calibration */
void dbus_start_video_preview ();

void dbus_stop_video_preview ();

/**
 * Start playback of a recorded
 * @param The recorded file to start playback with
 */
gboolean dbus_start_recorded_file_playback(const gchar *);

/**
 * Stop playback of a recorded filie
 * @param The recorded file to pause
 */
void dbus_stop_recorded_file_playback(const gchar *);


#endif<|MERGE_RESOLUTION|>--- conflicted
+++ resolved
@@ -215,17 +215,10 @@
 
 /**
  * ConfigurationManager - Get the video codec details
-<<<<<<< HEAD
- * @param payload The payload of the video codec
- * @return gchar** The video codec details
- */
-gchar** dbus_video_codec_details (int payload);
-=======
  * @param codec The name of the video codec
  * @return gchar** The video codec details
  */
 gchar** dbus_video_codec_details (gchar *codec);
->>>>>>> 09abe126
 
 /**
  * ConfigurationManager - Get the default audio codec list
