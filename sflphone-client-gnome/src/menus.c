/*
 *  Copyright (C) 2007 Savoir-Faire Linux inc.
 *  Author: Emmanuel Milou <emmanuel.milou@savoirfairelinux.com>
 *  Author: Pierre-Luc Beaudoin <pierre-luc.beaudoin@savoirfairelinux.com>
 *
 *  This program is free software; you can redistribute it and/or modify
 *  it under the terms of the GNU General Public License as published by
 *  the Free Software Foundation; either version 3 of the License, or
 *  (at your option) any later version.
 *
 *  This program is distributed in the hope that it will be useful,
 *  but WITHOUT ANY WARRANTY; without even the implied warranty of
 *  MERCHANTABILITY or FITNESS FOR A PARTICULAR PURPOSE.  See the
 *  GNU General Public License for more details.
 *
 *  You should have received a copy of the GNU General Public License
 *  along with this program; if not, write to the Free Software
 *   Foundation, Inc., 675 Mass Ave, Cambridge, MA 02139, USA.
 */

#include <menus.h>
#include <config.h>
#include <configwindow.h>
#include <dbus/dbus.h>
#include <mainwindow.h>
#include <assistant.h>
#include <gtk/gtk.h>
#include <glib/gprintf.h>
#include <string.h> // for strlen

GtkWidget * pickUpMenu;
GtkWidget * hangUpMenu;
GtkWidget * newCallMenu;
GtkWidget * holdMenu;
GtkWidget * copyMenu;
GtkWidget * pasteMenu;
GtkWidget * recordMenu;

GtkWidget * editable_num;
GtkDialog * edit_dialog;

guint holdConnId;     //The hold_menu signal connection ID

GtkWidget * dialpadMenu;
GtkWidget * volumeMenu;
GtkWidget * searchbarMenu;


void update_menus()
{
    //Block signals for holdMenu
    gtk_signal_handler_block(GTK_OBJECT(holdMenu), holdConnId);

    gtk_widget_set_sensitive( GTK_WIDGET(pickUpMenu), FALSE);
    gtk_widget_set_sensitive( GTK_WIDGET(hangUpMenu), FALSE);
    gtk_widget_set_sensitive( GTK_WIDGET(newCallMenu),FALSE);
    gtk_widget_set_sensitive( GTK_WIDGET(holdMenu),   FALSE);
    gtk_widget_set_sensitive( GTK_WIDGET(recordMenu), FALSE);
    gtk_widget_set_sensitive( GTK_WIDGET(copyMenu),   FALSE);

    callable_obj_t * selectedCall = calltab_get_selected_call(active_calltree);
    if (selectedCall)
    {
        gtk_widget_set_sensitive( GTK_WIDGET(copyMenu),   TRUE);
        switch(selectedCall->_state)
        {
            case CALL_STATE_INCOMING:
                gtk_widget_set_sensitive( GTK_WIDGET(pickUpMenu), TRUE);
                gtk_widget_set_sensitive( GTK_WIDGET(hangUpMenu), TRUE);
                break;
            case CALL_STATE_HOLD:
                gtk_widget_set_sensitive( GTK_WIDGET(hangUpMenu), TRUE);
                gtk_widget_set_sensitive( GTK_WIDGET(holdMenu),   TRUE);
                gtk_widget_set_sensitive( GTK_WIDGET(newCallMenu),TRUE);
                gtk_image_menu_item_set_image( GTK_IMAGE_MENU_ITEM ( holdMenu ), gtk_image_new_from_file( ICONS_DIR "/icon_unhold.svg"));
                break;
            case CALL_STATE_RINGING:
                gtk_widget_set_sensitive( GTK_WIDGET(pickUpMenu), TRUE);
                gtk_widget_set_sensitive( GTK_WIDGET(hangUpMenu), TRUE);
                break;
            case CALL_STATE_DIALING:
                gtk_widget_set_sensitive( GTK_WIDGET(pickUpMenu), TRUE);
                gtk_widget_set_sensitive( GTK_WIDGET(hangUpMenu), TRUE);
                gtk_widget_set_sensitive( GTK_WIDGET(newCallMenu),TRUE);
                break;
            case CALL_STATE_CURRENT:
            case CALL_STATE_RECORD:
                gtk_widget_set_sensitive( GTK_WIDGET(hangUpMenu), TRUE);
                gtk_widget_set_sensitive( GTK_WIDGET(holdMenu),   TRUE);
                gtk_widget_set_sensitive( GTK_WIDGET(newCallMenu),TRUE);
                gtk_widget_set_sensitive( GTK_WIDGET(recordMenu), TRUE);
                gtk_image_menu_item_set_image( GTK_IMAGE_MENU_ITEM ( holdMenu ), gtk_image_new_from_file( ICONS_DIR "/icon_hold.svg"));
                break;
            case CALL_STATE_BUSY:
            case CALL_STATE_FAILURE:
                gtk_widget_set_sensitive( GTK_WIDGET(hangUpMenu), TRUE);
                break;
            default:
                WARN("Should not happen in update_menus()!");
                break;
        }
    }
    else
    {
        gtk_widget_set_sensitive( GTK_WIDGET(newCallMenu), TRUE);
    }
    gtk_signal_handler_unblock(holdMenu, holdConnId);

}
/* ----------------------------------------------------------------- */
    static void
help_about ( void * foo UNUSED)
{
  gchar *authors[] = {
    "Yan Morin <yan.morin@savoirfairelinux.com>",
    "Jérôme Oufella <jerome.oufella@savoirfairelinux.com>",
    "Julien Plissonneau Duquene <julien.plissonneau.duquene@savoirfairelinux.com>",
    "Alexandre Bourget <alexandre.bourget@savoirfairelinux.com>",
    "Pierre-Luc Beaudoin <pierre-luc.beaudoin@savoirfairelinux.com>",
    "Pierre-Luc Bacon <pierre-luc.bacon@savoirfairelinux.com>",
    "Emmanuel Milou <emmanuel.milou@savoirfairelinux.com>",
    "Yun Liu <yun.liu@savoirfairelinux.com>",
    "Alexandre Savard <alexandre.savard@savoirfairelinux.com>",
    "Jean-Philippe Barrette-LaPierre",
    "Laurielle Lea",
    "Pierre-Luc Bacon <pierre-luc.bacon@savoifairelinux.com>",
    NULL};
  gchar *artists[] = {
    "Pierre-Luc Beaudoin <pierre-luc.beaudoin@savoirfairelinux.com>",
    "Emmanuel Milou <emmanuel.milou@savoirfairelinux.com>",
    NULL};

  gtk_show_about_dialog( GTK_WINDOW(get_main_window()),
      "artists", artists,
      "authors", authors,
      "comments", _("SFLphone is a VoIP client compatible with SIP and IAX2 protocols."),
      "copyright", "Copyright © 2004-2009 Savoir-faire Linux Inc.",
      "name", PACKAGE,
      "title", _("About SFLphone"),
      "version", VERSION,
      "website", "http://www.sflphone.org",
      NULL);

}


    GtkWidget *
create_help_menu()
{
    GtkWidget * menu;
    GtkWidget * root_menu;
    GtkWidget * menu_items;

    menu      = gtk_menu_new ();

    menu_items = gtk_image_menu_item_new_from_stock( GTK_STOCK_ABOUT, get_accel_group());
    gtk_menu_shell_append (GTK_MENU_SHELL (menu), menu_items);
    g_signal_connect_swapped (G_OBJECT (menu_items), "activate",
            G_CALLBACK (help_about),
            NULL);
    gtk_widget_show (menu_items);

    root_menu = gtk_menu_item_new_with_mnemonic (_("_Help"));
    gtk_menu_item_set_submenu (GTK_MENU_ITEM (root_menu), menu);

    return root_menu;
}
/* ----------------------------------------------------------------- */
    GtkWidget *
create_waiting_icon()
{
    GtkWidget * waiting_icon;
    waiting_icon = gtk_image_menu_item_new_with_label("");
    gtk_image_menu_item_set_image (
            GTK_IMAGE_MENU_ITEM(waiting_icon),
            gtk_image_new_from_animation(
                gdk_pixbuf_animation_new_from_file(ICONS_DIR "/wait-on.gif", NULL)));
    gtk_menu_item_set_right_justified(GTK_MENU_ITEM(waiting_icon),TRUE);

    return waiting_icon;
}
/* ----------------------------------------------------------------- */
    static void
call_new_call ( void * foo UNUSED)
{
    sflphone_new_call();
}

    static void
call_quit ( void * foo UNUSED)
{
    sflphone_quit();
}

    static void
call_minimize ( void * foo UNUSED)
{
#if GTK_CHECK_VERSION(2,10,0)
    gtk_widget_hide(GTK_WIDGET( get_main_window() ));
    set_minimized( TRUE );
#endif
}

    static void
switch_account(  GtkWidget* item , gpointer data UNUSED)
{
    account_t* acc = g_object_get_data( G_OBJECT(item) , "account" );
    DEBUG("%s" , acc->accountID);
    account_list_set_current (acc);
    status_bar_display_account ();
}

    static void
call_hold  (void* foo UNUSED)
{
    callable_obj_t * selectedCall = calltab_get_selected_call(current_calls);

    if(selectedCall)
    {
        if(selectedCall->_state == CALL_STATE_HOLD)
        {
            gtk_image_menu_item_set_image( GTK_IMAGE_MENU_ITEM ( holdMenu ), gtk_image_new_from_file( ICONS_DIR "/icon_unhold.svg"));
            sflphone_off_hold();
        }
        else
        {
            gtk_image_menu_item_set_image( GTK_IMAGE_MENU_ITEM ( holdMenu ), gtk_image_new_from_file( ICONS_DIR "/icon_hold.svg"));
            sflphone_on_hold();
        }
    }
}

    static void
call_pick_up ( void * foo UNUSED)
{
    sflphone_pick_up();
}

    static void
call_hang_up ( void * foo UNUSED)
{
    sflphone_hang_up();
}

    static void
call_record ( void * foo UNUSED)
{
    sflphone_rec_call();
}

    static void
call_wizard ( void * foo UNUSED)
{
#if GTK_CHECK_VERSION(2,10,0)
    build_wizard();
#endif
}

    static void
remove_from_history( void * foo UNUSED)
{
    callable_obj_t* c = calltab_get_selected_call( history );
    if(c){
        DEBUG("Remove the call from the history");
        calllist_remove_from_history( c );
    }
}

    static void
call_back( void * foo UNUSED)
{
    callable_obj_t *selected_call, *new_call;
    
    selected_call = calltab_get_selected_call( active_calltree );

    if( selected_call )
    {
        create_new_call (CALL, CALL_STATE_DIALING, "", "", selected_call->_peer_name, selected_call->_peer_number, &new_call);

        calllist_add(current_calls, new_call);
        calltree_add_call(current_calls, new_call);
        sflphone_place_call(new_call);
        calltree_display (current_calls);
    }
}

    GtkWidget *
create_call_menu()
{
    GtkWidget * menu;
    GtkWidget * root_menu;
    GtkWidget * menu_items;
    GtkWidget * image;

    menu      = gtk_menu_new ();

    image = gtk_image_new_from_file( ICONS_DIR "/icon_dialpad.svg");
    newCallMenu = gtk_image_menu_item_new_with_mnemonic(_("_New call"));
    gtk_image_menu_item_set_image( GTK_IMAGE_MENU_ITEM ( newCallMenu ), image );
    gtk_menu_shell_append (GTK_MENU_SHELL (menu), newCallMenu);
    g_signal_connect_swapped (G_OBJECT (newCallMenu), "activate",
            G_CALLBACK (call_new_call),
            NULL);
    gtk_widget_show (newCallMenu);

    menu_items = gtk_separator_menu_item_new ();
    gtk_menu_shell_append (GTK_MENU_SHELL (menu), menu_items);

    image = gtk_image_new_from_file( ICONS_DIR "/icon_accept.svg");
    pickUpMenu = gtk_image_menu_item_new_with_mnemonic(_("_Pick up"));
    gtk_image_menu_item_set_image( GTK_IMAGE_MENU_ITEM ( pickUpMenu ), image );
    gtk_menu_shell_append (GTK_MENU_SHELL (menu), pickUpMenu);
    gtk_widget_set_sensitive( GTK_WIDGET(pickUpMenu), FALSE);
    g_signal_connect_swapped (G_OBJECT (pickUpMenu), "activate",
            G_CALLBACK (call_pick_up),
            NULL);
    gtk_widget_show (pickUpMenu);

    image = gtk_image_new_from_file( ICONS_DIR "/icon_hangup.svg");
    hangUpMenu = gtk_image_menu_item_new_with_mnemonic(_("_Hang up"));
    gtk_image_menu_item_set_image( GTK_IMAGE_MENU_ITEM ( hangUpMenu ), image );
    gtk_menu_shell_append (GTK_MENU_SHELL (menu), hangUpMenu);
    gtk_widget_set_sensitive( GTK_WIDGET(hangUpMenu), FALSE);
    g_signal_connect_swapped (G_OBJECT (hangUpMenu), "activate",
            G_CALLBACK (call_hang_up),
            NULL);
    gtk_widget_show (hangUpMenu);

    image = gtk_image_new_from_file( ICONS_DIR "/icon_hold.svg");
    holdMenu = gtk_image_menu_item_new_with_mnemonic (_("On _Hold"));
    gtk_image_menu_item_set_image( GTK_IMAGE_MENU_ITEM ( holdMenu ), image );
    gtk_menu_shell_append (GTK_MENU_SHELL (menu), holdMenu);
    gtk_widget_set_sensitive( GTK_WIDGET(holdMenu),   FALSE);
    //Here we connect only to activate
    //The toggled state is managed from update_menus()
    holdConnId = g_signal_connect(G_OBJECT (holdMenu), "activate",
            G_CALLBACK (call_hold),
            NULL);
    gtk_widget_show (menu_items);

    image = gtk_image_new_from_stock (GTK_STOCK_MEDIA_RECORD, GTK_ICON_SIZE_MENU);
    recordMenu = gtk_image_menu_item_new_with_mnemonic(_("_Record"));
    gtk_image_menu_item_set_image( GTK_IMAGE_MENU_ITEM ( recordMenu ), image );
    gtk_menu_shell_append (GTK_MENU_SHELL (menu), recordMenu);
    gtk_widget_set_sensitive( GTK_WIDGET(recordMenu), FALSE);
    g_signal_connect_swapped (G_OBJECT (recordMenu), "activate",
            G_CALLBACK (call_record),
            NULL);
    gtk_widget_show (recordMenu);

    // Separator
    menu_items = gtk_separator_menu_item_new ();
    gtk_menu_shell_append (GTK_MENU_SHELL (menu), menu_items);

#if GTK_CHECK_VERSION(2,10,0)
    menu_items = gtk_image_menu_item_new_with_mnemonic(_("_Account creation wizard"));
    gtk_menu_shell_append (GTK_MENU_SHELL (menu), menu_items);
    g_signal_connect_swapped( G_OBJECT( menu_items ) , "activate" , G_CALLBACK( call_wizard  ) , NULL );
    gtk_widget_show (menu_items);
    // Separator
    menu_items = gtk_separator_menu_item_new ();
    gtk_menu_shell_append (GTK_MENU_SHELL (menu), menu_items);
#endif

    // Close menu to minimize the main window to the system tray
    menu_items = gtk_image_menu_item_new_from_stock( GTK_STOCK_CLOSE, get_accel_group());
    gtk_menu_shell_append (GTK_MENU_SHELL (menu), menu_items);
    g_signal_connect_swapped (G_OBJECT (menu_items), "activate",
            G_CALLBACK (call_minimize),
            NULL);
    gtk_widget_show (menu_items);

    // Separator
    menu_items = gtk_separator_menu_item_new ();
    gtk_menu_shell_append (GTK_MENU_SHELL (menu), menu_items);

    // Quit Menu - quit SFLphone
    menu_items = gtk_image_menu_item_new_from_stock( GTK_STOCK_QUIT, get_accel_group());
    gtk_menu_shell_append (GTK_MENU_SHELL (menu), menu_items);
    g_signal_connect_swapped (G_OBJECT (menu_items), "activate",
            G_CALLBACK (call_quit),
            NULL);
    gtk_widget_show (menu_items);


    root_menu = gtk_menu_item_new_with_mnemonic (_("_Call"));
    gtk_menu_item_set_submenu (GTK_MENU_ITEM (root_menu), menu);

    return root_menu;
}
/* ----------------------------------------------------------------- */

    static void
edit_preferences ( void * foo UNUSED)
{
    show_config_window();
}

    static void
edit_accounts ( void * foo UNUSED)
{
    show_accounts_window();
}

// The menu Edit/Copy should copy the current selected call's number
    static void
edit_copy ( void * foo UNUSED)
{
    GtkClipboard* clip = gtk_clipboard_get(GDK_SELECTION_CLIPBOARD);
    callable_obj_t * selectedCall = calltab_get_selected_call(current_calls);
    gchar * no = NULL;

    if(selectedCall)
    {
        switch(selectedCall->_state)
        {
            case CALL_STATE_TRANSFERT:
            case CALL_STATE_DIALING:
            case CALL_STATE_RINGING:
                no = selectedCall->_peer_number;
                break;
            case CALL_STATE_CURRENT:
            case CALL_STATE_HOLD:
            case CALL_STATE_BUSY:
            case CALL_STATE_FAILURE:
            case CALL_STATE_INCOMING:
            default:
                no = selectedCall->_peer_number;
                break;
        }
	DEBUG("Clipboard number: %s\n", no);
        gtk_clipboard_set_text (clip, no, strlen(no) );
    }

}

// The menu Edit/Paste should paste the clipboard into the current selected call
    static void
edit_paste ( void * foo UNUSED)
{
    GtkClipboard* clip = gtk_clipboard_get(GDK_SELECTION_CLIPBOARD);
    callable_obj_t * selectedCall = calltab_get_selected_call(current_calls);
    gchar * no = gtk_clipboard_wait_for_text (clip);

    if(no && selectedCall)
    {
        switch(selectedCall->_state)
        {
            case CALL_STATE_TRANSFERT:
            case CALL_STATE_DIALING:
                // Add the text to the number
                {
		    gchar * before;
		    before = selectedCall->_peer_number;
		    DEBUG("TO: %s\n", before);
                    selectedCall->_peer_number = g_strconcat(before, no, NULL);

                    if(selectedCall->_state == CALL_STATE_DIALING)
                    {
                        selectedCall->_peer_info = g_strconcat("\"\" <", selectedCall->_peer_number, ">", NULL);	        		
                    }
                    calltree_update_call(current_calls, selectedCall);
                }
                break;
            case CALL_STATE_RINGING:
            case CALL_STATE_INCOMING:
            case CALL_STATE_BUSY:
            case CALL_STATE_FAILURE:
            case CALL_STATE_HOLD:
                { // Create a new call to hold the new text
                    selectedCall = sflphone_new_call();

                    gchar * before = selectedCall->_peer_number;
                    selectedCall->_peer_number = g_strconcat(selectedCall->_peer_number, no, NULL);
                    DEBUG("TO: %s", selectedCall->_peer_number);

                    selectedCall->_peer_info = g_strconcat("\"\" <", selectedCall->_peer_number, ">", NULL);

                    calltree_update_call(current_calls, selectedCall);
                }
                break;
            case CALL_STATE_CURRENT:
            default:
                {
                    unsigned int i;
                    for(i = 0; i < strlen(no); i++)
                    {
                        gchar * oneNo = g_strndup(&no[i], 1);
                        DEBUG("<%s>", oneNo);
                        dbus_play_dtmf(oneNo);

                        gchar * temp = g_strconcat(selectedCall->_peer_number, oneNo, NULL);
                        selectedCall->_peer_info = get_peer_info (temp, selectedCall->_peer_name);
                        // g_free(temp);
                        calltree_update_call(current_calls, selectedCall);

                    }
                }
                break;
        }

    }
    else // There is no current call, create one
    {
        selectedCall = sflphone_new_call();

        gchar * before = selectedCall->_peer_number;
        selectedCall->_peer_number = g_strconcat(selectedCall->_peer_number, no, NULL);
        g_free(before);
        DEBUG("TO: %s", selectedCall->_peer_number);

        g_free(selectedCall->_peer_info);
        selectedCall->_peer_info = g_strconcat("\"\" <", selectedCall->_peer_number, ">", NULL);
        calltree_update_call(current_calls,selectedCall);
    }

}

    static void
clear_history (void)
{
    if( calllist_get_size( history ) != 0 ){
        calllist_clean_history();
    }
}

    GtkWidget *
create_edit_menu()
{
    GtkWidget * menu;
    GtkWidget * image;
    GtkWidget * root_menu;
    GtkWidget * menu_items;

    menu      = gtk_menu_new ();

    copyMenu = gtk_image_menu_item_new_from_stock( GTK_STOCK_COPY, get_accel_group());
    gtk_menu_shell_append (GTK_MENU_SHELL (menu), copyMenu);
    g_signal_connect_swapped (G_OBJECT (copyMenu), "activate",
            G_CALLBACK (edit_copy),
            NULL);
    gtk_widget_show (copyMenu);

    pasteMenu = gtk_image_menu_item_new_from_stock( GTK_STOCK_PASTE, get_accel_group());
    gtk_menu_shell_append (GTK_MENU_SHELL (menu), pasteMenu);
    g_signal_connect_swapped (G_OBJECT (pasteMenu), "activate",
            G_CALLBACK (edit_paste),
            NULL);
    gtk_widget_show (pasteMenu);

    menu_items = gtk_separator_menu_item_new ();
    gtk_menu_shell_append (GTK_MENU_SHELL (menu), menu_items);

    menu_items = gtk_image_menu_item_new_with_mnemonic(_("Clear _history"));
    image = gtk_image_new_from_stock( GTK_STOCK_CLEAR , GTK_ICON_SIZE_MENU );
    gtk_image_menu_item_set_image( GTK_IMAGE_MENU_ITEM ( menu_items ), image );
    gtk_menu_shell_append (GTK_MENU_SHELL (menu), menu_items);
    g_signal_connect_swapped (G_OBJECT (menu_items), "activate",
            G_CALLBACK (clear_history),
            NULL);
    gtk_widget_show (menu_items);

    menu_items = gtk_separator_menu_item_new ();
    gtk_menu_shell_append (GTK_MENU_SHELL (menu), menu_items);

    menu_items = gtk_menu_item_new_with_mnemonic( _("_Accounts") );
    gtk_menu_shell_append (GTK_MENU_SHELL (menu), menu_items);
    g_signal_connect_swapped (G_OBJECT (menu_items), "activate",
            G_CALLBACK (edit_accounts),
            NULL);
    gtk_widget_show (menu_items);

    menu_items = gtk_image_menu_item_new_from_stock( GTK_STOCK_PREFERENCES, NULL);
    gtk_menu_shell_append (GTK_MENU_SHELL (menu), menu_items);
    g_signal_connect_swapped (G_OBJECT (menu_items), "activate",
            G_CALLBACK (edit_preferences),
            NULL);
    gtk_widget_show (menu_items);


    root_menu = gtk_menu_item_new_with_mnemonic (_("_Edit"));
    gtk_menu_item_set_submenu (GTK_MENU_ITEM (root_menu), menu);

    return root_menu;
}

<<<<<<< HEAD
/*
   static void
   view_searchbar  (GtkImageMenuItem *imagemenuitem UNUSED,
   void* foo UNUSED)
   {
   gboolean state;
   main_window_searchbar( &state );
   dbus_set_searchbar( state );
   }
   */
   
   
static void volume_bar_cb (GtkCheckMenuItem *checkmenuitem, gpointer user_data)
{
    gboolean toggled = gtk_check_menu_item_get_active(checkmenuitem);
    main_window_volume_controls(toggled);
    dbus_set_volume_controls(toggled);
}

static void dialpad_bar_cb (GtkCheckMenuItem *checkmenuitem, gpointer user_data)
{
    gboolean toggled = gtk_check_menu_item_get_active(checkmenuitem);
    main_window_dialpad(toggled);
    dbus_set_dialpad(toggled);
}
=======
>>>>>>> d297d925

    GtkWidget *
create_view_menu()
{
    GtkWidget * menu;
    GtkWidget * root_menu;
    GtkWidget * volumeBar;
    GtkWidget * dialpadBar;
    
    menu = gtk_menu_new ();

    dialpadBar = gtk_check_menu_item_new_with_mnemonic(_("_Dialpad"));
    gtk_menu_shell_append (GTK_MENU_SHELL (menu), dialpadBar);
    gtk_check_menu_item_set_active(GTK_CHECK_MENU_ITEM(dialpadBar), (gboolean) SHOW_DIALPAD); 
    g_signal_connect(G_OBJECT (dialpadBar), "toggled", G_CALLBACK (dialpad_bar_cb), NULL);      
    gtk_widget_show (dialpadBar);            


    volumeBar = gtk_check_menu_item_new_with_mnemonic(_("_Volume Controls"));
    gtk_menu_shell_append (GTK_MENU_SHELL (menu), volumeBar);
    gtk_check_menu_item_set_active(GTK_CHECK_MENU_ITEM(volumeBar), (gboolean) SHOW_VOLUME);
    g_signal_connect(G_OBJECT (volumeBar), "toggled", G_CALLBACK (volume_bar_cb), NULL); 
    gtk_widget_show (volumeBar);
            
    /*image = gtk_image_new_from_stock( GTK_STOCK_FIND , GTK_ICON_SIZE_MENU );
      searchbarMenu = gtk_image_menu_item_new_with_mnemonic (_("_Search bar"));
      gtk_image_menu_item_set_image( GTK_IMAGE_MENU_ITEM ( searchbarMenu ), image );
      gtk_menu_shell_append (GTK_MENU_SHELL (menu), searchbarMenu);
      g_signal_connect(G_OBJECT (searchbarMenu), "activate",
      G_CALLBACK (view_searchbar),
      NULL);
      gtk_widget_show (searchbarMenu);
      */

    root_menu = gtk_menu_item_new_with_mnemonic (_("_View"));
    gtk_menu_item_set_submenu (GTK_MENU_ITEM (root_menu), menu);
    return root_menu;
}
/* ----------------------------------------------------------------- */
    GtkWidget *
create_menus ( )
{

    GtkWidget * menu_bar;
    GtkWidget * root_menu;

    menu_bar  = gtk_menu_bar_new ();

    root_menu = create_call_menu();
    gtk_menu_shell_append (GTK_MENU_SHELL (menu_bar), root_menu);

    root_menu = create_edit_menu();
    gtk_menu_shell_append (GTK_MENU_SHELL (menu_bar), root_menu);

    root_menu = create_view_menu();
    gtk_menu_shell_append (GTK_MENU_SHELL (menu_bar), root_menu);

    root_menu = create_help_menu();
    gtk_menu_shell_append (GTK_MENU_SHELL (menu_bar), root_menu);

    // Create waiting icon
    waitingLayer = create_waiting_icon();
    gtk_menu_shell_append(GTK_MENU_SHELL (menu_bar),waitingLayer);

    return menu_bar;
}

/* ----------------------------------------------------------------- */

static void edit_number_cb (GtkWidget *widget UNUSED, gpointer user_data) {

    show_edit_number ((callable_obj_t*)user_data);
}


    void
show_popup_menu (GtkWidget *my_widget, GdkEventButton *event)
{
    // TODO update the selection to make sure the call under the mouse is the call selected

    gboolean pickup = FALSE, hangup = FALSE, hold = FALSE, copy = FALSE, record = FALSE;
    gboolean accounts = FALSE;

    callable_obj_t * selectedCall = calltab_get_selected_call(current_calls);
    if (selectedCall)
    {
        copy = TRUE;
        switch(selectedCall->_state)
        {
            case CALL_STATE_INCOMING:
                pickup = TRUE;
                hangup = TRUE;
                break;
            case CALL_STATE_HOLD:
                hangup = TRUE;
                hold   = TRUE;
                break;
            case CALL_STATE_RINGING:
                hangup = TRUE;
                break;
            case CALL_STATE_DIALING:
                pickup = TRUE;
                hangup = TRUE;
                accounts = TRUE;
                break;
            case CALL_STATE_RECORD:
            case CALL_STATE_CURRENT:
                hangup = TRUE;
                hold   = TRUE;
                record = TRUE;
                break;
            case CALL_STATE_BUSY:
            case CALL_STATE_FAILURE:
                hangup = TRUE;
                break;
            default:
                WARN("Should not happen in show_popup_menu!");
                break;
        }
    }

    GtkWidget *menu;
    GtkWidget *image;
    int button, event_time;
    GtkWidget * menu_items;

    menu = gtk_menu_new ();
    //g_signal_connect (menu, "deactivate",
    //       G_CALLBACK (gtk_widget_destroy), NULL);

    if(copy)
    {
        menu_items = gtk_image_menu_item_new_from_stock( GTK_STOCK_COPY, get_accel_group());
        gtk_menu_shell_append (GTK_MENU_SHELL (menu), menu_items);
        g_signal_connect (G_OBJECT (menu_items), "activate",
                G_CALLBACK (edit_copy),
                NULL);
        gtk_widget_show (menu_items);
    }

    menu_items = gtk_image_menu_item_new_from_stock( GTK_STOCK_PASTE, get_accel_group());
    gtk_menu_shell_append (GTK_MENU_SHELL (menu), menu_items);
    g_signal_connect (G_OBJECT (menu_items), "activate",
            G_CALLBACK (edit_paste),
            NULL);
    gtk_widget_show (menu_items);

    if(pickup || hangup || hold)
    {
        menu_items = gtk_separator_menu_item_new ();
        gtk_menu_shell_append (GTK_MENU_SHELL (menu), menu_items);
        gtk_widget_show (menu_items);
    }

    if(pickup)
    {

        menu_items = gtk_image_menu_item_new_with_mnemonic(_("_Pick up"));
        image = gtk_image_new_from_file( ICONS_DIR "/icon_accept.svg");
        gtk_image_menu_item_set_image(GTK_IMAGE_MENU_ITEM(menu_items), image);
        gtk_menu_shell_append (GTK_MENU_SHELL (menu), menu_items);
        g_signal_connect (G_OBJECT (menu_items), "activate",
                G_CALLBACK (call_pick_up),
                NULL);
        gtk_widget_show (menu_items);
    }

    if(hangup)
    {
        menu_items = gtk_image_menu_item_new_with_mnemonic(_("_Hang up"));
        image = gtk_image_new_from_file( ICONS_DIR "/icon_hangup.svg");
        gtk_image_menu_item_set_image(GTK_IMAGE_MENU_ITEM(menu_items), image);
        gtk_menu_shell_append (GTK_MENU_SHELL (menu), menu_items);
        g_signal_connect (G_OBJECT (menu_items), "activate",
                G_CALLBACK (call_hang_up),
                NULL);
        gtk_widget_show (menu_items);
    }

    if(hold)
    {
        menu_items = gtk_check_menu_item_new_with_mnemonic (_("On _Hold"));
        gtk_menu_shell_append (GTK_MENU_SHELL (menu), menu_items);
        gtk_check_menu_item_set_active(GTK_CHECK_MENU_ITEM(menu_items),
                (selectedCall->_state == CALL_STATE_HOLD ? TRUE : FALSE));
        g_signal_connect(G_OBJECT (menu_items), "activate",
                G_CALLBACK (call_hold),
                NULL);
        gtk_widget_show (menu_items);
    }

    if(record)
    {
        menu_items = gtk_image_menu_item_new_with_mnemonic(_("_Record"));
        image = gtk_image_new_from_stock (GTK_STOCK_MEDIA_RECORD, GTK_ICON_SIZE_MENU);
        gtk_image_menu_item_set_image(GTK_IMAGE_MENU_ITEM(menu_items), image);
        gtk_menu_shell_append (GTK_MENU_SHELL (menu), menu_items);
        g_signal_connect (G_OBJECT (menu_items), "activate",
                G_CALLBACK (call_record),
                NULL);
        gtk_widget_show (menu_items);
    }

    if(accounts)
    {
        add_registered_accounts_to_menu (menu);
    }

    if (event)
    {
        button = event->button;
        event_time = event->time;
    }
    else
    {
        button = 0;
        event_time = gtk_get_current_event_time ();
    }

    gtk_menu_attach_to_widget (GTK_MENU (menu), my_widget, NULL);
    gtk_menu_popup (GTK_MENU (menu), NULL, NULL, NULL, NULL,
            button, event_time);
}


    void
show_popup_menu_history(GtkWidget *my_widget, GdkEventButton *event)
{

    gboolean pickup = FALSE;
    gboolean remove = FALSE;
    gboolean edit = FALSE;

    callable_obj_t * selectedCall = calltab_get_selected_call( history );
    if (selectedCall)
    {
        remove = TRUE;
        pickup = TRUE;
        edit = TRUE;
    }

    GtkWidget *menu;
    GtkWidget *image;
    int button, event_time;
    GtkWidget * menu_items;

    menu = gtk_menu_new ();
    //g_signal_connect (menu, "deactivate",
    //       G_CALLBACK (gtk_widget_destroy), NULL);

    if(pickup)
    {

        menu_items = gtk_image_menu_item_new_with_mnemonic(_("_Call back"));
        image = gtk_image_new_from_file( ICONS_DIR "/icon_accept.svg");
        gtk_image_menu_item_set_image( GTK_IMAGE_MENU_ITEM ( menu_items ), image );
        gtk_menu_shell_append (GTK_MENU_SHELL (menu), menu_items);
        g_signal_connect (G_OBJECT (menu_items), "activate",G_CALLBACK (call_back), NULL);
        gtk_widget_show (menu_items);
    }

    menu_items = gtk_separator_menu_item_new ();
    gtk_menu_shell_append (GTK_MENU_SHELL (menu), menu_items);
    gtk_widget_show (menu_items);

    if (edit)
    {
        menu_items = gtk_image_menu_item_new_from_stock( GTK_STOCK_EDIT, get_accel_group());
        gtk_menu_shell_append (GTK_MENU_SHELL (menu), menu_items);
        g_signal_connect (G_OBJECT (menu_items), "activate",G_CALLBACK (edit_number_cb), selectedCall);
        gtk_widget_show (menu_items);
    }


    if(remove)
    {
        menu_items = gtk_image_menu_item_new_from_stock( GTK_STOCK_DELETE, get_accel_group());
        gtk_menu_shell_append (GTK_MENU_SHELL (menu), menu_items);
        g_signal_connect (G_OBJECT (menu_items), "activate", G_CALLBACK (remove_from_history),  NULL);
        gtk_widget_show (menu_items);
    }

    if (event)
    {
        button = event->button;
        event_time = event->time;
    }
    else
    {
        button = 0;
        event_time = gtk_get_current_event_time ();
    }

    gtk_menu_attach_to_widget (GTK_MENU (menu), my_widget, NULL);
    gtk_menu_popup (GTK_MENU (menu), NULL, NULL, NULL, NULL,
            button, event_time);
}
    void
show_popup_menu_contacts(GtkWidget *my_widget, GdkEventButton *event)
{

    gboolean pickup = FALSE;
    gboolean accounts = FALSE;
    gboolean edit = FALSE;

    callable_obj_t * selectedCall = calltab_get_selected_call( contacts );
    if (selectedCall)
    {
        pickup = TRUE;
        accounts = TRUE;
        edit = TRUE;
    }

    GtkWidget *menu;
    GtkWidget *image;
    int button, event_time;
    GtkWidget * menu_items;

    menu = gtk_menu_new ();
    //g_signal_connect (menu, "deactivate",
    //       G_CALLBACK (gtk_widget_destroy), NULL);

    if(pickup)
    {

        menu_items = gtk_image_menu_item_new_with_mnemonic(_("_New call"));
        image = gtk_image_new_from_file( ICONS_DIR "/icon_accept.svg");
        gtk_image_menu_item_set_image( GTK_IMAGE_MENU_ITEM ( menu_items ), image );
        gtk_menu_shell_append (GTK_MENU_SHELL (menu), menu_items);
        g_signal_connect (G_OBJECT (menu_items), "activate",G_CALLBACK (call_back), NULL);
        gtk_widget_show (menu_items);
    }

    if (edit)
    {
        menu_items = gtk_image_menu_item_new_from_stock( GTK_STOCK_EDIT, get_accel_group());
        gtk_menu_shell_append (GTK_MENU_SHELL (menu), menu_items);
        g_signal_connect (G_OBJECT (menu_items), "activate",G_CALLBACK (edit_number_cb), selectedCall);
        gtk_widget_show (menu_items);
    }

    if(accounts)
    {
        add_registered_accounts_to_menu (menu);
    }

    if (event)
    {
        button = event->button;
        event_time = event->time;
    }
    else
    {
        button = 0;
        event_time = gtk_get_current_event_time ();
    }

    gtk_menu_attach_to_widget (GTK_MENU (menu), my_widget, NULL);
    gtk_menu_popup (GTK_MENU (menu), NULL, NULL, NULL, NULL,
            button, event_time);
}


void add_registered_accounts_to_menu (GtkWidget *menu) {

    GtkWidget *menu_items;
    unsigned int i;
    account_t* acc, *current;
    gchar* alias;

    menu_items = gtk_separator_menu_item_new ();
    gtk_menu_shell_append (GTK_MENU_SHELL (menu), menu_items);
    gtk_widget_show (menu_items);

    for( i = 0 ; i < account_list_get_size() ; i++ ){
        acc = account_list_get_nth(i);
        // Display only the registered accounts
        if( g_strcasecmp( account_state_name(acc->state) , account_state_name(ACCOUNT_STATE_REGISTERED) ) == 0 ){
            alias = g_strconcat( g_hash_table_lookup(acc->properties , ACCOUNT_ALIAS) , " - ",g_hash_table_lookup(acc->properties , ACCOUNT_TYPE), NULL);
            menu_items = gtk_check_menu_item_new_with_mnemonic(alias);
            gtk_menu_shell_append (GTK_MENU_SHELL (menu), menu_items);
            g_object_set_data( G_OBJECT( menu_items ) , "account" , acc );
            g_free( alias );
            current = account_list_get_current();
            if(current){
                gtk_check_menu_item_set_active(GTK_CHECK_MENU_ITEM(menu_items),
                        (g_strcasecmp( acc->accountID , current->accountID) == 0)? TRUE : FALSE);
            }
            g_signal_connect (G_OBJECT (menu_items), "activate",
                    G_CALLBACK (switch_account),
                    NULL);
            gtk_widget_show (menu_items);
        } // fi
    }

}

static void ok_cb (GtkWidget *widget UNUSED, gpointer userdata) {

    gchar *new_number;
    callable_obj_t *modified_call, *original;

    // Change the number of the selected call before calling
    new_number = (gchar*) gtk_entry_get_text (GTK_ENTRY (editable_num));
    original = (callable_obj_t*)userdata;

    // Create the new call
    create_new_call (CALL, CALL_STATE_DIALING, "", g_strdup (original->_accountID), original->_peer_name, g_strdup (new_number), &modified_call);

    // Update the internal data structure and the GUI
    calllist_add(current_calls, modified_call);
    calltree_add_call(current_calls, modified_call);
    sflphone_place_call(modified_call);
    calltree_display (current_calls);

    // Close the contextual menu
    gtk_widget_destroy (GTK_WIDGET (edit_dialog));
}

static void on_delete (GtkWidget * widget)
{
    gtk_widget_destroy (widget);
}

void show_edit_number (callable_obj_t *call) {

    GtkWidget *ok, *hbox, *image;
    GdkPixbuf *pixbuf;

    edit_dialog = GTK_DIALOG (gtk_dialog_new());

    // Set window properties
    gtk_window_set_default_size(GTK_WINDOW(edit_dialog), 300, 20);
    gtk_window_set_title(GTK_WINDOW(edit_dialog), _("Edit phone number"));
    gtk_window_set_resizable (GTK_WINDOW (edit_dialog), FALSE);

    g_signal_connect (G_OBJECT (edit_dialog), "delete-event", G_CALLBACK (on_delete), NULL);

    hbox = gtk_hbox_new (FALSE, 0);
    gtk_box_pack_start(GTK_BOX (edit_dialog->vbox), hbox, TRUE, TRUE, 0);

    // Set the number to be edited
    editable_num = gtk_entry_new ();
#if GTK_CHECK_VERSION(2,12,0)
    gtk_widget_set_tooltip_text(GTK_WIDGET(editable_num), _("Edit the phone number before making a call"));
#endif
    if (call)
        gtk_entry_set_text(GTK_ENTRY(editable_num), g_strdup (call->_peer_number));
    else
        ERROR ("This a bug, the call should be defined. menus.c line 1051");

    gtk_box_pack_start(GTK_BOX (hbox), editable_num, TRUE, TRUE, 0);

    // Set a custom image for the button
    pixbuf = gdk_pixbuf_new_from_file_at_scale (ICONS_DIR "/outgoing.svg", 32, 32, TRUE, NULL);
    image = gtk_image_new_from_pixbuf (pixbuf);
    ok = gtk_button_new ();
    gtk_button_set_image (GTK_BUTTON (ok), image);
    gtk_box_pack_start(GTK_BOX (hbox), ok, TRUE, TRUE, 0);
    g_signal_connect(G_OBJECT (ok), "clicked", G_CALLBACK (ok_cb), call);

    gtk_widget_show_all (edit_dialog->vbox);

    gtk_dialog_run(edit_dialog);

}

<|MERGE_RESOLUTION|>--- conflicted
+++ resolved
@@ -584,7 +584,6 @@
     return root_menu;
 }
 
-<<<<<<< HEAD
 /*
    static void
    view_searchbar  (GtkImageMenuItem *imagemenuitem UNUSED,
@@ -610,8 +609,6 @@
     main_window_dialpad(toggled);
     dbus_set_dialpad(toggled);
 }
-=======
->>>>>>> d297d925
 
     GtkWidget *
 create_view_menu()
