/*
 *  Copyright (C) 2004, 2005, 2006, 2009, 2008, 2009, 2010 Savoir-Faire Linux Inc.
 *  Author: Emmanuel Milou <emmanuel.milou@savoirfairelinux.com>
 *
 *  This program is free software; you can redistribute it and/or modify
 *  it under the terms of the GNU General Public License as published by
 *  the Free Software Foundation; either version 3 of the License, or
 *  (at your option) any later version.
 *
 *  This program is distributed in the hope that it will be useful,
 *  but WITHOUT ANY WARRANTY; without even the implied warranty of
 *  MERCHANTABILITY or FITNESS FOR A PARTICULAR PURPOSE.  See the
 *  GNU General Public License for more details.
 *
 *  You should have received a copy of the GNU General Public License
 *  along with this program; if not, write to the Free Software
 *   Foundation, Inc., 675 Mass Ave, Cambridge, MA 02139, USA.
 *
 *  Additional permission under GNU GPL version 3 section 7:
 *
 *  If you modify this program, or any covered work, by linking or
 *  combining it with the OpenSSL project's OpenSSL library (or a
 *  modified version of that library), containing parts covered by the
 *  terms of the OpenSSL or SSLeay licenses, Savoir-Faire Linux Inc.
 *  grants you additional permission to convey the resulting work.
 *  Corresponding Source for a non-source form of such a combination
 *  shall include the source code for the parts of OpenSSL used as well
 *  as that of the covered work.
 */

#include "icon_factory.h"
#include "icons/pixmap_data.h"


static GtkIconFactory *icon_factory = NULL;

void add_icon (GtkIconFactory *factory, const gchar *stock_id, const guint8 *icon_data, GtkIconSize size)
{
    GtkIconSet *icons;
    GtkIconSource *source;
    GdkPixbuf *pixbuf;

    icons = gtk_icon_factory_lookup (factory, stock_id);

    if (!icons) {
        pixbuf = gdk_pixbuf_new_from_inline (-1, icon_data, FALSE, NULL);
        source = gtk_icon_source_new ();
        gtk_icon_source_set_pixbuf (source, pixbuf);
        gtk_icon_source_set_size (source, size);

        icons = gtk_icon_set_new ();
        gtk_icon_set_add_source (icons, source);

        gtk_icon_factory_add (factory, stock_id, icons);

        g_object_unref (G_OBJECT (pixbuf));
        gtk_icon_source_free (source);
        gtk_icon_set_unref (icons);
    } else
        DEBUG ("Icon %s already exists in factory\n", stock_id);
<<<<<<< HEAD
=======
}

GtkIconSet* lookup_sflphone_factory (const gchar *stock_id)
{

    return gtk_icon_factory_lookup (icon_factory, stock_id);
>>>>>>> 54eaff7a
}

void register_sflphone_stock_icons (GtkIconFactory *factory)
{
    add_icon (factory, GTK_STOCK_PICKUP, gnome_stock_pickup, GTK_ICON_SIZE_SMALL_TOOLBAR);
    add_icon (factory, GTK_STOCK_HANGUP, gnome_stock_hangup, GTK_ICON_SIZE_SMALL_TOOLBAR);
    add_icon (factory, GTK_STOCK_DIAL, gnome_stock_dial, GTK_ICON_SIZE_SMALL_TOOLBAR);
    add_icon (factory, GTK_STOCK_TRANSFER, gnome_stock_transfer, GTK_ICON_SIZE_SMALL_TOOLBAR);
    add_icon (factory, GTK_STOCK_ONHOLD, gnome_stock_onhold, GTK_ICON_SIZE_SMALL_TOOLBAR);
    add_icon (factory, GTK_STOCK_OFFHOLD, gnome_stock_offhold, GTK_ICON_SIZE_SMALL_TOOLBAR);
<<<<<<< HEAD
    add_icon (factory, GTK_STOCK_IM, gnome_stock_im, GTK_ICON_SIZE_SMALL_TOOLBAR);
    add_icon (factory, GTK_STOCK_CALL_CURRENT, gnome_stock_call_current, GTK_ICON_SIZE_SMALL_TOOLBAR);
    add_icon (factory, GTK_STOCK_ADDRESSBOOK, gnome_stock_addressbook, GTK_ICON_SIZE_SMALL_TOOLBAR);
    add_icon (factory, GTK_STOCK_CALLS, gnome_stock_calls, GTK_ICON_SIZE_SMALL_TOOLBAR);
    add_icon (factory, GTK_STOCK_SFLPHONE, gnome_stock_sflphone, GTK_ICON_SIZE_SMALL_TOOLBAR);
    add_icon (factory, GTK_STOCK_FAIL, gnome_stock_fail, GTK_ICON_SIZE_SMALL_TOOLBAR);
    add_icon (factory, GTK_STOCK_USER, gnome_stock_user, GTK_ICON_SIZE_SMALL_TOOLBAR);
=======
    add_icon (factory, GTK_STOCK_CALL_CURRENT, gnome_stock_call_current, GTK_ICON_SIZE_SMALL_TOOLBAR);
    add_icon (factory, GTK_STOCK_ADDRESSBOOK, gnome_stock_addressbook, GTK_ICON_SIZE_SMALL_TOOLBAR);
    add_icon (factory, GTK_STOCK_CALLS, gnome_stock_calls, GTK_ICON_SIZE_SMALL_TOOLBAR);
>>>>>>> 54eaff7a
}

void init_icon_factory (void)
{
    // Init the factory
    icon_factory = gtk_icon_factory_new ();

    // Load icons
    register_sflphone_stock_icons (icon_factory);

    // Specify a default icon set
    gtk_icon_factory_add_default (icon_factory);
}

<|MERGE_RESOLUTION|>--- conflicted
+++ resolved
@@ -58,15 +58,12 @@
         gtk_icon_set_unref (icons);
     } else
         DEBUG ("Icon %s already exists in factory\n", stock_id);
-<<<<<<< HEAD
-=======
 }
 
 GtkIconSet* lookup_sflphone_factory (const gchar *stock_id)
 {
 
     return gtk_icon_factory_lookup (icon_factory, stock_id);
->>>>>>> 54eaff7a
 }
 
 void register_sflphone_stock_icons (GtkIconFactory *factory)
@@ -77,7 +74,6 @@
     add_icon (factory, GTK_STOCK_TRANSFER, gnome_stock_transfer, GTK_ICON_SIZE_SMALL_TOOLBAR);
     add_icon (factory, GTK_STOCK_ONHOLD, gnome_stock_onhold, GTK_ICON_SIZE_SMALL_TOOLBAR);
     add_icon (factory, GTK_STOCK_OFFHOLD, gnome_stock_offhold, GTK_ICON_SIZE_SMALL_TOOLBAR);
-<<<<<<< HEAD
     add_icon (factory, GTK_STOCK_IM, gnome_stock_im, GTK_ICON_SIZE_SMALL_TOOLBAR);
     add_icon (factory, GTK_STOCK_CALL_CURRENT, gnome_stock_call_current, GTK_ICON_SIZE_SMALL_TOOLBAR);
     add_icon (factory, GTK_STOCK_ADDRESSBOOK, gnome_stock_addressbook, GTK_ICON_SIZE_SMALL_TOOLBAR);
@@ -85,11 +81,6 @@
     add_icon (factory, GTK_STOCK_SFLPHONE, gnome_stock_sflphone, GTK_ICON_SIZE_SMALL_TOOLBAR);
     add_icon (factory, GTK_STOCK_FAIL, gnome_stock_fail, GTK_ICON_SIZE_SMALL_TOOLBAR);
     add_icon (factory, GTK_STOCK_USER, gnome_stock_user, GTK_ICON_SIZE_SMALL_TOOLBAR);
-=======
-    add_icon (factory, GTK_STOCK_CALL_CURRENT, gnome_stock_call_current, GTK_ICON_SIZE_SMALL_TOOLBAR);
-    add_icon (factory, GTK_STOCK_ADDRESSBOOK, gnome_stock_addressbook, GTK_ICON_SIZE_SMALL_TOOLBAR);
-    add_icon (factory, GTK_STOCK_CALLS, gnome_stock_calls, GTK_ICON_SIZE_SMALL_TOOLBAR);
->>>>>>> 54eaff7a
 }
 
 void init_icon_factory (void)
