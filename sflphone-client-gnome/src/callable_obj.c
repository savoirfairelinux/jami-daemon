/*
 *  Copyright (C) 2004, 2005, 2006, 2009, 2008, 2009, 2010, 2011 Savoir-Faire Linux Inc.
 *  Author: Julien Bonjean <julien.bonjean@savoirfairelinux.com>
 *
 *  This program is free software; you can redistribute it and/or modify
 *  it under the terms of the GNU General Public License as published by
 *  the Free Software Foundation; either version 3 of the License, or
 *  (at your option) any later version.
 *
 *  This program is distributed in the hope that it will be useful,
 *  but WITHOUT ANY WARRANTY; without even the implied warranty of
 *  MERCHANTABILITY or FITNESS FOR A PARTICULAR PURPOSE.  See the
 *  GNU General Public License for more details.
 *
 *  You should have received a copy of the GNU General Public License
 *  along with this program; if not, write to the Free Software
 *   Foundation, Inc., 675 Mass Ave, Cambridge, MA 02139, USA.
 *
 *  Additional permission under GNU GPL version 3 section 7:
 *
 *  If you modify this program, or any covered work, by linking or
 *  combining it with the OpenSSL project's OpenSSL library (or a
 *  modified version of that library), containing parts covered by the
 *  terms of the OpenSSL or SSLeay licenses, Savoir-Faire Linux Inc.
 *  grants you additional permission to convey the resulting work.
 *  Corresponding Source for a non-source form of such a combination
 *  shall include the source code for the parts of OpenSSL used as well
 *  as that of the covered work.
 */

#include <callable_obj.h>
#include <codeclist.h>
#include <sflphone_const.h>
#include <time.h>
#include "contacts/calltree.h"
#include  <unistd.h>


#define UNIX_DAY			86400
#define UNIX_WEEK			86400 * 6
#define UNIX_TWO_DAYS		        86400 * 2
/*
gint is_callID_callstruct (gconstpointer a, gconstpointer b)
{
   callable_obj_t * c = (callable_obj_t*) a;

    if (g_strcasecmp (c->_callID, (const gchar*) b) == 0) {
        return 0;
    } else {
        return 1;
    }
}
*/

gint get_state_callstruct (gconstpointer a, gconstpointer b)
{
    callable_obj_t * c = (callable_obj_t*) a;

    if (c->_state == * ( (call_state_t*) b)) {
        return 0;
    } else {
        return 1;
    }
}

gchar* call_get_peer_name (const gchar *format)
{
    const gchar *end, *name;

    DEBUG ("    callable_obj: %s", format);

    end = g_strrstr (format, "<");

    if (!end) {
        return g_strndup (format, 0);
    } else {
        name = format;
        return g_strndup (name, end - name);
    }
}

gchar* call_get_peer_number (const gchar *format)
{
    DEBUG ("    callable_obj: %s", format);

    gchar * number = g_strrstr (format, "<") + 1;
    gchar * end = g_strrstr (format, ">");

    if (end && number)
        number = g_strndup (number, end - number);
    else
        number = g_strdup (format);

    return number;
}

gchar* call_get_audio_codec (callable_obj_t *obj)
{
    gchar *audio_codec = "";
    codec_t *codec;
    gchar *format ="";
    int samplerate;

    if (obj) {
        audio_codec = dbus_get_current_audio_codec_name (obj);
        codec = codec_list_get_by_name (audio_codec, NULL);

        if (codec) {
            samplerate = codec->sample_rate;
            format = g_markup_printf_escaped ("%s/%i", audio_codec, samplerate);
        }
    }

    return format;
}

void call_add_error (callable_obj_t * call, gpointer dialog)
{
    g_ptr_array_add (call->_error_dialogs, dialog);
}

void call_remove_error (callable_obj_t * call, gpointer dialog)
{
    g_ptr_array_remove (call->_error_dialogs, dialog);
}

void call_remove_all_errors (callable_obj_t * call)
{
    g_ptr_array_foreach (call->_error_dialogs, (GFunc) gtk_widget_destroy, NULL);
}

void threaded_clock_incrementer (void *pc)
{

    callable_obj_t *call = (callable_obj_t *) pc;


    while (call->clockStarted) {

        int duration;
        time_t start, current;

        gdk_threads_enter ();

        set_timestamp (& (call->_time_current));

        start = call->_time_start;
        current = call->_time_current;

        if (current == start) {
            g_snprintf (call->_timestr, 20, "00:00");

        }

        duration = (int) difftime (current, start);

        if (duration / 60 == 0) {
            if (duration < 10) {
                g_snprintf (call->_timestr, 20, "00:0%d", duration);
            } else {
                g_snprintf (call->_timestr, 20, "00:%d", duration);
            }
        } else {
            if (duration%60 < 10) {
                g_snprintf (call->_timestr, 20, "0%d:0%d", duration/60, duration%60);
            } else {
                g_snprintf (call->_timestr, 20, "%d:%d", duration/60, duration%60);
            }
        }

        // Update clock only if call is active (current, hold, recording transfer)
        if ( (call->_state != CALL_STATE_INVALID) &&
                (call->_state != CALL_STATE_INCOMING) &&
                (call->_state != CALL_STATE_RINGING) &&
                (call->_state != CALL_STATE_DIALING) &&
                (call->_state != CALL_STATE_FAILURE) &&
                (call->_state != CALL_STATE_BUSY)) {
            calltree_update_clock();
        }

        // gdk_flush();
        gdk_threads_leave ();


        usleep (1000000);

    }

    DEBUG ("CallableObj: Stopping Thread");

    g_thread_exit (NULL);

}

void stop_call_clock (callable_obj_t *c)
{

    DEBUG ("CallableObj: Stop call clock");

    if (!c) {
        ERROR ("CallableObj: Callable object is NULL");
        return;
    }

    if (c->_type == CALL && c->clockStarted) {
        c->clockStarted = 0;
        /// no need to join here, only need to call g_thread_exit at the end of the threaded function
        // g_thread_join (c->tid);
    }
}

void create_new_call (callable_type_t type, call_state_t state, gchar* callID , gchar* accountID, gchar* peer_name, gchar* peer_number, callable_obj_t ** new_call)
{

    GError *err1 = NULL ;
    callable_obj_t *obj;

    DEBUG ("CallableObj: Create new call");

    DEBUG ("CallableObj: Account: %s", accountID);

    // Allocate memory
    obj = g_new0 (callable_obj_t, 1);

    obj->_error_dialogs = g_ptr_array_new();

    // Set fields
    obj->_type = type;
    obj->_state = state;
    obj->_state_code = 0;
    obj->_state_code_description = "";
    obj->_accountID = g_strdup (accountID);
    obj->_peer_name = g_strdup (peer_name);
    obj->_peer_number = g_strdup (peer_number);
    obj->_peer_info = get_peer_info (peer_name, peer_number);
    obj->_recordfile = NULL;
    obj->_record_is_playing = FALSE;

    obj->_trsft_to = "";
    set_timestamp (& (obj->_time_start));
    set_timestamp (& (obj->_time_current));
    set_timestamp (& (obj->_time_stop));

    if (g_strcasecmp (callID, "") == 0)
    {
        obj->_callID = g_new0 (gchar, 30);
        if (obj->_callID)
            g_sprintf (obj->_callID, "%d", rand());
    }
    else
        obj->_callID = g_strdup (callID);

    obj->clockStarted = 1;

    if (obj->_type == CALL) {
        // pthread_create(&(obj->tid), NULL, threaded_clock_incrementer, obj);
        if ( (obj->tid = g_thread_create ( (GThreadFunc) threaded_clock_incrementer, (void *) obj, TRUE, &err1)) == NULL) {
            DEBUG ("Thread creation failed!");
            g_error_free (err1) ;
        }
    }

    obj->_confID = NULL;
    obj->_historyConfID = NULL;
    obj->_time_added = 0;

    *new_call = obj;
}

void create_new_call_from_details (const gchar *call_id, GHashTable *details, callable_obj_t **call)
{
    gchar *peer_name, *peer_number, *accountID, *state_str;
    callable_obj_t *new_call;
    call_state_t state;

    accountID = g_hash_table_lookup (details, "ACCOUNTID");
    peer_number = g_hash_table_lookup (details, "PEER_NUMBER");
    peer_name = g_hash_table_lookup (details, "DISPLAY_NAME");
    state_str = g_hash_table_lookup (details, "CALL_STATE");


    if (g_strcasecmp (state_str, "CURRENT") == 0)
        state = CALL_STATE_CURRENT;

    else if (g_strcasecmp (state_str, "RINGING") == 0)
        state = CALL_STATE_RINGING;

    else if (g_strcasecmp (state_str, "INCOMING") == 0)
        state = CALL_STATE_INCOMING;

    else if (g_strcasecmp (state_str, "HOLD") == 0)
        state = CALL_STATE_HOLD;

    else if (g_strcasecmp (state_str, "BUSY") == 0)
        state = CALL_STATE_BUSY;

    else
        state = CALL_STATE_FAILURE;

    create_new_call (CALL, state, (gchar*) call_id, accountID, peer_name, call_get_peer_number (peer_number), &new_call);
    *call = new_call;
}

void create_history_entry_from_serialized_form (gchar *entry, callable_obj_t **call)
{
    gchar *peer_name = "", *peer_number = "";
    gchar *callID = "", *accountID = ""; 
    gchar *time_start = "", *time_stop = "";
    gchar *recordfile = "";
    gchar *confID = "", *time_added = "";
    callable_obj_t *new_call;
    history_state_t history_state = MISSED;
    gint token = 0;
    gchar **ptr, **ptr_orig;
    gchar *delim = "|";
 
    ptr = g_strsplit(entry, delim, 10);
    ptr_orig = ptr;
    while (ptr != NULL && token < 10) {
        switch (token) {
            case 0:
                history_state = get_history_state_from_id (*ptr);
                break;
            case 1:
                peer_number = *ptr;
                break;
            case 2:
                peer_name = *ptr;
                break;
            case 3:
		time_start = *ptr;
		break;
	    case 4:
                time_stop = *ptr;
                break;
	    case 5:
		callID = *ptr;
		break;
            case 6:
                accountID = *ptr;
                break;
            case 7:
		recordfile = *ptr;
		break;
	    case 8:
		confID = *ptr;
		break;
	    case 9:
		time_added = *ptr;
		break;
            default:
                break;
        }

        token++;
        ptr++;
    }

    if (g_strcasecmp (peer_name, "empty") == 0)
        peer_name = "";

    create_new_call (HISTORY_ENTRY, CALL_STATE_DIALING, callID, accountID, peer_name, peer_number, &new_call);
    new_call->_history_state = history_state;
    new_call->_time_start = convert_gchar_to_timestamp (time_start);
    new_call->_time_stop = convert_gchar_to_timestamp (time_stop);
    new_call->_recordfile = g_strdup(recordfile);
    new_call->_confID = g_strdup(confID);
    new_call->_historyConfID = g_strdup(confID);
    new_call->_time_added = convert_gchar_to_timestamp(time_added);
    new_call->_record_is_playing = FALSE;

    *call = new_call;
    g_strfreev(ptr_orig);
}

void free_callable_obj_t (callable_obj_t *c)
{
    DEBUG ("CallableObj: Free callable object");

    stop_call_clock (c);

    g_free (c->_callID);
    g_free (c->_accountID);
    g_free (c->_peer_name);
    g_free (c->_peer_number);
    g_free (c->_peer_info);

    if(c->_recordfile != NULL) {
        g_free(c->_recordfile);
 	c->_recordfile = NULL;
    }

    g_free (c);

    calltree_update_clock();
}

void attach_thumbnail (callable_obj_t *call, GdkPixbuf *pixbuf)
{
    call->_contact_thumbnail = pixbuf;
}

gchar* get_peer_info (gchar* number, gchar* name)
{
    return g_strconcat ("\"", name, "\" <", number, ">", NULL);
}

history_state_t get_history_state_from_id (gchar *indice)
{

    history_state_t state;

    if (g_strcasecmp (indice, "0") ==0)
        state = MISSED;
    else if (g_strcasecmp (indice, "1") ==0)
        state = INCOMING;
    else if (g_strcasecmp (indice, "2") ==0)
        state = OUTGOING;
    else
        state = MISSED;

    return state;
}

gchar* get_call_duration (callable_obj_t *obj)
{

    gchar *res;
    int duration;
    time_t start, end;

    start = obj->_time_start;
    end = obj->_time_stop;

    if (start == end)
        return g_markup_printf_escaped ("<small>Duration:</small> 0:00");

    duration = (int) difftime (end, start);

    if (duration / 60 == 0) {
        if (duration < 10)
            res = g_markup_printf_escaped ("00:0%i", duration);
        else
            res = g_markup_printf_escaped ("00:%i", duration);
    } else {
        if (duration%60 < 10)
            res = g_markup_printf_escaped ("%i:0%i" , duration/60 , duration%60);
        else
            res = g_markup_printf_escaped ("%i:%i" , duration/60 , duration%60);
    }

    return g_markup_printf_escaped ("<small>Duration:</small> %s", res);

}

static const gchar* get_history_id_from_state (history_state_t state)
{
    static const gchar *tab[LAST] = { "0", "1", "2" };
    if (state >= LAST)
        return "";
    return tab[state];
}

gchar* serialize_history_call_entry (callable_obj_t *entry)
{
    // "0|514-276-5468|Savoir-faire Linux|144562458" for instance
    gchar *peer_number, *peer_name, *account_id;
    gchar *separator = "|";
    gchar *time_start, *time_stop ;
    gchar *record_file;
    gchar *confID , *time_added;

    gchar *call_id = entry->_callID;

    // Need the string form for the history state
    const gchar *history_state = get_history_id_from_state (entry->_history_state);
    // and the timestamps
    time_start = convert_timestamp_to_gchar (entry->_time_start);
    time_stop = convert_timestamp_to_gchar (entry->_time_stop);
    time_added = convert_timestamp_to_gchar (entry->_time_added);

    peer_number = (entry->_peer_number == NULL) ? "" : entry->_peer_number;
    peer_name = (entry->_peer_name == NULL || g_strcasecmp (entry->_peer_name,"") == 0) ? "empty": entry->_peer_name;
    account_id = (entry->_accountID == NULL || g_strcasecmp (entry->_accountID,"") == 0) ? "empty": entry->_accountID;

    confID = (entry->_historyConfID == NULL) ? "" : entry->_historyConfID;
    DEBUG("==================================== SERIALIZE: CONFID %s", confID);

    record_file = (entry->_recordfile == NULL) ? "" : entry->_recordfile;

<<<<<<< HEAD
    result = g_strconcat (history_state, separator,
                          peer_number, separator,
=======
    gchar *result = g_strconcat (history_state, separator,
                          entry->_peer_number, separator,
>>>>>>> 0c603d83
                          peer_name, separator,
                          time_start, separator,
			  time_stop, separator,
			  call_id, separator,
                          account_id, separator,
			  record_file, separator,
			  confID, separator,
			  time_added, NULL);
    g_free(time_start);
    g_free(time_stop);
    g_free(time_added);
    return result;
}

// gchar* get_formatted_start_timestamp (callable_obj_t *obj)
gchar *get_formatted_start_timestamp (time_t time_start)
{

    struct tm* ptr;
    time_t lt, now;
    unsigned char str[100];

    // Fetch the current timestamp
    (void) time (&now);
    lt = time_start;

    ptr = localtime (&lt);

    if (now - lt < UNIX_WEEK) {
        if (now-lt < UNIX_DAY) {
            strftime ( (char *) str, 100, N_ ("today at %R"), (const struct tm *) ptr);
        } else {
            if (now - lt < UNIX_TWO_DAYS) {
                strftime ( (char *) str, 100, N_ ("yesterday at %R"), (const struct tm *) ptr);
            } else {
                strftime ( (char *) str, 100, N_ ("%A at %R"), (const struct tm *) ptr);
            }
        }
    } else {
        strftime ( (char *) str, 100, N_ ("%x at %R"), (const struct tm *) ptr);
    }

    // result function of the current locale
    return g_markup_printf_escaped ("\n%s\n" , str);
}

void set_timestamp (time_t *timestamp)
{
    time_t tmp;

    // Set to the current value
    (void) time (&tmp);
    *timestamp=tmp;
}

gchar* convert_timestamp_to_gchar (time_t timestamp)
{
    return g_markup_printf_escaped ("%i", (int) timestamp);
}

time_t convert_gchar_to_timestamp (gchar *timestamp)
{
    return (time_t) atoi (timestamp);
}

gchar*
get_peer_information (callable_obj_t *c)
{

    if (g_strcasecmp (c->_peer_name, "") == 0)
        return g_strdup (c->_peer_number);
    else
        return g_strdup (c->_peer_name);
}

<|MERGE_RESOLUTION|>--- conflicted
+++ resolved
@@ -488,13 +488,8 @@
 
     record_file = (entry->_recordfile == NULL) ? "" : entry->_recordfile;
 
-<<<<<<< HEAD
-    result = g_strconcat (history_state, separator,
+    gchar *result = g_strconcat (history_state, separator,
                           peer_number, separator,
-=======
-    gchar *result = g_strconcat (history_state, separator,
-                          entry->_peer_number, separator,
->>>>>>> 0c603d83
                           peer_name, separator,
                           time_start, separator,
 			  time_stop, separator,
