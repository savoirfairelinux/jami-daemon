--- conflicted
+++ resolved
@@ -365,15 +365,9 @@
 */
 
 	// we should create call here and add it to the conference to be inserted in history
-<<<<<<< HEAD
-	create_new_call(HISTORY_ENTRY, CALL_STATE_DIALING, call_id, account, name, phone_number, &tmp_call);  
-	// calllist_add_history_call(tmp_call);
-	calllist_add_call(history, tmp_call);
-=======
 	// create_new_call(HISTORY_ENTRY, CALL_STATE_DIALING, call_id, account, name, phone_number, &tmp_call);  
 	// calllist_add_history_call(tmp_call);
 	// calllist_add_call(history, tmp_call);
->>>>>>> c5f362d3
         // calllist_add_call(current_calls, tmp_call);
 
 	conference_add_participant(call_id, conf);
