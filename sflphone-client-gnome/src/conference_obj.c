--- conflicted
+++ resolved
@@ -66,11 +66,7 @@
     *conf = new_conf;
 }
 
-<<<<<<< HEAD
-conference_obj_t* create_new_conference_from_details (const gchar *conf_id, GHashTable *details, conference_obj_t ** conf)
-=======
 void create_new_conference_from_details (const gchar *conf_id, GHashTable *details, conference_obj_t ** conf)
->>>>>>> 54eaff7a
 {
     DEBUG ("create_new_conference_from_details");
 
@@ -140,11 +136,7 @@
 }
 
 
-<<<<<<< HEAD
-GSList* conference_participant_list_update (gchar** participants, conference_obj_t* conf)
-=======
 void conference_participant_list_update (gchar** participants, conference_obj_t* conf)
->>>>>>> 54eaff7a
 {
     gchar* call_id;
     gchar** part;
