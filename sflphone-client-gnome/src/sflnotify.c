/*
 *  Copyright (C) 2004, 2005, 2006, 2009, 2008, 2009, 2010 Savoir-Faire Linux Inc.
 *  Author: Emmanuel Milou <emmanuel.milou@savoirfairelinux.com>
 *
 *  This program is free software; you can redistribute it and/or modify
 *  it under the terms of the GNU General Public License as published by
 *  the Free Software Foundation; either version 3 of the License, or
 *  (at your option) any later version.
 *
 *  This program is distributed in the hope that it will be useful,
 *  but WITHOUT ANY WARRANTY; without even the implied warranty of
 *  MERCHANTABILITY or FITNESS FOR A PARTICULAR PURPOSE.  See the
 *  GNU General Public License for more details.
 *
 *  You should have received a copy of the GNU General Public License
 *  along with this program; if not, write to the Free Software
 *   Foundation, Inc., 675 Mass Ave, Cambridge, MA 02139, USA.
 *
 *  Additional permission under GNU GPL version 3 section 7:
 *
 *  If you modify this program, or any covered work, by linking or
 *  combining it with the OpenSSL project's OpenSSL library (or a
 *  modified version of that library), containing parts covered by the
 *  terms of the OpenSSL or SSLeay licenses, Savoir-Faire Linux Inc.
 *  grants you additional permission to convey the resulting work.
 *  Corresponding Source for a non-source form of such a combination
 *  shall include the source code for the parts of OpenSSL used as well
 *  as that of the covered work.
 */

#include "sflnotify.h"
#include <eel-gconf-extensions.h>

GnomeNotification *_gnome_notification;

void create_new_gnome_notification (gchar *title, gchar *body, NotifyUrgency urgency, gint timeout, GnomeNotification **notif)
{
    GnomeNotification *_notif;

    if (eel_gconf_get_integer (NOTIFY_ALL)) {

        _notif = g_new0 (GnomeNotification, 1);

        notify_init ("SFLphone");

        // Set struct fields
        _notif->notification = notify_notification_new (title, body, NULL, NULL);
        //_notif->icon = gdk_pixbuf_new_from_file_at_size (LOGO, 120, 120, NULL);
        _notif->icon = gdk_pixbuf_new_from_file (LOGO_SMALL, NULL);
#if GTK_CHECK_VERSION(2,10,0)
        notify_notification_attach_to_status_icon (_notif->notification , get_status_icon());
#endif

        notify_notification_set_urgency (_notif->notification, urgency);

        if (_notif->icon != NULL)
            notify_notification_set_icon_from_pixbuf (_notif->notification, _notif->icon);
        else
            ERROR ("notify(), cannot load notification icon");

        notify_notification_set_timeout (_notif->notification, timeout);

        if (!notify_notification_show (_notif->notification, NULL)) {
            ERROR ("notify(), failed to send notification");
        }

        *notif = _notif;
    }
}

void
notify_incoming_message (const gchar *callID, const gchar *msg)
{

    gchar* text;
    gchar* title;

    title = g_markup_printf_escaped (_ ("%s says:"), callID);

    create_new_gnome_notification (title,
                                   msg,
                                   NOTIFY_URGENCY_CRITICAL,
                                   (g_strcasecmp (__TIMEOUT_MODE, "default") == 0) ? __TIMEOUT_TIME : NOTIFY_EXPIRES_NEVER,
                                   &_gnome_notification);
}



void
notify_incoming_call (callable_obj_t* c)
{

    gchar* callerid;
    gchar* title;

    if (g_strcasecmp (c->_accountID,"") == 0) {
        title = g_markup_printf_escaped ("IP-to-IP call");
    } else {
        title = g_markup_printf_escaped (_ ("%s account : %s") ,
                                         (gchar*) g_hash_table_lookup (account_list_get_by_id (c->_accountID)->properties , ACCOUNT_TYPE) ,
                                         (gchar*) g_hash_table_lookup (account_list_get_by_id (c->_accountID)->properties , ACCOUNT_ALIAS)) ;
    }
<<<<<<< HEAD

    callerid = g_markup_printf_escaped (_ ("<i>From</i> %s"), c->_peer_number);

=======

    callerid = g_markup_printf_escaped (_ ("<i>From</i> %s"), c->_peer_number);

>>>>>>> 54eaff7a
    create_new_gnome_notification (title,
                                   callerid,
                                   NOTIFY_URGENCY_CRITICAL,
                                   (g_strcasecmp (__TIMEOUT_MODE, "default") == 0) ? __TIMEOUT_TIME : NOTIFY_EXPIRES_NEVER,
                                   &_gnome_notification);
}

void
notify_voice_mails (guint count, account_t* acc)
{
    // the account is different from NULL
    gchar* title;
    gchar* body;

    title = g_markup_printf_escaped (_ ("%s account : %s") ,
                                     (gchar*) g_hash_table_lookup (acc->properties , ACCOUNT_TYPE) ,
                                     (gchar*) g_hash_table_lookup (acc->properties , ACCOUNT_ALIAS)) ;
    body = g_markup_printf_escaped (n_ ("%d voice mail", "%d voice mails", count), count);

    create_new_gnome_notification (title,
                                   body,
                                   NOTIFY_URGENCY_LOW,
                                   NOTIFY_EXPIRES_DEFAULT,
                                   &_gnome_notification);
}

void
notify_current_account (account_t* acc)
{

    // the account is different from NULL
    gchar* title;
    gchar* body="";

    body = g_markup_printf_escaped (_ ("Calling with %s account <i>%s</i>") ,
                                    (gchar*) g_hash_table_lookup (acc->properties , ACCOUNT_TYPE) ,
                                    (gchar*) g_hash_table_lookup (acc->properties , ACCOUNT_ALIAS));

    title = g_markup_printf_escaped (_ ("Current account"));

    create_new_gnome_notification (title,
                                   body,
                                   NOTIFY_URGENCY_NORMAL,
                                   NOTIFY_EXPIRES_DEFAULT,
                                   &_gnome_notification);
}

void
notify_no_accounts ()
{
    gchar* title;
    gchar* body="";

    body = g_markup_printf_escaped (_ ("You have no accounts set up"));
    title = g_markup_printf_escaped (_ ("Error"));

    create_new_gnome_notification (title,
                                   body,
                                   NOTIFY_URGENCY_CRITICAL,
                                   NOTIFY_EXPIRES_DEFAULT,
                                   &_gnome_notification);
}


void
notify_no_registered_accounts ()
{
    gchar* title;
    gchar* body="";

    body = g_markup_printf_escaped (_ ("You have no registered accounts"));
    title = g_markup_printf_escaped (_ ("Error"));

    create_new_gnome_notification (title,
                                   body,
                                   NOTIFY_URGENCY_CRITICAL,
                                   NOTIFY_EXPIRES_DEFAULT,
                                   &_gnome_notification);
}

void
stop_notification (void)
{
    /*
    if( _gnome_notification != NULL )
    {
        if(_gnome_notification->notification != NULL)
        {
            notify_notification_close (_gnome_notification->notification, NULL);
            g_object_unref(_gnome_notification->notification );
            _gnome_notification->notification = NULL;
        }
    free_notification (_gnome_notification);
    }*/
}

/**
 * Freeing a notification instance
 */
void free_notification (GnomeNotification *g)
{
    g_free (g->title);
    g_free (g->body);
    g_free (g);
}

void
notify_secure_on (callable_obj_t* c)
{

    gchar* callerid;
    gchar* title;
    title = g_markup_printf_escaped ("Secure mode on.");
    callerid = g_markup_printf_escaped (_ ("<i>With:</i> %s \nusing %s") , c->_peer_number, c->_srtp_cipher);
    create_new_gnome_notification (title,
                                   callerid,
                                   NOTIFY_URGENCY_CRITICAL,
                                   (g_strcasecmp (__TIMEOUT_MODE, "default") == 0) ? __TIMEOUT_TIME : NOTIFY_EXPIRES_NEVER,
                                   &_gnome_notification);
}

void
notify_zrtp_not_supported (callable_obj_t* c)
{

    gchar* callerid;
    gchar* title;
    title = g_markup_printf_escaped ("ZRTP Error.");
    callerid = g_markup_printf_escaped (_ ("%s does not support ZRTP.") , c->_peer_number);
    create_new_gnome_notification (title,
                                   callerid,
                                   NOTIFY_URGENCY_CRITICAL,
                                   (g_strcasecmp (__TIMEOUT_MODE, "default") == 0) ? __TIMEOUT_TIME : NOTIFY_EXPIRES_NEVER,
                                   &_gnome_notification);
}

void
notify_zrtp_negotiation_failed (callable_obj_t* c)
{

    gchar* callerid;
    gchar* title;
    title = g_markup_printf_escaped ("ZRTP Error.");
    callerid = g_markup_printf_escaped (_ ("ZRTP negotiation failed with %s") , c->_peer_number);
    create_new_gnome_notification (title,
                                   callerid,
                                   NOTIFY_URGENCY_CRITICAL,
                                   (g_strcasecmp (__TIMEOUT_MODE, "default") == 0) ? __TIMEOUT_TIME : NOTIFY_EXPIRES_NEVER,
                                   &_gnome_notification);
}

void
notify_secure_off (callable_obj_t* c)
{

    gchar* callerid;
    gchar* title;
    title = g_markup_printf_escaped ("Secure mode is off.");
    callerid = g_markup_printf_escaped (_ ("<i>With:</i> %s") , c->_peer_number);
    create_new_gnome_notification (title,
                                   callerid,
                                   NOTIFY_URGENCY_CRITICAL,
                                   (g_strcasecmp (__TIMEOUT_MODE, "default") == 0) ? __TIMEOUT_TIME : NOTIFY_EXPIRES_NEVER,
                                   &_gnome_notification);
}<|MERGE_RESOLUTION|>--- conflicted
+++ resolved
@@ -100,15 +100,9 @@
                                          (gchar*) g_hash_table_lookup (account_list_get_by_id (c->_accountID)->properties , ACCOUNT_TYPE) ,
                                          (gchar*) g_hash_table_lookup (account_list_get_by_id (c->_accountID)->properties , ACCOUNT_ALIAS)) ;
     }
-<<<<<<< HEAD
 
     callerid = g_markup_printf_escaped (_ ("<i>From</i> %s"), c->_peer_number);
 
-=======
-
-    callerid = g_markup_printf_escaped (_ ("<i>From</i> %s"), c->_peer_number);
-
->>>>>>> 54eaff7a
     create_new_gnome_notification (title,
                                    callerid,
                                    NOTIFY_URGENCY_CRITICAL,
