--- conflicted
+++ resolved
@@ -69,8 +69,6 @@
 static GdkFilterReturn
 filter_keys (const GdkXEvent *xevent, const GdkEvent *event UNUSED, gpointer data UNUSED)
 {
-<<<<<<< HEAD
-=======
     XEvent *xev = NULL;
     XKeyEvent *key = NULL;
     GdkModifierType keystate = 0;
@@ -112,7 +110,6 @@
 static void
 toggle_pick_up_hang_up_callback ()
 {
->>>>>>> 54eaff7a
     callable_obj_t * selectedCall = calltab_get_selected_call (active_calltree);
     conference_obj_t * selectedConf = calltab_get_selected_conf (active_calltree);
 
@@ -131,11 +128,8 @@
             case CALL_STATE_RINGING:
                 sflphone_hang_up ();
                 break;
-<<<<<<< HEAD
-=======
             default:
                 break;
->>>>>>> 54eaff7a
         }
     } else if (selectedConf) {
         dbus_hang_up_conference (selectedConf);
@@ -166,13 +160,6 @@
             case CALL_STATE_CURRENT:
             case CALL_STATE_RECORD:
                 g_print ("on hold\n");
-<<<<<<< HEAD
-                sflphone_on_hold();
-                break;
-            case CALL_STATE_HOLD:
-                g_print ("off hold\n");
-                sflphone_off_hold();
-=======
                 sflphone_on_hold ();
                 break;
             case CALL_STATE_HOLD:
@@ -180,7 +167,6 @@
                 sflphone_off_hold ();
                 break;
             default:
->>>>>>> 54eaff7a
                 break;
         }
     } else if (selectedConf)
@@ -194,13 +180,8 @@
 {
     gtk_widget_hide (GTK_WIDGET (get_main_window()));
     gtk_widget_show (GTK_WIDGET (get_main_window()));
-<<<<<<< HEAD
-    gtk_window_move (GTK_WINDOW (get_main_window ()),
-                     dbus_get_window_position_x (), dbus_get_window_position_y ());
-=======
     //gtk_window_move (GTK_WINDOW (get_main_window ()),
     //    dbus_get_window_position_x (), dbus_get_window_position_y ());
->>>>>>> 54eaff7a
 }
 
 static void
@@ -215,21 +196,6 @@
 static void*
 get_action_callback (const gchar* action)
 {
-<<<<<<< HEAD
-    if (strcmp (action, "pick_up") == 0)
-        return pick_up_callback;
-
-    if (strcmp (action, "hang_up") == 0)
-        return hang_up_callback;
-
-    if (strcmp (action, "popup_window") == 0)
-        return popup_window_callback;
-
-    if (strcmp (action, "toggle_pick_up_hang_up") == 0)
-        return toggle_pick_up_hang_up_callback;
-
-    if (strcmp (action, "toggle_hold") == 0)
-=======
     if (strcmp (action, SHORTCUT_PICKUP) == 0)
         return pick_up_callback;
 
@@ -243,7 +209,6 @@
         return toggle_pick_up_hang_up_callback;
 
     if (strcmp (action, SHORTCUT_TOGGLEHOLD) == 0)
->>>>>>> 54eaff7a
         return toggle_hold_callback;
 
     return default_callback;
@@ -259,26 +224,6 @@
 static void
 remove_bindings ()
 {
-<<<<<<< HEAD
-    GdkDisplay *display;
-    GdkScreen *screen;
-    GdkWindow *root;
-
-    display = gdk_display_get_default ();
-
-    int i = 0;
-    int j = 0;
-
-    while (accelerators_list[i].action != NULL) {
-        if (accelerators_list[i].value != 0) {
-            for (j = 0; j < gdk_display_get_n_screens (display); j++) {
-                screen = gdk_display_get_screen (display, j);
-
-                if (screen != NULL) {
-                    root = gdk_screen_get_root_window (screen);
-                    ungrab_key (accelerators_list[i].value, root);
-                    gdk_window_remove_filter (root, filter_keys, NULL);
-=======
     GdkDisplay *display = NULL;
     GdkScreen *screen = NULL;
     GdkWindow *root = NULL;
@@ -301,17 +246,11 @@
                 if (accelerators_list[j].key != 0) {
                     ungrab_key (accelerators_list[j].key,
                                 accelerators_list[j].mask, root);
->>>>>>> 54eaff7a
                 }
 
                 j++;
             }
         }
-<<<<<<< HEAD
-
-        i++;
-=======
->>>>>>> 54eaff7a
     }
 }
 
@@ -324,24 +263,6 @@
     GdkDisplay *display;
     GdkScreen *screen;
     GdkWindow *root;
-<<<<<<< HEAD
-
-    display = gdk_display_get_default ();
-
-    int i = 0;
-    int j = 0;
-
-    while (accelerators_list[i].action != NULL) {
-        if (accelerators_list[i].value != 0) {
-            // updated GDK bindings
-            for (j = 0; j < gdk_display_get_n_screens (display); j++) {
-                screen = gdk_display_get_screen (display, j);
-
-                if (screen != NULL) {
-                    root = gdk_screen_get_root_window (screen);
-                    grab_key (accelerators_list[i].value, root);
-                    gdk_window_add_filter (root, filter_keys, NULL);
-=======
     int i, j = 0;
 
     display = gdk_display_get_default ();
@@ -361,17 +282,11 @@
                 if (accelerators_list[j].key != 0) {
                     grab_key (accelerators_list[j].key,
                               accelerators_list[j].mask, root);
->>>>>>> 54eaff7a
                 }
 
                 j++;
             }
         }
-<<<<<<< HEAD
-
-        i++;
-=======
->>>>>>> 54eaff7a
     }
 }
 
@@ -381,20 +296,6 @@
 static void
 initialize_binding (const gchar* action, guint key, GdkModifierType mask)
 {
-<<<<<<< HEAD
-    //initialize_shortcuts_keys();
-    int index = 0;
-
-    while (accelerators_list[index].action != NULL) {
-        if (strcmp (action, accelerators_list[index].action) == 0) {
-            break;
-        }
-
-        index++;
-    }
-
-    if (accelerators_list[index].action == NULL) {
-=======
     int i = 0;
 
     while (accelerators_list[i].action != NULL) {
@@ -406,18 +307,13 @@
     }
 
     if (accelerators_list[i].action == NULL) {
->>>>>>> 54eaff7a
         ERROR ("Should not happen: cannot find corresponding action");
         return;
     }
 
     // update config value
-<<<<<<< HEAD
-    accelerators_list[index].value = code;
-=======
     accelerators_list[i].key = key;
     accelerators_list[i].mask = mask;
->>>>>>> 54eaff7a
 
     // update bindings
     create_bindings ();
@@ -429,33 +325,6 @@
 static void
 initialize_accelerators_list ()
 {
-<<<<<<< HEAD
-    GList* shortcutsKeys = g_hash_table_get_keys (shortcutsMap);
-
-    accelerators_list = (Accelerator*) malloc (
-                            (g_list_length (shortcutsKeys) + 1) * sizeof (Accelerator));
-
-    GList* shortcutsKeysElement;
-    int index = 0;
-
-    for (shortcutsKeysElement = shortcutsKeys; shortcutsKeysElement; shortcutsKeysElement
-            = shortcutsKeysElement->next) {
-        gchar* action = shortcutsKeysElement->data;
-
-        accelerators_list[index].action = g_strdup (action);
-        accelerators_list[index].callback = get_action_callback (action);
-        accelerators_list[index].mask = 0;
-        accelerators_list[index].value = 0;
-
-        index++;
-    }
-
-    // last element must be null
-    accelerators_list[index].action = 0;
-    accelerators_list[index].callback = 0;
-    accelerators_list[index].mask = 0;
-    accelerators_list[index].value = 0;
-=======
     GList* shortcutsKeysElement, *shortcutsKeys = NULL;
     int i = 0;
 
@@ -481,26 +350,11 @@
     accelerators_list[i].callback = 0;
     accelerators_list[i].mask = 0;
     accelerators_list[i].key = 0;
->>>>>>> 54eaff7a
 }
 
 static void
 update_shortcuts_map (const gchar* action, guint key, GdkModifierType mask)
 {
-<<<<<<< HEAD
-    // we need to be sure this code is not already affected
-    // to another action
-    int i = 0;
-
-    while (accelerators_list[i].action != NULL) {
-        if (accelerators_list[i].value == code) {
-            // disable old binding
-            accelerators_list[i].value = 0;
-
-            // update config table
-            g_hash_table_replace (shortcutsMap, g_strdup (
-                                      accelerators_list[i].action), GINT_TO_POINTER (0));
-=======
     gchar buffer[7];
 
     // Bindings: MASKxCODE
@@ -527,21 +381,11 @@
 
             // update config table
             update_shortcuts_map (accelerators_list[i].action, 0, 0);
->>>>>>> 54eaff7a
         }
 
         i++;
     }
 
-<<<<<<< HEAD
-    // store new value
-    accelerators_list[index].value = code;
-
-    // update value in hashtable (used for dbus calls)
-    g_hash_table_replace (shortcutsMap,
-                          g_strdup (accelerators_list[index].action), GINT_TO_POINTER (
-                              accelerators_list[index].value));
-=======
     // store new key
     accelerators_list[index].key = key;
     accelerators_list[index].mask = mask;
@@ -549,7 +393,6 @@
     // update value in hashtable (used for dbus calls)
     update_shortcuts_map (accelerators_list[index].action,
                           accelerators_list[index].key, accelerators_list[index].mask);
->>>>>>> 54eaff7a
 }
 
 /*
@@ -566,11 +409,7 @@
     remove_bindings ();
 
     // update data
-<<<<<<< HEAD
-    update_bindings_data (index, code);
-=======
     update_bindings_data (index, key, mask);
->>>>>>> 54eaff7a
 
     // recreate all bindings
     create_bindings ();
@@ -585,15 +424,12 @@
 void
 shortcuts_initialize_bindings ()
 {
-<<<<<<< HEAD
-=======
     GList* shortcutsKeys, *shortcutsKeysElement = NULL;
     gchar* action, *maskAndKey, *token1, *token2 = NULL;
     guint mask, key = 0;
 
     DEBUG ("Shortcuts: Initialize bindings");
 
->>>>>>> 54eaff7a
     // get shortcuts stored in config through dbus
     shortcutsMap = dbus_get_shortcuts ();
 
@@ -601,18 +437,6 @@
     initialize_accelerators_list ();
 
     // iterate through keys to initialize bindings
-<<<<<<< HEAD
-    GList* shortcutsKeys = g_hash_table_get_keys (shortcutsMap);
-    GList* shortcutsKeysElement;
-
-    for (shortcutsKeysElement = shortcutsKeys; shortcutsKeysElement; shortcutsKeysElement
-            = shortcutsKeysElement->next) {
-        gchar* key = shortcutsKeysElement->data;
-        int shortcut = (size_t) g_hash_table_lookup (shortcutsMap, key);
-
-        if (shortcut != 0)
-            initialize_binding (key, shortcut);
-=======
     shortcutsKeys = g_hash_table_get_keys (shortcutsMap);
 
     for (shortcutsKeysElement = shortcutsKeys; shortcutsKeysElement; shortcutsKeysElement
@@ -636,7 +460,6 @@
 
         if (key != 0)
             initialize_binding (action, key, mask);
->>>>>>> 54eaff7a
     }
 }
 
@@ -646,26 +469,15 @@
 void
 shortcuts_destroy_bindings ()
 {
-<<<<<<< HEAD
-=======
     int i = 0;
 
->>>>>>> 54eaff7a
     // remove bindings
     remove_bindings ();
 
     // free pointers
-<<<<<<< HEAD
-    int index = 0;
-
-    while (accelerators_list[index].action != NULL) {
-        g_free (accelerators_list[index].action);
-        index++;
-=======
     while (accelerators_list[i].action != NULL) {
         g_free (accelerators_list[i].action);
         i++;
->>>>>>> 54eaff7a
     }
 
     free (accelerators_list);
@@ -675,51 +487,6 @@
 shortcuts_get_list ()
 {
     return accelerators_list;
-<<<<<<< HEAD
-}
-
-/*
- * XLib functions
- */
-
-/*
- * filter used when an event is catched
- */
-static GdkFilterReturn
-filter_keys (GdkXEvent *xevent, GdkEvent *event, gpointer data)
-{
-    XEvent *xev;
-    XKeyEvent *key;
-
-    xev = (XEvent *) xevent;
-
-    if (xev->type != KeyPress) {
-        return GDK_FILTER_CONTINUE;
-    }
-
-    key = (XKeyEvent *) xevent;
-
-    // try to find corresponding action
-    int i = 0;
-
-    while (accelerators_list[i].action != NULL) {
-        if (accelerators_list[i].value == key->keycode) {
-            DEBUG ("catched key for action: %s (%d)", accelerators_list[i].action,
-                   accelerators_list[i].value);
-
-            // call associated callback function
-            accelerators_list[i].callback ();
-
-            return GDK_FILTER_REMOVE;
-        }
-
-        i++;
-    }
-
-    DEBUG ("Should not be reached :(\n");
-    return GDK_FILTER_CONTINUE;
-=======
->>>>>>> 54eaff7a
 }
 
 /*
@@ -728,22 +495,6 @@
 static void
 ungrab_key (guint key, GdkModifierType mask, const GdkWindow *root)
 {
-<<<<<<< HEAD
-    gdk_error_trap_push ();
-
-    XUngrabKey (GDK_DISPLAY(), key_code, 0, GDK_WINDOW_XID (root));
-    XUngrabKey (GDK_DISPLAY(), key_code, Mod2Mask, GDK_WINDOW_XID (root));
-    XUngrabKey (GDK_DISPLAY(), key_code, Mod5Mask, GDK_WINDOW_XID (root));
-    XUngrabKey (GDK_DISPLAY(), key_code, LockMask, GDK_WINDOW_XID (root));
-    XUngrabKey (GDK_DISPLAY(), key_code, Mod2Mask | Mod5Mask,
-                GDK_WINDOW_XID (root));
-    XUngrabKey (GDK_DISPLAY(), key_code, Mod2Mask | LockMask,
-                GDK_WINDOW_XID (root));
-    XUngrabKey (GDK_DISPLAY(), key_code, Mod5Mask | LockMask,
-                GDK_WINDOW_XID (root));
-    XUngrabKey (GDK_DISPLAY(), key_code, Mod2Mask | Mod5Mask | LockMask,
-                GDK_WINDOW_XID (root));
-=======
     DEBUG ("Ungrabbing key %d+%d", mask, key);
 
     gdk_error_trap_push ();
@@ -760,16 +511,11 @@
                 GDK_WINDOW_XID ( (GdkDrawable*) root));
     XUngrabKey (GDK_DISPLAY (), key, Mod2Mask | Mod5Mask | LockMask | mask,
                 GDK_WINDOW_XID ( (GdkDrawable*) root));
->>>>>>> 54eaff7a
 
     gdk_flush ();
 
     if (gdk_error_trap_pop ()) {
-<<<<<<< HEAD
-        ERROR ("Error ungrabbing key");
-=======
         DEBUG ("Error ungrabbing key %d+%d", mask, key);
->>>>>>> 54eaff7a
     }
 }
 
@@ -779,27 +525,6 @@
 static void
 grab_key (guint key, GdkModifierType mask, const GdkWindow *root)
 {
-<<<<<<< HEAD
-
-    gdk_error_trap_push ();
-
-    XGrabKey (GDK_DISPLAY(), key_code, 0, GDK_WINDOW_XID (root), True,
-              GrabModeAsync, GrabModeAsync);
-    XGrabKey (GDK_DISPLAY(), key_code, Mod2Mask, GDK_WINDOW_XID (root), True,
-              GrabModeAsync, GrabModeAsync);
-    XGrabKey (GDK_DISPLAY(), key_code, Mod5Mask, GDK_WINDOW_XID (root), True,
-              GrabModeAsync, GrabModeAsync);
-    XGrabKey (GDK_DISPLAY(), key_code, LockMask, GDK_WINDOW_XID (root), True,
-              GrabModeAsync, GrabModeAsync);
-    XGrabKey (GDK_DISPLAY(), key_code, Mod2Mask | Mod5Mask, GDK_WINDOW_XID (root),
-              True, GrabModeAsync, GrabModeAsync);
-    XGrabKey (GDK_DISPLAY(), key_code, Mod2Mask | LockMask, GDK_WINDOW_XID (root),
-              True, GrabModeAsync, GrabModeAsync);
-    XGrabKey (GDK_DISPLAY(), key_code, Mod5Mask | LockMask, GDK_WINDOW_XID (root),
-              True, GrabModeAsync, GrabModeAsync);
-    XGrabKey (GDK_DISPLAY(), key_code, Mod2Mask | Mod5Mask | LockMask,
-              GDK_WINDOW_XID (root), True, GrabModeAsync, GrabModeAsync);
-=======
     gdk_error_trap_push ();
 
     DEBUG ("Grabbing key %d+%d", mask, key);
@@ -820,15 +545,10 @@
               GDK_WINDOW_XID ( (GdkDrawable*) root), True, GrabModeAsync, GrabModeAsync);
     XGrabKey (GDK_DISPLAY (), key, Mod2Mask | Mod5Mask | LockMask | mask,
               GDK_WINDOW_XID ( (GdkDrawable*) root), True, GrabModeAsync, GrabModeAsync);
->>>>>>> 54eaff7a
 
     gdk_flush ();
 
     if (gdk_error_trap_pop ()) {
-<<<<<<< HEAD
-        ERROR ("Error grabbing key");
-=======
         DEBUG ("Error grabbing key %d+%d", mask, key);
->>>>>>> 54eaff7a
     }
 }