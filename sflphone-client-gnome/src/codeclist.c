/*
 *  Copyright (C) 2004, 2005, 2006, 2009, 2008, 2009, 2010 Savoir-Faire Linux Inc.
 *  Author: Emmanuel Milou <emmanuel.milou@savoirfairelinux.net>
 *
 *  This program is free software; you can redistribute it and/or modify
 *  it under the terms of the GNU General Public License as published by
 *  the Free Software Foundation; either version 3 of the License, or
 *  (at your option) any later version.
 *
 *  This program is distributed in the hope that it will be useful,
 *  but WITHOUT ANY WARRANTY; without even the implied warranty of
 *  MERCHANTABILITY or FITNESS FOR A PARTICULAR PURPOSE.  See the
 *  GNU General Public License for more details.
 *
 *  You should have received a copy of the GNU General Public License
 *  along with this program; if not, write to the Free Software
 *   Foundation, Inc., 675 Mass Ave, Cambridge, MA 02139, USA.
 *
 *  Additional permission under GNU GPL version 3 section 7:
 *
 *  If you modify this program, or any covered work, by linking or
 *  combining it with the OpenSSL project's OpenSSL library (or a
 *  modified version of that library), containing parts covered by the
 *  terms of the OpenSSL or SSLeay licenses, Savoir-Faire Linux Inc.
 *  grants you additional permission to convey the resulting work.
 *  Corresponding Source for a non-source form of such a combination
 *  shall include the source code for the parts of OpenSSL used as well
 *  as that of the covered work.
 */

#include <codeclist.h>

#include <string.h>
#include <stdlib.h>
#include <unistd.h>

#include "dbus.h"

GQueue * codecsCapabilities = NULL;

gint
is_name_codecstruct (gconstpointer a, gconstpointer b)
{
    codec_t * c = (codec_t *) a;

    if (strcmp (c->name, (const gchar *) b) ==0)
        return 0;
    else
        return 1;
}

gint
is_payload_codecstruct (gconstpointer a, gconstpointer b)
{
    codec_t * c = (codec_t *) a;

    if (c->_payload == GPOINTER_TO_INT (b))
        return 0;
    else
        return 1;
}

void codec_list_init (GQueue **queue)
{

    // Create the queue object that will contain the audio codecs
    *queue = g_queue_new();
}

void codec_capabilities_load (void)
{

    gchar **codecs = NULL, **pl = NULL, **specs = NULL;
    guint payload;

    // Create the queue object that will contain the global list of audio codecs
    if (codecsCapabilities != NULL)
        g_queue_free (codecsCapabilities);

    codecsCapabilities = g_queue_new();

    // This is a global list inherited by all accounts
    codecs = (gchar**) dbus_codec_list ();
<<<<<<< HEAD

    // Add the codecs in the list
    for (pl=codecs; *codecs; codecs++) {

        codec_t *c;
        payload = atoi (*codecs);
        specs = (gchar **) dbus_codec_details (payload);
        codec_create_new_with_specs (payload, specs, TRUE, &c);
        g_queue_push_tail (codecsCapabilities, (gpointer*) c);
    }

    // If we didn't load any codecs, problem ...
    if (g_queue_get_length (codecsCapabilities) == 0) {

        // Error message
        ERROR ("No audio codecs found");
        dbus_unregister (getpid());
        exit (0);
=======

    // Add the codecs in the list
    for (pl=codecs; *codecs; codecs++) {

        codec_t *c;
        payload = atoi (*codecs);
        specs = (gchar **) dbus_codec_details (payload);
        codec_create_new_with_specs (payload, specs, TRUE, &c);
        g_queue_push_tail (codecsCapabilities, (gpointer*) c);
>>>>>>> 54eaff7a
    }

<<<<<<< HEAD
void account_create_codec_list (account_t **acc)
{

    gchar **order = NULL;
    GQueue *_codecs;

    _codecs = (*acc)->codecs;

    if (_codecs != NULL)
        g_queue_free (_codecs);

    _codecs = g_queue_new ();
    // _codecs = g_queue_copy (codecsCapabilities);

    (*acc)->codecs = _codecs;
    // order = (gchar**) dbus_get_active_codec_list (acc->accountID);
}

void account_set_codec_list (account_t **acc)
{

    // Reset the codec list
    // account_create_codec_list (a);
=======
    // If we didn't load any codecs, problem ...
    if (g_queue_get_length (codecsCapabilities) == 0) {

        // Error message
        ERROR ("No audio codecs found");
        dbus_unregister (getpid());
        exit (0);
    }
}

void account_create_codec_list (account_t **acc)
{

    GQueue *_codecs;

    _codecs = (*acc)->codecs;

    if (_codecs != NULL)
        g_queue_free (_codecs);

    _codecs = g_queue_new ();
>>>>>>> 54eaff7a

    (*acc)->codecs = _codecs;
}

void codec_create_new (gint payload, gboolean active, codec_t **c)
{

    codec_t *codec;
    gchar **specs;

    codec = g_new0 (codec_t, 1);
    codec->_payload = payload;
    specs = (gchar **) dbus_codec_details (payload);
    codec->name = specs[0];
    codec->sample_rate = atoi (specs[1]);
    codec->_bitrate = atoi (specs[2]);
    codec->_bandwidth = atoi (specs[3]);
    codec->is_active = active;

    *c = codec;
}

void codec_create_new_with_specs (gint payload, gchar **specs, gboolean active, codec_t **c)
{

    codec_t *codec;

    codec = g_new0 (codec_t, 1);
    codec->_payload = payload;
    codec->name = specs[0];
    codec->sample_rate = atoi (specs[1]);
    codec->_bitrate = atoi (specs[2]);
    codec->_bandwidth = atoi (specs[3]);
    codec->is_active = active;

    *c = codec;
}

void codec_create_new_from_caps (codec_t *original, codec_t **copy)
{

    codec_t *codec;

    if (!original) {
        *copy = NULL;
        return;
    }

    codec = g_new0 (codec_t, 1);
    codec->_payload = original->_payload;
    codec->name = original->name;
    codec->sample_rate = original->sample_rate;
    codec->_bitrate = original->_bitrate;
    codec->_bandwidth = original->_bandwidth;
    codec->is_active = original->is_active;

    *copy = codec;
}


void codec_list_clear (GQueue **queue)
{

    if (*queue != NULL)
        g_queue_free (*queue);

    *queue = g_queue_new();
}

/*void codec_list_clear (void) {

	g_queue_free (codecsCapabilities);
	codecsCapabilities = g_queue_new();
}*/

void codec_list_add (codec_t * c, GQueue **queue)
{

    // Add a codec to a specific list
    g_queue_push_tail (*queue, (gpointer *) c);
}

void codec_set_active (codec_t **c)
{

    if (c) {
        DEBUG ("%s set active", (*c)->name);
        (*c)->is_active = TRUE;
    }
}

void codec_set_inactive (codec_t **c)
{

    if (c) {
        DEBUG ("%s set active", (*c)->name);
        (*c)->is_active = FALSE;
    }
}

guint codec_list_get_size ()
{

    // The system wide codec list and the one per account have exactly the same size
    // The only difference may be the order and the enabled codecs
    return g_queue_get_length (codecsCapabilities);
}

codec_t* codec_list_get_by_name (gconstpointer name, GQueue *q)
{

    // If NULL is passed as argument, we look into the global capabilities
    if (q == NULL)
        q = codecsCapabilities;

    GList * c = g_queue_find_custom (q, name, is_name_codecstruct);

    if (c)
        return (codec_t *) c->data;
    else
        return NULL;
}

codec_t* codec_list_get_by_payload (gconstpointer payload, GQueue *q)
{

    // If NULL is passed as argument, we look into the global capabilities
    if (q == NULL)
        q = codecsCapabilities;

    GList * c = g_queue_find_custom (q, payload, is_payload_codecstruct);

    if (c)
        return (codec_t *) c->data;
    else
        return NULL;
}

codec_t* codec_list_get_nth (guint index, GQueue *q)
{
    return g_queue_peek_nth (q, index);
}

codec_t* capabilities_get_nth (guint index)
{

    return g_queue_peek_nth (codecsCapabilities, index);
}

void codec_set_prefered_order (guint index, GQueue *q)
{

    codec_t * prefered = codec_list_get_nth (index, q);
    g_queue_pop_nth (q, index);
    g_queue_push_head (q, prefered);
}

void codec_list_move_codec_up (guint index, GQueue **q)
{

    DEBUG ("Codec list Size: %i \n", codec_list_get_size ());

    GQueue *tmp = *q;

    if (index != 0) {
        gpointer codec = g_queue_pop_nth (tmp, index);
        g_queue_push_nth (tmp, codec, index-1);
    }

    *q = tmp;

}

void codec_list_move_codec_down (guint index, GQueue **q)
{

    DEBUG ("Codec list Size: %i \n",codec_list_get_size());

    GQueue *tmp = *q;

    if (index != tmp->length) {
        gpointer codec = g_queue_pop_nth (tmp, index);
        g_queue_push_nth (tmp, codec, index+1);
    }

    *q = tmp;

}

void codec_list_update_to_daemon (account_t *acc)
{

    // String listing codecs payloads
    const gchar** codecList;

    // Length of the codec list
    int length = acc->codecs->length;

    // Initiate double array char list for one string
    codecList = (void*) malloc (sizeof (void*));

    // Get all codecs in queue
    int c = 0;
<<<<<<< HEAD
    unsigned int i = 0;
=======
    int i = 0;
>>>>>>> 54eaff7a

    for (i = 0; i < length; i++) {
        codec_t* currentCodec = codec_list_get_nth (i, acc->codecs);

        // Assert not null
        if (currentCodec) {
            // Save only if active
            if (currentCodec->is_active) {
                // Reallocate memory each time more than one active codec is found
                if (c!=0)
                    codecList = (void*) realloc (codecList, (c+1) *sizeof (void*));

                // Allocate memory for the payload
                * (codecList+c) = (gchar*) malloc (sizeof (gchar*));
                char payload[10];
                // Put payload string in char array
                sprintf (payload, "%d", currentCodec->_payload);
                strcpy ( (char*) * (codecList+c), payload);
                c++;
            }
        }
    }

    // Allocate NULL array at the end for Dbus
    codecList = (void*) realloc (codecList, (c+1) *sizeof (void*));
    * (codecList+c) = NULL;

    // call dbus function with array of strings
    dbus_set_active_codec_list (codecList, acc->accountID);

    // Delete memory
    for (i = 0; i < c; i++) {
        free ( (gchar*) * (codecList+i));
    }

    free (codecList);
}

GQueue* get_system_codec_list (void)
{
    return  codecsCapabilities;
}<|MERGE_RESOLUTION|>--- conflicted
+++ resolved
@@ -81,7 +81,6 @@
 
     // This is a global list inherited by all accounts
     codecs = (gchar**) dbus_codec_list ();
-<<<<<<< HEAD
 
     // Add the codecs in the list
     for (pl=codecs; *codecs; codecs++) {
@@ -100,20 +99,9 @@
         ERROR ("No audio codecs found");
         dbus_unregister (getpid());
         exit (0);
-=======
-
-    // Add the codecs in the list
-    for (pl=codecs; *codecs; codecs++) {
-
-        codec_t *c;
-        payload = atoi (*codecs);
-        specs = (gchar **) dbus_codec_details (payload);
-        codec_create_new_with_specs (payload, specs, TRUE, &c);
-        g_queue_push_tail (codecsCapabilities, (gpointer*) c);
->>>>>>> 54eaff7a
-    }
-
-<<<<<<< HEAD
+    }
+}
+
 void account_create_codec_list (account_t **acc)
 {
 
@@ -126,40 +114,6 @@
         g_queue_free (_codecs);
 
     _codecs = g_queue_new ();
-    // _codecs = g_queue_copy (codecsCapabilities);
-
-    (*acc)->codecs = _codecs;
-    // order = (gchar**) dbus_get_active_codec_list (acc->accountID);
-}
-
-void account_set_codec_list (account_t **acc)
-{
-
-    // Reset the codec list
-    // account_create_codec_list (a);
-=======
-    // If we didn't load any codecs, problem ...
-    if (g_queue_get_length (codecsCapabilities) == 0) {
-
-        // Error message
-        ERROR ("No audio codecs found");
-        dbus_unregister (getpid());
-        exit (0);
-    }
-}
-
-void account_create_codec_list (account_t **acc)
-{
-
-    GQueue *_codecs;
-
-    _codecs = (*acc)->codecs;
-
-    if (_codecs != NULL)
-        g_queue_free (_codecs);
-
-    _codecs = g_queue_new ();
->>>>>>> 54eaff7a
 
     (*acc)->codecs = _codecs;
 }
@@ -363,11 +317,7 @@
 
     // Get all codecs in queue
     int c = 0;
-<<<<<<< HEAD
-    unsigned int i = 0;
-=======
     int i = 0;
->>>>>>> 54eaff7a
 
     for (i = 0; i < length; i++) {
         codec_t* currentCodec = codec_list_get_nth (i, acc->codecs);
