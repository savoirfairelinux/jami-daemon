--- conflicted
+++ resolved
@@ -87,12 +87,7 @@
 
             codec_t *c;
             payload = atoi (*codecs);
-<<<<<<< HEAD
-            DEBUG("payload %d\n", payload);
-            specs = (gchar **) dbus_audio_codec_details (payload);
-=======
             gchar **specs = dbus_audio_codec_details (payload);
->>>>>>> 0c603d83
             codec_create_new_with_specs (payload, specs, TRUE, &c);
             g_strfreev(specs);
             g_queue_push_tail (codecsCapabilities, (gpointer*) c);
