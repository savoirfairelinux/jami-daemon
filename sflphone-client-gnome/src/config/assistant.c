/*
 *  Copyright (C) 2004, 2005, 2006, 2009, 2008, 2009, 2010 Savoir-Faire Linux Inc.
 *  Author: Emmanuel Milou <emmanuel.milou@savoirfairelinux.com>
 *
 *  This program is free software; you can redistribute it and/or modify
 *  it under the terms of the GNU General Public License as published by
 *  the Free Software Foundation; either version 3 of the License, or
 *  (at your option) any later version.
 *
 *  This program is distributed in the hope that it will be useful,
 *  but WITHOUT ANY WARRANTY; without even the implied warranty of
 *  MERCHANTABILITY or FITNESS FOR A PARTICULAR PURPOSE.  See the
 *  GNU General Public License for more details.
 *
 *  You should have received a copy of the GNU General Public License
 *  along with this program; if not, write to the Free Software
 *Foundation, Inc., 675 Mass Ave, Cambridge, MA 02139, USA.
 *
 *  Additional permission under GNU GPL version 3 section 7:
 *
 *  If you modify this program, or any covered work, by linking or
 *  combining it with the OpenSSL project's OpenSSL library (or a
 *  modified version of that library), containing parts covered by the
 *  terms of the OpenSSL or SSLeay licenses, Savoir-Faire Linux Inc.
 *  grants you additional permission to convey the resulting work.
 *  Corresponding Source for a non-source form of such a combination
 *  shall include the source code for the parts of OpenSSL used as well
 *  as that of the covered work.
 */

#include <string.h>

#include <assistant.h>
#include "reqaccount.h"

// From version 2.16, gtk provides the functionalities libsexy used to provide
#if GTK_CHECK_VERSION(2,16,0)
#else
#include <libsexy/sexy-icon-entry.h>
#endif

#if GTK_CHECK_VERSION(2,10,0)

#define SFLPHONE_ORG_SERVER "sip.sflphone.org"
#define SFLPHONE_ORG_ALIAS "sflphone.org"



struct _wizard *wiz;
static int account_type;
static int use_sflphone_org = 1;
account_t* current;
char message[1024];
/**
 * Forward function
 */
static gint forward_page_func (gint current_page , gpointer data);

/**
 * Page template
 */
static GtkWidget* create_vbox (GtkAssistantPageType type, const gchar *title, const gchar *section);
void prefill_sip (void) ;

void set_account_type (GtkWidget* widget , gpointer data UNUSED)
{
    if (gtk_toggle_button_get_active (GTK_TOGGLE_BUTTON (widget))) {
        account_type = _SIP;
    } else {
        account_type = _IAX ;
    }
}

static void show_password_cb (GtkWidget *widget UNUSED, gpointer data)
{
    gtk_entry_set_visibility (GTK_ENTRY (data), !gtk_entry_get_visibility (GTK_ENTRY (data)));
}


/**
 * Fills string message with the final message of account registration
 * with alias, server and username specified.
 */
void getMessageSummary (char * message , const gchar * alias, const gchar * server, const gchar * username, const gboolean zrtp)
{
    char var[64];
    sprintf (message, _ ("This assistant is now finished."));
    strcat (message, "\n");
    strcat (message, _ ("You can at any time check your registration state or modify your accounts parameters in the Options/Accounts window."));
    strcat (message, "\n\n");

    strcat (message, _ ("Alias"));
    sprintf (var, " :   %s\n", alias);
    strcat (message, var);

    strcat (message, _ ("Server"));
    sprintf (var, " :   %s\n", server);
    strcat (message, var);

    strcat (message, _ ("Username"));
    sprintf (var, " :   %s\n", username);
    strcat (message, var);

    strcat (message, _ ("Security: "));

    if (zrtp) {
        strcat (message, _ ("SRTP/ZRTP draft-zimmermann"));
    } else {
        strcat (message, _ ("None"));
    }
}

void set_sflphone_org (GtkWidget* widget , gpointer data UNUSED)
{
    use_sflphone_org = (gtk_toggle_button_get_active (GTK_TOGGLE_BUTTON (widget)) ?1:0) ;
}



/**
 * Callback when the close button of the dialog is clicked
 * Action : close the assistant widget and get back to sflphone main window
 */
static void close_callback (void)
{
    gtk_widget_destroy (wiz->assistant);
    g_free (wiz);
    wiz = NULL;

    status_bar_display_account ();
}

/**
 * Callback when the cancel button of the dialog is clicked
 * Action : close the assistant widget and get back to sflphone main window
 */
static void cancel_callback (void)
{
    gtk_widget_destroy (wiz->assistant);
    g_free (wiz);
    wiz = NULL;

    status_bar_display_account ();
}

/**
 * Callback when the button apply is clicked
 * Action : Set the account parameters with the entries values and called dbus_add_account
 */
static void sip_apply_callback (void)
{
    if (use_sflphone_org) {
        prefill_sip();
        account_type = _SIP;
    }

    if (account_type == _SIP) {
        g_hash_table_insert (current->properties, g_strdup (ACCOUNT_ALIAS), g_strdup ( (gchar *) gtk_entry_get_text (GTK_ENTRY (wiz->sip_alias))));
        g_hash_table_insert (current->properties, g_strdup (ACCOUNT_ENABLED), g_strdup ("true"));
        g_hash_table_insert (current->properties, g_strdup (ACCOUNT_MAILBOX), g_strdup ( (gchar *) gtk_entry_get_text (GTK_ENTRY (wiz->sip_voicemail))));
        g_hash_table_insert (current->properties, g_strdup (ACCOUNT_TYPE), g_strdup ("SIP"));
        g_hash_table_insert (current->properties, g_strdup (ACCOUNT_HOSTNAME), g_strdup ( (gchar *) gtk_entry_get_text (GTK_ENTRY (wiz->sip_server))));
        g_hash_table_insert (current->properties, g_strdup (ACCOUNT_PASSWORD), g_strdup ( (gchar *) gtk_entry_get_text (GTK_ENTRY (wiz->sip_password))));
        g_hash_table_insert (current->properties, g_strdup (ACCOUNT_USERNAME), g_strdup ( (gchar *) gtk_entry_get_text (GTK_ENTRY (wiz->sip_username))));
        g_hash_table_insert (current->properties, g_strdup (ACCOUNT_SIP_STUN_ENABLED), g_strdup ( (gchar *) (gtk_toggle_button_get_active (GTK_TOGGLE_BUTTON (wiz->enable)) ? "true":"false")));
        g_hash_table_insert (current->properties, g_strdup (ACCOUNT_SIP_STUN_SERVER), g_strdup ( (gchar *) gtk_entry_get_text (GTK_ENTRY (wiz->addr))));

        if (gtk_toggle_button_get_active (GTK_TOGGLE_BUTTON (wiz->zrtp_enable)) == TRUE) {
            g_hash_table_insert (current->properties, g_strdup (ACCOUNT_SRTP_ENABLED), g_strdup ( (gchar *) "true"));
            g_hash_table_insert (current->properties, g_strdup (ACCOUNT_KEY_EXCHANGE), g_strdup ( (gchar *) ZRTP));
            g_hash_table_insert (current->properties, g_strdup (ACCOUNT_ZRTP_DISPLAY_SAS), g_strdup ( (gchar *) "true"));
            g_hash_table_insert (current->properties, g_strdup (ACCOUNT_ZRTP_NOT_SUPP_WARNING), g_strdup ( (gchar *) "true"));
            g_hash_table_insert (current->properties, g_strdup (ACCOUNT_ZRTP_HELLO_HASH), g_strdup ( (gchar *) "true"));
            g_hash_table_insert (current->properties, g_strdup (ACCOUNT_DISPLAY_SAS_ONCE), g_strdup ( (gchar *) "false"));
        }


        // Add default interface info
        gchar ** iface_list = NULL;
        iface_list = (gchar**) dbus_get_all_ip_interface_by_name();
        gchar ** iface = NULL;

        // select the first interface available
        iface = iface_list;
        DEBUG ("Selected interface %s", *iface);

        g_hash_table_insert (current->properties, g_strdup (LOCAL_INTERFACE), g_strdup ( (gchar *) *iface));

        g_hash_table_insert (current->properties, g_strdup (PUBLISHED_ADDRESS), g_strdup ( (gchar *) *iface));

        dbus_add_account (current);
        getMessageSummary (message,
                           gtk_entry_get_text (GTK_ENTRY (wiz->sip_alias)),
                           gtk_entry_get_text (GTK_ENTRY (wiz->sip_server)),
                           gtk_entry_get_text (GTK_ENTRY (wiz->sip_username)),
                           (gboolean) (gtk_toggle_button_get_active (GTK_TOGGLE_BUTTON (wiz->zrtp_enable)))
                          );

        gtk_label_set_text (GTK_LABEL (wiz->label_summary), message);
    }
}

/**
 * Callback when the button apply is clicked
 * Action : Set the account parameters with the entries values and called dbus_add_account
 */
static void iax_apply_callback (void)
{
    if (account_type == _IAX) {
        g_hash_table_insert (current->properties, g_strdup (ACCOUNT_ALIAS), g_strdup ( (gchar *) gtk_entry_get_text (GTK_ENTRY (wiz->iax_alias))));
        g_hash_table_insert (current->properties, g_strdup (ACCOUNT_ENABLED), g_strdup ("true"));
        g_hash_table_insert (current->properties, g_strdup (ACCOUNT_MAILBOX), g_strdup ( (gchar *) gtk_entry_get_text (GTK_ENTRY (wiz->iax_voicemail))));
        g_hash_table_insert (current->properties, g_strdup (ACCOUNT_TYPE), g_strdup ("IAX"));
        g_hash_table_insert (current->properties, g_strdup (ACCOUNT_USERNAME), g_strdup ( (gchar *) gtk_entry_get_text (GTK_ENTRY (wiz->iax_username))));
        g_hash_table_insert (current->properties, g_strdup (ACCOUNT_HOSTNAME), g_strdup ( (gchar *) gtk_entry_get_text (GTK_ENTRY (wiz->iax_server))));
        g_hash_table_insert (current->properties, g_strdup (ACCOUNT_PASSWORD), g_strdup ( (gchar *) gtk_entry_get_text (GTK_ENTRY (wiz->iax_password))));

        dbus_add_account (current);
        getMessageSummary (message,
                           gtk_entry_get_text (GTK_ENTRY (wiz->iax_alias)),
                           gtk_entry_get_text (GTK_ENTRY (wiz->iax_server)),
                           gtk_entry_get_text (GTK_ENTRY (wiz->iax_username)),
                           FALSE
                          ) ;

        gtk_label_set_text (GTK_LABEL (wiz->label_summary), message);
    }
}

void enable_stun (GtkWidget* widget)
{
    gtk_widget_set_sensitive (GTK_WIDGET (wiz->addr), gtk_toggle_button_get_active (GTK_TOGGLE_BUTTON (widget)));
}

void build_wizard (void)
{
    use_sflphone_org = 1;

    if (wiz)
        return ;

    wiz = (struct _wizard*) g_malloc (sizeof (struct _wizard));
    current = g_new0 (account_t, 1);
    current->properties = NULL;
    current->properties = dbus_account_details (NULL);

    if (current->properties == NULL) {
        DEBUG ("Failed to get default values. Creating from scratch");
        current->properties = g_hash_table_new (NULL, g_str_equal);
    }

    current->accountID = "new";

    wiz->assistant = gtk_assistant_new();

    gtk_window_set_title (GTK_WINDOW (wiz->assistant), _ ("SFLphone account creation wizard"));
    gtk_window_set_position (GTK_WINDOW (wiz->assistant), GTK_WIN_POS_CENTER);
    gtk_window_set_default_size (GTK_WINDOW (wiz->assistant), 200 , 200);

    build_intro();
    build_sfl_or_account();
    build_select_account();
    build_sip_account_configuration();
    build_nat_settings();
    build_iax_account_configuration();
    build_email_configuration();
    build_summary();

    g_signal_connect (G_OBJECT (wiz->assistant), "close" , G_CALLBACK (close_callback), NULL);

    g_signal_connect (G_OBJECT (wiz->assistant), "cancel" , G_CALLBACK (cancel_callback), NULL);

    gtk_widget_show_all (wiz->assistant);

    gtk_assistant_set_forward_page_func (GTK_ASSISTANT (wiz->assistant), (GtkAssistantPageFunc) forward_page_func , NULL , NULL);
    gtk_assistant_update_buttons_state (GTK_ASSISTANT (wiz->assistant));
}

GtkWidget* build_intro()
{
    GtkWidget *label;

    wiz->intro = create_vbox (GTK_ASSISTANT_PAGE_INTRO  , "SFLphone GNOME client" , _ ("Welcome to the Account creation wizard of SFLphone!"));
    label = gtk_label_new (_ ("This installation wizard will help you configure an account.")) ;
    gtk_misc_set_alignment (GTK_MISC (label), 0, 0);
    gtk_label_set_line_wrap (GTK_LABEL (label), TRUE);
    gtk_widget_set_size_request (GTK_WIDGET (label), 380, -1);
    gtk_box_pack_start (GTK_BOX (wiz->intro), label, FALSE, TRUE, 0);

    gtk_assistant_set_page_complete (GTK_ASSISTANT (wiz->assistant),  wiz->intro, TRUE);
    return wiz->intro;
}

GtkWidget* build_select_account()
{
    GtkWidget* sip;
    GtkWidget* iax;

    wiz->protocols = create_vbox (GTK_ASSISTANT_PAGE_CONTENT , _ ("VoIP Protocols") , _ ("Select an account type"));

    sip = gtk_radio_button_new_with_label (NULL, _ ("SIP (Session Initiation Protocol)"));
    gtk_box_pack_start (GTK_BOX (wiz->protocols) , sip , TRUE, TRUE, 0);
    iax = gtk_radio_button_new_with_label_from_widget (GTK_RADIO_BUTTON (sip), _ ("IAX2 (InterAsterix Exchange)"));
    gtk_box_pack_start (GTK_BOX (wiz->protocols) , iax , TRUE, TRUE, 0);

    g_signal_connect (G_OBJECT (sip) , "clicked" , G_CALLBACK (set_account_type) , NULL);

    gtk_assistant_set_page_complete (GTK_ASSISTANT (wiz->assistant),  wiz->protocols, TRUE);
    return wiz->protocols;
}


GtkWidget* build_sfl_or_account()
{
    GtkWidget* sfl;
    GtkWidget* cus;

    wiz->sflphone_org = create_vbox (GTK_ASSISTANT_PAGE_CONTENT , _ ("Account") , _ ("Please select one of the following options"));

    sfl = gtk_radio_button_new_with_label (NULL, _ ("Create a free SIP/IAX2 account on sflphone.org"));
    gtk_box_pack_start (GTK_BOX (wiz->sflphone_org) , sfl , TRUE, TRUE, 0);
    cus = gtk_radio_button_new_with_label_from_widget (GTK_RADIO_BUTTON (sfl), _ ("Register an existing SIP or IAX2 account"));
    gtk_box_pack_start (GTK_BOX (wiz->sflphone_org) , cus , TRUE, TRUE, 0);
    g_signal_connect (G_OBJECT (sfl) , "clicked" , G_CALLBACK (set_sflphone_org) , NULL);

    return wiz->sflphone_org;
}


GtkWidget* build_sip_account_configuration (void)
{
    GtkWidget* table;
    GtkWidget* label;
<<<<<<< HEAD
    GtkWidget *image;
=======
>>>>>>> 54eaff7a
    GtkWidget * clearTextCheckbox;

    wiz->sip_account = create_vbox (GTK_ASSISTANT_PAGE_CONTENT , _ ("SIP account settings") , _ ("Please fill the following information"));
    // table
    table = gtk_table_new (7, 2  ,  FALSE/* homogeneous */);
    gtk_table_set_row_spacings (GTK_TABLE (table), 10);
    gtk_table_set_col_spacings (GTK_TABLE (table), 10);
    gtk_box_pack_start (GTK_BOX (wiz->sip_account) , table , TRUE, TRUE, 0);

    // alias field
    label = gtk_label_new_with_mnemonic (_ ("_Alias"));
    gtk_table_attach (GTK_TABLE (table), label, 0, 1, 0, 1, GTK_EXPAND | GTK_FILL, GTK_EXPAND | GTK_FILL, 0, 0);
    gtk_misc_set_alignment (GTK_MISC (label), 0, 0.5);
    wiz->sip_alias = gtk_entry_new();
    gtk_label_set_mnemonic_widget (GTK_LABEL (label), wiz->sip_alias);
    gtk_table_attach (GTK_TABLE (table), wiz->sip_alias, 1, 2, 0, 1, GTK_EXPAND | GTK_FILL, GTK_EXPAND | GTK_FILL, 0, 0);

    // server field
    label = gtk_label_new_with_mnemonic (_ ("_Host name"));
    gtk_table_attach (GTK_TABLE (table), label, 0, 1, 1, 2, GTK_EXPAND | GTK_FILL, GTK_EXPAND | GTK_FILL, 0, 0);
    gtk_misc_set_alignment (GTK_MISC (label), 0, 0.5);
    wiz->sip_server = gtk_entry_new();
    gtk_label_set_mnemonic_widget (GTK_LABEL (label), wiz->sip_server);
    gtk_table_attach (GTK_TABLE (table), wiz->sip_server, 1, 2, 1, 2, GTK_EXPAND | GTK_FILL, GTK_EXPAND | GTK_FILL, 0, 0);

    // username field
    label = gtk_label_new_with_mnemonic (_ ("_User name"));
    gtk_table_attach (GTK_TABLE (table), label, 0, 1, 2, 3, GTK_EXPAND | GTK_FILL, GTK_EXPAND | GTK_FILL, 0, 0);
    gtk_misc_set_alignment (GTK_MISC (label), 0, 0.5);
#if GTK_CHECK_VERSION(2,16,0)
    wiz->sip_username = gtk_entry_new();
    gtk_entry_set_icon_from_pixbuf (GTK_ENTRY (wiz->sip_username), GTK_ENTRY_ICON_PRIMARY, gdk_pixbuf_new_from_file (ICONS_DIR "/stock_person.svg", NULL));
#else
    wiz->sip_username = sexy_icon_entry_new();
    image = gtk_image_new_from_file (ICONS_DIR "/stock_person.svg");
    sexy_icon_entry_set_icon (SEXY_ICON_ENTRY (wiz->sip_username), SEXY_ICON_ENTRY_PRIMARY , GTK_IMAGE (image));
#endif
    gtk_label_set_mnemonic_widget (GTK_LABEL (label), wiz->sip_username);
    gtk_table_attach (GTK_TABLE (table), wiz->sip_username, 1, 2, 2, 3, GTK_EXPAND | GTK_FILL, GTK_EXPAND | GTK_FILL, 0, 0);

    // password field

    label = gtk_label_new_with_mnemonic (_ ("_Password"));
    gtk_table_attach (GTK_TABLE (table), label, 0, 1, 3, 4, GTK_EXPAND | GTK_FILL, GTK_EXPAND | GTK_FILL, 0, 0);
    gtk_misc_set_alignment (GTK_MISC (label), 0, 0.5);
#if GTK_CHECK_VERSION(2,16,0)
    wiz->sip_password = gtk_entry_new();
    gtk_entry_set_icon_from_stock (GTK_ENTRY (wiz->sip_password), GTK_ENTRY_ICON_PRIMARY, GTK_STOCK_DIALOG_AUTHENTICATION);
#else


    wiz->sip_password = sexy_icon_entry_new();
    image = gtk_image_new_from_stock (GTK_STOCK_DIALOG_AUTHENTICATION , GTK_ICON_SIZE_SMALL_TOOLBAR);
    sexy_icon_entry_set_icon (SEXY_ICON_ENTRY (wiz->sip_password), SEXY_ICON_ENTRY_PRIMARY , GTK_IMAGE (image));
#endif
    gtk_label_set_mnemonic_widget (GTK_LABEL (label), wiz->sip_password);
    gtk_entry_set_visibility (GTK_ENTRY (wiz->sip_password), FALSE);
    gtk_table_attach (GTK_TABLE (table), wiz->sip_password, 1, 2, 3, 4, GTK_EXPAND | GTK_FILL, GTK_EXPAND | GTK_FILL, 0, 0);

    clearTextCheckbox = gtk_check_button_new_with_mnemonic (_ ("Show password"));
    g_signal_connect (clearTextCheckbox, "toggled", G_CALLBACK (show_password_cb), wiz->sip_password);
    gtk_table_attach (GTK_TABLE (table), clearTextCheckbox, 1, 2, 4, 5, GTK_EXPAND | GTK_FILL, GTK_EXPAND | GTK_FILL, 0, 0);

    // voicemail number field
    label = gtk_label_new_with_mnemonic (_ ("_Voicemail number"));
    gtk_table_attach (GTK_TABLE (table), label, 0, 1, 5, 6, GTK_EXPAND | GTK_FILL, GTK_EXPAND | GTK_FILL, 0, 0);
    gtk_misc_set_alignment (GTK_MISC (label), 0, 0.5);
    wiz->sip_voicemail = gtk_entry_new();
    gtk_label_set_mnemonic_widget (GTK_LABEL (label), wiz->sip_voicemail);
    gtk_table_attach (GTK_TABLE (table), wiz->sip_voicemail, 1, 2, 5, 6, GTK_EXPAND | GTK_FILL, GTK_EXPAND | GTK_FILL, 0, 0);

    // Security options
    wiz->zrtp_enable = gtk_check_button_new_with_mnemonic (_ ("Secure communications with _ZRTP"));
    gtk_toggle_button_set_active (GTK_TOGGLE_BUTTON (wiz->zrtp_enable), FALSE);
    gtk_table_attach (GTK_TABLE (table), wiz->zrtp_enable, 0, 1, 6, 7, GTK_EXPAND | GTK_FILL, GTK_EXPAND | GTK_FILL, 0, 0);
    gtk_widget_set_sensitive (GTK_WIDGET (wiz->zrtp_enable) , TRUE);

    //gtk_assistant_set_page_complete(GTK_ASSISTANT(wiz->assistant),  wiz->sip_account, TRUE);
    return wiz->sip_account;
}

GtkWidget* build_email_configuration (void)
{
    GtkWidget* label;
    GtkWidget*  table;

    wiz->email = create_vbox (GTK_ASSISTANT_PAGE_CONTENT , _ ("Optional email address") , _ ("This email address will be used to send your voicemail messages."));

    table = gtk_table_new (4, 2  ,  FALSE/* homogeneous */);
    gtk_table_set_row_spacings (GTK_TABLE (table), 10);
    gtk_table_set_col_spacings (GTK_TABLE (table), 10);
    gtk_box_pack_start (GTK_BOX (wiz->email) , table , TRUE, TRUE, 0);

    // email field
    label = gtk_label_new_with_mnemonic (_ ("_Email address"));
    gtk_table_attach (GTK_TABLE (table), label, 0, 1, 0, 1, GTK_EXPAND | GTK_FILL, GTK_EXPAND | GTK_FILL, 0, 0);
    gtk_misc_set_alignment (GTK_MISC (label), 0, 0.5);
    wiz->mailbox = gtk_entry_new();
    gtk_label_set_mnemonic_widget (GTK_LABEL (label), wiz->mailbox);
    gtk_table_attach (GTK_TABLE (table), wiz->mailbox, 1, 2, 0, 1, GTK_EXPAND | GTK_FILL, GTK_EXPAND | GTK_FILL, 0, 0);

    // Security options
    wiz->zrtp_enable = gtk_check_button_new_with_mnemonic (_ ("Secure communications with _ZRTP"));
    gtk_toggle_button_set_active (GTK_TOGGLE_BUTTON (wiz->zrtp_enable), FALSE);
    gtk_table_attach (GTK_TABLE (table), wiz->zrtp_enable, 0, 1, 5, 6, GTK_EXPAND | GTK_FILL, GTK_EXPAND | GTK_FILL, 0, 0);
    gtk_widget_set_sensitive (GTK_WIDGET (wiz->zrtp_enable) , TRUE);

    return wiz->email;
}

GtkWidget* build_iax_account_configuration (void)
{
    GtkWidget* label;
    GtkWidget*  table;
<<<<<<< HEAD
    GtkWidget *image;
=======
>>>>>>> 54eaff7a
    GtkWidget * clearTextCheckbox;

    wiz->iax_account = create_vbox (GTK_ASSISTANT_PAGE_CONFIRM , _ ("IAX2 account settings") , _ ("Please fill the following information"));

    table = gtk_table_new (6, 2  ,  FALSE/* homogeneous */);
    gtk_table_set_row_spacings (GTK_TABLE (table), 10);
    gtk_table_set_col_spacings (GTK_TABLE (table), 10);
    gtk_box_pack_start (GTK_BOX (wiz->iax_account) , table , TRUE, TRUE, 0);

    // alias field
    label = gtk_label_new_with_mnemonic (_ ("_Alias"));
    gtk_table_attach (GTK_TABLE (table), label, 0, 1, 0, 1, GTK_EXPAND | GTK_FILL, GTK_EXPAND | GTK_FILL, 0, 0);
    gtk_misc_set_alignment (GTK_MISC (label), 0, 0.5);
    wiz->iax_alias = gtk_entry_new();
    gtk_label_set_mnemonic_widget (GTK_LABEL (label), wiz->iax_alias);
    gtk_table_attach (GTK_TABLE (table), wiz->iax_alias, 1, 2, 0, 1, GTK_EXPAND | GTK_FILL, GTK_EXPAND | GTK_FILL, 0, 0);

    // server field
    label = gtk_label_new_with_mnemonic (_ ("_Host name"));
    gtk_table_attach (GTK_TABLE (table), label, 0, 1, 1, 2, GTK_EXPAND | GTK_FILL, GTK_EXPAND | GTK_FILL, 0, 0);
    gtk_misc_set_alignment (GTK_MISC (label), 0, 0.5);
    wiz->iax_server = gtk_entry_new();
    gtk_label_set_mnemonic_widget (GTK_LABEL (label), wiz->iax_server);
    gtk_table_attach (GTK_TABLE (table), wiz->iax_server, 1, 2, 1, 2, GTK_EXPAND | GTK_FILL, GTK_EXPAND | GTK_FILL, 0, 0);

    // username field
    label = gtk_label_new_with_mnemonic (_ ("_User name"));
    gtk_table_attach (GTK_TABLE (table), label, 0, 1, 2, 3, GTK_EXPAND | GTK_FILL, GTK_EXPAND | GTK_FILL, 0, 0);
    gtk_misc_set_alignment (GTK_MISC (label), 0, 0.5);
#if GTK_CHECK_VERSION(2,16,0)
    wiz->iax_username = gtk_entry_new();
    gtk_entry_set_icon_from_pixbuf (GTK_ENTRY (wiz->iax_username), GTK_ENTRY_ICON_PRIMARY, gdk_pixbuf_new_from_file (ICONS_DIR "/stock_person.svg", NULL));
#else
    wiz->iax_username = sexy_icon_entry_new();
    image = gtk_image_new_from_file (ICONS_DIR "/stock_person.svg");
    sexy_icon_entry_set_icon (SEXY_ICON_ENTRY (wiz->iax_username), SEXY_ICON_ENTRY_PRIMARY , GTK_IMAGE (image));
#endif
    gtk_label_set_mnemonic_widget (GTK_LABEL (label), wiz->iax_username);
    gtk_table_attach (GTK_TABLE (table), wiz->iax_username, 1, 2, 2, 3, GTK_EXPAND | GTK_FILL, GTK_EXPAND | GTK_FILL, 0, 0);

    // password field
    label = gtk_label_new_with_mnemonic (_ ("_Password"));
    gtk_table_attach (GTK_TABLE (table), label, 0, 1, 3, 4, GTK_EXPAND | GTK_FILL, GTK_EXPAND | GTK_FILL, 0, 0);
    gtk_misc_set_alignment (GTK_MISC (label), 0, 0.5);
#if GTK_CHECK_VERSION(2,16,0)
    wiz->iax_password = gtk_entry_new();
    gtk_entry_set_icon_from_stock (GTK_ENTRY (wiz->iax_password), GTK_ENTRY_ICON_PRIMARY, GTK_STOCK_DIALOG_AUTHENTICATION);
#else
    wiz->iax_password = sexy_icon_entry_new();
    image = gtk_image_new_from_stock (GTK_STOCK_DIALOG_AUTHENTICATION , GTK_ICON_SIZE_SMALL_TOOLBAR);
    sexy_icon_entry_set_icon (SEXY_ICON_ENTRY (wiz->iax_password), SEXY_ICON_ENTRY_PRIMARY , GTK_IMAGE (image));
#endif
    gtk_label_set_mnemonic_widget (GTK_LABEL (label), wiz->iax_password);
    gtk_entry_set_visibility (GTK_ENTRY (wiz->iax_password), FALSE);
    gtk_table_attach (GTK_TABLE (table), wiz->iax_password, 1, 2, 3, 4, GTK_EXPAND | GTK_FILL, GTK_EXPAND | GTK_FILL, 0, 0);

    clearTextCheckbox = gtk_check_button_new_with_mnemonic (_ ("Show password"));
    g_signal_connect (clearTextCheckbox, "toggled", G_CALLBACK (show_password_cb), wiz->iax_password);
    gtk_table_attach (GTK_TABLE (table), clearTextCheckbox, 1, 2, 4, 5, GTK_EXPAND | GTK_FILL, GTK_EXPAND | GTK_FILL, 0, 0);

    // voicemail number field
    label = gtk_label_new_with_mnemonic (_ ("_Voicemail number"));
    gtk_table_attach (GTK_TABLE (table), label, 0, 1, 5, 6, GTK_EXPAND | GTK_FILL, GTK_EXPAND | GTK_FILL, 0, 0);
    gtk_misc_set_alignment (GTK_MISC (label), 0, 0.5);
    wiz->iax_voicemail = gtk_entry_new();
    gtk_label_set_mnemonic_widget (GTK_LABEL (label), wiz->iax_voicemail);
    gtk_table_attach (GTK_TABLE (table), wiz->iax_voicemail, 1, 2, 5, 6, GTK_EXPAND | GTK_FILL, GTK_EXPAND | GTK_FILL, 0, 0);

    current -> state = ACCOUNT_STATE_UNREGISTERED;

    g_signal_connect (G_OBJECT (wiz->assistant) , "apply" , G_CALLBACK (iax_apply_callback), NULL);

    return wiz->iax_account;
}

GtkWidget* build_nat_settings (void)
{
    GtkWidget* label;
    GtkWidget* table;

    wiz->nat = create_vbox (GTK_ASSISTANT_PAGE_CONFIRM , _ ("Network Address Translation (NAT)") , _ ("You should probably enable this if you are behind a firewall."));

    // table
    table = gtk_table_new (2, 2  ,  FALSE/* homogeneous */);
    gtk_table_set_row_spacings (GTK_TABLE (table), 10);
    gtk_table_set_col_spacings (GTK_TABLE (table), 10);
    gtk_box_pack_start (GTK_BOX (wiz->nat), table , TRUE, TRUE, 0);

    // enable
    wiz->enable = gtk_check_button_new_with_mnemonic (_ ("E_nable STUN"));
    gtk_toggle_button_set_active (GTK_TOGGLE_BUTTON (wiz->enable), FALSE);
    gtk_table_attach (GTK_TABLE (table), wiz->enable, 0, 1, 0, 1, GTK_EXPAND | GTK_FILL, GTK_EXPAND | GTK_FILL, 0, 0);
    gtk_widget_set_sensitive (GTK_WIDGET (wiz->enable) , TRUE);
    g_signal_connect (G_OBJECT (GTK_TOGGLE_BUTTON (wiz->enable)) , "toggled" , G_CALLBACK (enable_stun), NULL);

    // server address
    label = gtk_label_new_with_mnemonic (_ ("_STUN server"));
    gtk_table_attach (GTK_TABLE (table), label, 0, 1, 1, 2, GTK_EXPAND | GTK_FILL, GTK_EXPAND | GTK_FILL, 0, 0);
    gtk_misc_set_alignment (GTK_MISC (label), 0, 0.5);
    wiz->addr = gtk_entry_new();
    gtk_label_set_mnemonic_widget (GTK_LABEL (label), wiz->addr);
    gtk_table_attach (GTK_TABLE (table), wiz->addr, 1, 2, 1, 2, GTK_EXPAND | GTK_FILL, GTK_EXPAND | GTK_FILL, 0, 0);
    gtk_widget_set_sensitive (GTK_WIDGET (wiz->addr), gtk_toggle_button_get_active (GTK_TOGGLE_BUTTON (wiz->enable)));

    g_signal_connect (G_OBJECT (wiz->assistant) , "apply" , G_CALLBACK (sip_apply_callback), NULL);

    return wiz->nat;
}

GtkWidget* build_summary()
{
    wiz->summary = create_vbox (GTK_ASSISTANT_PAGE_SUMMARY  , _ ("Account Registration") , _ ("Congratulations!"));

    strcpy (message,"");
    wiz->label_summary = gtk_label_new (message) ;
    gtk_label_set_selectable (GTK_LABEL (wiz->label_summary), TRUE);
    gtk_misc_set_alignment (GTK_MISC (wiz->label_summary), 0, 0);
    gtk_label_set_line_wrap (GTK_LABEL (wiz->label_summary), TRUE);
    //gtk_widget_set_size_request(GTK_WIDGET(wiz->label_summary), 380, -1);
    gtk_box_pack_start (GTK_BOX (wiz->summary), wiz->label_summary, FALSE, TRUE, 0);

    return wiz->summary;
}

GtkWidget* build_registration_error()
{
    GtkWidget *label;
    wiz->reg_failed = create_vbox (GTK_ASSISTANT_PAGE_SUMMARY  , "Account Registration" , "Registration error");

    label = gtk_label_new (" Please correct the information.") ;
    gtk_misc_set_alignment (GTK_MISC (label), 0, 0);
    gtk_label_set_line_wrap (GTK_LABEL (label), TRUE);
    gtk_widget_set_size_request (GTK_WIDGET (label), 380, -1);
    gtk_box_pack_start (GTK_BOX (wiz->reg_failed), label, FALSE, TRUE, 0);

    return wiz->reg_failed;
}

void set_sip_infos_sentivite (gboolean b)
{
    gtk_widget_set_sensitive (GTK_WIDGET (wiz->sip_alias), b);
    gtk_widget_set_sensitive (GTK_WIDGET (wiz->sip_server), b);
    gtk_widget_set_sensitive (GTK_WIDGET (wiz->sip_username), b);
    gtk_widget_set_sensitive (GTK_WIDGET (wiz->sip_password), b);
}

void prefill_sip (void)
{
    if (use_sflphone_org == 1) {
        char alias[300];
        char *email;
        email = (char *) gtk_entry_get_text (GTK_ENTRY (wiz->mailbox));
        rest_account ra = get_rest_account (SFLPHONE_ORG_SERVER,email);

        if (ra.success) {
            set_sip_infos_sentivite (FALSE);
            strcpy (alias,ra.user);
            strcat (alias,"@");
            strcat (alias,"sip.sflphone.org");
            gtk_entry_set_text (GTK_ENTRY (wiz->sip_alias),alias);
            gtk_entry_set_text (GTK_ENTRY (wiz->sip_server), SFLPHONE_ORG_SERVER);
            gtk_entry_set_text (GTK_ENTRY (wiz->sip_username), ra.user);
            gtk_entry_set_text (GTK_ENTRY (wiz->sip_password), ra.passwd);
        }
    }
}

typedef enum {
    PAGE_INTRO,
    PAGE_SFL,
    PAGE_TYPE,
    PAGE_SIP,
    PAGE_STUN,
    PAGE_IAX,
    PAGE_EMAIL,
    PAGE_SUMMARY
} assistant_state;

static gint forward_page_func (gint current_page , gpointer data UNUSED)
{
    gint next_page = 0;

    switch (current_page) {
        case PAGE_INTRO:
            next_page = PAGE_SFL;
            break;
        case PAGE_SFL:

            if (use_sflphone_org) {
                next_page = PAGE_EMAIL;
            } else
                next_page = PAGE_TYPE;

            break;
        case PAGE_TYPE:

            if (account_type == _SIP) {
                set_sip_infos_sentivite (TRUE);
                next_page = PAGE_SIP;
            } else
                next_page = PAGE_IAX;

            break;
        case PAGE_SIP:
            next_page = PAGE_STUN;
            break;
        case PAGE_EMAIL:
            next_page = PAGE_STUN;
            break;
        case PAGE_STUN:
            next_page = PAGE_SUMMARY;
            break;
        case PAGE_IAX:
            next_page = PAGE_SUMMARY;
            break;
        case PAGE_SUMMARY:
            next_page = PAGE_SUMMARY;
            break;
        default:
            next_page = -1;
    }

    return next_page;
}


static GtkWidget* create_vbox (GtkAssistantPageType type, const gchar *title, const gchar *section)
{
    GtkWidget *vbox;
    GtkWidget *label;
    gchar *str;

    vbox = gtk_vbox_new (FALSE, 6);
    gtk_container_set_border_width (GTK_CONTAINER (vbox), 24);

    gtk_assistant_append_page (GTK_ASSISTANT (wiz->assistant), vbox);
    gtk_assistant_set_page_type (GTK_ASSISTANT (wiz->assistant), vbox, type);
    str = g_strdup_printf (" %s", title);
    gtk_assistant_set_page_title (GTK_ASSISTANT (wiz->assistant), vbox, str);

    g_free (str);

    gtk_assistant_set_page_complete (GTK_ASSISTANT (wiz->assistant), vbox, TRUE);

    wiz->logo = gdk_pixbuf_new_from_file (LOGO, NULL);
    gtk_assistant_set_page_header_image (GTK_ASSISTANT (wiz->assistant),vbox, wiz->logo);
    g_object_unref (wiz->logo);

    if (section) {
        label = gtk_label_new (NULL);
        str = g_strdup_printf ("<b>%s</b>\n", section);
        gtk_label_set_markup (GTK_LABEL (label), str);
        g_free (str);
        gtk_misc_set_alignment (GTK_MISC (label), 0, 0);
        gtk_box_pack_start (GTK_BOX (vbox), label, FALSE, FALSE, 0);
    }

    return vbox;
}

#endif // GTK_CHECK_VERSION<|MERGE_RESOLUTION|>--- conflicted
+++ resolved
@@ -331,10 +331,6 @@
 {
     GtkWidget* table;
     GtkWidget* label;
-<<<<<<< HEAD
-    GtkWidget *image;
-=======
->>>>>>> 54eaff7a
     GtkWidget * clearTextCheckbox;
 
     wiz->sip_account = create_vbox (GTK_ASSISTANT_PAGE_CONTENT , _ ("SIP account settings") , _ ("Please fill the following information"));
@@ -449,10 +445,6 @@
 {
     GtkWidget* label;
     GtkWidget*  table;
-<<<<<<< HEAD
-    GtkWidget *image;
-=======
->>>>>>> 54eaff7a
     GtkWidget * clearTextCheckbox;
 
     wiz->iax_account = create_vbox (GTK_ASSISTANT_PAGE_CONFIRM , _ ("IAX2 account settings") , _ ("Please fill the following information"));
