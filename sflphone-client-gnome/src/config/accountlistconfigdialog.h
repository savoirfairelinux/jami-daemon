/*
 *  Copyright (C) 2004, 2005, 2006, 2009, 2008, 2009, 2010 Savoir-Faire Linux Inc.
 *  Author: Pierre-Luc Bacon <pierre-luc.bacon@savoirfairelinux.com>
 *
 *  This program is free software; you can redistribute it and/or modify
 *  it under the terms of the GNU General Public License as published by
 *  the Free Software Foundation; either version 3 of the License, or
 *  (at your option) any later version.
 *
 *  This program is distributed in the hope that it will be useful,
 *  but WITHOUT ANY WARRANTY; without even the implied warranty of
 *  MERCHANTABILITY or FITNESS FOR A PARTICULAR PURPOSE.  See the
 *  GNU General Public License for more details.
 *
 *  You should have received a copy of the GNU General Public License
 *  along with this program; if not, write to the Free Software
 *   Foundation, Inc., 675 Mass Ave, Cambridge, MA 02139, USA.
 *
 *  Additional permission under GNU GPL version 3 section 7:
 *
 *  If you modify this program, or any covered work, by linking or
 *  combining it with the OpenSSL project's OpenSSL library (or a
 *  modified version of that library), containing parts covered by the
 *  terms of the OpenSSL or SSLeay licenses, Savoir-Faire Linux Inc.
 *  grants you additional permission to convey the resulting work.
 *  Corresponding Source for a non-source form of such a combination
 *  shall include the source code for the parts of OpenSSL used as well
 *  as that of the covered work.
 */


#ifndef __SFL_ACCOUNTLISTDIALOG_H__
#define __SFL_ACCOUNTLISTDIALOG_H__

#include <sflphone_const.h>

void show_account_list_config_dialog (void);
void account_list_config_dialog_fill (void);
<<<<<<< HEAD

static void delete_account_cb (void);

static void add_account_cb (void);

static void edit_account_cb (void);
=======
>>>>>>> 54eaff7a

#endif<|MERGE_RESOLUTION|>--- conflicted
+++ resolved
@@ -36,14 +36,5 @@
 
 void show_account_list_config_dialog (void);
 void account_list_config_dialog_fill (void);
-<<<<<<< HEAD
-
-static void delete_account_cb (void);
-
-static void add_account_cb (void);
-
-static void edit_account_cb (void);
-=======
->>>>>>> 54eaff7a
 
 #endif