/*
 *  Copyright (C) 2004, 2005, 2006, 2009, 2008, 2009, 2010 Savoir-Faire Linux Inc.
 *  Author: Emmanuel Milou <emmanuel.milou@savoirfairelinux.com>
 *
 *  This program is free software; you can redistribute it and/or modify
 *  it under the terms of the GNU General Public License as published by
 *  the Free Software Foundation; either version 3 of the License, or
 *  (at your option) any later version.
 *
 *  This program is distributed in the hope that it will be useful,
 *  but WITHOUT ANY WARRANTY; without even the implied warranty of
 *  MERCHANTABILITY or FITNESS FOR A PARTICULAR PURPOSE.  See the
 *  GNU General Public License for more details.
 *
 *  You should have received a copy of the GNU General Public License
 *  along with this program; if not, write to the Free Software
 *   Foundation, Inc., 675 Mass Ave, Cambridge, MA 02139, USA.
 *
 *  Additional permission under GNU GPL version 3 section 7:
 *
 *  If you modify this program, or any covered work, by linking or
 *  combining it with the OpenSSL project's OpenSSL library (or a
 *  modified version of that library), containing parts covered by the
 *  terms of the OpenSSL or SSLeay licenses, Savoir-Faire Linux Inc.
 *  grants you additional permission to convey the resulting work.
 *  Corresponding Source for a non-source form of such a combination
 *  shall include the source code for the parts of OpenSSL used as well
 *  as that of the covered work.
 */

#include "addressbook-config.h"
#include "searchbar.h"
#include <contacts/addressbook/eds.h>
#include <string.h>
#include <stdlib.h>

AddressBook_Config *addressbook_config;
GtkWidget *book_tree_view;

GtkWidget *photo, *cards_label, *scale_label, *scrolled_label, *scrolled_window, *scale_button, *business, *mobile, *home;

enum {
    COLUMN_BOOK_ACTIVE, COLUMN_BOOK_NAME, COLUMN_BOOK_UID
};

void
addressbook_config_load_parameters (AddressBook_Config **settings)
{

    GHashTable *_params = NULL;
    AddressBook_Config *_settings;

    // Allocate a struct
    _settings = g_new0 (AddressBook_Config, 1);

    // Fetch the settings from D-Bus
    _params = (GHashTable*) dbus_get_addressbook_settings();

    if (_params == NULL) {
<<<<<<< HEAD
=======

        DEBUG ("Addressbook: No parameters received, use default");

>>>>>>> 54eaff7a
        _settings->enable = 1;
        _settings->max_results = 30;
        _settings->display_contact_photo = 0;
        _settings->search_phone_business = 1;
        _settings->search_phone_home = 1;
        _settings->search_phone_mobile = 1;
<<<<<<< HEAD
    } else {
        _settings->enable = (gint64) (g_hash_table_lookup (_params,
                                      ADDRESSBOOK_ENABLE));
        _settings->max_results = (gint64) (g_hash_table_lookup (_params,
                                           ADDRESSBOOK_MAX_RESULTS));
        _settings->display_contact_photo = (gint64) (g_hash_table_lookup (_params,
                                           ADDRESSBOOK_DISPLAY_CONTACT_PHOTO));
        _settings->search_phone_business = (gint64) (g_hash_table_lookup (_params,
                                           ADDRESSBOOK_DISPLAY_PHONE_BUSINESS));
        _settings->search_phone_home = (gint64) (g_hash_table_lookup (_params,
                                       ADDRESSBOOK_DISPLAY_PHONE_HOME));
        _settings->search_phone_mobile = (gint64) (g_hash_table_lookup (_params,
                                         ADDRESSBOOK_DISPLAY_PHONE_MOBILE));
=======

    } else {
        _settings->enable = (size_t) (g_hash_table_lookup (_params, ADDRESSBOOK_ENABLE));
        _settings->max_results = (size_t) (g_hash_table_lookup (_params, ADDRESSBOOK_MAX_RESULTS));
        _settings->display_contact_photo = (size_t) (g_hash_table_lookup (_params, ADDRESSBOOK_DISPLAY_CONTACT_PHOTO));
        _settings->search_phone_business = (size_t) (g_hash_table_lookup (_params, ADDRESSBOOK_DISPLAY_PHONE_BUSINESS));
        _settings->search_phone_home = (size_t) (g_hash_table_lookup (_params, ADDRESSBOOK_DISPLAY_PHONE_HOME));
        _settings->search_phone_mobile = (size_t) (g_hash_table_lookup (_params, ADDRESSBOOK_DISPLAY_PHONE_MOBILE));
>>>>>>> 54eaff7a
    }

    DEBUG ("Addressbook: Settings: enabled %d, max_result %d, photo %d, business %d, home %d, mobile %d",
           _settings->enable, _settings->max_results, _settings->display_contact_photo,
           _settings->search_phone_business, _settings->search_phone_home, _settings->search_phone_mobile);

    *settings = _settings;
}

void
addressbook_config_save_parameters (void)
{

    GHashTable *params = NULL;

    params = g_hash_table_new (NULL, g_str_equal);
    g_hash_table_replace (params, (gpointer) ADDRESSBOOK_ENABLE,
<<<<<<< HEAD
                          (gpointer) addressbook_config->enable);
    g_hash_table_replace (params, (gpointer) ADDRESSBOOK_MAX_RESULTS,
                          (gpointer) addressbook_config->max_results);
    g_hash_table_replace (params, (gpointer) ADDRESSBOOK_DISPLAY_CONTACT_PHOTO,
                          (gpointer) addressbook_config->display_contact_photo);
    g_hash_table_replace (params, (gpointer) ADDRESSBOOK_DISPLAY_PHONE_BUSINESS,
                          (gpointer) addressbook_config->search_phone_business);
    g_hash_table_replace (params, (gpointer) ADDRESSBOOK_DISPLAY_PHONE_HOME,
                          (gpointer) addressbook_config->search_phone_home);
    g_hash_table_replace (params, (gpointer) ADDRESSBOOK_DISPLAY_PHONE_MOBILE,
                          (gpointer) addressbook_config->search_phone_mobile);

    dbus_set_addressbook_settings (params);
=======
                          (gpointer) (size_t) addressbook_config->enable);
    g_hash_table_replace (params, (gpointer) ADDRESSBOOK_MAX_RESULTS,
                          (gpointer) (size_t) addressbook_config->max_results);
    g_hash_table_replace (params, (gpointer) ADDRESSBOOK_DISPLAY_CONTACT_PHOTO,
                          (gpointer) (size_t) addressbook_config->display_contact_photo);
    g_hash_table_replace (params, (gpointer) ADDRESSBOOK_DISPLAY_PHONE_BUSINESS,
                          (gpointer) (size_t) addressbook_config->search_phone_business);
    g_hash_table_replace (params, (gpointer) ADDRESSBOOK_DISPLAY_PHONE_HOME,
                          (gpointer) (size_t) addressbook_config->search_phone_home);
    g_hash_table_replace (params, (gpointer) ADDRESSBOOK_DISPLAY_PHONE_MOBILE,
                          (gpointer) (size_t) addressbook_config->search_phone_mobile);

    dbus_set_addressbook_settings (params);

    update_searchbar_addressbook_list();
>>>>>>> 54eaff7a

    // Decrement the reference count
    g_hash_table_unref (params);
}

void
enable_options()
{

    if (!addressbook_config->enable) {
        DEBUG ("Disable addressbook options\n");
        gtk_widget_set_sensitive (photo, FALSE);
        gtk_widget_set_sensitive (scrolled_label, FALSE);
        gtk_widget_set_sensitive (cards_label, FALSE);
        gtk_widget_set_sensitive (scrolled_window, FALSE);
        gtk_widget_set_sensitive (scale_button, FALSE);
        gtk_widget_set_sensitive (scale_label, FALSE);
        gtk_widget_set_sensitive (business, FALSE);
        gtk_widget_set_sensitive (mobile, FALSE);
        gtk_widget_set_sensitive (home, FALSE);
        gtk_widget_set_sensitive (book_tree_view, FALSE);


    } else {
        DEBUG ("Enable addressbook options\n");
        gtk_widget_set_sensitive (photo, TRUE);
        gtk_widget_set_sensitive (scrolled_label, TRUE);
        gtk_widget_set_sensitive (cards_label, TRUE);
        gtk_widget_set_sensitive (scrolled_window, TRUE);
        gtk_widget_set_sensitive (scale_button, TRUE);
        gtk_widget_set_sensitive (scale_label, TRUE);
        gtk_widget_set_sensitive (business, TRUE);
        gtk_widget_set_sensitive (mobile, TRUE);
        gtk_widget_set_sensitive (home, TRUE);
        gtk_widget_set_sensitive (book_tree_view, TRUE);
    }
}

static void
enable_cb (GtkWidget *widget)
{

    addressbook_config->enable
    = (guint) gtk_toggle_button_get_active (GTK_TOGGLE_BUTTON (widget));

    enable_options();


}

static void
max_results_cb (GtkSpinButton *button)
{
    addressbook_config->max_results = gtk_spin_button_get_value_as_int (button);
}

static void
display_contact_photo_cb (GtkWidget *widget)
{

    addressbook_config->display_contact_photo
    = (guint) gtk_toggle_button_get_active (GTK_TOGGLE_BUTTON (widget));
}

static void
search_phone_business_cb (GtkWidget *widget)
{

    addressbook_config->search_phone_business
    = (guint) gtk_toggle_button_get_active (GTK_TOGGLE_BUTTON (widget));
}

static void
search_phone_home_cb (GtkWidget *widget)
{

    addressbook_config->search_phone_home = (guint) gtk_toggle_button_get_active (
                                                GTK_TOGGLE_BUTTON (widget));
}

static void
search_phone_mobile_cb (GtkWidget *widget)
{

    addressbook_config->search_phone_mobile
    = (guint) gtk_toggle_button_get_active (GTK_TOGGLE_BUTTON (widget));
}

/**
 * Toggle active value of book on click and update changes to the deamon
 * and in configuration files
 */
static void
addressbook_config_book_active_toggled (
    GtkCellRendererToggle *renderer UNUSED, gchar *path, gpointer data)
{
    GtkTreeIter iter;
    GtkTreePath *treePath;
    GtkTreeModel *model;
    gboolean active;
    gchar* name;
    gchar* uid;

    // Get path of clicked book active toggle box
    treePath = gtk_tree_path_new_from_string (path);
    model = gtk_tree_view_get_model (GTK_TREE_VIEW (data));
    gtk_tree_model_get_iter (model, &iter, treePath);

    // Get active value  at iteration
    gtk_tree_model_get (model, &iter, COLUMN_BOOK_ACTIVE, &active,
                        COLUMN_BOOK_UID, &uid, COLUMN_BOOK_NAME, &name, -1);

    // Toggle active value
    active = !active;

    // Store value
    gtk_list_store_set (GTK_LIST_STORE (model), &iter, COLUMN_BOOK_ACTIVE, active, -1);

    gtk_tree_path_free (treePath);

    // Update current memory stored books data
    books_get_book_data_by_uid (uid)->active = active;

    // Save data

    gboolean valid;

    // Initiate double array char list for one string
    const gchar** list = (void*) malloc (sizeof (void*));
    int c = 0;

    /* Get the first iter in the list */
    valid = gtk_tree_model_get_iter_first (model, &iter);

    while (valid) {
        // Get active value at iteration
        gtk_tree_model_get (model, &iter, COLUMN_BOOK_ACTIVE, &active,
                            COLUMN_BOOK_UID, &uid, COLUMN_BOOK_NAME, &name, -1);

        if (active) {
            // Reallocate memory each time
            if (c != 0)
                list = (void*) realloc (list, (c + 1) * sizeof (void*));

            * (list + c) = uid;
            c++;
        }

        valid = gtk_tree_model_iter_next (model, &iter);
    }

    // Allocate NULL array at the end for Dbus
    list = (void*) realloc (list, (c + 1) * sizeof (void*));
    * (list + c) = NULL;

    // Call daemon to store in config file
    dbus_set_addressbook_list (list);

    free (list);
}

static void
addressbook_config_fill_book_list()
{
    GtkTreeIter list_store_iterator;
    GSList *book_list_iterator;
    GtkListStore *store;
    book_data_t *book_data;
    GSList *books_data = addressbook_get_books_data();

    // Get model of view and clear it
    store = GTK_LIST_STORE (gtk_tree_view_get_model (GTK_TREE_VIEW (book_tree_view)));
    gtk_list_store_clear (store);

    // Populate window
    for (book_list_iterator = books_data; book_list_iterator != NULL; book_list_iterator
            = book_list_iterator->next) {
        book_data = (book_data_t *) book_list_iterator->data;
        gtk_list_store_append (store, &list_store_iterator);
        gtk_list_store_set (store, &list_store_iterator, COLUMN_BOOK_ACTIVE,
                            book_data->active, COLUMN_BOOK_UID, book_data->uid, COLUMN_BOOK_NAME,
                            book_data->name, -1);
    }

    store = GTK_LIST_STORE (gtk_tree_view_get_model (GTK_TREE_VIEW (book_tree_view)));
}

GtkWidget*
create_addressbook_settings()
{

    GtkWidget *ret, *result_frame, *table, *value, *item;

    GtkListStore *store;
    GtkCellRenderer *renderer;
    GtkTreeSelection *tree_selection;
    GtkTreeViewColumn *tree_view_column;

    // Load the user value
    addressbook_config_load_parameters (&addressbook_config);

    ret = gtk_vbox_new (FALSE, 10);
    gtk_container_set_border_width (GTK_CONTAINER (ret), 10);

    gnome_main_section_new_with_table (_ ("General"), &result_frame, &table, 3, 3);
    gtk_box_pack_start (GTK_BOX (ret), result_frame, FALSE, FALSE, 0);
    // gtk_widget_show (result_frame);


    // PHOTO DISPLAY
    item = gtk_check_button_new_with_mnemonic (_ ("_Use Evolution address books"));
    gtk_toggle_button_set_active (GTK_TOGGLE_BUTTON (item), addressbook_config->enable);
    g_signal_connect (G_OBJECT (item) , "clicked" , G_CALLBACK (enable_cb), NULL);
    gtk_table_attach (GTK_TABLE (table), item, 1, 3, 0, 1, GTK_EXPAND | GTK_FILL, GTK_EXPAND | GTK_FILL, 0, 0);

    // SCALE BUTTON - NUMBER OF RESULTS
    scale_button = gtk_hbox_new (FALSE, 0);
    scale_label = gtk_label_new (_ ("Download limit :"));
    gtk_box_pack_start (GTK_BOX (scale_button),scale_label,FALSE,FALSE,0);
    value = gtk_spin_button_new_with_range (1, 500, 1);
    gtk_label_set_mnemonic_widget (GTK_LABEL (scale_label), value);
    gtk_spin_button_set_value (GTK_SPIN_BUTTON (value) , addressbook_config->max_results);
    g_signal_connect (G_OBJECT (value) , "value-changed" , G_CALLBACK (max_results_cb), NULL);
    gtk_box_pack_start (GTK_BOX (scale_button),value,TRUE,TRUE,10);
    gtk_table_attach (GTK_TABLE (table), scale_button, 1, 2, 1, 2, GTK_EXPAND | GTK_FILL, GTK_EXPAND |GTK_FILL, 0, 0);
    cards_label = gtk_label_new (_ ("cards"));
    gtk_table_attach (GTK_TABLE (table), cards_label, 2, 3, 1, 2, GTK_EXPAND | GTK_FILL, GTK_EXPAND | GTK_FILL, 0, 0);
    gtk_widget_show_all (scale_button);


    // PHOTO DISPLAY
    photo = gtk_check_button_new_with_mnemonic (_ ("_Display contact photo if available"));
    gtk_toggle_button_set_active (GTK_TOGGLE_BUTTON (photo), addressbook_config->display_contact_photo);
    g_signal_connect (G_OBJECT (photo) , "clicked" , G_CALLBACK (display_contact_photo_cb), NULL);
    gtk_table_attach (GTK_TABLE (table), photo, 1, 3, 2, 3, GTK_EXPAND | GTK_FILL, GTK_EXPAND | GTK_FILL, 0, 0);



    // Fields
    gnome_main_section_new_with_table (_ ("Fields from Evolution's address books"), &result_frame, &table, 1, 3);
    gtk_box_pack_start (GTK_BOX (ret), result_frame, FALSE, FALSE, 0);
    // gtk_widget_show (result_frame);

    business = gtk_check_button_new_with_mnemonic (_ ("_Work"));
    gtk_toggle_button_set_active (GTK_TOGGLE_BUTTON (business), addressbook_config->search_phone_business);
    g_signal_connect (G_OBJECT (business) , "clicked" , G_CALLBACK (search_phone_business_cb) , NULL);
    gtk_table_attach (GTK_TABLE (table), business, 0, 1, 0, 1, GTK_EXPAND | GTK_FILL, GTK_EXPAND | GTK_FILL, 0, 0);
    gtk_widget_set_sensitive (business, FALSE);
<<<<<<< HEAD

    home = gtk_check_button_new_with_mnemonic (_ ("_Home"));
    gtk_toggle_button_set_active (GTK_TOGGLE_BUTTON (home), addressbook_config->search_phone_home);
    g_signal_connect (G_OBJECT (home) , "clicked" , G_CALLBACK (search_phone_home_cb) , NULL);
    gtk_table_attach (GTK_TABLE (table), home, 0, 1, 1, 2, GTK_EXPAND | GTK_FILL, GTK_EXPAND | GTK_FILL, 0, 0);
    gtk_widget_set_sensitive (home, FALSE);

=======

    home = gtk_check_button_new_with_mnemonic (_ ("_Home"));
    gtk_toggle_button_set_active (GTK_TOGGLE_BUTTON (home), addressbook_config->search_phone_home);
    g_signal_connect (G_OBJECT (home) , "clicked" , G_CALLBACK (search_phone_home_cb) , NULL);
    gtk_table_attach (GTK_TABLE (table), home, 0, 1, 1, 2, GTK_EXPAND | GTK_FILL, GTK_EXPAND | GTK_FILL, 0, 0);
    gtk_widget_set_sensitive (home, FALSE);

>>>>>>> 54eaff7a
    mobile = gtk_check_button_new_with_mnemonic (_ ("_Mobile"));
    gtk_toggle_button_set_active (GTK_TOGGLE_BUTTON (mobile), addressbook_config->search_phone_mobile);
    g_signal_connect (G_OBJECT (mobile) , "clicked" , G_CALLBACK (search_phone_mobile_cb) , NULL);
    gtk_table_attach (GTK_TABLE (table), mobile, 0, 1, 2, 3, GTK_EXPAND | GTK_FILL, GTK_EXPAND | GTK_FILL, 0, 0);


    // Address Book
    gnome_main_section_new_with_table (_ ("Address Books"), &result_frame, &table, 2, 3);
    gtk_box_pack_start (GTK_BOX (ret), result_frame, TRUE, TRUE, 0);
    gtk_widget_show (result_frame);

    scrolled_label = gtk_label_new (_ ("Select which Evolution address books to use"));
    gtk_misc_set_alignment (GTK_MISC (scrolled_label), 0.00, 0.2);

    gtk_table_attach (GTK_TABLE (table), scrolled_label, 1, 4, 1, 2, GTK_EXPAND | GTK_FILL, GTK_EXPAND | GTK_FILL, 0, 0);
    gtk_widget_set_sensitive (scrolled_label, FALSE);

    scrolled_window = gtk_scrolled_window_new (NULL, NULL);
    gtk_scrolled_window_set_policy (GTK_SCROLLED_WINDOW (scrolled_window), GTK_POLICY_AUTOMATIC, GTK_POLICY_AUTOMATIC);
    gtk_scrolled_window_set_shadow_type (GTK_SCROLLED_WINDOW (scrolled_window), GTK_SHADOW_IN);

    gtk_table_attach (GTK_TABLE (table), scrolled_window, 1, 4, 2, 3, GTK_EXPAND | GTK_FILL, GTK_EXPAND | GTK_FILL, 0, 0);



    store = gtk_list_store_new (3,
                                G_TYPE_BOOLEAN,             // Active
                                G_TYPE_STRING,             // uid
                                G_TYPE_STRING              // Name
                               );

    // Create tree view with list store
    book_tree_view = gtk_tree_view_new_with_model (GTK_TREE_MODEL (store));

    // Get tree selection manager
    tree_selection = gtk_tree_view_get_selection (GTK_TREE_VIEW (book_tree_view));

    // Active column
    renderer = gtk_cell_renderer_toggle_new();
    tree_view_column = gtk_tree_view_column_new_with_attributes ("", renderer, "active", COLUMN_BOOK_ACTIVE, NULL);
    gtk_tree_view_append_column (GTK_TREE_VIEW (book_tree_view), tree_view_column);

    // Toggle active property on clicked
    g_signal_connect (G_OBJECT (renderer), "toggled", G_CALLBACK (addressbook_config_book_active_toggled), (gpointer) book_tree_view);

    // Name column
    renderer = gtk_cell_renderer_text_new();
    tree_view_column = gtk_tree_view_column_new_with_attributes (_ ("Name"), renderer, "markup", COLUMN_BOOK_NAME, NULL);
    gtk_tree_view_append_column (GTK_TREE_VIEW (book_tree_view), tree_view_column);

    g_object_unref (G_OBJECT (store));
    gtk_container_add (GTK_CONTAINER (scrolled_window), book_tree_view);

    addressbook_config_fill_book_list();

    gtk_widget_show_all (ret);

    enable_options();

    return ret;
}

gboolean
addressbook_display (AddressBook_Config *settings, const gchar *field)
{

    gboolean display = FALSE;

    if (g_strcasecmp (field, ADDRESSBOOK_DISPLAY_CONTACT_PHOTO) == 0)
        display = (settings->display_contact_photo == 1) ? TRUE : FALSE;

    else if (g_strcasecmp (field, ADDRESSBOOK_DISPLAY_PHONE_BUSINESS) == 0)
        display = (settings->search_phone_business == 1) ? TRUE : FALSE;

    else if (g_strcasecmp (field, ADDRESSBOOK_DISPLAY_PHONE_HOME) == 0)
        display = (settings->search_phone_home == 1) ? TRUE : FALSE;

    else if (g_strcasecmp (field, ADDRESSBOOK_DISPLAY_PHONE_MOBILE) == 0)
        display = (settings->search_phone_mobile == 1) ? TRUE : FALSE;

    else
        display = FALSE;

    return display;
}<|MERGE_RESOLUTION|>--- conflicted
+++ resolved
@@ -57,33 +57,15 @@
     _params = (GHashTable*) dbus_get_addressbook_settings();
 
     if (_params == NULL) {
-<<<<<<< HEAD
-=======
 
         DEBUG ("Addressbook: No parameters received, use default");
 
->>>>>>> 54eaff7a
         _settings->enable = 1;
         _settings->max_results = 30;
         _settings->display_contact_photo = 0;
         _settings->search_phone_business = 1;
         _settings->search_phone_home = 1;
         _settings->search_phone_mobile = 1;
-<<<<<<< HEAD
-    } else {
-        _settings->enable = (gint64) (g_hash_table_lookup (_params,
-                                      ADDRESSBOOK_ENABLE));
-        _settings->max_results = (gint64) (g_hash_table_lookup (_params,
-                                           ADDRESSBOOK_MAX_RESULTS));
-        _settings->display_contact_photo = (gint64) (g_hash_table_lookup (_params,
-                                           ADDRESSBOOK_DISPLAY_CONTACT_PHOTO));
-        _settings->search_phone_business = (gint64) (g_hash_table_lookup (_params,
-                                           ADDRESSBOOK_DISPLAY_PHONE_BUSINESS));
-        _settings->search_phone_home = (gint64) (g_hash_table_lookup (_params,
-                                       ADDRESSBOOK_DISPLAY_PHONE_HOME));
-        _settings->search_phone_mobile = (gint64) (g_hash_table_lookup (_params,
-                                         ADDRESSBOOK_DISPLAY_PHONE_MOBILE));
-=======
 
     } else {
         _settings->enable = (size_t) (g_hash_table_lookup (_params, ADDRESSBOOK_ENABLE));
@@ -92,7 +74,6 @@
         _settings->search_phone_business = (size_t) (g_hash_table_lookup (_params, ADDRESSBOOK_DISPLAY_PHONE_BUSINESS));
         _settings->search_phone_home = (size_t) (g_hash_table_lookup (_params, ADDRESSBOOK_DISPLAY_PHONE_HOME));
         _settings->search_phone_mobile = (size_t) (g_hash_table_lookup (_params, ADDRESSBOOK_DISPLAY_PHONE_MOBILE));
->>>>>>> 54eaff7a
     }
 
     DEBUG ("Addressbook: Settings: enabled %d, max_result %d, photo %d, business %d, home %d, mobile %d",
@@ -110,21 +91,6 @@
 
     params = g_hash_table_new (NULL, g_str_equal);
     g_hash_table_replace (params, (gpointer) ADDRESSBOOK_ENABLE,
-<<<<<<< HEAD
-                          (gpointer) addressbook_config->enable);
-    g_hash_table_replace (params, (gpointer) ADDRESSBOOK_MAX_RESULTS,
-                          (gpointer) addressbook_config->max_results);
-    g_hash_table_replace (params, (gpointer) ADDRESSBOOK_DISPLAY_CONTACT_PHOTO,
-                          (gpointer) addressbook_config->display_contact_photo);
-    g_hash_table_replace (params, (gpointer) ADDRESSBOOK_DISPLAY_PHONE_BUSINESS,
-                          (gpointer) addressbook_config->search_phone_business);
-    g_hash_table_replace (params, (gpointer) ADDRESSBOOK_DISPLAY_PHONE_HOME,
-                          (gpointer) addressbook_config->search_phone_home);
-    g_hash_table_replace (params, (gpointer) ADDRESSBOOK_DISPLAY_PHONE_MOBILE,
-                          (gpointer) addressbook_config->search_phone_mobile);
-
-    dbus_set_addressbook_settings (params);
-=======
                           (gpointer) (size_t) addressbook_config->enable);
     g_hash_table_replace (params, (gpointer) ADDRESSBOOK_MAX_RESULTS,
                           (gpointer) (size_t) addressbook_config->max_results);
@@ -140,7 +106,6 @@
     dbus_set_addressbook_settings (params);
 
     update_searchbar_addressbook_list();
->>>>>>> 54eaff7a
 
     // Decrement the reference count
     g_hash_table_unref (params);
@@ -389,7 +354,6 @@
     g_signal_connect (G_OBJECT (business) , "clicked" , G_CALLBACK (search_phone_business_cb) , NULL);
     gtk_table_attach (GTK_TABLE (table), business, 0, 1, 0, 1, GTK_EXPAND | GTK_FILL, GTK_EXPAND | GTK_FILL, 0, 0);
     gtk_widget_set_sensitive (business, FALSE);
-<<<<<<< HEAD
 
     home = gtk_check_button_new_with_mnemonic (_ ("_Home"));
     gtk_toggle_button_set_active (GTK_TOGGLE_BUTTON (home), addressbook_config->search_phone_home);
@@ -397,15 +361,6 @@
     gtk_table_attach (GTK_TABLE (table), home, 0, 1, 1, 2, GTK_EXPAND | GTK_FILL, GTK_EXPAND | GTK_FILL, 0, 0);
     gtk_widget_set_sensitive (home, FALSE);
 
-=======
-
-    home = gtk_check_button_new_with_mnemonic (_ ("_Home"));
-    gtk_toggle_button_set_active (GTK_TOGGLE_BUTTON (home), addressbook_config->search_phone_home);
-    g_signal_connect (G_OBJECT (home) , "clicked" , G_CALLBACK (search_phone_home_cb) , NULL);
-    gtk_table_attach (GTK_TABLE (table), home, 0, 1, 1, 2, GTK_EXPAND | GTK_FILL, GTK_EXPAND | GTK_FILL, 0, 0);
-    gtk_widget_set_sensitive (home, FALSE);
-
->>>>>>> 54eaff7a
     mobile = gtk_check_button_new_with_mnemonic (_ ("_Mobile"));
     gtk_toggle_button_set_active (GTK_TOGGLE_BUTTON (mobile), addressbook_config->search_phone_mobile);
     g_signal_connect (G_OBJECT (mobile) , "clicked" , G_CALLBACK (search_phone_mobile_cb) , NULL);
