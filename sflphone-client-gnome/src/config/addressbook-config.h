/*
 *  Copyright (C) 2004, 2005, 2006, 2009, 2008, 2009, 2010 Savoir-Faire Linux Inc.
 *  Author: Emmanuel Milou <emmanuel.milou@savoirfairelinux.com>
 *
 *  This program is free software; you can redistribute it and/or modify
 *  it under the terms of the GNU General Public License as published by
 *  the Free Software Foundation; either version 3 of the License, or
 *  (at your option) any later version.
 *
 *  This program is distributed in the hope that it will be useful,
 *  but WITHOUT ANY WARRANTY; without even the implied warranty of
 *  MERCHANTABILITY or FITNESS FOR A PARTICULAR PURPOSE.  See the
 *  GNU General Public License for more details.
 *
 *  You should have received a copy of the GNU General Public License
 *  along with this program; if not, write to the Free Software
 *   Foundation, Inc., 675 Mass Ave, Cambridge, MA 02139, USA.
 *
 *  Additional permission under GNU GPL version 3 section 7:
 *
 *  If you modify this program, or any covered work, by linking or
 *  combining it with the OpenSSL project's OpenSSL library (or a
 *  modified version of that library), containing parts covered by the
 *  terms of the OpenSSL or SSLeay licenses, Savoir-Faire Linux Inc.
 *  grants you additional permission to convey the resulting work.
 *  Corresponding Source for a non-source form of such a combination
 *  shall include the source code for the parts of OpenSSL used as well
 *  as that of the covered work.
 */

#ifndef _ADDRESS_BOOK_CONFIG
#define _ADDRESS_BOOK_CONFIG

#include <gtk/gtk.h>
#include <glib/gtypes.h>

#include "actions.h"
#include <utils.h>

G_BEGIN_DECLS

#define ADDRESSBOOK_ENABLE                  "ADDRESSBOOK_ENABLE"
#define ADDRESSBOOK_MAX_RESULTS             "ADDRESSBOOK_MAX_RESULTS"
#define ADDRESSBOOK_DISPLAY_CONTACT_PHOTO   "ADDRESSBOOK_DISPLAY_CONTACT_PHOTO"
#define ADDRESSBOOK_DISPLAY_PHONE_BUSINESS   "ADDRESSBOOK_DISPLAY_PHONE_BUSINESS"
#define ADDRESSBOOK_DISPLAY_PHONE_HOME       "ADDRESSBOOK_DISPLAY_PHONE_HOME"
#define ADDRESSBOOK_DISPLAY_PHONE_MOBILE     "ADDRESSBOOK_DISPLAY_PHONE_MOBILE"

typedef struct _AddressBook_Config {
    // gint64: a signed integer guaranteed to be 64 bits on all platforms
    // To print or scan values of this type, use G_GINT64_MODIFIER and/or G_GINT64_FORMAT
<<<<<<< HEAD
    gint64 enable;
    gint64 max_results;
    gint64 display_contact_photo;
    gint64 search_phone_home;
    gint64 search_phone_business;
    gint64 search_phone_mobile;
=======
    gint enable;
    gint max_results;
    gint display_contact_photo;
    gint search_phone_home;
    gint search_phone_business;
    gint search_phone_mobile;
>>>>>>> 54eaff7a
} AddressBook_Config;

/**
 * Save the parameters through D-BUS
 */
void
addressbook_config_save_parameters (void);

/**
 * Initialize the address book structure, and retrieve the saved parameters through D-Bus
 *
 * @param settings  The addressbook structure
 */
void
addressbook_config_load_parameters (AddressBook_Config **settings);

gboolean
addressbook_display (AddressBook_Config *settings, const gchar *field);

GtkWidget*
create_addressbook_settings();

G_END_DECLS

#endif // _ADDRESS_BOOK_CONFIG<|MERGE_RESOLUTION|>--- conflicted
+++ resolved
@@ -49,21 +49,12 @@
 typedef struct _AddressBook_Config {
     // gint64: a signed integer guaranteed to be 64 bits on all platforms
     // To print or scan values of this type, use G_GINT64_MODIFIER and/or G_GINT64_FORMAT
-<<<<<<< HEAD
-    gint64 enable;
-    gint64 max_results;
-    gint64 display_contact_photo;
-    gint64 search_phone_home;
-    gint64 search_phone_business;
-    gint64 search_phone_mobile;
-=======
     gint enable;
     gint max_results;
     gint display_contact_photo;
     gint search_phone_home;
     gint search_phone_business;
     gint search_phone_mobile;
->>>>>>> 54eaff7a
 } AddressBook_Config;
 
 /**
