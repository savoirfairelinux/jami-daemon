--- conflicted
+++ resolved
@@ -477,7 +477,7 @@
 
 static void show_advanced_zrtp_options_cb(GtkWidget *widget UNUSED, gpointer data)
 {
-<<<<<<< HEAD
+
     DEBUG("Advanced options for SRTP");
     if (g_strcasecmp(gtk_combo_box_get_active_text(GTK_COMBO_BOX(keyExchangeCombo)), (gchar *) "ZRTP") == 0) {
         show_advanced_zrtp_options((GHashTable *) data);
@@ -485,10 +485,6 @@
     else {
         show_advanced_sdes_options((GHashTable *) data);
     }
-=======
-	DEBUG("Advanced options for ZRTP");
-	show_advanced_zrtp_options((GHashTable *) data);
->>>>>>> 4a20e0c9
 }
 
 
@@ -500,8 +496,8 @@
 
 static void key_exchange_changed_cb(GtkWidget *widget, gpointer data)
 {
-<<<<<<< HEAD
-  DEBUG("Key exchange changed %s", gtk_combo_box_get_active_text(GTK_COMBO_BOX(keyExchangeCombo)));
+
+    DEBUG("Key exchange changed %s", gtk_combo_box_get_active_text(GTK_COMBO_BOX(keyExchangeCombo)));
 
     int isSdes = g_strcasecmp(gtk_combo_box_get_active_text(GTK_COMBO_BOX(keyExchangeCombo)), (gchar *) "SDES");
     int isZrtp = g_strcasecmp(gtk_combo_box_get_active_text(GTK_COMBO_BOX(keyExchangeCombo)), (gchar *) "ZRTP");
@@ -512,15 +508,6 @@
         gtk_widget_set_sensitive(GTK_WIDGET(advancedZrtpButton), FALSE);
         
     }
-=======
-	DEBUG("Key exchange changed");
-	if (g_strcasecmp(gtk_combo_box_get_active_text(GTK_COMBO_BOX(keyExchangeCombo)), (gchar *) "ZRTP") == 0) {
-		gtk_widget_set_sensitive(GTK_WIDGET(advancedZrtpButton), TRUE);
-	} else {
-		gtk_widget_set_sensitive(GTK_WIDGET(advancedZrtpButton), FALSE);
-
-	}
->>>>>>> 4a20e0c9
 }
 
 
