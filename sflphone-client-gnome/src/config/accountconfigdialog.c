/*
 *  Copyright (C) 2007-2008 Savoir-Faire Linux inc.
 *  Author: Emmanuel Milou <emmanuel.milou@savoirfairelinux.com>
 *  Author: Pierre-Luc Beaudoin <pierre-luc.beaudoin@savoirfairelinux.com>
 *  Author: Pierre-Luc Bacon <pierre-luc.bacon@savoirfairelinux.com>
 *
 *  This program is free software; you can redistribute it and/or modify
 *  it under the terms of the GNU General Public License as published by
 *  the Free Software Foundation; either version 3 of the License, or
 *  (at your option) any later version.
 *
 *  This program is distributed in the hope that it will be useful,
 *  but WITHOUT ANY WARRANTY; without even the implied warranty of
 *  MERCHANTABILITY or FITNESS FOR A PARTICULAR PURPOSE.  See the
 *  GNU General Public License for more details.
 *
 *  You should have received a copy of the GNU General Public License
 *  along with this program; if not, write to the Free Software
 *   Foundation, Inc., 675 Mass Ave, Cambridge, MA 02139, USA.
 */

#include <actions.h>
#include <mainwindow.h>
#include <accountlist.h>
#include <accountconfigdialog.h>
#include <zrtpadvanceddialog.h>
#include <tlsadvanceddialog.h>

// From version 2.16, gtk provides the functionalities libsexy used to provide
#if GTK_CHECK_VERSION(2,16,0)
#else
#include <libsexy/sexy-icon-entry.h>
#endif

#include <string.h>
#include <dbus/dbus.h>
#include <config.h>
#include <gtk/gtk.h>


/**
 * TODO: tidy this up
 * by storing these variables
 * in a private structure.
 * Local variables 
 */

GtkDialog * dialog;
GtkWidget * hbox;
GtkWidget * label;
GtkWidget * entryID;
GtkWidget * entryAlias;
GtkWidget * protocolComboBox;
GtkWidget * entryUsername;
GtkWidget * entryHostname;
GtkWidget * entryPassword;
GtkWidget * entryMailbox;
GtkWidget * entryResolveNameOnlyOnce;
GtkWidget * expireSpinBox;
GtkListStore * credentialStore;
GtkWidget * deleteCredButton;
GtkWidget * treeViewCredential;
GtkWidget * scrolledWindowCredential;
GtkWidget * advancedZrtpButton;
GtkWidget * keyExchangeCombo;
GtkWidget * useSipTlsCheckBox;

GtkWidget * publishedAddressEntry;
GtkWidget * localAddressLabel;
GtkWidget * localAddressCombo;
GtkWidget * useStunCheckBox;
GtkWidget * sameAsLocalRadioButton;
GtkWidget * publishedAddrRadioButton;
GtkWidget * sameAsLocalLabel;
GtkWidget * publishedAddrLabel;
GtkWidget * publishedPortSpinBox;
GtkWidget * localPortLabel;
GtkWidget * localPortSpinBox;
GtkWidget * publishedAddressLabel;
GtkWidget * publishedPortLabel;
GtkWidget * stunServerLabel;
GtkWidget * stunServerEntry;

GtkWidget * displayNameEntry;

GtkWidget * security_tab;
GtkWidget * advanced_tab;
            	
// Credentials
enum {
    COLUMN_CREDENTIAL_REALM,
    COLUMN_CREDENTIAL_USERNAME,
    COLUMN_CREDENTIAL_PASSWORD,
    COLUMN_CREDENTIAL_DATA,
    COLUMN_CREDENTIAL_COUNT
};

/* Signal to protocolComboBox 'changed' */
	void
change_protocol_cb (account_t * currentAccount UNUSED)
{
	gchar * protocol = gtk_combo_box_get_active_text(GTK_COMBO_BOX(protocolComboBox));
	
	if (g_strcasecmp(protocol, "IAX") == 0) {
	    gtk_widget_hide(security_tab);
	    gtk_widget_hide(advanced_tab);
	} else {
	    gtk_widget_show(security_tab);
	    gtk_widget_show(advanced_tab);
	}
}

	int
is_iax_enabled(void)
{
	int res = dbus_is_iax2_enabled();
	if(res == 1)
		return TRUE;
	else
		return FALSE;
}

static void update_credential_cb(GtkWidget *widget, gpointer data UNUSED)
{
    GtkTreeIter iter;
    gtk_tree_model_get_iter_from_string ((GtkTreeModel *) credentialStore, &iter, "0");
    gint column = GPOINTER_TO_INT (g_object_get_data (G_OBJECT (widget), "column"));
    gtk_list_store_set (GTK_LIST_STORE (credentialStore), &iter, column, (gchar *) gtk_entry_get_text(GTK_ENTRY(widget)), -1);
}

static GtkWidget * create_basic_tab(account_t **a) 
{
	GtkWidget * frame;
	GtkWidget * table;
	account_t *currentAccount;
#if GTK_CHECK_VERSION(2,16,0)
#else
	GtkWidget *image;
#endif

	// Default settings
	gchar * curAccountID = "";
	gchar * curAccountEnabled = "true";
	gchar * curAccountType = "SIP";
	gchar * curAlias = "";
	gchar * curUsername = "";
	gchar * curHostname = "";
	gchar * curPassword = "";
	/* TODO: add curProxy, and add boxes for Proxy support */
	gchar * curMailbox = "";

	currentAccount = *a;

	// Load from SIP/IAX/Unknown ?
	if(currentAccount)
	{
		curAccountID = currentAccount->accountID;
		curAccountType = g_hash_table_lookup(currentAccount->properties, ACCOUNT_TYPE);
		DEBUG("CuraccountType %s", curAccountType);
		curAccountEnabled = g_hash_table_lookup(currentAccount->properties, ACCOUNT_ENABLED);
		curAlias = g_hash_table_lookup(currentAccount->properties, ACCOUNT_ALIAS);
		curHostname = g_hash_table_lookup(currentAccount->properties, ACCOUNT_HOSTNAME);
		curPassword = g_hash_table_lookup(currentAccount->properties, ACCOUNT_PASSWORD);
		curUsername = g_hash_table_lookup(currentAccount->properties, ACCOUNT_USERNAME);
		curMailbox = g_hash_table_lookup(currentAccount->properties, ACCOUNT_MAILBOX);
	}

	DEBUG("-------- Basic parameters from config");
	DEBUG("curAccountID %s, curAccountType %s, curAccountEnabled %s, curAlias %s, curHostname %s, curPassword %s, curUsername %s, curMailbox %s\n", curAccountID, curAccountType, curAccountEnabled, curAlias, curHostname, curPassword, curUsername, curMailbox);
	

	gnome_main_section_new (_("Account Parameters"), &frame);
	gtk_widget_show(frame);

	table = gtk_table_new (9, 2  ,  FALSE/* homogeneous */);
	gtk_table_set_row_spacings( GTK_TABLE(table), 10);
	gtk_table_set_col_spacings( GTK_TABLE(table), 10);
	gtk_widget_show(table);
	gtk_container_add( GTK_CONTAINER( frame) , table );

	label = gtk_label_new_with_mnemonic (_("_Alias"));
	gtk_table_attach ( GTK_TABLE( table ), label, 0, 1, 0, 1, GTK_EXPAND | GTK_FILL, GTK_EXPAND | GTK_FILL, 0, 0);
	gtk_misc_set_alignment(GTK_MISC (label), 0, 0.5);
	entryAlias = gtk_entry_new();
	gtk_label_set_mnemonic_widget (GTK_LABEL (label), entryAlias);
	gtk_entry_set_text(GTK_ENTRY(entryAlias), curAlias);
	gtk_table_attach ( GTK_TABLE( table ), entryAlias, 1, 2, 0, 1, GTK_EXPAND | GTK_FILL, GTK_EXPAND | GTK_FILL, 0, 0);

	label = gtk_label_new_with_mnemonic (_("_Protocol"));
	gtk_table_attach ( GTK_TABLE( table ), label, 0, 1, 1, 2, GTK_EXPAND | GTK_FILL, GTK_EXPAND | GTK_FILL, 0, 0);
	gtk_misc_set_alignment(GTK_MISC (label), 0, 0.5);
	protocolComboBox = gtk_combo_box_new_text();
	gtk_label_set_mnemonic_widget (GTK_LABEL (label), protocolComboBox);
	gtk_combo_box_append_text(GTK_COMBO_BOX(protocolComboBox), "SIP");
	if( is_iax_enabled() ) gtk_combo_box_append_text(GTK_COMBO_BOX(protocolComboBox), "IAX");
	if(strcmp(curAccountType, "SIP") == 0)
	{
		gtk_combo_box_set_active(GTK_COMBO_BOX(protocolComboBox),0);
	}
	else if(strcmp(curAccountType, "IAX") == 0)
	{
		gtk_combo_box_set_active(GTK_COMBO_BOX(protocolComboBox),1);
	}
	else
	{
		/* Should never come here, add debug message. */
		gtk_combo_box_append_text(GTK_COMBO_BOX(protocolComboBox), _("Unknown"));
		gtk_combo_box_set_active(GTK_COMBO_BOX(protocolComboBox),2);
	}
	gtk_table_attach ( GTK_TABLE( table ), protocolComboBox, 1, 2, 1, 2, GTK_EXPAND | GTK_FILL, GTK_EXPAND | GTK_FILL, 0, 0);

	/* Link signal 'changed' */
	g_signal_connect (G_OBJECT (GTK_COMBO_BOX(protocolComboBox)), "changed",
			G_CALLBACK (change_protocol_cb),
			currentAccount);

	label = gtk_label_new_with_mnemonic (_("_Host name"));
	gtk_table_attach ( GTK_TABLE( table ), label, 0, 1, 2, 3, GTK_EXPAND | GTK_FILL, GTK_EXPAND | GTK_FILL, 0, 0);
	gtk_misc_set_alignment(GTK_MISC (label), 0, 0.5);
	entryHostname = gtk_entry_new();
	gtk_label_set_mnemonic_widget (GTK_LABEL (label), entryHostname);
	gtk_entry_set_text(GTK_ENTRY(entryHostname), curHostname);
	gtk_table_attach ( GTK_TABLE( table ), entryHostname, 1, 2, 2, 3, GTK_EXPAND | GTK_FILL, GTK_EXPAND | GTK_FILL, 0, 0);

	label = gtk_label_new_with_mnemonic (_("_User name"));
	gtk_table_attach ( GTK_TABLE( table ), label, 0, 1, 3, 4, GTK_EXPAND | GTK_FILL, GTK_EXPAND | GTK_FILL, 0, 0);	
	gtk_misc_set_alignment(GTK_MISC (label), 0, 0.5);
#if GTK_CHECK_VERSION(2,16,0)
	entryUsername = gtk_entry_new();
	gtk_entry_set_icon_from_pixbuf (GTK_ENTRY (entryUsername), GTK_ENTRY_ICON_PRIMARY, gdk_pixbuf_new_from_file(ICONS_DIR "/stock_person.svg", NULL));
#else
	entryUsername = sexy_icon_entry_new();
	image = gtk_image_new_from_file( ICONS_DIR "/stock_person.svg" );
	sexy_icon_entry_set_icon( SEXY_ICON_ENTRY(entryUsername), SEXY_ICON_ENTRY_PRIMARY , GTK_IMAGE(image) );
#endif
	gtk_label_set_mnemonic_widget (GTK_LABEL (label), entryUsername);
	gtk_entry_set_text(GTK_ENTRY(entryUsername), curUsername);
	gtk_table_attach ( GTK_TABLE( table ), entryUsername, 1, 2, 3, 4, GTK_EXPAND | GTK_FILL, GTK_EXPAND | GTK_FILL, 0, 0);
    g_signal_connect(G_OBJECT (entryUsername), "changed", G_CALLBACK (update_credential_cb), NULL);
    g_object_set_data (G_OBJECT (entryUsername), "column", GINT_TO_POINTER (COLUMN_CREDENTIAL_USERNAME));

	label = gtk_label_new_with_mnemonic (_("_Password"));
	gtk_table_attach ( GTK_TABLE( table ), label, 0, 1, 4, 5, GTK_EXPAND | GTK_FILL, GTK_EXPAND | GTK_FILL, 0, 0);
	gtk_misc_set_alignment(GTK_MISC (label), 0, 0.5);
#if GTK_CHECK_VERSION(2,16,0)
	entryPassword = gtk_entry_new();
    GtkSettings *settings = gtk_settings_get_default ();
    g_object_set (G_OBJECT (settings), "gtk-entry-password-hint-timeout", 600, NULL);
	gtk_entry_set_icon_from_stock (GTK_ENTRY (entryPassword), GTK_ENTRY_ICON_PRIMARY, GTK_STOCK_DIALOG_AUTHENTICATION);
#else
	entryPassword = sexy_icon_entry_new();
	image = gtk_image_new_from_stock( GTK_STOCK_DIALOG_AUTHENTICATION , GTK_ICON_SIZE_SMALL_TOOLBAR );
	sexy_icon_entry_set_icon( SEXY_ICON_ENTRY(entryPassword), SEXY_ICON_ENTRY_PRIMARY , GTK_IMAGE(image) );
#endif
	gtk_entry_set_visibility(GTK_ENTRY(entryPassword), FALSE);
	gtk_label_set_mnemonic_widget (GTK_LABEL (label), entryPassword);
	gtk_entry_set_text(GTK_ENTRY(entryPassword), curPassword);
	gtk_table_attach ( GTK_TABLE( table ), entryPassword, 1, 2, 4, 5, GTK_EXPAND | GTK_FILL, GTK_EXPAND | GTK_FILL, 0, 0);
    g_signal_connect(G_OBJECT (entryPassword), "changed", G_CALLBACK (update_credential_cb), NULL);
    g_object_set_data (G_OBJECT (entryPassword), "column", GINT_TO_POINTER (COLUMN_CREDENTIAL_PASSWORD));
    
	label = gtk_label_new_with_mnemonic (_("_Voicemail number"));
	gtk_table_attach ( GTK_TABLE( table ), label, 0, 1, 5, 6, GTK_EXPAND | GTK_FILL, GTK_EXPAND | GTK_FILL, 0, 0);
	gtk_misc_set_alignment(GTK_MISC (label), 0, 0.5);
	entryMailbox = gtk_entry_new();
	gtk_label_set_mnemonic_widget (GTK_LABEL (label), entryMailbox);
	gtk_entry_set_text(GTK_ENTRY(entryMailbox), curMailbox);
	gtk_table_attach ( GTK_TABLE( table ), entryMailbox, 1, 2, 5, 6, GTK_EXPAND | GTK_FILL, GTK_EXPAND | GTK_FILL, 0, 0);

	gtk_widget_show_all( table );
	gtk_container_set_border_width (GTK_CONTAINER(table), 10);

	*a = currentAccount;
	return frame;
}

static void fill_treeview_with_credential(GtkListStore * credentialStore, account_t * account) 
{
        GtkTreeIter iter;
        gtk_list_store_clear(credentialStore);
        gtk_list_store_append (credentialStore, &iter);

        /* This is the default, undeletable credential */
        gchar * authentication_name = g_hash_table_lookup(account->properties, ACCOUNT_AUTHENTICATION_USERNAME);
        gchar * realm = g_hash_table_lookup(account->properties, ACCOUNT_REALM);        
        if (realm == NULL || (g_strcmp0(realm, "") == 0)) {
            realm = g_strdup("*");
        }
        
        if((authentication_name == NULL) || (g_strcmp0(authentication_name, "") == 0)) {
            gtk_list_store_set(credentialStore, &iter,
                    COLUMN_CREDENTIAL_REALM, realm, 
                    COLUMN_CREDENTIAL_USERNAME, gtk_entry_get_text(GTK_ENTRY(entryUsername)),
                    COLUMN_CREDENTIAL_PASSWORD, gtk_entry_get_text(GTK_ENTRY(entryPassword)),    
                    COLUMN_CREDENTIAL_DATA, account, 
                    -1);
        } else {
            gtk_list_store_set(credentialStore, &iter,
                    COLUMN_CREDENTIAL_REALM, g_hash_table_lookup(account->properties, ACCOUNT_REALM), 
                    COLUMN_CREDENTIAL_USERNAME, g_hash_table_lookup(account->properties, ACCOUNT_AUTHENTICATION_USERNAME),
                    COLUMN_CREDENTIAL_PASSWORD, gtk_entry_get_text(GTK_ENTRY(entryPassword)),    
                    COLUMN_CREDENTIAL_DATA, account, 
                    -1);
            g_signal_handlers_disconnect_by_func (G_OBJECT(entryUsername), G_CALLBACK(update_credential_cb), NULL);
        }
        
        if(account->credential_information == NULL) {
            DEBUG("No credential defined");
            return;
        }
        
        unsigned int i;
        for(i = 0; i < account->credential_information->len; i++)
        {	                    
            GHashTable * element = g_ptr_array_index(account->credential_information, i);               
            gtk_list_store_append (credentialStore, &iter);
            gtk_list_store_set(credentialStore, &iter,
                    COLUMN_CREDENTIAL_REALM, g_hash_table_lookup(element, ACCOUNT_REALM), 
                    COLUMN_CREDENTIAL_USERNAME, g_hash_table_lookup(element, ACCOUNT_USERNAME), 
                    COLUMN_CREDENTIAL_PASSWORD, g_hash_table_lookup(element, ACCOUNT_PASSWORD), 
                    COLUMN_CREDENTIAL_DATA, element, // Pointer
                    -1);
        }
}

static select_credential_cb(GtkTreeSelection *selection, GtkTreeModel *model)
{
    GtkTreeIter iter;
    GtkTreePath *path;
    if(gtk_tree_selection_get_selected (selection, NULL, &iter)) {
        path = gtk_tree_model_get_path (model, &iter);
        if(gtk_tree_path_get_indices (path)[0] == 0) {
            gtk_widget_set_sensitive(GTK_WIDGET(deleteCredButton), FALSE);
        } else {
            gtk_widget_set_sensitive(GTK_WIDGET(deleteCredButton), TRUE);
        }
    }
}

static void add_credential_cb (GtkWidget *button, gpointer data)
{
    GtkTreeIter iter;
    GtkTreeModel *model = (GtkTreeModel *)data;
           
    gtk_list_store_append (GTK_LIST_STORE (model), &iter);
    gtk_list_store_set (GTK_LIST_STORE (model), &iter,
                        COLUMN_CREDENTIAL_REALM, "*",
                        COLUMN_CREDENTIAL_USERNAME, _("Authentication"),
                        COLUMN_CREDENTIAL_PASSWORD, _("Secret"),
                        -1);
}

static void delete_credential_cb(GtkWidget *button, gpointer data)
{
    GtkTreeIter iter;
    GtkTreeView *treeview = (GtkTreeView *)data;
    GtkTreeModel *model = gtk_tree_view_get_model (treeview);
    GtkTreeSelection *selection = gtk_tree_view_get_selection (treeview);
          
    if (gtk_tree_selection_get_selected (selection, NULL, &iter))
    {
        GtkTreePath *path;
        path = gtk_tree_model_get_path (model, &iter);
        gtk_list_store_remove (GTK_LIST_STORE (model), &iter);
        
        gtk_tree_path_free (path);
    }

}

static void cell_edited_cb(GtkCellRendererText *renderer, gchar *path_desc, gchar *text, gpointer data)
{
    GtkTreeModel *model = (GtkTreeModel *)data;
    GtkTreePath *path = gtk_tree_path_new_from_string (path_desc);
    GtkTreeIter iter;
     
    gint column = GPOINTER_TO_INT (g_object_get_data (G_OBJECT (renderer), "column"));
    
    if(g_strcasecmp(path_desc, "0") == 0) {
        if(g_strcasecmp(text, gtk_entry_get_text(GTK_ENTRY(entryUsername))) != 0) {
            g_signal_handlers_disconnect_by_func (G_OBJECT(entryUsername), G_CALLBACK(update_credential_cb), NULL);
        }
    }  
    
    gtk_tree_model_get_iter (model, &iter, path);
    gtk_list_store_set (GTK_LIST_STORE (model), &iter, column, text, -1);
    gtk_tree_path_free (path);

}

static void editing_started_cb (GtkCellRenderer *cell, GtkCellEditable * editable, const gchar * path, gpointer data)
{
    DEBUG("Editing started");
    gtk_entry_set_visibility(GTK_ENTRY(editable), FALSE);
}

static void show_advanced_zrtp_options_cb(GtkWidget *widget UNUSED, gpointer data)
{
    DEBUG("Advanced options for ZRTP");
    show_advanced_zrtp_options((GHashTable *) data);
}

static void show_advanced_tls_options_cb(GtkWidget *widget UNUSED, gpointer data)
{
    DEBUG("Advanced options for TLS");
    show_advanced_tls_options((GHashTable *) data);
}

static void key_exchange_changed_cb(GtkWidget *widget, gpointer data)
{
    DEBUG("Key exchange changed");
    if (g_strcasecmp(gtk_combo_box_get_active_text(GTK_COMBO_BOX(keyExchangeCombo)), (gchar *) "ZRTP") == 0) {
        gtk_widget_set_sensitive(GTK_WIDGET(advancedZrtpButton), TRUE);
    } else {
        gtk_widget_set_sensitive(GTK_WIDGET(advancedZrtpButton), FALSE);
        
    }
}

static void use_sip_tls_cb(GtkWidget *widget, gpointer data)
{
    if (gtk_toggle_button_get_active(GTK_TOGGLE_BUTTON(widget))) {
        DEBUG("Using sips");
    	gtk_widget_set_sensitive(GTK_WIDGET(data), TRUE);
	// Uncheck stun
	gtk_toggle_button_set_active(GTK_TOGGLE_BUTTON(useStunCheckBox), FALSE);
	gtk_widget_set_sensitive(GTK_WIDGET(useStunCheckBox), FALSE);
	gtk_widget_set_sensitive(GTK_WIDGET(sameAsLocalRadioButton), TRUE);
        gtk_widget_set_sensitive(GTK_WIDGET(publishedAddrRadioButton), TRUE);
	gtk_widget_hide(stunServerLabel);
	gtk_widget_hide(stunServerEntry);

	

	if(!gtk_toggle_button_get_active(GTK_TOGGLE_BUTTON(sameAsLocalRadioButton))) {
	    gtk_widget_show(publishedAddressEntry);
            gtk_widget_show(publishedPortSpinBox);
	    gtk_widget_show(publishedAddressLabel);
            gtk_widget_show(publishedPortLabel);
	}

    } else {
        gtk_widget_set_sensitive(GTK_WIDGET(data), FALSE);
	gtk_widget_set_sensitive(GTK_WIDGET(useStunCheckBox), TRUE);

	if(gtk_toggle_button_get_active(GTK_TOGGLE_BUTTON(useStunCheckBox))) {
	    gtk_widget_set_sensitive(GTK_WIDGET(sameAsLocalRadioButton), FALSE);
	    gtk_widget_set_sensitive(GTK_WIDGET(publishedAddrRadioButton), FALSE);
	    gtk_widget_show(stunServerLabel);
	    gtk_widget_show(stunServerEntry);
	    gtk_widget_hide(publishedAddressEntry);
            gtk_widget_hide(publishedPortSpinBox);
	    gtk_widget_hide(publishedAddressLabel);
            gtk_widget_hide(publishedPortLabel);
	}
	else {
            gtk_widget_set_sensitive(GTK_WIDGET(sameAsLocalRadioButton), TRUE);
	    gtk_widget_set_sensitive(GTK_WIDGET(publishedAddrRadioButton), TRUE);
	    gtk_widget_hide(stunServerLabel);
            gtk_widget_hide(stunServerEntry);
	}
	
    }   
}


static use_stun_cb(GtkWidget * widget, gpointer data UNUSED)
{
    if (gtk_toggle_button_get_active(GTK_TOGGLE_BUTTON(widget))) {
        DEBUG("Showing stun options");
	gtk_widget_set_sensitive(localPortLabel, FALSE);
	gtk_widget_set_sensitive(localPortSpinBox, FALSE);
	gtk_widget_set_sensitive(localAddressLabel, FALSE);
	gtk_widget_set_sensitive(localAddressCombo, FALSE);
	gtk_widget_set_sensitive(stunServerLabel, TRUE);
	gtk_widget_set_sensitive(stunServerEntry, TRUE);
        // gtk_widget_show(stunServerLabel);
        // gtk_widget_show(stunServerEntry);
    } else {
        gtk_widget_set_sensitive(localPortLabel, TRUE);
	gtk_widget_set_sensitive(localPortSpinBox, TRUE);
	gtk_widget_set_sensitive(localAddressLabel, TRUE);
	gtk_widget_set_sensitive(localAddressCombo, TRUE);
        gtk_widget_set_sensitive(stunServerLabel, FALSE);
        gtk_widget_set_sensitive(stunServerEntry, FALSE);
        // gtk_widget_hide(stunServerLabel);
        // gtk_widget_hide(stunServerEntry);
    }
 
}

static same_as_local_cb(GtkWidget * widget, gpointer data UNUSED)
{
    if (gtk_toggle_button_get_active(GTK_TOGGLE_BUTTON(widget))) {
        DEBUG("Same as local");
		gchar * ip_address = (gchar *) gtk_combo_box_get_active_text(GTK_COMBO_BOX(localAddressCombo));
	    gtk_entry_set_text(GTK_ENTRY(publishedAddressEntry), ip_address);
	    
        gchar * local_port = (gchar *) gtk_entry_get_text(GTK_ENTRY(localPortSpinBox));
        gtk_spin_button_set_value(GTK_SPIN_BUTTON(publishedPortSpinBox), g_ascii_strtod(local_port, NULL));
    } 
}

static set_published_addr_manually_cb(GtkWidget * widget, gpointer data UNUSED)
{
    DEBUG("set_published_addr_manually_cb");

    if (gtk_toggle_button_get_active(GTK_TOGGLE_BUTTON(widget))) {
        DEBUG("Showing manual options");    
    	gtk_widget_show(publishedPortLabel);            
    	gtk_widget_show(publishedPortSpinBox);
    	gtk_widget_show(publishedAddressLabel);                	
    	gtk_widget_show(publishedAddressEntry);
    } else {
        DEBUG("Hiding manual options");   
    	gtk_widget_hide(publishedPortLabel);            
    	gtk_widget_hide(publishedPortSpinBox);
    	gtk_widget_hide(publishedAddressLabel);                	
    	gtk_widget_hide(publishedAddressEntry);
    }
}


GtkWidget * create_security_tab(account_t **a)
{
    GtkWidget * frame;
    GtkWidget * table;
    GtkWidget * label;
    GtkWidget * ret;
    GtkWidget * hbox;
    GtkWidget * editButton;
    GtkWidget * addButton;
    GtkCellRenderer * renderer;
    GtkTreeViewColumn * treeViewColumn;
    GtkTreeSelection * treeSelection;
	
    ret = gtk_vbox_new(FALSE, 10);
    gtk_container_set_border_width(GTK_CONTAINER(ret), 10);
    
    account_t * currentAccount;
    currentAccount = *a;
	
    gchar * curSRTPEnabled = NULL;
    gchar * curKeyExchange = NULL;
    gchar * curTLSEnabled = NULL;

    gchar* published_address;
    gchar* published_port;
    
    // Load from SIP/IAX/Unknown ?
    if(currentAccount) {	
        curKeyExchange = g_hash_table_lookup(currentAccount->properties, ACCOUNT_KEY_EXCHANGE);
	if (curKeyExchange == NULL) {
	    curKeyExchange = "none";
	}		
		      		  
        curSRTPEnabled = g_hash_table_lookup(currentAccount->properties, ACCOUNT_SRTP_ENABLED);
        if (curSRTPEnabled == NULL) {
	    curSRTPEnabled = "false";
        }
        
        curTLSEnabled = g_hash_table_lookup(currentAccount->properties, TLS_ENABLE);
        if (curTLSEnabled == NULL) {
            curTLSEnabled = "false";
        }

	published_address = g_hash_table_lookup(currentAccount->properties,  PUBLISHED_ADDRESS);

	published_port = g_hash_table_lookup(currentAccount->properties,  PUBLISHED_PORT);
        
        DEBUG("TLS is enabled to %s", curTLSEnabled);       
    } 
    
    /* Credentials tree view */
    gnome_main_section_new_with_table (_("Credential"), &frame, &table, 1, 1);
    gtk_container_set_border_width (GTK_CONTAINER(table), 10);
    gtk_table_set_row_spacings(GTK_TABLE(table), 10);
    gtk_box_pack_start(GTK_BOX(ret), frame, FALSE, FALSE, 0);
	
    scrolledWindowCredential = gtk_scrolled_window_new(NULL, NULL);
    gtk_scrolled_window_set_policy(GTK_SCROLLED_WINDOW(scrolledWindowCredential), GTK_POLICY_AUTOMATIC, GTK_POLICY_AUTOMATIC);
    gtk_scrolled_window_set_shadow_type(GTK_SCROLLED_WINDOW(scrolledWindowCredential), GTK_SHADOW_IN);
    gtk_table_attach_defaults (GTK_TABLE(table), scrolledWindowCredential, 0, 1, 0, 1);
    
    credentialStore = gtk_list_store_new(COLUMN_CREDENTIAL_COUNT,
            G_TYPE_STRING,  // Realm
            G_TYPE_STRING,  // Username
            G_TYPE_STRING,  // Password
            G_TYPE_POINTER  // Pointer to the Objectc
            );
            
    treeViewCredential = gtk_tree_view_new_with_model(GTK_TREE_MODEL(credentialStore));
    treeSelection = gtk_tree_view_get_selection(GTK_TREE_VIEW (treeViewCredential));
    g_signal_connect(G_OBJECT (treeSelection), "changed", G_CALLBACK (select_credential_cb), credentialStore);
    
    renderer = gtk_cell_renderer_text_new();
    g_object_set (renderer, "editable", TRUE, "editable-set", TRUE, NULL);
    g_signal_connect(G_OBJECT (renderer), "edited", G_CALLBACK(cell_edited_cb), credentialStore);
    g_object_set_data (G_OBJECT (renderer), "column", GINT_TO_POINTER (COLUMN_CREDENTIAL_REALM));
    treeViewColumn = gtk_tree_view_column_new_with_attributes ("Realm",
            renderer,
            "markup", COLUMN_CREDENTIAL_REALM,
            NULL);
    gtk_tree_view_append_column (GTK_TREE_VIEW(treeViewCredential), treeViewColumn);

    renderer = gtk_cell_renderer_text_new();
    g_object_set (renderer, "editable", TRUE, "editable-set", TRUE, NULL);
    g_signal_connect(G_OBJECT (renderer), "edited", G_CALLBACK(cell_edited_cb), credentialStore);
    g_object_set_data (G_OBJECT (renderer), "column", GINT_TO_POINTER (COLUMN_CREDENTIAL_USERNAME));
    treeViewColumn = gtk_tree_view_column_new_with_attributes (_("Authentication name"),
            renderer,
            "markup", COLUMN_CREDENTIAL_USERNAME,
            NULL);
    gtk_tree_view_append_column (GTK_TREE_VIEW(treeViewCredential), treeViewColumn);

    renderer = gtk_cell_renderer_text_new();
    g_object_set (renderer, "editable", TRUE, "editable-set", TRUE, NULL);
    g_signal_connect(G_OBJECT (renderer), "edited", G_CALLBACK(cell_edited_cb), credentialStore);
    g_signal_connect (renderer, "editing-started", G_CALLBACK (editing_started_cb), NULL);
    g_object_set_data (G_OBJECT (renderer), "column", GINT_TO_POINTER (COLUMN_CREDENTIAL_PASSWORD));
    treeViewColumn = gtk_tree_view_column_new_with_attributes (_("Password"),
            renderer,
            "markup", COLUMN_CREDENTIAL_PASSWORD,
            NULL);
    gtk_tree_view_append_column (GTK_TREE_VIEW(treeViewCredential), treeViewColumn);
    
    gtk_container_add(GTK_CONTAINER(scrolledWindowCredential), treeViewCredential);
    
    fill_treeview_with_credential(credentialStore, *a);
            
    /* Credential Buttons */    
    hbox = gtk_hbox_new(FALSE, 10);
    gtk_table_attach_defaults(GTK_TABLE(table), hbox, 0, 2, 1, 2);
    
    addButton = gtk_button_new_from_stock (GTK_STOCK_ADD);
    g_signal_connect (addButton, "clicked", G_CALLBACK (add_credential_cb), credentialStore);
    gtk_box_pack_start(GTK_BOX(hbox), addButton, FALSE, FALSE, 0);
        
    deleteCredButton = gtk_button_new_from_stock (GTK_STOCK_REMOVE);
    g_signal_connect (deleteCredButton, "clicked", G_CALLBACK (delete_credential_cb), treeViewCredential);
    gtk_box_pack_start(GTK_BOX(hbox), deleteCredButton, FALSE, FALSE, 0);
 
<<<<<<< HEAD
    /* SRTP Section */
=======
    /* Security Section */
>>>>>>> 93a0292a
    gnome_main_section_new_with_table (_("Security"), &frame, &table, 2, 3);
    gtk_container_set_border_width (GTK_CONTAINER(table), 10);
    gtk_table_set_row_spacings (GTK_TABLE(table), 10);
    gtk_table_set_col_spacings( GTK_TABLE(table), 10);
    gtk_box_pack_start(GTK_BOX(ret), frame, FALSE, FALSE, 0);

<<<<<<< HEAD

    /* TLS subsection */
=======
    /* TLS Section */ 
>>>>>>> 93a0292a
    GtkWidget * sipTlsAdvancedButton;
    sipTlsAdvancedButton = gtk_button_new_from_stock(GTK_STOCK_EDIT);
    gtk_table_attach_defaults(GTK_TABLE(table), sipTlsAdvancedButton, 2, 3, 0, 1);
    gtk_widget_set_sensitive(GTK_WIDGET(sipTlsAdvancedButton), FALSE);    
    g_signal_connect(G_OBJECT(sipTlsAdvancedButton), "clicked", G_CALLBACK(show_advanced_tls_options_cb), currentAccount->properties);
    
    useSipTlsCheckBox = gtk_check_button_new_with_mnemonic(_("Use TLS transport (sips)"));
    g_signal_connect (useSipTlsCheckBox, "toggled", G_CALLBACK(use_sip_tls_cb), sipTlsAdvancedButton);
    gtk_toggle_button_set_active(GTK_TOGGLE_BUTTON(useSipTlsCheckBox), (g_strcmp0(curTLSEnabled, "true") == 0) ? TRUE:FALSE);
    gtk_table_attach_defaults(GTK_TABLE(table), useSipTlsCheckBox, 0, 2, 0, 1);
<<<<<<< HEAD
       	    
    /* ZRTP subsection */
=======

    sameAsLocalRadioButton = gtk_radio_button_new_with_mnemonic_from_widget(NULL, _("Same as local parameters"));
    gtk_table_attach_defaults(GTK_TABLE(table), sameAsLocalRadioButton, 0, 2, 1, 2);

    publishedAddrRadioButton = gtk_radio_button_new_with_mnemonic_from_widget(GTK_RADIO_BUTTON(sameAsLocalRadioButton), _("Manually"));
    gtk_table_attach_defaults(GTK_TABLE(table), publishedAddrRadioButton, 0, 2, 2, 3);

    gtk_toggle_button_set_active(GTK_TOGGLE_BUTTON(sameAsLocalRadioButton), TRUE);
    gtk_toggle_button_set_active(GTK_TOGGLE_BUTTON(publishedAddrRadioButton), FALSE);

    g_signal_connect(sameAsLocalRadioButton, "toggled", G_CALLBACK(same_as_local_cb), sameAsLocalRadioButton);   
    g_signal_connect(publishedAddrRadioButton, "toggled", G_CALLBACK(set_published_addr_manually_cb), publishedAddrRadioButton);

    publishedAddressLabel = gtk_label_new_with_mnemonic (_("Published address"));
    gtk_table_attach_defaults( GTK_TABLE(table), publishedAddressLabel, 0, 1, 3, 4);
    gtk_misc_set_alignment(GTK_MISC (publishedAddressLabel), 0, 0.5);
    publishedAddressEntry = gtk_entry_new();
    gtk_label_set_mnemonic_widget (GTK_LABEL (publishedAddressLabel), publishedAddressEntry);
    gtk_entry_set_text(GTK_ENTRY(publishedAddressEntry), published_address);
    gtk_table_attach_defaults( GTK_TABLE(table), publishedAddressEntry, 1, 2, 3, 4);
		
    publishedPortLabel = gtk_label_new_with_mnemonic(_("Published port"));
    gtk_table_attach_defaults(GTK_TABLE(table), publishedPortLabel, 0, 1, 4, 5);
    gtk_misc_set_alignment(GTK_MISC(publishedPortLabel), 0, 0.5);
    publishedPortSpinBox = gtk_spin_button_new_with_range(1, 65535, 1);
    gtk_label_set_mnemonic_widget(GTK_LABEL (publishedPortLabel), publishedPortSpinBox);
    gtk_spin_button_set_value(GTK_SPIN_BUTTON(publishedPortSpinBox), g_ascii_strtod(published_port, NULL));
    gtk_table_attach_defaults(GTK_TABLE(table), publishedPortSpinBox, 1, 2, 4, 5);
       	    
    /* SRTP Section */
>>>>>>> 93a0292a
    label = gtk_label_new_with_mnemonic (_("SRTP key exchange"));
    gtk_misc_set_alignment(GTK_MISC(label), 0, 0.5);
    keyExchangeCombo = gtk_combo_box_new_text();
    gtk_label_set_mnemonic_widget (GTK_LABEL (label), keyExchangeCombo);
    gtk_combo_box_append_text(GTK_COMBO_BOX(keyExchangeCombo), "ZRTP");
    //gtk_combo_box_append_text(GTK_COMBO_BOX(keyExchangeCombo), "SDES");
    gtk_combo_box_append_text(GTK_COMBO_BOX(keyExchangeCombo), _("Disabled"));      
    
    advancedZrtpButton = gtk_button_new_from_stock(GTK_STOCK_PREFERENCES);
    g_signal_connect(G_OBJECT(advancedZrtpButton), "clicked", G_CALLBACK(show_advanced_zrtp_options_cb), currentAccount->properties);
        
    if (g_strcmp0(curSRTPEnabled, "false") == 0)
    {
        gtk_combo_box_set_active(GTK_COMBO_BOX(keyExchangeCombo), 1);
        gtk_widget_set_sensitive(GTK_WIDGET(advancedZrtpButton), FALSE);
    } else {
        if (strcmp(curKeyExchange, ZRTP) == 0) {
            gtk_combo_box_set_active(GTK_COMBO_BOX(keyExchangeCombo),0);
        } else {
            gtk_combo_box_set_active(GTK_COMBO_BOX(keyExchangeCombo), 1);
            gtk_widget_set_sensitive(GTK_WIDGET(advancedZrtpButton), FALSE);
        }
    }
    
	g_signal_connect (G_OBJECT (GTK_COMBO_BOX(keyExchangeCombo)), "changed", G_CALLBACK (key_exchange_changed_cb), currentAccount);
    
    gtk_table_attach_defaults(GTK_TABLE(table), label, 0, 1, 5, 6);
    gtk_table_attach_defaults(GTK_TABLE(table), keyExchangeCombo, 1, 2, 5, 6);    
    gtk_table_attach_defaults(GTK_TABLE(table), advancedZrtpButton, 2, 3, 5, 6);

    gtk_widget_show_all(table);
    
    /* Dynamically resize the window to fit the scrolled window */
    GtkRequisition requisitionTable;
    GtkRequisition requisitionTreeView;
    gtk_widget_size_request(GTK_WIDGET(treeViewCredential), &requisitionTreeView);
    gtk_widget_size_request(GTK_WIDGET(table), &requisitionTable);
    gtk_widget_set_size_request(GTK_WIDGET(scrolledWindowCredential), requisitionTable.width, 120);
    	
    gtk_widget_show_all(ret);

    same_as_local_cb(sameAsLocalRadioButton, NULL);
    set_published_addr_manually_cb(publishedAddrRadioButton, NULL);
    
	return ret;
}

<<<<<<< HEAD
static use_stun_cb(GtkWidget * widget, gpointer data UNUSED)
{
    if (gtk_toggle_button_get_active(GTK_TOGGLE_BUTTON(widget))) {
        DEBUG("Showing stun options");
        gtk_widget_show(stunServerLabel);
        gtk_widget_show(stunServerEntry);
	gtk_widget_set_sensitive(sameAsLocalRadioButton, FALSE);
	gtk_widget_set_sensitive(publishedAddrRadioButton, FALSE);
	gtk_widget_hide(publishedAddressLabel);
        gtk_widget_hide(publishedPortLabel);
	gtk_widget_hide(publishedAddressEntry);
        gtk_widget_hide(publishedPortSpinBox);
    } else {
        gtk_widget_hide(stunServerLabel);
        gtk_widget_hide(stunServerEntry);
	gtk_widget_set_sensitive(sameAsLocalRadioButton, TRUE);
	gtk_widget_set_sensitive(publishedAddrRadioButton, TRUE);
	if(!gtk_toggle_button_get_active(GTK_TOGGLE_BUTTON(sameAsLocalRadioButton))) {
	    gtk_widget_show(publishedAddressLabel);
	    gtk_widget_show(publishedPortLabel);
	    gtk_widget_show(publishedAddressEntry);
	    gtk_widget_show(publishedPortSpinBox);
	}
    }
 
}

static same_as_local_cb(GtkWidget * widget, gpointer data UNUSED)
{
    if (gtk_toggle_button_get_active(GTK_TOGGLE_BUTTON(widget))) {
        DEBUG("Same as local");
		gchar * ip_address = (gchar *) gtk_combo_box_get_active_text(GTK_COMBO_BOX(localAddressCombo));
	    gtk_entry_set_text(GTK_ENTRY(publishedAddressEntry), ip_address);
	    
        gchar * local_port = (gchar *) gtk_entry_get_text(GTK_ENTRY(localPortSpinBox));
        gtk_spin_button_set_value(GTK_SPIN_BUTTON(publishedPortSpinBox), g_ascii_strtod(local_port, NULL));
    } 
}

static set_published_addr_manually_cb(GtkWidget * widget, gpointer data UNUSED)
{
    if (gtk_toggle_button_get_active(GTK_TOGGLE_BUTTON(widget))) {
        DEBUG("Showing manual options");    
    	gtk_widget_show(publishedPortLabel);            
    	gtk_widget_show(publishedPortSpinBox);
    	gtk_widget_show(publishedAddressLabel);                	
    	gtk_widget_show(publishedAddressEntry);
    } else {
    	gtk_widget_hide(publishedPortLabel);            
    	gtk_widget_hide(publishedPortSpinBox);
    	gtk_widget_hide(publishedAddressLabel);                	
    	gtk_widget_hide(publishedAddressEntry);
    }
}
=======
>>>>>>> 93a0292a

GtkWidget * create_advanced_tab(account_t **a)
{
	GtkWidget * frame;
	GtkWidget * table;
	GtkWidget * label;
	GtkWidget * ret;
	GtkWidget * hbox;
	
	ret = gtk_vbox_new(FALSE, 10);
	gtk_container_set_border_width(GTK_CONTAINER(ret), 10);
    
	account_t * currentAccount;
	currentAccount = *a;

	gchar * resolve_once = NULL;
	gchar * account_expire = NULL;
	gchar * use_tls;
	// gchar * published_address;
	// gchar * published_port;
	gchar * local_address;
	gchar * local_port;
	gchar * stun_enable;    
	gchar * stun_server;
	gchar * published_sameas_local;
        
	// Load from SIP/IAX/Unknown ?
	if(currentAccount) {

		resolve_once = g_hash_table_lookup(currentAccount->properties, ACCOUNT_RESOLVE_ONCE);
		account_expire = g_hash_table_lookup(currentAccount->properties, ACCOUNT_REGISTRATION_EXPIRE);
		use_tls = g_hash_table_lookup(currentAccount->properties,  TLS_ENABLE);
		local_port = g_hash_table_lookup(currentAccount->properties, LOCAL_PORT);
		local_address = g_hash_table_lookup(currentAccount->properties,  LOCAL_ADDRESS);
		// published_address = g_hash_table_lookup(currentAccount->properties,  PUBLISHED_ADDRESS);
		// published_port = g_hash_table_lookup(currentAccount->properties,  PUBLISHED_PORT);
		stun_enable = g_hash_table_lookup(currentAccount->properties,  ACCOUNT_SIP_STUN_ENABLED);
		stun_server = g_hash_table_lookup(currentAccount->properties,  ACCOUNT_SIP_STUN_SERVER);
		published_sameas_local = g_hash_table_lookup(currentAccount->properties,  PUBLISHED_SAMEAS_LOCAL);

		DEBUG("-------- Advanced parameters from config");
		DEBUG("resolve_once %s,  account_expire %s, use_tls %s, published_address %s, published_port %s, local_address %s, local_port %s, stun_enable %s, stun_server %s, published_sameas_local %s\n", resolve_once, account_expire, use_tls, published_address, published_port, local_address, local_port, stun_enable, stun_server, published_sameas_local);
	} 

	gnome_main_section_new_with_table (_("Registration"), &frame, &table, 2, 3);
	gtk_box_pack_start(GTK_BOX(ret), frame, FALSE, FALSE, 0);
	gtk_container_set_border_width (GTK_CONTAINER(table), 10);
	gtk_table_set_row_spacings( GTK_TABLE(table), 5);	

	label = gtk_label_new_with_mnemonic (_("Registration expire"));
	gtk_table_attach_defaults(GTK_TABLE(table), label, 0, 1, 0, 1);
	gtk_misc_set_alignment(GTK_MISC(label), 0, 0.5);
	expireSpinBox = gtk_spin_button_new_with_range(1, 65535, 1);
	gtk_label_set_mnemonic_widget(GTK_LABEL(label), expireSpinBox);
	gtk_spin_button_set_value(GTK_SPIN_BUTTON(expireSpinBox), g_ascii_strtod(account_expire, NULL));
	gtk_table_attach_defaults(GTK_TABLE(table), expireSpinBox, 1, 2, 0, 1);


	entryResolveNameOnlyOnce = gtk_check_button_new_with_mnemonic(_("_Comply with RFC 3263"));
	gtk_toggle_button_set_active(GTK_TOGGLE_BUTTON(entryResolveNameOnlyOnce),
			g_strcasecmp(resolve_once,"false") == 0 ? TRUE: FALSE);
	gtk_table_attach_defaults( GTK_TABLE( table ), entryResolveNameOnlyOnce, 0, 2, 1, 2);
	gtk_widget_set_sensitive( GTK_WIDGET( entryResolveNameOnlyOnce ) , TRUE );
	
	
	gnome_main_section_new_with_table (_("Network Interface"), &frame, &table, 2, 2);
	gtk_box_pack_start(GTK_BOX(ret), frame, FALSE, FALSE, 0);
	gtk_container_set_border_width (GTK_CONTAINER(table), 10);
	gtk_table_set_row_spacings( GTK_TABLE(table), 5);
		
	/**
	 * Retreive the list of IP interface from the 
	 * the daemon and build the combo box.
	 */
   
	GtkListStore * ipInterfaceListStore; 
	GtkTreeIter iter;
    
	ipInterfaceListStore =  gtk_list_store_new( 1, G_TYPE_STRING );
	localAddressLabel = gtk_label_new_with_mnemonic (_("Local address"));    
	gtk_table_attach ( GTK_TABLE( table ), localAddressLabel, 0, 1, 0, 1, GTK_EXPAND | GTK_FILL, GTK_EXPAND | GTK_FILL, 0, 0);
	gtk_misc_set_alignment(GTK_MISC (localAddressLabel), 0, 0.5);
			
	GtkTreeIter current_local_address_iter = iter;   
	gchar ** iface_list = NULL;
	iface_list = (gchar**) dbus_get_all_ip_interface();
	gchar ** iface = NULL;
    
	if (iface_list != NULL) {
	  for (iface = iface_list; *iface; iface++) {         
            DEBUG("Interface %s", *iface);            
            gtk_list_store_append(ipInterfaceListStore, &iter );
            gtk_list_store_set(ipInterfaceListStore, &iter, 0, *iface, -1 );

	    if (g_strcmp0(*iface, local_address) == 0) {
                DEBUG("Setting active local address combo box");
                current_local_address_iter = iter;
            }
	  }
	}
    
	localAddressCombo = gtk_combo_box_new_with_model(GTK_TREE_MODEL(ipInterfaceListStore));
	gtk_label_set_mnemonic_widget(GTK_LABEL(localAddressLabel), localAddressCombo);
	gtk_table_attach ( GTK_TABLE( table ), localAddressCombo, 1, 2, 0, 1, GTK_EXPAND | GTK_FILL, GTK_EXPAND | GTK_FILL, 0, 0);
	g_object_unref(G_OBJECT(ipInterfaceListStore));	
    
	GtkCellRenderer * ipInterfaceCellRenderer;
	ipInterfaceCellRenderer = gtk_cell_renderer_text_new();
	gtk_cell_layout_pack_start(GTK_CELL_LAYOUT(localAddressCombo), ipInterfaceCellRenderer, TRUE);
	gtk_cell_layout_set_attributes(GTK_CELL_LAYOUT(localAddressCombo), ipInterfaceCellRenderer, "text", 0, NULL);
	gtk_combo_box_set_active_iter(GTK_COMBO_BOX(localAddressCombo), &current_local_address_iter);


	/**
	 * Local port
	 */	    
	localPortLabel = gtk_label_new_with_mnemonic (_("Local port"));
	gtk_table_attach_defaults(GTK_TABLE(table), localPortLabel, 0, 1, 1, 2);
	gtk_misc_set_alignment(GTK_MISC (localPortLabel), 0, 0.5);
	localPortSpinBox = gtk_spin_button_new_with_range(1, 65535, 1);
	gtk_label_set_mnemonic_widget (GTK_LABEL (localPortLabel), localPortSpinBox);
	gtk_spin_button_set_value(GTK_SPIN_BUTTON(localPortSpinBox), g_ascii_strtod(local_port, NULL));

	gtk_table_attach_defaults(GTK_TABLE(table), localPortSpinBox, 1, 2, 1, 2);

<<<<<<< HEAD

	/**
	 *  Published address field
	 */ 
	gnome_main_section_new_with_table (_("Published address"), &frame, &table, 2, 3);
	gtk_box_pack_start(GTK_BOX(ret), frame, FALSE, FALSE, 0);
	gtk_container_set_border_width (GTK_CONTAINER(table), 10);
	gtk_table_set_row_spacings( GTK_TABLE(table), 5);


	useStunCheckBox = gtk_check_button_new_with_mnemonic(_("Using STUN"));
	gtk_table_attach_defaults(GTK_TABLE(table), useStunCheckBox, 0, 1, 0, 1);
	gtk_toggle_button_set_active (GTK_TOGGLE_BUTTON(useStunCheckBox), 
			g_strcasecmp(stun_enable, "true") == 0 ? TRUE: FALSE);
	gtk_widget_set_sensitive (GTK_WIDGET(useStunCheckBox),
			g_strcasecmp(use_tls,"true") == 0 ? FALSE: TRUE);

	stunServerLabel = gtk_label_new_with_mnemonic (_("STUN server URL"));
	gtk_table_attach_defaults(GTK_TABLE(table), stunServerLabel, 0, 1, 1, 2);
	gtk_misc_set_alignment(GTK_MISC(stunServerLabel), 0, 0.5);
	stunServerEntry = gtk_entry_new();
	gtk_label_set_mnemonic_widget(GTK_LABEL(stunServerLabel), stunServerEntry);
	gtk_entry_set_text(GTK_ENTRY(stunServerEntry), stun_server);
	gtk_table_attach_defaults(GTK_TABLE(table), stunServerEntry, 1, 2, 1, 2);

	sameAsLocalRadioButton = gtk_radio_button_new_with_mnemonic_from_widget(NULL, _("Same as local parameters"));
	gtk_table_attach_defaults(GTK_TABLE(table), sameAsLocalRadioButton, 0, 2, 3, 4);

	publishedAddrRadioButton = gtk_radio_button_new_with_mnemonic_from_widget(GTK_RADIO_BUTTON(sameAsLocalRadioButton), _("Set published address and port:"));
	gtk_table_attach_defaults(GTK_TABLE(table), publishedAddrRadioButton, 0, 2, 4, 5);

	if(g_strcasecmp(published_sameas_local, "true") == 0) {
	    gtk_toggle_button_set_active (GTK_TOGGLE_BUTTON(sameAsLocalRadioButton), TRUE);
	} else {
	    gtk_toggle_button_set_active(GTK_TOGGLE_BUTTON(publishedAddrRadioButton), TRUE);
	}

=======
	// label = gtk_label_new_with_mnemonic (_("Set published address and port:"));
	// gtk_table_attach_defaults(GTK_TABLE(table), label, 0, 2, 2, 3);
	// gtk_misc_set_alignment(GTK_MISC (label), 0, 0.5);

	useStunCheckBox = gtk_check_button_new_with_mnemonic(_("Using STUN "));
	gtk_table_attach_defaults(GTK_TABLE(table), useStunCheckBox, 0, 2, 3, 4);
	gtk_widget_set_sensitive (GTK_WIDGET(useStunCheckBox), g_strcasecmp(use_tls,"true") == 0 ? FALSE: TRUE);

	g_signal_connect(useStunCheckBox, "toggled", G_CALLBACK(use_stun_cb), useStunCheckBox);

	stunServerLabel = gtk_label_new_with_mnemonic (_("STUN server URL"));
	gtk_table_attach_defaults(GTK_TABLE(table), stunServerLabel, 0, 1, 8, 9);
	gtk_misc_set_alignment(GTK_MISC(stunServerLabel), 0, 0.5);
	stunServerEntry = gtk_entry_new();
	gtk_label_set_mnemonic_widget(GTK_LABEL(stunServerLabel), stunServerEntry);
	gtk_entry_set_text(GTK_ENTRY(stunServerEntry), stun_server);
	gtk_table_attach_defaults(GTK_TABLE(table), stunServerEntry, 1, 2, 8, 9);
	 
	// use_stun_cb (GTK_WIDGET (useStunCheckBox), NULL);
	/*
	sameAsLocalRadioButton = gtk_radio_button_new_with_mnemonic_from_widget(GTK_RADIO_BUTTON(useStunRadioButton), _("Same as local parameters"));
	gtk_table_attach_defaults(GTK_TABLE(table), sameAsLocalRadioButton, 0, 2, 4, 5);

	publishedAddrRadioButton = gtk_radio_button_new_with_mnemonic_from_widget(GTK_RADIO_BUTTON(useStunRadioButton), _("Manually"));
	gtk_table_attach_defaults(GTK_TABLE(table), publishedAddrRadioButton, 0, 2, 5, 6);
	*/
>>>>>>> 93a0292a
	gtk_widget_show_all(ret);

	use_stun_cb (GTK_WIDGET (useStunCheckBox), NULL);
    	/*	
	publishedAddressLabel = gtk_label_new_with_mnemonic (_("Published address"));
	gtk_table_attach_defaults( GTK_TABLE(table), publishedAddressLabel, 0, 1, 5, 6);
	gtk_misc_set_alignment(GTK_MISC (publishedAddressLabel), 0, 0.5);
	publishedAddressEntry = gtk_entry_new();
	gtk_label_set_mnemonic_widget (GTK_LABEL (publishedAddressLabel), publishedAddressEntry);
	gtk_entry_set_text(GTK_ENTRY(publishedAddressEntry), published_address);
	gtk_table_attach_defaults( GTK_TABLE(table), publishedAddressEntry, 1, 2, 5, 6);
		
	publishedPortLabel = gtk_label_new_with_mnemonic(_("Published port"));
	gtk_table_attach_defaults(GTK_TABLE(table), publishedPortLabel, 0, 1, 6, 7);
	gtk_misc_set_alignment(GTK_MISC(publishedPortLabel), 0, 0.5);
	publishedPortSpinBox = gtk_spin_button_new_with_range(1, 65535, 1);
	gtk_label_set_mnemonic_widget(GTK_LABEL (publishedPortLabel), publishedPortSpinBox);
	gtk_spin_button_set_value(GTK_SPIN_BUTTON(publishedPortSpinBox), g_ascii_strtod(published_port, NULL));
<<<<<<< HEAD
	gtk_table_attach_defaults(GTK_TABLE(table), publishedPortSpinBox, 1, 2, 6, 7);
	 
	use_stun_cb (GTK_WIDGET (useStunCheckBox), NULL);

	// This will trigger a signal, and the above two
	// widgets need to be instanciated before that.
	g_signal_connect(useStunCheckBox, "toggled", G_CALLBACK(use_stun_cb), useStunCheckBox);		    		
	g_signal_connect(sameAsLocalRadioButton, "toggled", G_CALLBACK(same_as_local_cb), sameAsLocalRadioButton);   
	g_signal_connect(publishedAddrRadioButton, "toggled", G_CALLBACK(set_published_addr_manually_cb), publishedAddrRadioButton);


=======
	gtk_table_attach_defaults(GTK_TABLE(table), publishedPortSpinBox, 1, 2, 7, 8);
	*/

	// This will trigger a signal, and the above two
	// widgets need to be instanciated before that.
	// g_signal_connect(useStunRadioButton, "toggled", G_CALLBACK(use_stun_cb), useStunRadioButton);		    		
	// g_signal_connect(sameAsLocalRadioButton, "toggled", G_CALLBACK(same_as_local_cb), sameAsLocalRadioButton);   
	// g_signal_connect(publishedAddrRadioButton, "toggled", G_CALLBACK(set_published_addr_manually_cb), publishedAddrRadioButton);	
	
	/*
	if (g_strcasecmp(stun_enable,"true") == 0)	{
	    gtk_toggle_button_set_active(GTK_TOGGLE_BUTTON(useStunRadioButton), TRUE);
	} else if ((g_strcasecmp(published_address, local_address) == 0) 
		   && (g_strcasecmp(published_port, local_port) == 0)) {
	    gtk_toggle_button_set_active(GTK_TOGGLE_BUTTON(sameAsLocalRadioButton), TRUE);	    
	} else {
	    gtk_toggle_button_set_active(GTK_TOGGLE_BUTTON(publishedAddrRadioButton), TRUE);
	}
	*/
	
>>>>>>> 93a0292a
	return ret;
}

static GPtrArray * getNewCredential(GHashTable * properties)
{
    GtkTreeIter iter;
    gboolean valid;
    gint row_count = 0;

    valid = gtk_tree_model_get_iter_first (GTK_TREE_MODEL(credentialStore), &iter);

    GPtrArray * credential_array = g_ptr_array_new ();
        
    gchar *username;
    gchar *realm;
    gchar *password;
    GHashTable * new_table;   
     
    gtk_tree_model_get (GTK_TREE_MODEL(credentialStore), &iter,
                        COLUMN_CREDENTIAL_REALM, &realm,
                        COLUMN_CREDENTIAL_USERNAME, &username,
                        COLUMN_CREDENTIAL_PASSWORD, &password,
                        -1);

    g_hash_table_insert(properties, g_strdup(ACCOUNT_REALM), realm);
    g_hash_table_insert(properties, g_strdup(ACCOUNT_AUTHENTICATION_USERNAME), username);
    g_hash_table_insert(properties, g_strdup(ACCOUNT_PASSWORD), password);
  
    valid = gtk_tree_model_iter_next (GTK_TREE_MODEL(credentialStore), &iter);
                                     
    while (valid) {        
        gtk_tree_model_get (GTK_TREE_MODEL(credentialStore), &iter,
                            COLUMN_CREDENTIAL_REALM, &realm,
                            COLUMN_CREDENTIAL_USERNAME, &username,
                            COLUMN_CREDENTIAL_PASSWORD, &password,
                            -1);

        DEBUG ("Row %d: %s %s %s", row_count, username, password, realm);

        new_table = g_hash_table_new_full(g_str_hash, g_str_equal, g_free, g_free);
        g_hash_table_insert(new_table, g_strdup(ACCOUNT_REALM), realm);
        g_hash_table_insert(new_table, g_strdup(ACCOUNT_USERNAME), username);
        g_hash_table_insert(new_table, g_strdup(ACCOUNT_PASSWORD), password);

        g_ptr_array_add (credential_array, new_table);

        row_count ++;

        valid = gtk_tree_model_iter_next (GTK_TREE_MODEL(credentialStore), &iter);
    }

    return credential_array;
}

	void
show_account_window (account_t * a)
{

	GtkWidget * notebook;
	GtkWidget * tab; 
	gint response;
	account_t *currentAccount;

	currentAccount = a;   
	
	if (currentAccount == NULL) {
		currentAccount = g_new0(account_t, 1);
		currentAccount->properties = dbus_account_details(NULL);
		currentAccount->accountID = "new";    
		DEBUG("Account is NULL. Will fetch default values\n");      
	}
    
	dialog = GTK_DIALOG(gtk_dialog_new_with_buttons (_("Account settings"),
				GTK_WINDOW(get_main_window()),
				GTK_DIALOG_MODAL | GTK_DIALOG_DESTROY_WITH_PARENT,
				GTK_STOCK_CANCEL,
				GTK_RESPONSE_CANCEL,
				GTK_STOCK_APPLY,				
				GTK_RESPONSE_ACCEPT,
				NULL));

	gtk_dialog_set_has_separator(dialog, FALSE);
	gtk_container_set_border_width (GTK_CONTAINER(dialog), 0);

	notebook = gtk_notebook_new();
	gtk_box_pack_start(GTK_BOX (dialog->vbox), notebook, TRUE, TRUE, 0);
	gtk_container_set_border_width(GTK_CONTAINER(notebook), 10);
	gtk_widget_show(notebook);

	/* General Settings */
	tab = create_basic_tab(&currentAccount);
	gtk_notebook_append_page(GTK_NOTEBOOK(notebook), tab, gtk_label_new(_("Basic")));
	gtk_notebook_page_num(GTK_NOTEBOOK(notebook), tab);

	/* Advanced */
	advanced_tab = create_advanced_tab(&currentAccount);
	gtk_notebook_append_page(GTK_NOTEBOOK(notebook), advanced_tab, gtk_label_new(_("Advanced")));
	gtk_notebook_page_num(GTK_NOTEBOOK(notebook), advanced_tab);
		
	/* Security */
	security_tab = create_security_tab(&currentAccount);
	gtk_notebook_append_page(GTK_NOTEBOOK(notebook), security_tab, gtk_label_new(_("Security")));
	gtk_notebook_page_num(GTK_NOTEBOOK(notebook),security_tab);
		    	
	gtk_notebook_set_current_page( GTK_NOTEBOOK( notebook) ,  0);

	g_signal_emit_by_name(protocolComboBox, "changed", NULL);
    
	response = gtk_dialog_run (GTK_DIALOG (dialog));

	if(response == GTK_RESPONSE_ACCEPT)
	{
		gchar* proto = (gchar *)gtk_combo_box_get_active_text(GTK_COMBO_BOX(protocolComboBox));

		g_hash_table_replace(currentAccount->properties,
				g_strdup(ACCOUNT_RESOLVE_ONCE),
				g_strdup(gtk_toggle_button_get_active(GTK_TOGGLE_BUTTON(entryResolveNameOnlyOnce)) ? "false": "true"));
		g_hash_table_replace(currentAccount->properties,
				g_strdup(ACCOUNT_ALIAS),
				g_strdup((gchar *)gtk_entry_get_text(GTK_ENTRY(entryAlias))));
		g_hash_table_replace(currentAccount->properties,
				g_strdup(ACCOUNT_TYPE),
				g_strdup(proto));
		g_hash_table_replace(currentAccount->properties,
				g_strdup(ACCOUNT_HOSTNAME),
				g_strdup((gchar *)gtk_entry_get_text(GTK_ENTRY(entryHostname))));
		g_hash_table_replace(currentAccount->properties,
				g_strdup(ACCOUNT_USERNAME),
				g_strdup((gchar *)gtk_entry_get_text(GTK_ENTRY(entryUsername))));
		g_hash_table_replace(currentAccount->properties,
				g_strdup(ACCOUNT_PASSWORD),
				g_strdup((gchar *)gtk_entry_get_text(GTK_ENTRY(entryPassword))));
		g_hash_table_replace(currentAccount->properties,
				g_strdup(ACCOUNT_MAILBOX),
				g_strdup((gchar *)gtk_entry_get_text(GTK_ENTRY(entryMailbox))));
		g_hash_table_replace(currentAccount->properties,
				g_strdup(ACCOUNT_REGISTRATION_EXPIRE),
				g_strdup((gchar *)gtk_entry_get_text(GTK_ENTRY(expireSpinBox))));   


		if (strcmp(proto, "SIP") == 0) {
			
			g_hash_table_replace(currentAccount->properties, g_strdup(ACCOUNT_SIP_STUN_ENABLED), 
					            g_strdup(gtk_toggle_button_get_active(GTK_TOGGLE_BUTTON(useStunCheckBox)) ? "true":"false"));

			g_hash_table_replace(currentAccount->properties, g_strdup(ACCOUNT_SIP_STUN_SERVER), 
					            g_strdup(gtk_entry_get_text(GTK_ENTRY(stunServerEntry))));

			gchar* keyExchange = (gchar *)gtk_combo_box_get_active_text(GTK_COMBO_BOX(keyExchangeCombo));
			if (g_strcasecmp(keyExchange, "ZRTP") == 0) {
			  g_hash_table_replace(currentAccount->properties, g_strdup(ACCOUNT_SRTP_ENABLED), g_strdup("true"));
			  g_hash_table_replace(currentAccount->properties, g_strdup(ACCOUNT_KEY_EXCHANGE), g_strdup(ZRTP));
			} else {
			  g_hash_table_replace(currentAccount->properties, g_strdup(ACCOUNT_SRTP_ENABLED), g_strdup("false"));
			}
    		
			g_hash_table_replace(currentAccount->properties, g_strdup(TLS_ENABLE), 
					     g_strdup(gtk_toggle_button_get_active(GTK_TOGGLE_BUTTON(useSipTlsCheckBox)) ? "true":"false"));

			g_hash_table_replace(currentAccount->properties, g_strdup(PUBLISHED_SAMEAS_LOCAL), g_strdup(gtk_toggle_button_get_active(GTK_TOGGLE_BUTTON(sameAsLocalRadioButton)) ? "true":"false"));	

			g_hash_table_replace(currentAccount->properties,
    				g_strdup(LOCAL_PORT),
    				g_strdup((gchar *)gtk_entry_get_text(GTK_ENTRY(localPortSpinBox))));	

			g_hash_table_replace(currentAccount->properties,
    				g_strdup(LOCAL_ADDRESS),
			        g_strdup((gchar *)gtk_combo_box_get_active_text(GTK_COMBO_BOX(localAddressCombo))));

			g_hash_table_replace(currentAccount->properties,
    				g_strdup(PUBLISHED_PORT),
    				g_strdup((gchar *)gtk_entry_get_text(GTK_ENTRY(publishedPortSpinBox))));

			g_hash_table_replace(currentAccount->properties,
    				g_strdup(PUBLISHED_ADDRESS),
    				g_strdup((gchar *)gtk_entry_get_text(GTK_ENTRY(publishedAddressEntry))));
			DEBUG("-------- Basic parameters to ne written in config");
			DEBUG("curAccountID %s, curAccountType %s, curAlias %s, curHostname %s, curPassword %s, curUsername %s, curMailbox %s\n", 
			      (gchar *)currentAccount->accountID, 
			      (gchar *)gtk_combo_box_get_active_text(GTK_COMBO_BOX(protocolComboBox)), 
			      (gchar *)gtk_entry_get_text(GTK_ENTRY(entryAlias)), 
			      (gchar *)gtk_entry_get_text(GTK_ENTRY(entryHostname)), 
			      (gchar *)gtk_entry_get_text(GTK_ENTRY(entryPassword)), 
			      (gchar *)gtk_entry_get_text(GTK_ENTRY(entryUsername)),
			      (gchar *)gtk_entry_get_text(GTK_ENTRY(entryMailbox))
			      );


			DEBUG("-------- Advanced parameters to be written");
			DEBUG("resolve_once %s,  account_expire %s, use_tls %s, published_address %s, published_port %s, local_address %s, local_port %s, stun_enable %s, stun_server %s\n", 
			      gtk_toggle_button_get_active(GTK_TOGGLE_BUTTON(entryResolveNameOnlyOnce)) ? "false": "true",
			      (gchar *)gtk_entry_get_text(GTK_ENTRY(expireSpinBox)), 
			      gtk_toggle_button_get_active(GTK_TOGGLE_BUTTON(useSipTlsCheckBox)) ? "true":"false",
			      (gchar *)gtk_entry_get_text(GTK_ENTRY(publishedPortSpinBox)), 
			      (gchar *)gtk_entry_get_text(GTK_ENTRY(publishedAddressEntry)),
			      (gchar *)gtk_entry_get_text(GTK_ENTRY(localPortSpinBox)), 
			      (gchar *)gtk_combo_box_get_active_text(GTK_COMBO_BOX(localAddressCombo)),
			      gtk_toggle_button_get_active(GTK_TOGGLE_BUTTON(useStunCheckBox)) ? "true":"false",
			      gtk_entry_get_text(GTK_ENTRY(stunServerEntry))
			      );
	    
		}

		

		/* Set new credentials if any */
	    
		DEBUG("Setting credentials"); 

		/* This hack is necessary because of the way the 
		 * configuration file is made (.ini at that time).
		 * and deleting account per account is too much 
		 * of a trouble. 
		 */
		dbus_delete_all_credential(currentAccount);
        
		GPtrArray * credential = getNewCredential(currentAccount->properties);         
		currentAccount->credential_information = credential;
		if(currentAccount->credential_information != NULL) {
		  int i;
		  for(i = 0; i < currentAccount->credential_information->len; i++) {
		    dbus_set_credential(currentAccount, i);
		  }
		  dbus_set_number_of_credential(currentAccount, currentAccount->credential_information->len);
		}
        
		/** @todo Verify if it's the best condition to check */
		if (g_strcasecmp(currentAccount->accountID, "new") == 0) {
			dbus_add_account(currentAccount);
		}
		else {
			dbus_set_account_details(currentAccount);
		}
		

	} 
	
	gtk_widget_destroy (GTK_WIDGET(dialog));

}<|MERGE_RESOLUTION|>--- conflicted
+++ resolved
@@ -464,43 +464,6 @@
 }
 
 
-static use_stun_cb(GtkWidget * widget, gpointer data UNUSED)
-{
-    if (gtk_toggle_button_get_active(GTK_TOGGLE_BUTTON(widget))) {
-        DEBUG("Showing stun options");
-	gtk_widget_set_sensitive(localPortLabel, FALSE);
-	gtk_widget_set_sensitive(localPortSpinBox, FALSE);
-	gtk_widget_set_sensitive(localAddressLabel, FALSE);
-	gtk_widget_set_sensitive(localAddressCombo, FALSE);
-	gtk_widget_set_sensitive(stunServerLabel, TRUE);
-	gtk_widget_set_sensitive(stunServerEntry, TRUE);
-        // gtk_widget_show(stunServerLabel);
-        // gtk_widget_show(stunServerEntry);
-    } else {
-        gtk_widget_set_sensitive(localPortLabel, TRUE);
-	gtk_widget_set_sensitive(localPortSpinBox, TRUE);
-	gtk_widget_set_sensitive(localAddressLabel, TRUE);
-	gtk_widget_set_sensitive(localAddressCombo, TRUE);
-        gtk_widget_set_sensitive(stunServerLabel, FALSE);
-        gtk_widget_set_sensitive(stunServerEntry, FALSE);
-        // gtk_widget_hide(stunServerLabel);
-        // gtk_widget_hide(stunServerEntry);
-    }
- 
-}
-
-static same_as_local_cb(GtkWidget * widget, gpointer data UNUSED)
-{
-    if (gtk_toggle_button_get_active(GTK_TOGGLE_BUTTON(widget))) {
-        DEBUG("Same as local");
-		gchar * ip_address = (gchar *) gtk_combo_box_get_active_text(GTK_COMBO_BOX(localAddressCombo));
-	    gtk_entry_set_text(GTK_ENTRY(publishedAddressEntry), ip_address);
-	    
-        gchar * local_port = (gchar *) gtk_entry_get_text(GTK_ENTRY(localPortSpinBox));
-        gtk_spin_button_set_value(GTK_SPIN_BUTTON(publishedPortSpinBox), g_ascii_strtod(local_port, NULL));
-    } 
-}
-
 static set_published_addr_manually_cb(GtkWidget * widget, gpointer data UNUSED)
 {
     DEBUG("set_published_addr_manually_cb");
@@ -520,236 +483,6 @@
     }
 }
 
-
-GtkWidget * create_security_tab(account_t **a)
-{
-    GtkWidget * frame;
-    GtkWidget * table;
-    GtkWidget * label;
-    GtkWidget * ret;
-    GtkWidget * hbox;
-    GtkWidget * editButton;
-    GtkWidget * addButton;
-    GtkCellRenderer * renderer;
-    GtkTreeViewColumn * treeViewColumn;
-    GtkTreeSelection * treeSelection;
-	
-    ret = gtk_vbox_new(FALSE, 10);
-    gtk_container_set_border_width(GTK_CONTAINER(ret), 10);
-    
-    account_t * currentAccount;
-    currentAccount = *a;
-	
-    gchar * curSRTPEnabled = NULL;
-    gchar * curKeyExchange = NULL;
-    gchar * curTLSEnabled = NULL;
-
-    gchar* published_address;
-    gchar* published_port;
-    
-    // Load from SIP/IAX/Unknown ?
-    if(currentAccount) {	
-        curKeyExchange = g_hash_table_lookup(currentAccount->properties, ACCOUNT_KEY_EXCHANGE);
-	if (curKeyExchange == NULL) {
-	    curKeyExchange = "none";
-	}		
-		      		  
-        curSRTPEnabled = g_hash_table_lookup(currentAccount->properties, ACCOUNT_SRTP_ENABLED);
-        if (curSRTPEnabled == NULL) {
-	    curSRTPEnabled = "false";
-        }
-        
-        curTLSEnabled = g_hash_table_lookup(currentAccount->properties, TLS_ENABLE);
-        if (curTLSEnabled == NULL) {
-            curTLSEnabled = "false";
-        }
-
-	published_address = g_hash_table_lookup(currentAccount->properties,  PUBLISHED_ADDRESS);
-
-	published_port = g_hash_table_lookup(currentAccount->properties,  PUBLISHED_PORT);
-        
-        DEBUG("TLS is enabled to %s", curTLSEnabled);       
-    } 
-    
-    /* Credentials tree view */
-    gnome_main_section_new_with_table (_("Credential"), &frame, &table, 1, 1);
-    gtk_container_set_border_width (GTK_CONTAINER(table), 10);
-    gtk_table_set_row_spacings(GTK_TABLE(table), 10);
-    gtk_box_pack_start(GTK_BOX(ret), frame, FALSE, FALSE, 0);
-	
-    scrolledWindowCredential = gtk_scrolled_window_new(NULL, NULL);
-    gtk_scrolled_window_set_policy(GTK_SCROLLED_WINDOW(scrolledWindowCredential), GTK_POLICY_AUTOMATIC, GTK_POLICY_AUTOMATIC);
-    gtk_scrolled_window_set_shadow_type(GTK_SCROLLED_WINDOW(scrolledWindowCredential), GTK_SHADOW_IN);
-    gtk_table_attach_defaults (GTK_TABLE(table), scrolledWindowCredential, 0, 1, 0, 1);
-    
-    credentialStore = gtk_list_store_new(COLUMN_CREDENTIAL_COUNT,
-            G_TYPE_STRING,  // Realm
-            G_TYPE_STRING,  // Username
-            G_TYPE_STRING,  // Password
-            G_TYPE_POINTER  // Pointer to the Objectc
-            );
-            
-    treeViewCredential = gtk_tree_view_new_with_model(GTK_TREE_MODEL(credentialStore));
-    treeSelection = gtk_tree_view_get_selection(GTK_TREE_VIEW (treeViewCredential));
-    g_signal_connect(G_OBJECT (treeSelection), "changed", G_CALLBACK (select_credential_cb), credentialStore);
-    
-    renderer = gtk_cell_renderer_text_new();
-    g_object_set (renderer, "editable", TRUE, "editable-set", TRUE, NULL);
-    g_signal_connect(G_OBJECT (renderer), "edited", G_CALLBACK(cell_edited_cb), credentialStore);
-    g_object_set_data (G_OBJECT (renderer), "column", GINT_TO_POINTER (COLUMN_CREDENTIAL_REALM));
-    treeViewColumn = gtk_tree_view_column_new_with_attributes ("Realm",
-            renderer,
-            "markup", COLUMN_CREDENTIAL_REALM,
-            NULL);
-    gtk_tree_view_append_column (GTK_TREE_VIEW(treeViewCredential), treeViewColumn);
-
-    renderer = gtk_cell_renderer_text_new();
-    g_object_set (renderer, "editable", TRUE, "editable-set", TRUE, NULL);
-    g_signal_connect(G_OBJECT (renderer), "edited", G_CALLBACK(cell_edited_cb), credentialStore);
-    g_object_set_data (G_OBJECT (renderer), "column", GINT_TO_POINTER (COLUMN_CREDENTIAL_USERNAME));
-    treeViewColumn = gtk_tree_view_column_new_with_attributes (_("Authentication name"),
-            renderer,
-            "markup", COLUMN_CREDENTIAL_USERNAME,
-            NULL);
-    gtk_tree_view_append_column (GTK_TREE_VIEW(treeViewCredential), treeViewColumn);
-
-    renderer = gtk_cell_renderer_text_new();
-    g_object_set (renderer, "editable", TRUE, "editable-set", TRUE, NULL);
-    g_signal_connect(G_OBJECT (renderer), "edited", G_CALLBACK(cell_edited_cb), credentialStore);
-    g_signal_connect (renderer, "editing-started", G_CALLBACK (editing_started_cb), NULL);
-    g_object_set_data (G_OBJECT (renderer), "column", GINT_TO_POINTER (COLUMN_CREDENTIAL_PASSWORD));
-    treeViewColumn = gtk_tree_view_column_new_with_attributes (_("Password"),
-            renderer,
-            "markup", COLUMN_CREDENTIAL_PASSWORD,
-            NULL);
-    gtk_tree_view_append_column (GTK_TREE_VIEW(treeViewCredential), treeViewColumn);
-    
-    gtk_container_add(GTK_CONTAINER(scrolledWindowCredential), treeViewCredential);
-    
-    fill_treeview_with_credential(credentialStore, *a);
-            
-    /* Credential Buttons */    
-    hbox = gtk_hbox_new(FALSE, 10);
-    gtk_table_attach_defaults(GTK_TABLE(table), hbox, 0, 2, 1, 2);
-    
-    addButton = gtk_button_new_from_stock (GTK_STOCK_ADD);
-    g_signal_connect (addButton, "clicked", G_CALLBACK (add_credential_cb), credentialStore);
-    gtk_box_pack_start(GTK_BOX(hbox), addButton, FALSE, FALSE, 0);
-        
-    deleteCredButton = gtk_button_new_from_stock (GTK_STOCK_REMOVE);
-    g_signal_connect (deleteCredButton, "clicked", G_CALLBACK (delete_credential_cb), treeViewCredential);
-    gtk_box_pack_start(GTK_BOX(hbox), deleteCredButton, FALSE, FALSE, 0);
- 
-<<<<<<< HEAD
-    /* SRTP Section */
-=======
-    /* Security Section */
->>>>>>> 93a0292a
-    gnome_main_section_new_with_table (_("Security"), &frame, &table, 2, 3);
-    gtk_container_set_border_width (GTK_CONTAINER(table), 10);
-    gtk_table_set_row_spacings (GTK_TABLE(table), 10);
-    gtk_table_set_col_spacings( GTK_TABLE(table), 10);
-    gtk_box_pack_start(GTK_BOX(ret), frame, FALSE, FALSE, 0);
-
-<<<<<<< HEAD
-
-    /* TLS subsection */
-=======
-    /* TLS Section */ 
->>>>>>> 93a0292a
-    GtkWidget * sipTlsAdvancedButton;
-    sipTlsAdvancedButton = gtk_button_new_from_stock(GTK_STOCK_EDIT);
-    gtk_table_attach_defaults(GTK_TABLE(table), sipTlsAdvancedButton, 2, 3, 0, 1);
-    gtk_widget_set_sensitive(GTK_WIDGET(sipTlsAdvancedButton), FALSE);    
-    g_signal_connect(G_OBJECT(sipTlsAdvancedButton), "clicked", G_CALLBACK(show_advanced_tls_options_cb), currentAccount->properties);
-    
-    useSipTlsCheckBox = gtk_check_button_new_with_mnemonic(_("Use TLS transport (sips)"));
-    g_signal_connect (useSipTlsCheckBox, "toggled", G_CALLBACK(use_sip_tls_cb), sipTlsAdvancedButton);
-    gtk_toggle_button_set_active(GTK_TOGGLE_BUTTON(useSipTlsCheckBox), (g_strcmp0(curTLSEnabled, "true") == 0) ? TRUE:FALSE);
-    gtk_table_attach_defaults(GTK_TABLE(table), useSipTlsCheckBox, 0, 2, 0, 1);
-<<<<<<< HEAD
-       	    
-    /* ZRTP subsection */
-=======
-
-    sameAsLocalRadioButton = gtk_radio_button_new_with_mnemonic_from_widget(NULL, _("Same as local parameters"));
-    gtk_table_attach_defaults(GTK_TABLE(table), sameAsLocalRadioButton, 0, 2, 1, 2);
-
-    publishedAddrRadioButton = gtk_radio_button_new_with_mnemonic_from_widget(GTK_RADIO_BUTTON(sameAsLocalRadioButton), _("Manually"));
-    gtk_table_attach_defaults(GTK_TABLE(table), publishedAddrRadioButton, 0, 2, 2, 3);
-
-    gtk_toggle_button_set_active(GTK_TOGGLE_BUTTON(sameAsLocalRadioButton), TRUE);
-    gtk_toggle_button_set_active(GTK_TOGGLE_BUTTON(publishedAddrRadioButton), FALSE);
-
-    g_signal_connect(sameAsLocalRadioButton, "toggled", G_CALLBACK(same_as_local_cb), sameAsLocalRadioButton);   
-    g_signal_connect(publishedAddrRadioButton, "toggled", G_CALLBACK(set_published_addr_manually_cb), publishedAddrRadioButton);
-
-    publishedAddressLabel = gtk_label_new_with_mnemonic (_("Published address"));
-    gtk_table_attach_defaults( GTK_TABLE(table), publishedAddressLabel, 0, 1, 3, 4);
-    gtk_misc_set_alignment(GTK_MISC (publishedAddressLabel), 0, 0.5);
-    publishedAddressEntry = gtk_entry_new();
-    gtk_label_set_mnemonic_widget (GTK_LABEL (publishedAddressLabel), publishedAddressEntry);
-    gtk_entry_set_text(GTK_ENTRY(publishedAddressEntry), published_address);
-    gtk_table_attach_defaults( GTK_TABLE(table), publishedAddressEntry, 1, 2, 3, 4);
-		
-    publishedPortLabel = gtk_label_new_with_mnemonic(_("Published port"));
-    gtk_table_attach_defaults(GTK_TABLE(table), publishedPortLabel, 0, 1, 4, 5);
-    gtk_misc_set_alignment(GTK_MISC(publishedPortLabel), 0, 0.5);
-    publishedPortSpinBox = gtk_spin_button_new_with_range(1, 65535, 1);
-    gtk_label_set_mnemonic_widget(GTK_LABEL (publishedPortLabel), publishedPortSpinBox);
-    gtk_spin_button_set_value(GTK_SPIN_BUTTON(publishedPortSpinBox), g_ascii_strtod(published_port, NULL));
-    gtk_table_attach_defaults(GTK_TABLE(table), publishedPortSpinBox, 1, 2, 4, 5);
-       	    
-    /* SRTP Section */
->>>>>>> 93a0292a
-    label = gtk_label_new_with_mnemonic (_("SRTP key exchange"));
-    gtk_misc_set_alignment(GTK_MISC(label), 0, 0.5);
-    keyExchangeCombo = gtk_combo_box_new_text();
-    gtk_label_set_mnemonic_widget (GTK_LABEL (label), keyExchangeCombo);
-    gtk_combo_box_append_text(GTK_COMBO_BOX(keyExchangeCombo), "ZRTP");
-    //gtk_combo_box_append_text(GTK_COMBO_BOX(keyExchangeCombo), "SDES");
-    gtk_combo_box_append_text(GTK_COMBO_BOX(keyExchangeCombo), _("Disabled"));      
-    
-    advancedZrtpButton = gtk_button_new_from_stock(GTK_STOCK_PREFERENCES);
-    g_signal_connect(G_OBJECT(advancedZrtpButton), "clicked", G_CALLBACK(show_advanced_zrtp_options_cb), currentAccount->properties);
-        
-    if (g_strcmp0(curSRTPEnabled, "false") == 0)
-    {
-        gtk_combo_box_set_active(GTK_COMBO_BOX(keyExchangeCombo), 1);
-        gtk_widget_set_sensitive(GTK_WIDGET(advancedZrtpButton), FALSE);
-    } else {
-        if (strcmp(curKeyExchange, ZRTP) == 0) {
-            gtk_combo_box_set_active(GTK_COMBO_BOX(keyExchangeCombo),0);
-        } else {
-            gtk_combo_box_set_active(GTK_COMBO_BOX(keyExchangeCombo), 1);
-            gtk_widget_set_sensitive(GTK_WIDGET(advancedZrtpButton), FALSE);
-        }
-    }
-    
-	g_signal_connect (G_OBJECT (GTK_COMBO_BOX(keyExchangeCombo)), "changed", G_CALLBACK (key_exchange_changed_cb), currentAccount);
-    
-    gtk_table_attach_defaults(GTK_TABLE(table), label, 0, 1, 5, 6);
-    gtk_table_attach_defaults(GTK_TABLE(table), keyExchangeCombo, 1, 2, 5, 6);    
-    gtk_table_attach_defaults(GTK_TABLE(table), advancedZrtpButton, 2, 3, 5, 6);
-
-    gtk_widget_show_all(table);
-    
-    /* Dynamically resize the window to fit the scrolled window */
-    GtkRequisition requisitionTable;
-    GtkRequisition requisitionTreeView;
-    gtk_widget_size_request(GTK_WIDGET(treeViewCredential), &requisitionTreeView);
-    gtk_widget_size_request(GTK_WIDGET(table), &requisitionTable);
-    gtk_widget_set_size_request(GTK_WIDGET(scrolledWindowCredential), requisitionTable.width, 120);
-    	
-    gtk_widget_show_all(ret);
-
-    same_as_local_cb(sameAsLocalRadioButton, NULL);
-    set_published_addr_manually_cb(publishedAddrRadioButton, NULL);
-    
-	return ret;
-}
-
-<<<<<<< HEAD
 static use_stun_cb(GtkWidget * widget, gpointer data UNUSED)
 {
     if (gtk_toggle_button_get_active(GTK_TOGGLE_BUTTON(widget))) {
@@ -789,23 +522,195 @@
     } 
 }
 
-static set_published_addr_manually_cb(GtkWidget * widget, gpointer data UNUSED)
-{
-    if (gtk_toggle_button_get_active(GTK_TOGGLE_BUTTON(widget))) {
-        DEBUG("Showing manual options");    
-    	gtk_widget_show(publishedPortLabel);            
-    	gtk_widget_show(publishedPortSpinBox);
-    	gtk_widget_show(publishedAddressLabel);                	
-    	gtk_widget_show(publishedAddressEntry);
+
+
+GtkWidget * create_security_tab(account_t **a)
+{
+    GtkWidget * frame;
+    GtkWidget * table;
+    GtkWidget * label;
+    GtkWidget * ret;
+    GtkWidget * hbox;
+    GtkWidget * editButton;
+    GtkWidget * addButton;
+    GtkCellRenderer * renderer;
+    GtkTreeViewColumn * treeViewColumn;
+    GtkTreeSelection * treeSelection;
+	
+    ret = gtk_vbox_new(FALSE, 10);
+    gtk_container_set_border_width(GTK_CONTAINER(ret), 10);
+    
+    account_t * currentAccount;
+    currentAccount = *a;
+	
+    gchar * curSRTPEnabled = NULL;
+    gchar * curKeyExchange = NULL;
+    gchar * curTLSEnabled = NULL;
+
+    gchar* published_address;
+    gchar* published_port;
+    
+    // Load from SIP/IAX/Unknown ?
+    if(currentAccount) {	
+        curKeyExchange = g_hash_table_lookup(currentAccount->properties, ACCOUNT_KEY_EXCHANGE);
+	if (curKeyExchange == NULL) {
+	    curKeyExchange = "none";
+	}		
+		      		  
+        curSRTPEnabled = g_hash_table_lookup(currentAccount->properties, ACCOUNT_SRTP_ENABLED);
+        if (curSRTPEnabled == NULL) {
+	    curSRTPEnabled = "false";
+        }
+        
+        curTLSEnabled = g_hash_table_lookup(currentAccount->properties, TLS_ENABLE);
+        if (curTLSEnabled == NULL) {
+            curTLSEnabled = "false";
+        }
+
+	published_address = g_hash_table_lookup(currentAccount->properties,  PUBLISHED_ADDRESS);
+
+	published_port = g_hash_table_lookup(currentAccount->properties,  PUBLISHED_PORT);
+        
+        DEBUG("TLS is enabled to %s", curTLSEnabled);       
+    } 
+    
+    /* Credentials tree view */
+    gnome_main_section_new_with_table (_("Credential"), &frame, &table, 1, 1);
+    gtk_container_set_border_width (GTK_CONTAINER(table), 10);
+    gtk_table_set_row_spacings(GTK_TABLE(table), 10);
+    gtk_box_pack_start(GTK_BOX(ret), frame, FALSE, FALSE, 0);
+	
+    scrolledWindowCredential = gtk_scrolled_window_new(NULL, NULL);
+    gtk_scrolled_window_set_policy(GTK_SCROLLED_WINDOW(scrolledWindowCredential), GTK_POLICY_AUTOMATIC, GTK_POLICY_AUTOMATIC);
+    gtk_scrolled_window_set_shadow_type(GTK_SCROLLED_WINDOW(scrolledWindowCredential), GTK_SHADOW_IN);
+    gtk_table_attach_defaults (GTK_TABLE(table), scrolledWindowCredential, 0, 1, 0, 1);
+    
+    credentialStore = gtk_list_store_new(COLUMN_CREDENTIAL_COUNT,
+            G_TYPE_STRING,  // Realm
+            G_TYPE_STRING,  // Username
+            G_TYPE_STRING,  // Password
+            G_TYPE_POINTER  // Pointer to the Objectc
+            );
+            
+    treeViewCredential = gtk_tree_view_new_with_model(GTK_TREE_MODEL(credentialStore));
+    treeSelection = gtk_tree_view_get_selection(GTK_TREE_VIEW (treeViewCredential));
+    g_signal_connect(G_OBJECT (treeSelection), "changed", G_CALLBACK (select_credential_cb), credentialStore);
+    
+    renderer = gtk_cell_renderer_text_new();
+    g_object_set (renderer, "editable", TRUE, "editable-set", TRUE, NULL);
+    g_signal_connect(G_OBJECT (renderer), "edited", G_CALLBACK(cell_edited_cb), credentialStore);
+    g_object_set_data (G_OBJECT (renderer), "column", GINT_TO_POINTER (COLUMN_CREDENTIAL_REALM));
+    treeViewColumn = gtk_tree_view_column_new_with_attributes ("Realm",
+            renderer,
+            "markup", COLUMN_CREDENTIAL_REALM,
+            NULL);
+    gtk_tree_view_append_column (GTK_TREE_VIEW(treeViewCredential), treeViewColumn);
+
+    renderer = gtk_cell_renderer_text_new();
+    g_object_set (renderer, "editable", TRUE, "editable-set", TRUE, NULL);
+    g_signal_connect(G_OBJECT (renderer), "edited", G_CALLBACK(cell_edited_cb), credentialStore);
+    g_object_set_data (G_OBJECT (renderer), "column", GINT_TO_POINTER (COLUMN_CREDENTIAL_USERNAME));
+    treeViewColumn = gtk_tree_view_column_new_with_attributes (_("Authentication name"),
+            renderer,
+            "markup", COLUMN_CREDENTIAL_USERNAME,
+            NULL);
+    gtk_tree_view_append_column (GTK_TREE_VIEW(treeViewCredential), treeViewColumn);
+
+    renderer = gtk_cell_renderer_text_new();
+    g_object_set (renderer, "editable", TRUE, "editable-set", TRUE, NULL);
+    g_signal_connect(G_OBJECT (renderer), "edited", G_CALLBACK(cell_edited_cb), credentialStore);
+    g_signal_connect (renderer, "editing-started", G_CALLBACK (editing_started_cb), NULL);
+    g_object_set_data (G_OBJECT (renderer), "column", GINT_TO_POINTER (COLUMN_CREDENTIAL_PASSWORD));
+    treeViewColumn = gtk_tree_view_column_new_with_attributes (_("Password"),
+            renderer,
+            "markup", COLUMN_CREDENTIAL_PASSWORD,
+            NULL);
+    gtk_tree_view_append_column (GTK_TREE_VIEW(treeViewCredential), treeViewColumn);
+    
+    gtk_container_add(GTK_CONTAINER(scrolledWindowCredential), treeViewCredential);
+    
+    fill_treeview_with_credential(credentialStore, *a);
+            
+    /* Credential Buttons */    
+    hbox = gtk_hbox_new(FALSE, 10);
+    gtk_table_attach_defaults(GTK_TABLE(table), hbox, 0, 2, 1, 2);
+    
+    addButton = gtk_button_new_from_stock (GTK_STOCK_ADD);
+    g_signal_connect (addButton, "clicked", G_CALLBACK (add_credential_cb), credentialStore);
+    gtk_box_pack_start(GTK_BOX(hbox), addButton, FALSE, FALSE, 0);
+        
+    deleteCredButton = gtk_button_new_from_stock (GTK_STOCK_REMOVE);
+    g_signal_connect (deleteCredButton, "clicked", G_CALLBACK (delete_credential_cb), treeViewCredential);
+    gtk_box_pack_start(GTK_BOX(hbox), deleteCredButton, FALSE, FALSE, 0);
+ 
+
+    /* Security Section */
+    gnome_main_section_new_with_table (_("Security"), &frame, &table, 2, 3);
+    gtk_container_set_border_width (GTK_CONTAINER(table), 10);
+    gtk_table_set_row_spacings (GTK_TABLE(table), 10);
+    gtk_table_set_col_spacings( GTK_TABLE(table), 10);
+    gtk_box_pack_start(GTK_BOX(ret), frame, FALSE, FALSE, 0);
+
+    /* TLS subsection */
+    GtkWidget * sipTlsAdvancedButton;
+    sipTlsAdvancedButton = gtk_button_new_from_stock(GTK_STOCK_EDIT);
+    gtk_table_attach_defaults(GTK_TABLE(table), sipTlsAdvancedButton, 2, 3, 0, 1);
+    gtk_widget_set_sensitive(GTK_WIDGET(sipTlsAdvancedButton), FALSE);    
+    g_signal_connect(G_OBJECT(sipTlsAdvancedButton), "clicked", G_CALLBACK(show_advanced_tls_options_cb), currentAccount->properties);
+    
+    useSipTlsCheckBox = gtk_check_button_new_with_mnemonic(_("Use TLS transport (sips)"));
+    g_signal_connect (useSipTlsCheckBox, "toggled", G_CALLBACK(use_sip_tls_cb), sipTlsAdvancedButton);
+    gtk_toggle_button_set_active(GTK_TOGGLE_BUTTON(useSipTlsCheckBox), (g_strcmp0(curTLSEnabled, "true") == 0) ? TRUE:FALSE);
+    gtk_table_attach_defaults(GTK_TABLE(table), useSipTlsCheckBox, 0, 2, 0, 1);
+       	    
+    /* ZRTP subsection */
+    label = gtk_label_new_with_mnemonic (_("SRTP key exchange"));
+    gtk_misc_set_alignment(GTK_MISC(label), 0, 0.5);
+    keyExchangeCombo = gtk_combo_box_new_text();
+    gtk_label_set_mnemonic_widget (GTK_LABEL (label), keyExchangeCombo);
+    gtk_combo_box_append_text(GTK_COMBO_BOX(keyExchangeCombo), "ZRTP");
+    //gtk_combo_box_append_text(GTK_COMBO_BOX(keyExchangeCombo), "SDES");
+    gtk_combo_box_append_text(GTK_COMBO_BOX(keyExchangeCombo), _("Disabled"));      
+    
+    advancedZrtpButton = gtk_button_new_from_stock(GTK_STOCK_PREFERENCES);
+    g_signal_connect(G_OBJECT(advancedZrtpButton), "clicked", G_CALLBACK(show_advanced_zrtp_options_cb), currentAccount->properties);
+        
+    if (g_strcmp0(curSRTPEnabled, "false") == 0)
+    {
+        gtk_combo_box_set_active(GTK_COMBO_BOX(keyExchangeCombo), 1);
+        gtk_widget_set_sensitive(GTK_WIDGET(advancedZrtpButton), FALSE);
     } else {
-    	gtk_widget_hide(publishedPortLabel);            
-    	gtk_widget_hide(publishedPortSpinBox);
-    	gtk_widget_hide(publishedAddressLabel);                	
-    	gtk_widget_hide(publishedAddressEntry);
+        if (strcmp(curKeyExchange, ZRTP) == 0) {
+            gtk_combo_box_set_active(GTK_COMBO_BOX(keyExchangeCombo),0);
+        } else {
+            gtk_combo_box_set_active(GTK_COMBO_BOX(keyExchangeCombo), 1);
+            gtk_widget_set_sensitive(GTK_WIDGET(advancedZrtpButton), FALSE);
+        }
     }
-}
-=======
->>>>>>> 93a0292a
+    
+	g_signal_connect (G_OBJECT (GTK_COMBO_BOX(keyExchangeCombo)), "changed", G_CALLBACK (key_exchange_changed_cb), currentAccount);
+    
+    gtk_table_attach_defaults(GTK_TABLE(table), label, 0, 1, 5, 6);
+    gtk_table_attach_defaults(GTK_TABLE(table), keyExchangeCombo, 1, 2, 5, 6);    
+    gtk_table_attach_defaults(GTK_TABLE(table), advancedZrtpButton, 2, 3, 5, 6);
+
+    gtk_widget_show_all(table);
+    
+    /* Dynamically resize the window to fit the scrolled window */
+    GtkRequisition requisitionTable;
+    GtkRequisition requisitionTreeView;
+    gtk_widget_size_request(GTK_WIDGET(treeViewCredential), &requisitionTreeView);
+    gtk_widget_size_request(GTK_WIDGET(table), &requisitionTable);
+    gtk_widget_set_size_request(GTK_WIDGET(scrolledWindowCredential), requisitionTable.width, 120);
+    	
+    gtk_widget_show_all(ret);
+
+    same_as_local_cb(sameAsLocalRadioButton, NULL);
+    set_published_addr_manually_cb(publishedAddrRadioButton, NULL);
+    
+	return ret;
+}
+
 
 GtkWidget * create_advanced_tab(account_t **a)
 {
@@ -824,8 +729,8 @@
 	gchar * resolve_once = NULL;
 	gchar * account_expire = NULL;
 	gchar * use_tls;
-	// gchar * published_address;
-	// gchar * published_port;
+	gchar * published_address;
+	gchar * published_port;
 	gchar * local_address;
 	gchar * local_port;
 	gchar * stun_enable;    
@@ -840,8 +745,8 @@
 		use_tls = g_hash_table_lookup(currentAccount->properties,  TLS_ENABLE);
 		local_port = g_hash_table_lookup(currentAccount->properties, LOCAL_PORT);
 		local_address = g_hash_table_lookup(currentAccount->properties,  LOCAL_ADDRESS);
-		// published_address = g_hash_table_lookup(currentAccount->properties,  PUBLISHED_ADDRESS);
-		// published_port = g_hash_table_lookup(currentAccount->properties,  PUBLISHED_PORT);
+		published_address = g_hash_table_lookup(currentAccount->properties,  PUBLISHED_ADDRESS);
+		published_port = g_hash_table_lookup(currentAccount->properties,  PUBLISHED_PORT);
 		stun_enable = g_hash_table_lookup(currentAccount->properties,  ACCOUNT_SIP_STUN_ENABLED);
 		stun_server = g_hash_table_lookup(currentAccount->properties,  ACCOUNT_SIP_STUN_SERVER);
 		published_sameas_local = g_hash_table_lookup(currentAccount->properties,  PUBLISHED_SAMEAS_LOCAL);
@@ -931,7 +836,6 @@
 
 	gtk_table_attach_defaults(GTK_TABLE(table), localPortSpinBox, 1, 2, 1, 2);
 
-<<<<<<< HEAD
 
 	/**
 	 *  Published address field
@@ -969,38 +873,10 @@
 	    gtk_toggle_button_set_active(GTK_TOGGLE_BUTTON(publishedAddrRadioButton), TRUE);
 	}
 
-=======
-	// label = gtk_label_new_with_mnemonic (_("Set published address and port:"));
-	// gtk_table_attach_defaults(GTK_TABLE(table), label, 0, 2, 2, 3);
-	// gtk_misc_set_alignment(GTK_MISC (label), 0, 0.5);
-
-	useStunCheckBox = gtk_check_button_new_with_mnemonic(_("Using STUN "));
-	gtk_table_attach_defaults(GTK_TABLE(table), useStunCheckBox, 0, 2, 3, 4);
-	gtk_widget_set_sensitive (GTK_WIDGET(useStunCheckBox), g_strcasecmp(use_tls,"true") == 0 ? FALSE: TRUE);
-
-	g_signal_connect(useStunCheckBox, "toggled", G_CALLBACK(use_stun_cb), useStunCheckBox);
-
-	stunServerLabel = gtk_label_new_with_mnemonic (_("STUN server URL"));
-	gtk_table_attach_defaults(GTK_TABLE(table), stunServerLabel, 0, 1, 8, 9);
-	gtk_misc_set_alignment(GTK_MISC(stunServerLabel), 0, 0.5);
-	stunServerEntry = gtk_entry_new();
-	gtk_label_set_mnemonic_widget(GTK_LABEL(stunServerLabel), stunServerEntry);
-	gtk_entry_set_text(GTK_ENTRY(stunServerEntry), stun_server);
-	gtk_table_attach_defaults(GTK_TABLE(table), stunServerEntry, 1, 2, 8, 9);
-	 
-	// use_stun_cb (GTK_WIDGET (useStunCheckBox), NULL);
-	/*
-	sameAsLocalRadioButton = gtk_radio_button_new_with_mnemonic_from_widget(GTK_RADIO_BUTTON(useStunRadioButton), _("Same as local parameters"));
-	gtk_table_attach_defaults(GTK_TABLE(table), sameAsLocalRadioButton, 0, 2, 4, 5);
-
-	publishedAddrRadioButton = gtk_radio_button_new_with_mnemonic_from_widget(GTK_RADIO_BUTTON(useStunRadioButton), _("Manually"));
-	gtk_table_attach_defaults(GTK_TABLE(table), publishedAddrRadioButton, 0, 2, 5, 6);
-	*/
->>>>>>> 93a0292a
 	gtk_widget_show_all(ret);
 
 	use_stun_cb (GTK_WIDGET (useStunCheckBox), NULL);
-    	/*	
+    		
 	publishedAddressLabel = gtk_label_new_with_mnemonic (_("Published address"));
 	gtk_table_attach_defaults( GTK_TABLE(table), publishedAddressLabel, 0, 1, 5, 6);
 	gtk_misc_set_alignment(GTK_MISC (publishedAddressLabel), 0, 0.5);
@@ -1015,7 +891,7 @@
 	publishedPortSpinBox = gtk_spin_button_new_with_range(1, 65535, 1);
 	gtk_label_set_mnemonic_widget(GTK_LABEL (publishedPortLabel), publishedPortSpinBox);
 	gtk_spin_button_set_value(GTK_SPIN_BUTTON(publishedPortSpinBox), g_ascii_strtod(published_port, NULL));
-<<<<<<< HEAD
+
 	gtk_table_attach_defaults(GTK_TABLE(table), publishedPortSpinBox, 1, 2, 6, 7);
 	 
 	use_stun_cb (GTK_WIDGET (useStunCheckBox), NULL);
@@ -1026,29 +902,6 @@
 	g_signal_connect(sameAsLocalRadioButton, "toggled", G_CALLBACK(same_as_local_cb), sameAsLocalRadioButton);   
 	g_signal_connect(publishedAddrRadioButton, "toggled", G_CALLBACK(set_published_addr_manually_cb), publishedAddrRadioButton);
 
-
-=======
-	gtk_table_attach_defaults(GTK_TABLE(table), publishedPortSpinBox, 1, 2, 7, 8);
-	*/
-
-	// This will trigger a signal, and the above two
-	// widgets need to be instanciated before that.
-	// g_signal_connect(useStunRadioButton, "toggled", G_CALLBACK(use_stun_cb), useStunRadioButton);		    		
-	// g_signal_connect(sameAsLocalRadioButton, "toggled", G_CALLBACK(same_as_local_cb), sameAsLocalRadioButton);   
-	// g_signal_connect(publishedAddrRadioButton, "toggled", G_CALLBACK(set_published_addr_manually_cb), publishedAddrRadioButton);	
-	
-	/*
-	if (g_strcasecmp(stun_enable,"true") == 0)	{
-	    gtk_toggle_button_set_active(GTK_TOGGLE_BUTTON(useStunRadioButton), TRUE);
-	} else if ((g_strcasecmp(published_address, local_address) == 0) 
-		   && (g_strcasecmp(published_port, local_port) == 0)) {
-	    gtk_toggle_button_set_active(GTK_TOGGLE_BUTTON(sameAsLocalRadioButton), TRUE);	    
-	} else {
-	    gtk_toggle_button_set_active(GTK_TOGGLE_BUTTON(publishedAddrRadioButton), TRUE);
-	}
-	*/
-	
->>>>>>> 93a0292a
 	return ret;
 }
 
