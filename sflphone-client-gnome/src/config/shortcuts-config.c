--- conflicted
+++ resolved
@@ -37,45 +37,6 @@
 accel_cleared (GtkCellRendererAccel *renderer UNUSED, gchar *path,
                GtkTreeView *treeview)
 {
-<<<<<<< HEAD
-    GtkWidget *vbox, *result_frame, *window, *treeview, *scrolled_window, *label;
-
-    GtkTreeIter iter;
-    guint i = 0;
-
-    vbox = gtk_vbox_new (FALSE, 10);
-    gtk_container_set_border_width (GTK_CONTAINER (vbox), 10);
-
-    gnome_main_section_new (_ ("General"), &result_frame);
-
-    label = gtk_label_new (_ ("Be careful: these shortcuts might override system-wide shortcuts."));
-
-    treeview = gtk_tree_view_new();
-    setup_tree_view (treeview);
-
-    GtkListStore *store = gtk_list_store_new (COLUMNS, G_TYPE_STRING, G_TYPE_INT, G_TYPE_UINT);
-
-    Accelerator* list = shortcuts_get_list();
-
-    while (list[i].action != NULL) {
-        gtk_list_store_append (store, &iter);
-        gtk_list_store_set (store, &iter, ACTION, _ (list[i].action), MASK,
-                            (gint) list[i].mask, VALUE, XKeycodeToKeysym (GDK_DISPLAY(),
-                                    list[i].value, 0), -1);
-        i++;
-    }
-
-    gtk_tree_view_set_model (GTK_TREE_VIEW (treeview), GTK_TREE_MODEL (store));
-    g_object_unref (store);
-
-    gtk_container_add (GTK_CONTAINER (result_frame), treeview);
-    gtk_box_pack_start (GTK_BOX (vbox), label, FALSE, FALSE, 0);
-    gtk_box_pack_start (GTK_BOX (vbox), result_frame, FALSE, FALSE, 0);
-
-    gtk_widget_show_all (vbox);
-
-    return vbox;
-=======
     DEBUG ("Accel cleared");
 
     GtkTreeModel *model;
@@ -126,7 +87,6 @@
 
     // Update GDK bindings
     shortcuts_update_bindings (atoi (path), code, mask);
->>>>>>> 54eaff7a
 }
 
 /*
@@ -139,21 +99,12 @@
     GtkCellRenderer *renderer;
     GtkTreeViewColumn *column;
 
-<<<<<<< HEAD
-    renderer = gtk_cell_renderer_text_new();
-    column = gtk_tree_view_column_new_with_attributes ("Action", renderer, "text",
-             ACTION, NULL);
-    gtk_tree_view_append_column (GTK_TREE_VIEW (treeview), column);
-
-    renderer = gtk_cell_renderer_accel_new();
-=======
     renderer = gtk_cell_renderer_text_new ();
     column = gtk_tree_view_column_new_with_attributes ("Action", renderer,
              "text", ACTION, NULL);
     gtk_tree_view_append_column (GTK_TREE_VIEW (treeview), column);
 
     renderer = gtk_cell_renderer_accel_new ();
->>>>>>> 54eaff7a
     g_object_set (renderer, "accel-mode", GTK_CELL_RENDERER_ACCEL_MODE_GTK,
                   "editable", TRUE, NULL);
     column = gtk_tree_view_column_new_with_attributes ("Shortcut", renderer,
@@ -164,61 +115,6 @@
     g_signal_connect (G_OBJECT (renderer), "accel_cleared", G_CALLBACK (accel_cleared), (gpointer) treeview);
 }
 
-<<<<<<< HEAD
-static void
-accel_edited (GtkCellRendererAccel *renderer, gchar *path, guint accel_key,
-              GdkModifierType mask, guint hardware_keycode, GtkTreeView *treeview)
-{
-    DEBUG ("Accel edited");
-
-    GtkTreeModel *model;
-    GtkTreeIter iter;
-
-    Accelerator* list = shortcuts_get_list();
-    model = gtk_tree_view_get_model (treeview);
-    gint code = XKeysymToKeycode (GDK_DISPLAY(), accel_key);
-
-    // Disable existing binding if key already used
-    int i = 0;
-    gtk_tree_model_get_iter_first (model, &iter);
-
-    while (list[i].action != NULL) {
-        if (list[i].value == code) {
-            gtk_list_store_set (GTK_LIST_STORE (model), &iter, MASK, 0, VALUE, 0, -1);
-            WARN ("This key was already affected");
-        }
-
-        gtk_tree_model_iter_next (model, &iter);
-        i++;
-    }
-
-    // Update treeview
-    if (gtk_tree_model_get_iter_from_string (model, &iter, path))
-        gtk_list_store_set (GTK_LIST_STORE (model), &iter, MASK, (gint) mask, VALUE,
-                            accel_key, -1);
-
-    // Update GDK bindings
-    shortcuts_update_bindings (atoi (path), code);
-}
-
-static void
-accel_cleared (GtkCellRendererAccel *renderer, gchar *path, GtkTreeView *treeview)
-{
-    DEBUG ("Accel cleared");
-
-    GtkTreeModel *model;
-    GtkTreeIter iter;
-
-    // Update treeview
-    model = gtk_tree_view_get_model (treeview);
-
-    if (gtk_tree_model_get_iter_from_string (model, &iter, path))
-        gtk_list_store_set (GTK_LIST_STORE (model), &iter, MASK, 0, VALUE, 0, -1);
-
-    // Update GDK bindings
-    shortcuts_update_bindings (atoi (path), 0);
-}
-=======
 GtkWidget*
 create_shortcuts_settings ()
 {
@@ -261,4 +157,3 @@
 
     return vbox;
 }
->>>>>>> 54eaff7a
