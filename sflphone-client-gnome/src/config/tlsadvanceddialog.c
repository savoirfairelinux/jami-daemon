--- conflicted
+++ resolved
@@ -80,22 +80,6 @@
     gtk_label_set_markup (GTK_LABEL (label), description);
     gtk_table_attach (GTK_TABLE (table), label, 0, 3, 0, 1, GTK_EXPAND | GTK_FILL, GTK_EXPAND | GTK_FILL, 0, 0);
 
-<<<<<<< HEAD
-    gchar * account_id;
-    gchar * tls_listener_port;
-    gchar * tls_ca_list_file;
-    gchar * tls_certificate_file;
-    gchar * tls_private_key_file;
-    gchar * tls_password;
-    gchar * tls_method;
-    gchar * tls_ciphers;
-    gchar * tls_server_name;
-    gchar * verify_server;
-    gchar * verify_client;
-    gchar * require_client_certificate;
-    gchar * negotiation_timeout_sec;
-    gchar * negotiation_timeout_msec;
-=======
     gchar * account_id = NULL;
     gchar * tls_listener_port = NULL;
     gchar * tls_ca_list_file = NULL;
@@ -110,7 +94,6 @@
     gchar * require_client_certificate = NULL;
     gchar * negotiation_timeout_sec = NULL;
     gchar * negotiation_timeout_msec = NULL;
->>>>>>> 54eaff7a
 
     if (properties != NULL) {
 
