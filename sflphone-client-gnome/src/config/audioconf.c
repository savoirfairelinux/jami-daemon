--- conflicted
+++ resolved
@@ -798,132 +798,6 @@
 
 GtkWidget* create_audio_configuration()
 {
-<<<<<<< HEAD
-    // Main widget
-    GtkWidget *ret;
-    // Main frames
-    GtkWidget *codecs_conf;
-    // Sub boxes
-    GtkWidget *box;
-    GtkWidget *frame;
-
-    ret = gtk_vbox_new(FALSE, 10);
-    gtk_container_set_border_width(GTK_CONTAINER(ret), 10);
-
-    GtkWidget *alsa;
-    GtkWidget *table;
-
-    gnome_main_section_new_with_table (_("Sound Manager"), &frame, &table, 1, 2);
-    gtk_box_pack_start(GTK_BOX(ret), frame, FALSE, FALSE, 0);
-
-    int audio_manager = dbus_get_audio_manager();
-    gboolean pulse_audio = FALSE;
-    if (audio_manager == PULSEAUDIO) {
-        pulse_audio = TRUE;
-    }
-    
-    pulse = gtk_radio_button_new_with_mnemonic( NULL , _("_Pulseaudio"));
-    gtk_toggle_button_set_active( GTK_TOGGLE_BUTTON(pulse), pulse_audio);
-    gtk_table_attach ( GTK_TABLE( table ), pulse, 0, 1, 0, 1, GTK_EXPAND | GTK_FILL, GTK_EXPAND | GTK_FILL, 0, 0);
- 
-    alsa = gtk_radio_button_new_with_mnemonic_from_widget(GTK_RADIO_BUTTON(pulse),  _("_ALSA"));
-    gtk_toggle_button_set_active( GTK_TOGGLE_BUTTON(alsa), !pulse_audio);
-    g_signal_connect(G_OBJECT(alsa), "clicked", G_CALLBACK(select_audio_manager), NULL);
-    gtk_table_attach ( GTK_TABLE( table ), alsa, 1, 2, 0, 1, GTK_EXPAND | GTK_FILL, GTK_EXPAND | GTK_FILL, 0, 0);
- 
-    // Box for the ALSA configuration
-    gnome_main_section_new (_("ALSA settings"), &alsa_conf);
-    gtk_box_pack_start(GTK_BOX(ret), alsa_conf, FALSE, FALSE, 0);
-    gtk_widget_show( alsa_conf );
-    if( SHOW_ALSA_CONF )
-    {
-        // Box for the ALSA configuration
-        alsabox = alsa_box();
-        gtk_container_add( GTK_CONTAINER(alsa_conf) , alsabox );
-        gtk_widget_hide( alsa_conf );
-    }
-    
-
-    // Box for the codecs
-    gnome_main_section_new (_("Codecs"), &codecs_conf);
-    gtk_box_pack_start(GTK_BOX(ret), codecs_conf, FALSE, FALSE, 0);
-    gtk_widget_set_size_request(GTK_WIDGET(codecs_conf), -1, 200);
-    gtk_widget_show( codecs_conf );
-    box = codecs_box();
-    gtk_container_add( GTK_CONTAINER(codecs_conf) , box );
-
-    // Box for noise reduction
-    // removed until the functions are implemented
-    
-    /*
-    noise_conf = gtk_frame_new(_("Audio Processing"));
-    gnome_main_section_new (_("Noise reduction"), &noise_conf);
-    gtk_box_pack_start(GTK_BOX(ret), noise_conf, FALSE, FALSE, 0);
-    gtk_widget_show( noise_conf );
-    box = noise_box();
-    gtk_container_add( GTK_CONTAINER(noise_conf) , box );
-    gtk_widget_set_sensitive(GTK_WIDGET(noise_conf), FALSE);
-    */
-
-    // Recorded file saving path
-    GtkWidget *label;
-    GtkWidget *folderChooser;
-    gchar *dftPath;
-    
-    /* Get the path where to save audio files */
-    dftPath = dbus_get_record_path ();
-    DEBUG("load recording path %s\n", dftPath);
-    
-    gnome_main_section_new_with_table (_("Recordings"), &frame, &table, 1, 2);
-    gtk_box_pack_start(GTK_BOX(ret), frame, FALSE, FALSE, 0);
-
-    // label
-    label = gtk_label_new(_("Destination folder"));
-    gtk_table_attach( GTK_TABLE(table), label, 0, 1, 0, 1, GTK_EXPAND | GTK_FILL, GTK_EXPAND | GTK_FILL, 0, 5);
-
-    // folder chooser button
-    folderChooser = gtk_file_chooser_button_new(_("Select a folder"), GTK_FILE_CHOOSER_ACTION_SELECT_FOLDER);
-    gtk_file_chooser_set_current_folder(GTK_FILE_CHOOSER( folderChooser), dftPath);
-    g_signal_connect( G_OBJECT( folderChooser ) , "selection_changed" , G_CALLBACK( record_path_changed ) , NULL );
-    gtk_table_attach(GTK_TABLE(table), folderChooser, 1, 2, 0, 1, GTK_EXPAND | GTK_FILL, GTK_EXPAND | GTK_FILL, 0, 5);
-
-    // Box for the ringtones
-    gnome_main_section_new_with_table (_("Ringtones"), &frame, &table, 1, 2);
-    gtk_box_pack_start(GTK_BOX(ret), frame, FALSE, FALSE, 0); 
-
-    GtkWidget *enableTone;
-    GtkWidget *fileChooser;
-
-    enableTone = gtk_check_button_new_with_mnemonic( _("_Enable ringtones"));
-    gtk_toggle_button_set_active( GTK_TOGGLE_BUTTON(enableTone), dbus_is_ringtone_enabled() );
-    g_signal_connect(G_OBJECT( enableTone) , "clicked" , G_CALLBACK( ringtone_enabled ) , NULL);
-    gtk_table_attach ( GTK_TABLE( table ), enableTone, 0, 1, 0, 1, GTK_EXPAND | GTK_FILL, GTK_EXPAND | GTK_FILL, 0, 0);
-
-    // file chooser button
-    fileChooser = gtk_file_chooser_button_new(_("Choose a ringtone"), GTK_FILE_CHOOSER_ACTION_OPEN);
-    gtk_file_chooser_set_current_folder(GTK_FILE_CHOOSER( fileChooser) , g_get_home_dir());
-    gtk_file_chooser_set_filename(GTK_FILE_CHOOSER( fileChooser) , get_ringtone_choice());
-    g_signal_connect( G_OBJECT( fileChooser ) , "selection_changed" , G_CALLBACK( ringtone_changed ) , NULL );
-
-    GtkFileFilter *filter = gtk_file_filter_new();
-    gtk_file_filter_set_name( filter , _("Audio Files") );
-    gtk_file_filter_add_pattern(filter , "*.wav" );
-    gtk_file_filter_add_pattern(filter , "*.ul" );
-    gtk_file_filter_add_pattern(filter , "*.au" );
-    gtk_file_chooser_add_filter( GTK_FILE_CHOOSER( fileChooser ) , filter);
-    gtk_table_attach ( GTK_TABLE( table ), fileChooser, 1, 2, 0, 1, GTK_EXPAND | GTK_FILL, GTK_EXPAND | GTK_FILL, 0, 0);
-        
-    gtk_widget_show_all(ret);
-
-    if(!pulse_audio) {
-      gtk_widget_show(alsa_conf);
-    }
-    else{
-      gtk_widget_hide(alsa_conf);
-    }
-
-    return ret;
-=======
 	// Main widget
 	GtkWidget *ret;
 	// Sub boxes
@@ -1046,5 +920,5 @@
 	gtk_widget_show_all(ret);
 
 	return ret;
->>>>>>> bbe72fa3
+
 }