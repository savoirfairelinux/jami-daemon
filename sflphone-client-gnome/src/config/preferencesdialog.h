/*
 *  Copyright (C) 2004, 2005, 2006, 2009, 2008, 2009, 2010 Savoir-Faire Linux Inc.
 *  Author: Pierre-Luc Beaudoin <pierre-luc.beaudoin@savoirfairelinux.com>
 *
 *  This program is free software; you can redistribute it and/or modify
 *  it under the terms of the GNU General Public License as published by
 *  the Free Software Foundation; either version 3 of the License, or
 *  (at your option) any later version.
 *
 *  This program is distributed in the hope that it will be useful,
 *  but WITHOUT ANY WARRANTY; without even the implied warranty of
 *  MERCHANTABILITY or FITNESS FOR A PARTICULAR PURPOSE.  See the
 *  GNU General Public License for more details.
 *
 *  You should have received a copy of the GNU General Public License
 *  along with this program; if not, write to the Free Software
 *   Foundation, Inc., 675 Mass Ave, Cambridge, MA 02139, USA.
 *
 *  Additional permission under GNU GPL version 3 section 7:
 *
 *  If you modify this program, or any covered work, by linking or
 *  combining it with the OpenSSL project's OpenSSL library (or a
 *  modified version of that library), containing parts covered by the
 *  terms of the OpenSSL or SSLeay licenses, Savoir-Faire Linux Inc.
 *  grants you additional permission to convey the resulting work.
 *  Corresponding Source for a non-source form of such a combination
 *  shall include the source code for the parts of OpenSSL used as well
 *  as that of the covered work.
 */

#ifndef __CONFIGWINDOW_H__
#define __CONFIGWINDOW_H__

#include <calllist.h>

/**
 * @file preferencesdialog.h
 * @brief The Preferences window.
 */

/**
 * Fill the codec list widget with the data the server send
 */
void preferences_dialog_fill_codec_list();

/**
 * Fill the input audio plugin list widget with the data the server send
 * Currently not used
 */
void preferences_dialog_fill_input_audio_plugin_list();

/**
 * Fill the output audio plugin list widget with the data the server send
 */
void preferences_dialog_fill_output_audio_plugin_list();

/**
 * Fill the output audio device list widget with the data the server send
 */
void preferences_dialog_fill_output_audio_device_list();

/**
 * Select an output audio device
 */
void select_active_output_audio_device();

/**
 * Fill the input audio device list widget with the data the server send
 */
void preferences_dialog_fill_input_audio_device_list();

/**
 * Select an input audio device
 */
void select_active_input_audio_device();

/**
 * Select an output audio plugin
 */
void select_active_output_audio_plugin();

/**
 * Update the combo box state.
 * If the default plugin has been selected, the audio devices have to been unsensitive
 * because the default plugin always use default audio device
 * @param plugin The description of the selected plugin
 */
void update_combo_box (gchar* plugin);

/**
 * Build the widget to display codec list
 * @return GtkWidget* The widget created
 */
GtkWidget * create_codec_table();

/**
 * Create the main account window in a new window
 * @return GtkWidget* The widget created
 */
GtkWidget * create_accounts_tab (GtkDialog * dialog);

/**
 * Create the audio configuration tab and add it to the main configuration window
 * @return GtkWidget* The widget created
 */
GtkWidget * create_audio_tab();

/**
 * Create the recording configuration tab and add it to the main configuration window
 */
GtkWidget * create_recording_settings();

/**
 * Display the main configuration window
 */
void show_preferences_dialog();

void preferences_dialog_set_stun_visible();

void save_configuration_parameters (void);

void history_load_configuration (void);

<<<<<<< HEAD
=======
GtkTreeModel* createModel();

>>>>>>> 54eaff7a
#endif<|MERGE_RESOLUTION|>--- conflicted
+++ resolved
@@ -121,9 +121,6 @@
 
 void history_load_configuration (void);
 
-<<<<<<< HEAD
-=======
 GtkTreeModel* createModel();
 
->>>>>>> 54eaff7a
 #endif