--- conflicted
+++ resolved
@@ -53,7 +53,6 @@
 GtkWidget *restoreButton;
 GtkWidget *accountMoveDownButton;
 GtkWidget *accountMoveUpButton;
-GtkWidget *closeButton;
 
 /* STUN configuration part */
 GtkWidget * stunEnable;
@@ -91,20 +90,17 @@
 config_window_fill_account_list()
 {
     
-    if(accDialogOpen)
-    {
+    if(accDialogOpen) {
         GtkTreeIter iter;
 
         gtk_list_store_clear(accountStore);
         unsigned int i;
-        for(i = 0; i < account_list_get_size(); i++)
-        {
+        for(i = 0; i < account_list_get_size(); i++) {
             account_t * a = account_list_get_nth (i);
 	    
-            if (a)
-            {
-
+            if (a) {
                 gtk_list_store_append (accountStore, &iter);
+
                 gtk_list_store_set(accountStore, &iter,
                         COLUMN_ACCOUNT_ALIAS, g_hash_table_lookup(a->properties, ACCOUNT_ALIAS),  // Name
                         COLUMN_ACCOUNT_TYPE, g_hash_table_lookup(a->properties, ACCOUNT_TYPE),   // Protocol
@@ -367,13 +363,6 @@
     dbus_set_sip_port(gtk_spin_button_get_value_as_int((GtkSpinButton *)(ptr)));
 }
 
-static void
-close_accounts_cb(GtkButton * button UNUSED, GtkDialog * dialog)
-{
-    DEBUG("Closing");
-    gtk_widget_destroy(GTK_WIDGET(dialog));
-}
-
 /**
  * Account settings tab
  */
@@ -414,6 +403,11 @@
             G_CALLBACK (select_account),
             accountStore);
 
+    renderer = gtk_cell_renderer_toggle_new();
+    treeViewColumn = gtk_tree_view_column_new_with_attributes("Enabled", renderer, "active", COLUMN_ACCOUNT_ACTIVE , NULL);
+    gtk_tree_view_append_column(GTK_TREE_VIEW(treeView), treeViewColumn);
+    g_signal_connect( G_OBJECT(renderer) , "toggled" , G_CALLBACK(enable_account), (gpointer)treeView );
+
     renderer = gtk_cell_renderer_text_new();
     treeViewColumn = gtk_tree_view_column_new_with_attributes ("Alias",
             renderer,
@@ -438,11 +432,6 @@
             NULL);
     gtk_tree_view_append_column (GTK_TREE_VIEW(treeView), treeViewColumn);
 
-    renderer = gtk_cell_renderer_toggle_new();
-    treeViewColumn = gtk_tree_view_column_new_with_attributes("", renderer, "active", COLUMN_ACCOUNT_ACTIVE , NULL);
-    gtk_tree_view_append_column(GTK_TREE_VIEW(treeView), treeViewColumn);
-    g_signal_connect( G_OBJECT(renderer) , "toggled" , G_CALLBACK(enable_account), (gpointer)treeView );
-
     g_object_unref(G_OBJECT(accountStore));
     
     gtk_container_add(GTK_CONTAINER(scrolledWindow), treeView);
@@ -481,18 +470,13 @@
             G_CALLBACK(delete_account), stunFrame);
     gtk_box_pack_start(GTK_BOX(buttonBox), deleteButton, FALSE, FALSE, 0);
     gtk_widget_show(deleteButton);
-    
-    closeButton = gtk_button_new_from_stock (GTK_STOCK_CLOSE);
-    g_signal_connect(G_OBJECT(closeButton), "clicked", G_CALLBACK(close_accounts_cb), GTK_DIALOG(dialog));
-    gtk_box_pack_start(GTK_BOX(buttonBox), closeButton, FALSE, FALSE, 0);
-    gtk_widget_show(closeButton);
-    
-    gtk_widget_show_all(table);
-
+        
     config_window_fill_account_list();
 
     gtk_widget_size_request(GTK_WIDGET(treeView), &requisition);
     gtk_widget_set_size_request(GTK_WIDGET(scrolledWindow), requisition.width, requisition.height);
+    
+    gtk_widget_show_all(table);
     
     return table;
 }
@@ -527,37 +511,32 @@
 
 GtkWidget* create_stun_tab()
 {
-    GtkWidget * vbox;
     GtkWidget * frame;
     GtkWidget * table;
     GtkWidget * label;
+    GtkWidget * ret;
     gchar * description;
     gchar * stun_server= "stun.sflphone.org:3478";
     gchar * stun_enabled = "FALSE";
 
+    ret = gtk_vbox_new(FALSE, 10);
+    gtk_container_set_border_width(GTK_CONTAINER(ret), 10);
+
+    gnome_main_section_new_with_table (_("NAT Traversal"), &frame, &table, 3, 2);
+    gtk_box_pack_start(GTK_BOX(ret), frame, FALSE, FALSE, 0);
+    gtk_widget_show (frame);
+    
     /* Retrieve the STUN configuration */
     stun_enabled = (dbus_stun_is_enabled()==1)?"TRUE":"FALSE";
     stun_server = dbus_get_stun_server();
-
-    vbox = gtk_vbox_new(FALSE, 10);
-    gtk_container_set_border_width(GTK_CONTAINER(vbox), 10);
-
-<<<<<<< HEAD
-    gnome_main_section_new_with_table (_("STUN Settings"), &stunFrame, &table, 2, 3);
-    gtk_table_set_row_spacings( GTK_TABLE(table), 10);
-    gtk_box_pack_start(GTK_BOX(vbox), stunFrame, FALSE, FALSE, 0);
-    gtk_widget_show (stunFrame);
-=======
+    
+    gtk_table_set_col_spacings( GTK_TABLE(table), 10);
+    gtk_container_set_border_width(GTK_CONTAINER (table), 10);
+
     // NAT detection code section
-    label = gtk_label_new(_("Stun parameters will be applied on each SIP account created."));
-    gtk_table_attach( GTK_TABLE( tableNat ), label, 0, 2, 0, 1, GTK_EXPAND | GTK_FILL, GTK_EXPAND | GTK_FILL, 0, 0);
-    gtk_misc_set_alignment(GTK_MISC (label), 0.5, 0.5);
->>>>>>> d297d925
-
     description = g_markup_printf_escaped(_("STUN will apply to each SIP account created.\nIt will be effective only after pressing \"apply\", closing all sessions."));
     label = gtk_label_new(NULL);
     gtk_label_set_markup(label, description);
-                             
     gtk_table_attach ( GTK_TABLE( table ), label, 0, 2, 0, 1, GTK_EXPAND | GTK_FILL, GTK_EXPAND | GTK_FILL, 0, 0);
 
     stunEnable = gtk_check_button_new_with_mnemonic( _("E_nable STUN"));
@@ -585,9 +564,9 @@
     g_signal_connect( G_OBJECT( applyButton) , "clicked" , update_registration , NULL);
     gtk_table_attach ( GTK_TABLE( table ), applyButton, 2, 3, 1, 2, GTK_EXPAND | GTK_FILL, GTK_EXPAND | GTK_FILL, 0, 0);
         
-    gtk_widget_show_all(vbox);
-
-    return vbox;
+    gtk_widget_show_all(ret);
+
+    return ret;
 }
 
     GtkWidget*
@@ -823,11 +802,6 @@
     gtk_notebook_append_page(GTK_NOTEBOOK(notebook), tab, gtk_label_new(_("Audio")));
     gtk_notebook_page_num(GTK_NOTEBOOK(notebook), tab);
 
-    // General settings tab
-    tab = create_general_settings();
-    gtk_notebook_append_page(GTK_NOTEBOOK(notebook), tab, gtk_label_new(_("General")));
-    gtk_notebook_page_num(GTK_NOTEBOOK(notebook), tab);
-
     // Recording tab
     tab = create_recording_settings();
     gtk_notebook_append_page(GTK_NOTEBOOK(notebook), tab, gtk_label_new(_("Recordings")));
@@ -875,6 +849,8 @@
     dialog = GTK_DIALOG(gtk_dialog_new_with_buttons (_("Accounts"),
                 GTK_WINDOW(get_main_window()),
                 GTK_DIALOG_DESTROY_WITH_PARENT,
+                GTK_STOCK_HELP, GTK_RESPONSE_HELP,
+                GTK_STOCK_CLOSE, GTK_RESPONSE_ACCEPT,
                 NULL));
 
     // Set window properties
@@ -891,22 +867,6 @@
 
     gtk_container_add(GTK_CONTAINER(accountFrame) , tab);
 
-<<<<<<< HEAD
-=======
-    // Stun Frame, displayed only if at least 1 SIP account is configured
-    gnome_main_section_new (_("Network Address Translation (NAT)"), &stunFrame);
-    gtk_box_pack_start( GTK_BOX( dialog->vbox ), stunFrame , TRUE, TRUE, 0);
-    gtk_container_set_border_width(GTK_CONTAINER(stunFrame), 10);
-    gtk_widget_show(stunFrame);
-
-    gtk_container_add(GTK_CONTAINER(stunFrame), create_stun_tab());
-
-    if( account_list_get_sip_account_number() == 0 )
-    {
-        gtk_widget_set_sensitive(GTK_WIDGET(stunFrame), FALSE);
-    }
-
->>>>>>> d297d925
     gtk_dialog_run( dialog );
 
     status_bar_display_account ();
