--- conflicted
+++ resolved
@@ -108,26 +108,8 @@
         currentAccount->properties = g_hash_table_new(NULL, g_str_equal);
         curAccountID = "new";
     }
-<<<<<<< HEAD
-
-    dialog = GTK_DIALOG(gtk_dialog_new_with_buttons (_("Account settings"),
-                GTK_WINDOW(get_main_window()),
-                GTK_DIALOG_MODAL | GTK_DIALOG_DESTROY_WITH_PARENT,
-                GTK_STOCK_APPLY,
-                GTK_RESPONSE_ACCEPT,
-                GTK_STOCK_CANCEL,
-                GTK_RESPONSE_CANCEL,
-                NULL));
-
-    gtk_dialog_set_has_separator(dialog, TRUE);
-    gtk_container_set_border_width (GTK_CONTAINER(dialog), 0);
-
-    gnome_main_section_new ("", &frame);
-    gtk_box_pack_start(GTK_BOX(dialog->vbox), frame, FALSE, FALSE, 0);
-=======
     
     gnome_main_section_new (_("Account Parameters"), &frame);
->>>>>>> 8b65e3c6
     gtk_widget_show(frame);
 
     table = gtk_table_new (9, 2  ,  FALSE/* homogeneous */);
