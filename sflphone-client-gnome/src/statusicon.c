--- conflicted
+++ resolved
@@ -46,13 +46,8 @@
 {
     if (__POPUP_WINDOW) {
         gtk_widget_show (get_main_window());
-<<<<<<< HEAD
-        gtk_window_move (GTK_WINDOW (get_main_window ()),
-                         dbus_get_window_position_x(), dbus_get_window_position_y());
-=======
         //gtk_window_move(GTK_WINDOW (get_main_window ()),
         //    dbus_get_window_position_x(), dbus_get_window_position_y());
->>>>>>> 54eaff7a
         set_minimized (FALSE);
     }
 }
