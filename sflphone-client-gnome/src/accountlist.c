--- conflicted
+++ resolved
@@ -184,11 +184,7 @@
     state = c_("account state", "Error");
     break;
   case ACCOUNT_STATE_ERROR_AUTH:
-<<<<<<< HEAD
-    state = _("Authentication Failed");
-=======
-    state = c_("account state", "Bad authentification");
->>>>>>> fee25230
+    state = _("accounr state", "Authentication Failed");
     break;
   case ACCOUNT_STATE_ERROR_NETWORK:
     state = c_("account state", "Network unreachable");
