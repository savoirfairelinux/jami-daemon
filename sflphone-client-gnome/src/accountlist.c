/*
 *  Copyright (C) 2004, 2005, 2006, 2009, 2008, 2009, 2010 Savoir-Faire Linux Inc.
 *  Author: Pierre-Luc Beaudoin <pierre-luc.beaudoin@savoirfairelinux.com>
 *  Author: Emmanuel Milou <emmanuel.milou@savoirfairelinux.com>
 *
 *  This program is free software; you can redistribute it and/or modify
 *  it under the terms of the GNU General Public License as published by
 *  the Free Software Foundation; either version 3 of the License, or
 *  (at your option) any later version.
 *
 *  This program is distributed in the hope that it will be useful,
 *  but WITHOUT ANY WARRANTY; without even the implied warranty of
 *  MERCHANTABILITY or FITNESS FOR A PARTICULAR PURPOSE.  See the
 *  GNU General Public License for more details.
 *
 *  You should have received a copy of the GNU General Public License
 *  along with this program; if not, write to the Free Software
 *   Foundation, Inc., 675 Mass Ave, Cambridge, MA 02139, USA.
 *
 *  Additional permission under GNU GPL version 3 section 7:
 *
 *  If you modify this program, or any covered work, by linking or
 *  combining it with the OpenSSL project's OpenSSL library (or a
 *  modified version of that library), containing parts covered by the
 *  terms of the OpenSSL or SSLeay licenses, Savoir-Faire Linux Inc.
 *  grants you additional permission to convey the resulting work.
 *  Corresponding Source for a non-source form of such a combination
 *  shall include the source code for the parts of OpenSSL used as well
 *  as that of the covered work.
 */

#include <accountlist.h>
#include <actions.h>
#include <string.h>

GQueue * accountQueue;

/* GCompareFunc to compare a accountID (gchar* and a account_t) */
gint is_accountID_struct (gconstpointer a, gconstpointer b)
{

<<<<<<< HEAD
=======
    if (!a || !b)
        return 1;

>>>>>>> 54eaff7a
    account_t * c = (account_t*) a;

    if (strcmp (c->accountID, (gchar*) b) == 0) {
        return 0;
    } else {
        return 1;
    }
}

/* GCompareFunc to get current call (gchar* and a account_t) */
gint get_state_struct (gconstpointer a, gconstpointer b)
{

    account_t * c = (account_t*) a;

    if (c->state == * ( (account_state_t*) b)) {
        return 0;
    } else {
        return 1;
    }
}

void account_list_init ()
{

    accountQueue = g_queue_new ();
}

void
account_list_clean ()
{
    g_queue_free (accountQueue);
}

void
account_list_add (account_t * c)
{
    g_queue_push_tail (accountQueue, (gpointer *) c);
}

void
account_list_add_at_nth (account_t * c, guint pos)
{
    g_queue_push_nth (accountQueue, (gpointer *) c, pos);
}


void
account_list_remove (const gchar * accountID)
{
    GList * c = g_queue_find_custom (accountQueue, accountID, is_accountID_struct);

    if (c) {
        g_queue_remove (accountQueue, c->data);
    }
}


account_t *
account_list_get_by_state (account_state_t state)
{
    GList * c = g_queue_find_custom (accountQueue, &state, get_state_struct);

    if (c) {
        return (account_t *) c->data;
    } else {
        return NULL;
    }

}

account_t *
account_list_get_by_id (gchar * accountID)
{
    GList * c = g_queue_find_custom (accountQueue, accountID, is_accountID_struct);

    if (c) {
        return (account_t *) c->data;
    } else {
        return NULL;
    }
}

guint account_list_get_size (void)
{

    return g_queue_get_length (accountQueue);
}

account_t * account_list_get_nth (guint n)
{

    return g_queue_peek_nth (accountQueue, n);
}

account_t*
account_list_get_current()
{
    account_t *current;

    // No account registered
    if (account_list_get_registered_accounts () == 0)
        return NULL;

    // if we are here, it means that we have at least one registered account in the list
    // So we get the first one
    current = account_list_get_by_state (ACCOUNT_STATE_REGISTERED);

    if (!current)
        return NULL;

    return current;
}

void account_list_set_current (account_t *current)
{
    gpointer acc;
    guint pos;

    // 2 steps:
    // 1 - retrieve the index of the current account in the Queue
    // 2 - then set it as first
    pos = account_list_get_position (current);

    if (pos > 0) {
        acc = g_queue_pop_nth (accountQueue, pos);
        g_queue_push_nth (accountQueue, acc, 0);
    }
}


const gchar * account_state_name (account_state_t s)
{
    gchar * state;

    switch (s) {
        case ACCOUNT_STATE_REGISTERED:
            state = _ ("Registered");
            break;
        case ACCOUNT_STATE_UNREGISTERED:
            state = _ ("Not Registered");
            break;
        case ACCOUNT_STATE_TRYING:
            state = _ ("Trying...");
            break;
        case ACCOUNT_STATE_ERROR:
            state = _ ("Error");
            break;
        case ACCOUNT_STATE_ERROR_AUTH:
            state = _ ("Authentication Failed");
            break;
        case ACCOUNT_STATE_ERROR_NETWORK:
            state = _ ("Network unreachable");
            break;
        case ACCOUNT_STATE_ERROR_HOST:
            state = _ ("Host unreachable");
            break;
        case ACCOUNT_STATE_ERROR_CONF_STUN:
            state = _ ("Stun configuration error");
            break;
        case ACCOUNT_STATE_ERROR_EXIST_STUN:
            state = _ ("Stun server invalid");
            break;
        case IP2IP_PROFILE_STATUS:
            state = _ ("Ready");
            break;
        default:
            state = _ ("Invalid");
            break;
    }

    return state;
}

void
account_list_clear ()
{
    g_queue_free (accountQueue);
    accountQueue = g_queue_new ();
}

void
account_list_move_up (guint index)
{
    DEBUG ("index  = %i\n", index);

    if (index != 0) {
        gpointer acc = g_queue_pop_nth (accountQueue, index);
        g_queue_push_nth (accountQueue, acc, index-1);
    }
}

void
account_list_move_down (guint index)
{
    if (index != accountQueue->length) {
        gpointer acc = g_queue_pop_nth (accountQueue, index);
        g_queue_push_nth (accountQueue, acc, index+1);
    }
}

guint
account_list_get_registered_accounts (void)
{
    guint res = 0;
    unsigned int i;

    for (i=0; i<account_list_get_size(); i++) {
<<<<<<< HEAD
=======

>>>>>>> 54eaff7a
        if (account_list_get_nth (i) -> state == (ACCOUNT_STATE_REGISTERED))
            res ++;
    }

<<<<<<< HEAD
    DEBUG (" %d registered accounts" , res);
=======
    DEBUG ("Account: %d registered accounts" , res);
>>>>>>> 54eaff7a
    return res;
}

gchar* account_list_get_current_id (void)
{
<<<<<<< HEAD

    account_t *current;

    current = account_list_get_current ();

=======

    account_t *current;

    current = account_list_get_current ();

>>>>>>> 54eaff7a
    if (current)
        return current->accountID;
    else
        return "";
}

int account_list_get_sip_account_number (void)
{
<<<<<<< HEAD

    int n;
    guint size, i;
    account_t *current;

    size = account_list_get_size();
    n = 0;

    for (i=0; i<size ; i++) {
        current = account_list_get_nth (i);

        if (strcmp (g_hash_table_lookup (current->properties, ACCOUNT_TYPE), "SIP") == 0)
            n++;
    }

=======

    int n;
    guint size, i;
    account_t *current;

    size = account_list_get_size();
    n = 0;

    for (i=0; i<size ; i++) {
        current = account_list_get_nth (i);

        if (strcmp (g_hash_table_lookup (current->properties, ACCOUNT_TYPE), "SIP") == 0)
            n++;
    }

>>>>>>> 54eaff7a
    return n;
}

int account_list_get_iax_account_number (void)
{

    int n;
    guint size, i;
    account_t *current;

    size = account_list_get_size();
    n = 0;

    for (i=0; i<size ; i++) {
        current = account_list_get_nth (i);

        if (strcmp (g_hash_table_lookup (current->properties, ACCOUNT_TYPE), "IAX") == 0)
            n++;
    }

    return n;
}

gchar * account_list_get_ordered_list (void)
{

    gchar *order="";
    guint i;

    for (i=0; i < account_list_get_size(); i++) {
        account_t * account = NULL;
        account = account_list_get_nth (i);

        if (account != NULL) {
            order = g_strconcat (order, account->accountID, "/", NULL);
        }
    }

    return order;
}


guint account_list_get_position (account_t *account)
{
    guint size, i;
    account_t *tmp;

    size = account_list_get_size ();

    for (i=0; i<size; i++) {
        tmp = account_list_get_nth (i);

        if (g_strcasecmp (tmp->accountID, account->accountID) == 0) {
            return i;
        }
    }

    // Not found
    return -1;
}

gboolean current_account_has_mailbox (void)
{

    account_t *current;

    // Check if the current account has a voicemail number configured

    current = account_list_get_current ();

    if (current) {
<<<<<<< HEAD
        if (g_strcasecmp (g_hash_table_lookup (current->properties, ACCOUNT_MAILBOX), "") != 0)
            return TRUE;
    }

=======
        gchar * account_mailbox = g_hash_table_lookup (current->properties, ACCOUNT_MAILBOX);

        if (account_mailbox != NULL && g_strcasecmp (account_mailbox, "") != 0)
            return TRUE;
    }

>>>>>>> 54eaff7a
    return FALSE;
}

void current_account_set_message_number (guint nb)
{
    account_t *current;
<<<<<<< HEAD

    current = account_list_get_current ();

=======

    current = account_list_get_current ();

>>>>>>> 54eaff7a
    if (current) {
        current->_messages_number = nb;
    }
}

guint current_account_get_message_number (void)
{
    account_t *current;

    current = account_list_get_current ();

    if (current) {
        return current->_messages_number;
    } else
        return 0;
}

gboolean current_account_has_new_message (void)
{
    account_t *current;

    current = account_list_get_current ();

    if (current) {
        return (current->_messages_number > 0);
    }

    return FALSE;
}
<|MERGE_RESOLUTION|>--- conflicted
+++ resolved
@@ -39,12 +39,9 @@
 gint is_accountID_struct (gconstpointer a, gconstpointer b)
 {
 
-<<<<<<< HEAD
-=======
     if (!a || !b)
         return 1;
 
->>>>>>> 54eaff7a
     account_t * c = (account_t*) a;
 
     if (strcmp (c->accountID, (gchar*) b) == 0) {
@@ -253,37 +250,22 @@
     unsigned int i;
 
     for (i=0; i<account_list_get_size(); i++) {
-<<<<<<< HEAD
-=======
-
->>>>>>> 54eaff7a
+
         if (account_list_get_nth (i) -> state == (ACCOUNT_STATE_REGISTERED))
             res ++;
     }
 
-<<<<<<< HEAD
-    DEBUG (" %d registered accounts" , res);
-=======
     DEBUG ("Account: %d registered accounts" , res);
->>>>>>> 54eaff7a
     return res;
 }
 
 gchar* account_list_get_current_id (void)
 {
-<<<<<<< HEAD
 
     account_t *current;
 
     current = account_list_get_current ();
 
-=======
-
-    account_t *current;
-
-    current = account_list_get_current ();
-
->>>>>>> 54eaff7a
     if (current)
         return current->accountID;
     else
@@ -292,7 +274,6 @@
 
 int account_list_get_sip_account_number (void)
 {
-<<<<<<< HEAD
 
     int n;
     guint size, i;
@@ -308,23 +289,6 @@
             n++;
     }
 
-=======
-
-    int n;
-    guint size, i;
-    account_t *current;
-
-    size = account_list_get_size();
-    n = 0;
-
-    for (i=0; i<size ; i++) {
-        current = account_list_get_nth (i);
-
-        if (strcmp (g_hash_table_lookup (current->properties, ACCOUNT_TYPE), "SIP") == 0)
-            n++;
-    }
-
->>>>>>> 54eaff7a
     return n;
 }
 
@@ -396,34 +360,21 @@
     current = account_list_get_current ();
 
     if (current) {
-<<<<<<< HEAD
-        if (g_strcasecmp (g_hash_table_lookup (current->properties, ACCOUNT_MAILBOX), "") != 0)
-            return TRUE;
-    }
-
-=======
         gchar * account_mailbox = g_hash_table_lookup (current->properties, ACCOUNT_MAILBOX);
 
         if (account_mailbox != NULL && g_strcasecmp (account_mailbox, "") != 0)
             return TRUE;
     }
 
->>>>>>> 54eaff7a
     return FALSE;
 }
 
 void current_account_set_message_number (guint nb)
 {
     account_t *current;
-<<<<<<< HEAD
 
     current = account_list_get_current ();
 
-=======
-
-    current = account_list_get_current ();
-
->>>>>>> 54eaff7a
     if (current) {
         current->_messages_number = nb;
     }
