/*
 *  Copyright (C) 2004, 2005, 2006, 2009, 2008, 2009, 2010 Savoir-Faire Linux Inc.
 *  Author: Pierre-Luc Beaudoin <pierre-luc.beaudoin@savoirfairelinux.com>
 *
 *  This program is free software; you can redistribute it and/or modify
 *  it under the terms of the GNU General Public License as published by
 *  the Free Software Foundation; either version 3 of the License, or
 *  (at your option) any later version.
 *
 *  This program is distributed in the hope that it will be useful,
 *  but WITHOUT ANY WARRANTY; without even the implied warranty of
 *  MERCHANTABILITY or FITNESS FOR A PARTICULAR PURPOSE.  See the
 *  GNU General Public License for more details.
 *
 *  You should have received a copy of the GNU General Public License
 *  along with this program; if not, write to the Free Software
 *   Foundation, Inc., 675 Mass Ave, Cambridge, MA 02139, USA.
 *
 *  Additional permission under GNU GPL version 3 section 7:
 *
 *  If you modify this program, or any covered work, by linking or
 *  combining it with the OpenSSL project's OpenSSL library (or a
 *  modified version of that library), containing parts covered by the
 *  terms of the OpenSSL or SSLeay licenses, Savoir-Faire Linux Inc.
 *  grants you additional permission to convey the resulting work.
 *  Corresponding Source for a non-source form of such a combination
 *  shall include the source code for the parts of OpenSSL used as well
 *  as that of the covered work.
 */

#include <calllist.h>
#include <calltree.h>
#include <contacts/searchbar.h>
#include <eel-gconf-extensions.h>

// TODO : sflphoneGTK : try to do this more generic
void calllist_add_contact (gchar *contact_name, gchar *contact_phone, contact_type_t type, GdkPixbuf *photo)
{

    callable_obj_t *new_call;
    GdkPixbuf *pixbuf;

    /* Check if the information is valid */
    if (g_strcasecmp (contact_phone, EMPTY_ENTRY) != 0) {
        create_new_call (CONTACT, CALL_STATE_DIALING, "", "", contact_name, contact_phone, &new_call);

        // Attach a pixbuf to a contact
        if (photo) {
            attach_thumbnail (new_call, gdk_pixbuf_copy (photo));
        } else {
            switch (type) {
                case CONTACT_PHONE_BUSINESS:
                    pixbuf = gdk_pixbuf_new_from_file (ICONS_DIR "/users.svg", NULL);
                    break;
                case CONTACT_PHONE_HOME:
                    pixbuf = gdk_pixbuf_new_from_file (ICONS_DIR "/home.svg", NULL);
                    break;
                case CONTACT_PHONE_MOBILE:
                    pixbuf = gdk_pixbuf_new_from_file (ICONS_DIR "/phone.svg", NULL);
                    break;
                default:
                    pixbuf = gdk_pixbuf_new_from_file (ICONS_DIR "/contact_default.svg", NULL);
                    break;
            }

            attach_thumbnail (new_call, pixbuf);
        }

        calllist_add (contacts, new_call);
        calltree_add_call (contacts, new_call, NULL);
    }
}

void
calllist_init (calltab_t* tab)
{
    tab->callQueue = g_queue_new ();
    tab->selectedCall = NULL;
}

void
calllist_clean (calltab_t* tab)
{
    g_queue_free (tab->callQueue);
}

void
calllist_reset (calltab_t* tab)
{
    g_queue_free (tab->callQueue);
    tab->callQueue = g_queue_new();
}

void calllist_add_history_entry (callable_obj_t *obj)
{
    if (eel_gconf_get_integer (HISTORY_ENABLED)) {
        g_queue_push_tail (history->callQueue, (gpointer *) obj);
        calltree_add_call (history, obj, NULL);
    }
}

void
calllist_add (calltab_t* tab, callable_obj_t * c)
{
    if (tab == history) {
        calllist_add_history_entry (c);
    } else
        g_queue_push_tail (tab->callQueue, (gpointer *) c);
}

// TODO : sflphoneGTK : try to do this more generic
void
calllist_clean_history (void)
{
    unsigned int i;
    guint size = calllist_get_size (history);
<<<<<<< HEAD
    DEBUG ("history list size = %i", calllist_get_size (history));

    for (i = 0 ; i < size ; i++) {
        DEBUG ("Delete calls");
        callable_obj_t* c = calllist_get_nth (history , i);
        // Delete the call from the call tree
        DEBUG ("Delete calls");
=======
    DEBUG ("CallList: history list size = %i", calllist_get_size (history));

    for (i = 0 ; i < size ; i++) {
        DEBUG ("CallList: Delete calls");
        callable_obj_t* c = calllist_get_nth (history , i);
        // Delete the call from the call tree
        DEBUG ("CallList: Delete calls");
>>>>>>> 54eaff7a
        calltree_remove_call (history, c, NULL);
    }

    calllist_reset (history);
}

// TODO : sflphoneGTK : try to do this more generic
void
calllist_remove_from_history (callable_obj_t* c)
{
    calllist_remove (history, c->_callID);
    calltree_remove_call (history, c, NULL);
<<<<<<< HEAD
    DEBUG ("Size of history = %i" , calllist_get_size (history));
=======
    DEBUG ("CallList: Size of history = %i" , calllist_get_size (history));
>>>>>>> 54eaff7a
}

void
calllist_remove (calltab_t* tab, const gchar * callID)
{
    callable_obj_t * c = calllist_get (tab, callID);

    if (c) {
        g_queue_remove (tab->callQueue, c);
    }
}


callable_obj_t *
calllist_get_by_state (calltab_t* tab, call_state_t state)
{
    GList * c = g_queue_find_custom (tab->callQueue, &state, get_state_callstruct);

    if (c) {
        return (callable_obj_t *) c->data;
    } else {
        return NULL;
    }

}

guint
calllist_get_size (calltab_t* tab)
{
    return g_queue_get_length (tab->callQueue);
}

callable_obj_t *
calllist_get_nth (calltab_t* tab, guint n)
{
    return g_queue_peek_nth (tab->callQueue, n);
}

callable_obj_t *
calllist_get (calltab_t* tab, const gchar * callID)
{
    GList * c = g_queue_find_custom (tab->callQueue, callID, is_callID_callstruct);

    if (c) {
        return (callable_obj_t *) c->data;
    } else {
        return NULL;
    }
}<|MERGE_RESOLUTION|>--- conflicted
+++ resolved
@@ -114,15 +114,6 @@
 {
     unsigned int i;
     guint size = calllist_get_size (history);
-<<<<<<< HEAD
-    DEBUG ("history list size = %i", calllist_get_size (history));
-
-    for (i = 0 ; i < size ; i++) {
-        DEBUG ("Delete calls");
-        callable_obj_t* c = calllist_get_nth (history , i);
-        // Delete the call from the call tree
-        DEBUG ("Delete calls");
-=======
     DEBUG ("CallList: history list size = %i", calllist_get_size (history));
 
     for (i = 0 ; i < size ; i++) {
@@ -130,7 +121,6 @@
         callable_obj_t* c = calllist_get_nth (history , i);
         // Delete the call from the call tree
         DEBUG ("CallList: Delete calls");
->>>>>>> 54eaff7a
         calltree_remove_call (history, c, NULL);
     }
 
@@ -143,11 +133,7 @@
 {
     calllist_remove (history, c->_callID);
     calltree_remove_call (history, c, NULL);
-<<<<<<< HEAD
-    DEBUG ("Size of history = %i" , calllist_get_size (history));
-=======
     DEBUG ("CallList: Size of history = %i" , calllist_get_size (history));
->>>>>>> 54eaff7a
 }
 
 void
