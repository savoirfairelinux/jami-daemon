--- conflicted
+++ resolved
@@ -110,14 +110,11 @@
 
 void
 row_activated (GtkTreeView *, GtkTreePath *, GtkTreeViewColumn *, void *);
-<<<<<<< HEAD
-=======
 
 /**
  * Update elapced time based on selected calltree's call
  */
 void
 calltree_update_clock();
->>>>>>> 54eaff7a
 
 #endif