/*
 *  Copyright (C) 2004, 2005, 2006, 2009, 2008, 2009, 2010 Savoir-Faire Linux Inc.
 *  Author: Julien Bonjean <julien.bonjean@savoirfairelinux.com>
 *
 *  This program is free software; you can redistribute it and/or modify
 *  it under the terms of the GNU General Public License as published by
 *  the Free Software Foundation; either version 3 of the License, or
 *  (at your option) any later version.
 *
 *  This program is distributed in the hope that it will be useful,
 *  but WITHOUT ANY WARRANTY; without even the implied warranty of
 *  MERCHANTABILITY or FITNESS FOR A PARTICULAR PURPOSE.  See the
 *  GNU General Public License for more details.
 *
 *  You should have received a copy of the GNU General Public License
 *  along with this program; if not, write to the Free Software
 *   Foundation, Inc., 675 Mass Ave, Cambridge, MA 02139, USA.
 *
 *  Additional permission under GNU GPL version 3 section 7:
 *
 *  If you modify this program, or any covered work, by linking or
 *  combining it with the OpenSSL project's OpenSSL library (or a
 *  modified version of that library), containing parts covered by the
 *  terms of the OpenSSL or SSLeay licenses, Savoir-Faire Linux Inc.
 *  grants you additional permission to convey the resulting work.
 *  Corresponding Source for a non-source form of such a combination
 *  shall include the source code for the parts of OpenSSL used as well
 *  as that of the covered work.
 */

#include <addressbook.h>
#include <searchbar.h>
#include <string.h>
#include <addressbook-config.h>

static void
handler_async_search (GList *, gpointer);

/**
 * Perform a search on address book
 */
void
addressbook_search (GtkEntry* entry)
{

    const gchar* query = gtk_entry_get_text (GTK_ENTRY (entry));
<<<<<<< HEAD

    if (strlen (query) >= 3) {

        AddressBook_Config *addressbook_config;

        // Activate waiting layer
        activateWaitingLayer();

        // Load the address book parameters
        addressbook_config_load_parameters (&addressbook_config);

        // Start the asynchronous search as soon as we have an entry */
        search_async (gtk_entry_get_text (GTK_ENTRY (entry)), addressbook_config->max_results, &handler_async_search, addressbook_config);
=======
    DEBUG ("Addressbook: Search %s", query);


    AddressBook_Config *addressbook_config;

    activateWaitingLayer();

    addressbook_config_load_parameters (&addressbook_config);


    search_async_by_contacts (gtk_entry_get_text (GTK_ENTRY (entry)), addressbook_config->max_results, &handler_async_search, addressbook_config);
>>>>>>> 54eaff7a

}

/**
 * Return addressbook state
 */
gboolean
addressbook_is_enabled()
{
    AddressBook_Config *addressbook_config;

    // Load the address book parameters
    addressbook_config_load_parameters (&addressbook_config);

    return (guint) addressbook_config->enable;
}

/**
 * Return addressbook state
 */
gboolean
addressbook_is_ready()
{
    return books_ready();
}

/**
 * Return TRUE if at least one addressbook is active
 */
gboolean
addressbook_is_active()
{
    return books_active();
}

/**
 * Get active addressbook from config.
 */
static void
addressbook_config_books()
{

    gchar **config_book_uid;
    book_data_t *book_data;
    gchar **list;
<<<<<<< HEAD

    // Retrieve list of books
    list = (gchar **) dbus_get_addressbook_list();

    if (list) {

        for (config_book_uid = list; *config_book_uid; config_book_uid++) {

            // Get corresponding book data
            book_data = books_get_book_data_by_uid (*config_book_uid);

            // If book_data exists
            if (book_data != NULL) {

                book_data->active = TRUE;
            }
        }

        g_strfreev (list);
    }

    // Update buttons
    update_actions ();
=======

    // Retrieve list of books
    list = (gchar **) dbus_get_addressbook_list();

    if (list) {

        for (config_book_uid = list; *config_book_uid; config_book_uid++) {

            // Get corresponding book data
            book_data = books_get_book_data_by_uid (*config_book_uid);

            // If book_data exists
            if (!book_data)
                ERROR ("Addressbook: Error: Could not open book");

            book_data->active = TRUE;
        }

        g_strfreev (list);
    }

    // Update buttons
    // update_actions ();
>>>>>>> 54eaff7a
}

/**
 * Good method to get books_data
 */
GSList *
addressbook_get_books_data()
{
<<<<<<< HEAD
    addressbook_config_books();
=======
    DEBUG ("Addressboook: Get books data");

    fill_books_data();
    addressbook_config_books();

>>>>>>> 54eaff7a
    return books_data;
}

/**
 * Initialize books.
 * Set active/inactive status depending on config.
 */
void
addressbook_init()
{
<<<<<<< HEAD
    // Call books initialization
    init (&addressbook_config_books);
=======
    DEBUG ("Addressbook: Initialize addressbook");

    fill_books_data();
    addressbook_config_books();

    // Call books initialization
    init ();
>>>>>>> 54eaff7a
}

/**
 * Callback called after all book have been processed
 */
static void
handler_async_search (GList *hits, gpointer user_data)
{

    GList *i;
    GdkPixbuf *photo = NULL;
    AddressBook_Config *addressbook_config;
    callable_obj_t *j;
<<<<<<< HEAD
=======

    DEBUG ("Addressbook: callback async search");
>>>>>>> 54eaff7a

    // freeing calls
    while ( (j = (callable_obj_t *) g_queue_pop_tail (contacts->callQueue)) != NULL) {
        free_callable_obj_t (j);
    }

    // Retrieve the address book parameters
    addressbook_config = (AddressBook_Config*) user_data;

    // reset previous results
    calltree_reset (contacts);
    calllist_reset (contacts);

    for (i = hits; i != NULL; i = i->next) {
<<<<<<< HEAD
=======

>>>>>>> 54eaff7a
        Hit *entry;
        entry = i->data;

        if (entry) {
            // Get the photo
            if (addressbook_display (addressbook_config,
                                     ADDRESSBOOK_DISPLAY_CONTACT_PHOTO))
                photo = entry->photo;

            // Create entry for business phone information
            if (addressbook_display (addressbook_config,
                                     ADDRESSBOOK_DISPLAY_PHONE_BUSINESS))
                calllist_add_contact (entry->name, entry->phone_business,
                                      CONTACT_PHONE_BUSINESS, photo);

            // Create entry for home phone information
            if (addressbook_display (addressbook_config,
                                     ADDRESSBOOK_DISPLAY_PHONE_HOME))
                calllist_add_contact (entry->name, entry->phone_home,
                                      CONTACT_PHONE_HOME, photo);

            // Create entry for mobile phone information
            if (addressbook_display (addressbook_config,
                                     ADDRESSBOOK_DISPLAY_PHONE_MOBILE))
                calllist_add_contact (entry->name, entry->phone_mobile,
                                      CONTACT_PHONE_MOBILE, photo);
        }

        free_hit (entry);
    }

    g_list_free (hits);

    // Deactivate waiting image
    deactivateWaitingLayer();
<<<<<<< HEAD
=======


    gtk_widget_grab_focus (GTK_WIDGET (contacts->view));
>>>>>>> 54eaff7a
}
<|MERGE_RESOLUTION|>--- conflicted
+++ resolved
@@ -44,21 +44,6 @@
 {
 
     const gchar* query = gtk_entry_get_text (GTK_ENTRY (entry));
-<<<<<<< HEAD
-
-    if (strlen (query) >= 3) {
-
-        AddressBook_Config *addressbook_config;
-
-        // Activate waiting layer
-        activateWaitingLayer();
-
-        // Load the address book parameters
-        addressbook_config_load_parameters (&addressbook_config);
-
-        // Start the asynchronous search as soon as we have an entry */
-        search_async (gtk_entry_get_text (GTK_ENTRY (entry)), addressbook_config->max_results, &handler_async_search, addressbook_config);
-=======
     DEBUG ("Addressbook: Search %s", query);
 
 
@@ -70,7 +55,6 @@
 
 
     search_async_by_contacts (gtk_entry_get_text (GTK_ENTRY (entry)), addressbook_config->max_results, &handler_async_search, addressbook_config);
->>>>>>> 54eaff7a
 
 }
 
@@ -116,31 +100,6 @@
     gchar **config_book_uid;
     book_data_t *book_data;
     gchar **list;
-<<<<<<< HEAD
-
-    // Retrieve list of books
-    list = (gchar **) dbus_get_addressbook_list();
-
-    if (list) {
-
-        for (config_book_uid = list; *config_book_uid; config_book_uid++) {
-
-            // Get corresponding book data
-            book_data = books_get_book_data_by_uid (*config_book_uid);
-
-            // If book_data exists
-            if (book_data != NULL) {
-
-                book_data->active = TRUE;
-            }
-        }
-
-        g_strfreev (list);
-    }
-
-    // Update buttons
-    update_actions ();
-=======
 
     // Retrieve list of books
     list = (gchar **) dbus_get_addressbook_list();
@@ -164,7 +123,6 @@
 
     // Update buttons
     // update_actions ();
->>>>>>> 54eaff7a
 }
 
 /**
@@ -173,15 +131,11 @@
 GSList *
 addressbook_get_books_data()
 {
-<<<<<<< HEAD
-    addressbook_config_books();
-=======
     DEBUG ("Addressboook: Get books data");
 
     fill_books_data();
     addressbook_config_books();
 
->>>>>>> 54eaff7a
     return books_data;
 }
 
@@ -192,10 +146,6 @@
 void
 addressbook_init()
 {
-<<<<<<< HEAD
-    // Call books initialization
-    init (&addressbook_config_books);
-=======
     DEBUG ("Addressbook: Initialize addressbook");
 
     fill_books_data();
@@ -203,7 +153,6 @@
 
     // Call books initialization
     init ();
->>>>>>> 54eaff7a
 }
 
 /**
@@ -217,11 +166,8 @@
     GdkPixbuf *photo = NULL;
     AddressBook_Config *addressbook_config;
     callable_obj_t *j;
-<<<<<<< HEAD
-=======
 
     DEBUG ("Addressbook: callback async search");
->>>>>>> 54eaff7a
 
     // freeing calls
     while ( (j = (callable_obj_t *) g_queue_pop_tail (contacts->callQueue)) != NULL) {
@@ -236,10 +182,7 @@
     calllist_reset (contacts);
 
     for (i = hits; i != NULL; i = i->next) {
-<<<<<<< HEAD
-=======
-
->>>>>>> 54eaff7a
+
         Hit *entry;
         entry = i->data;
 
@@ -275,10 +218,7 @@
 
     // Deactivate waiting image
     deactivateWaitingLayer();
-<<<<<<< HEAD
-=======
 
 
     gtk_widget_grab_focus (GTK_WIDGET (contacts->view));
->>>>>>> 54eaff7a
-}
+}
