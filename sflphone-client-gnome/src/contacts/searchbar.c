--- conflicted
+++ resolved
@@ -56,12 +56,6 @@
 
 void searchbar_addressbook_activated (GtkEntry *entry, gchar *arg1 UNUSED, gpointer data UNUSED)
 {
-<<<<<<< HEAD
-    DEBUG ("searchbar_entry_changed");
-
-    if (active_calltree == contacts) {
-        addressbook_search (entry);
-=======
     DEBUG ("Searchbar: Entry activated");
 
     addressbook_search (entry);
@@ -74,7 +68,6 @@
     if (active_calltree == contacts) {
         // Search made only when text entry is activated
         // addressbook_search (entry);
->>>>>>> 54eaff7a
     } else if (active_calltree == history) {
         history_search (HistorySearchType);
     }
@@ -218,15 +211,11 @@
     if (position == GTK_ENTRY_ICON_PRIMARY && active_calltree == history)
         gtk_menu_popup (GTK_MENU (menu), NULL, NULL, NULL, NULL,
                         event->button, event->time);
-<<<<<<< HEAD
-    else
-=======
     else if (position == GTK_ENTRY_ICON_PRIMARY && active_calltree == contacts) {
         GtkWidget *addrbook_menu = addressbook_menu_new();
         gtk_menu_popup (GTK_MENU (addrbook_menu), NULL, NULL, NULL, NULL,
                         event->button, event->time);
     } else
->>>>>>> 54eaff7a
         gtk_entry_set_text (entry, "");
 }
 
@@ -395,21 +384,6 @@
             = book_list_iterator->next) {
         book_data = (book_data_t *) book_list_iterator->data;
 
-<<<<<<< HEAD
-    ret = gtk_hbox_new (FALSE, 0);
-
-#if GTK_CHECK_VERSION(2,16,0)
-
-    GdkPixbuf *pixbuf;
-
-    searchbox = gtk_entry_new();
-    gtk_entry_set_icon_from_stock (GTK_ENTRY (searchbox), GTK_ENTRY_ICON_SECONDARY, GTK_STOCK_CLEAR);
-    pixbuf = gdk_pixbuf_new_from_file (ICONS_DIR "/stock_person.svg", NULL);
-    gtk_entry_set_icon_from_pixbuf (GTK_ENTRY (searchbox), GTK_ENTRY_ICON_PRIMARY, pixbuf);
-    gtk_entry_set_icon_tooltip_text (GTK_ENTRY (searchbox), GTK_ENTRY_ICON_PRIMARY,
-                                     "Search contacts\n"
-                                     "GNOME evolution backend");
-=======
         if (book_data->active) {
 
             gtk_list_store_append (liststore, &iter);
@@ -456,7 +430,6 @@
     gtk_entry_set_icon_from_stock (GTK_ENTRY (addressbookentry), GTK_ENTRY_ICON_PRIMARY, GTK_STOCK_FIND);
     gtk_entry_set_icon_tooltip_text (GTK_ENTRY (addressbookentry), GTK_ENTRY_ICON_PRIMARY,
                                      tooltip_text);
->>>>>>> 54eaff7a
 
 
     // Set the clean insensitive
@@ -469,22 +442,6 @@
 
     GtkWidget *image;
 
-<<<<<<< HEAD
-    searchbox = sexy_icon_entry_new();
-    image = gtk_image_new_from_stock (GTK_STOCK_FIND , GTK_ICON_SIZE_SMALL_TOOLBAR);
-    sexy_icon_entry_set_icon (SEXY_ICON_ENTRY (searchbox), SEXY_ICON_ENTRY_PRIMARY , GTK_IMAGE (image));
-    sexy_icon_entry_add_clear_button (SEXY_ICON_ENTRY (searchbox));
-#endif
-
-    g_signal_connect_after (GTK_ENTRY (searchbox), "changed", G_CALLBACK (searchbar_entry_changed), NULL);
-
-    g_signal_connect_after (G_OBJECT (searchbox), "focus-in-event",
-                            G_CALLBACK (focus_on_searchbar_in), NULL);
-    g_signal_connect_after (G_OBJECT (searchbox), "focus-out-event",
-                            G_CALLBACK (focus_on_searchbar_out), NULL);
-
-    gtk_box_pack_start (GTK_BOX (ret), searchbox, TRUE, TRUE, 0);
-=======
     addressbookentry = sexy_icon_entry_new();
     image = gtk_image_new_from_stock (GTK_STOCK_FIND , GTK_ICON_SIZE_SMALL_TOOLBAR);
     sexy_icon_entry_set_icon (SEXY_ICON_ENTRY (addressbookentry), SEXY_ICON_ENTRY_PRIMARY , GTK_IMAGE (image));
@@ -506,7 +463,6 @@
     gtk_box_pack_start (GTK_BOX (ret), addressbookentry, TRUE, TRUE, 0);
 
     g_free (tooltip_text);
->>>>>>> 54eaff7a
 
     return ret;
 }
