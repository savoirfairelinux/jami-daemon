--- conflicted
+++ resolved
@@ -102,7 +102,7 @@
     // gtk_widget_grab_focus(GTK_WIDGET(sw));
     focus_is_on_searchbar = TRUE;
 }
-<<<<<<< HEAD
+
 
 #if GTK_CHECK_VERSION(2,16,0)
 void
@@ -113,17 +113,11 @@
 }
 #endif
 
-    void
-searchbar_init(calltab_t *tab)
-{
-    if (tab == contacts) {
-=======
     
 void searchbar_init(calltab_t *tab)
 {
     if (g_strcasecmp (tab->_name, CONTACTS) == 0) 
     {
->>>>>>> d61d0c0f
         addressbook_init();
     }
     else if (g_strcasecmp (tab->_name, HISTORY) == 0) 
