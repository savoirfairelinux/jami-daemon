/*
 *  Copyright (C) 2008 2009 Savoir-Faire Linux inc.
 *
 *  Author: Antoine Reversat <antoine.reversat@savoirfairelinux.com>
 *  Author: Emmanuel Milou <emmanuel.milou@savoirfairelinux.com>
 *  Author: Julien Bonjean <julien.bonjean@savoirfairelinux.com>
 *
 *  This program is free software; you can redistribute it and/or modify
 *  it under the terms of the GNU General Public License as published by
 *  the Free Software Foundation; either version 3 of the License, or
 *  (at your option) any later version.
 *
 *  This program is distributed in the hope that it will be useful,
 *  but WITHOUT ANY WARRANTY; without even the implied warranty of
 *  MERCHANTABILITY or FITNESS FOR A PARTICULAR PURPOSE.  See the
 *  GNU General Public License for more details.
 *
 *  You should have received a copy of the GNU General Public License
 *  along with this program; if not, write to the Free Software
 *   Foundation, Inc., 675 Mass Ave, Cambridge, MA 02139, USA.
 */

#include <searchbar.h>
#include <calltree.h>

const GdkColor BLACK_COLOR = { 0, 0, 0, 0 };
const GdkColor GRAY_COLOR = { 0, 30000, 30000, 30000 };

GtkWidget * searchbox;

void searchbar_entry_changed (GtkEntry* entry, gchar* arg1 UNUSED, gpointer data UNUSED){
    // gtk_widget_grab_focus (GTK_WIDGET(searchbox));

    if (active_calltree == contacts) {
        addressbook_search(entry);
    }
    else if (active_calltree == history) {
        history_search(entry);
    }

}

//   static void
// focus_in_event(GtkWidget *widget, GdkEventFocus *event, gpointer data)
// {

// }


void searchbar_clear_entry_if_default (GtkWidget* widget, gpointer user_data UNUSED) {

    DEBUG("searchbar_clear_entry_if_default\n");
    gtk_widget_modify_text(widget, GTK_STATE_NORMAL, &BLACK_COLOR); 
    if(g_ascii_strncasecmp(gtk_entry_get_text(GTK_ENTRY(widget)), "Search history", 14) == 0
            || g_ascii_strncasecmp(gtk_entry_get_text(GTK_ENTRY(widget)), "Search contact", 14) == 0 )
        gtk_entry_set_text(GTK_ENTRY(widget), "");

    // gtk_widget_grab_focus (GTK_WIDGET(searchbox));1

}

void
focus_on_searchbar_out(){
    DEBUG("set_focus_on_searchbar_out \n");
    // gtk_widget_grab_focus(GTK_WIDGET(sw));
    focus_is_on_searchbar = FALSE;
}

void
focus_on_searchbar_in(){
    DEBUG("set_focus_on_searchbar_in \n");
    // gtk_widget_grab_focus(GTK_WIDGET(sw));
    focus_is_on_searchbar = TRUE;
}


    void
searchbar_init(calltab_t *tab)
{
    if (tab == contacts) {
        addressbook_init();
    }
    else if (tab == history) {
        history_init();
    }
}

GtkWidget* searchbar_new(gchar* searchbar_type) {

    GtkWidget* ret = gtk_hbox_new(FALSE, 0);

#if GTK_CHECK_VERSION(2,16,0)
    searchbox = gtk_entry_new();
    gtk_entry_set_icon_from_stock (GTK_ENTRY (searchbox), GTK_ENTRY_ICON_PRIMARY, GTK_STOCK_FIND);
    gtk_entry_set_icon_from_stock (GTK_ENTRY (searchbox), GTK_ENTRY_ICON_SECONDARY, GTK_STOCK_CLEAR);
#else
<<<<<<< HEAD
    
  GtkWidget *image;

  searchbox = sexy_icon_entry_new();
  image = gtk_image_new_from_stock( GTK_STOCK_FIND , GTK_ICON_SIZE_SMALL_TOOLBAR);
  sexy_icon_entry_set_icon( SEXY_ICON_ENTRY(searchbox), SEXY_ICON_ENTRY_PRIMARY , GTK_IMAGE(image) );
  sexy_icon_entry_add_clear_button( SEXY_ICON_ENTRY(searchbox) );
=======

    GtkWidget *image;

    searchbox = sexy_icon_entry_new();
    image = gtk_image_new_from_stock( GTK_STOCK_FIND , GTK_ICON_SIZE_SMALL_TOOLBAR);
    sexy_icon_entry_set_icon( SEXY_ICON_ENTRY(searchbox), SEXY_ICON_ENTRY_PRIMARY , GTK_IMAGE(image) );
    sexy_icon_entry_add_clear_button( SEXY_ICON_ENTRY(searchbox) );
>>>>>>> 361d6bbe
#endif



    gtk_widget_modify_text(searchbox, GTK_STATE_NORMAL, &GRAY_COLOR); 

    g_signal_connect_after(GTK_ENTRY(searchbox), "changed", G_CALLBACK(searchbar_entry_changed), NULL);
    g_signal_connect_after(GTK_ENTRY(searchbox), "grab-focus", G_CALLBACK(searchbar_clear_entry_if_default), NULL);

    g_signal_connect_after (G_OBJECT (searchbox), "focus-in-event",
            G_CALLBACK (focus_on_searchbar_in), NULL);
    g_signal_connect_after (G_OBJECT (searchbox), "focus-out-event",
            G_CALLBACK (focus_on_searchbar_out), NULL);

    gtk_box_pack_start(GTK_BOX(ret), searchbox, TRUE, TRUE, 0);

    history_set_searchbar_widget(searchbox);

    return ret;
}

void activateWaitingLayer() {
    gtk_widget_show(waitingLayer);
}

void deactivateWaitingLayer() {
    gtk_widget_hide(waitingLayer);
}<|MERGE_RESOLUTION|>--- conflicted
+++ resolved
@@ -94,15 +94,6 @@
     gtk_entry_set_icon_from_stock (GTK_ENTRY (searchbox), GTK_ENTRY_ICON_PRIMARY, GTK_STOCK_FIND);
     gtk_entry_set_icon_from_stock (GTK_ENTRY (searchbox), GTK_ENTRY_ICON_SECONDARY, GTK_STOCK_CLEAR);
 #else
-<<<<<<< HEAD
-    
-  GtkWidget *image;
-
-  searchbox = sexy_icon_entry_new();
-  image = gtk_image_new_from_stock( GTK_STOCK_FIND , GTK_ICON_SIZE_SMALL_TOOLBAR);
-  sexy_icon_entry_set_icon( SEXY_ICON_ENTRY(searchbox), SEXY_ICON_ENTRY_PRIMARY , GTK_IMAGE(image) );
-  sexy_icon_entry_add_clear_button( SEXY_ICON_ENTRY(searchbox) );
-=======
 
     GtkWidget *image;
 
@@ -110,7 +101,6 @@
     image = gtk_image_new_from_stock( GTK_STOCK_FIND , GTK_ICON_SIZE_SMALL_TOOLBAR);
     sexy_icon_entry_set_icon( SEXY_ICON_ENTRY(searchbox), SEXY_ICON_ENTRY_PRIMARY , GTK_IMAGE(image) );
     sexy_icon_entry_add_clear_button( SEXY_ICON_ENTRY(searchbox) );
->>>>>>> 361d6bbe
 #endif
 
 
