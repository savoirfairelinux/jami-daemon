--- conflicted
+++ resolved
@@ -121,14 +121,8 @@
       gtk_main ();
     }
 
-<<<<<<< HEAD
-=======
   gdk_threads_leave ();
 
-  // Cleanly stop logging
-  shutdown_logging ();
-
->>>>>>> 94affc53
   shortcuts_destroy_bindings();
 
   return 0;
