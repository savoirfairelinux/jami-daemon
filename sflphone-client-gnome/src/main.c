--- conflicted
+++ resolved
@@ -44,52 +44,12 @@
 
 #include "shortcuts.h"
 
-<<<<<<< HEAD
-/**
- * Stop logging engine
- */
-static void
-shutdown_logging ()
-{
-    if (log4c_fini ()) {
-        ERROR ("log4c_fini() failed");
-    }
-}
-
-/**
- * Start loggin engine
- */
-static void
-startup_logging ()
-{
-    log4c_init ();
-
-    if (log4c_load (DATA_DIR "/log4crc") == -1)
-        g_warning ("Cannot load log4j configuration file : %s", DATA_DIR "/log4crc");
-
-    log4c_sfl_gtk_category = log4c_category_get ("org.sflphone.gtk");
-}
-
-=======
->>>>>>> 54eaff7a
 int
 main (int argc, char *argv[])
 {
     // Handle logging
     int i;
 
-<<<<<<< HEAD
-    // Startup logging
-    startup_logging ();
-
-    // Check arguments if debug mode is activated
-    for (i = 0; i < argc; i++)
-        if (g_strcmp0 (argv[i], "--debug") == 0)
-            log4c_category_set_priority (log4c_sfl_gtk_category, LOG4C_PRIORITY_DEBUG);
-
-    // Start GTK application
-
-=======
     // Check arguments if debug mode is activated
     for (i = 0; i < argc; i++)
         if (g_strcmp0 (argv[i], "--debug") == 0)
@@ -101,7 +61,6 @@
     gdk_threads_enter ();
 
     // Start GTK application
->>>>>>> 54eaff7a
     gtk_init (&argc, &argv);
 
     g_print ("%s %s\n", PACKAGE, VERSION);
@@ -119,11 +78,6 @@
              "shall include the source code for the parts of OpenSSL used as well\n" \
              "as that of the covered work.\n\n");
 
-<<<<<<< HEAD
-    DEBUG ("Logging Started");
-
-=======
->>>>>>> 54eaff7a
     srand (time (NULL));
 
     // Internationalization
@@ -166,12 +120,7 @@
         gtk_main ();
     }
 
-<<<<<<< HEAD
-    // Cleanly stop logging
-    shutdown_logging ();
-=======
     gdk_threads_leave ();
->>>>>>> 54eaff7a
 
     shortcuts_destroy_bindings();
 
