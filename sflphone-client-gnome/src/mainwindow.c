/*
 *  Copyright (C) 2004, 2005, 2006, 2009, 2008, 2009, 2010 Savoir-Faire Linux Inc.
 *  Author: Emmanuel Milou <emmanuel.milou@savoirfairelinux.com>
 *  Author: Pierre-Luc Beaudoin <pierre-luc.beaudoin@savoirfairelinux.com>
 *  Author: Pierre-Luc Bacon <pierre-luc.bacon@savoirfairelinux.com>
 *
 *  This program is free software; you can redistribute it and/or modify
 *  it under the terms of the GNU General Public License as published by
 *  the Free Software Foundation; either version 3 of the License, or
 *  (at your option) any later version.
 *
 *  This program is distributed in the hope that it will be useful,
 *  but WITHOUT ANY WARRANTY; without even the implied warranty of
 *  MERCHANTABILITY or FITNESS FOR A PARTICULAR PURPOSE.  See the
 *  GNU General Public License for more details.
 *
 *  You should have received a copy of the GNU General Public License
 *  along with this program; if not, write to the Free Software
 *   Foundation, Inc., 675 Mass Ave, Cambridge, MA 02139, USA.
 *
 *  Additional permission under GNU GPL version 3 section 7:
 *
 *  If you modify this program, or any covered work, by linking or
 *  combining it with the OpenSSL project's OpenSSL library (or a
 *  modified version of that library), containing parts covered by the
 *  terms of the OpenSSL or SSLeay licenses, Savoir-Faire Linux Inc.
 *  grants you additional permission to convey the resulting work.
 *  Corresponding Source for a non-source form of such a combination
 *  shall include the source code for the parts of OpenSSL used as well
 *  as that of the covered work.
 */

#include <config.h>
#include <actions.h>
#include <calltree.h>
#include <calltab.h>
#include <preferencesdialog.h>
#include <dialpad.h>
#include <mainwindow.h>
#include <sliders.h>
#include <contacts/searchbar.h>
#include <assistant.h>
#include <widget/gtkscrollbook.h>
#include <widget/minidialog.h>
#include "uimanager.h"

#include <gtk/gtk.h>
#include <eel-gconf-extensions.h>

/** Local variables */
GtkUIManager *ui_manager = NULL;
GtkAccelGroup * accelGroup = NULL;
GtkWidget * window = NULL;
GtkWidget * subvbox = NULL;
GtkWidget * vbox = NULL;
GtkWidget * dialpad = NULL;
GtkWidget * speaker_control = NULL;
GtkWidget * mic_control = NULL;
GtkWidget * statusBar = NULL;
GtkWidget * filterEntry = NULL;
PidginScrollBook *embedded_error_notebook;

gchar *status_current_message = NULL;
// pthread_mutex_t statusbar_message_mutex;
GMutex *gmutex;

/**
 * Handle main window resizing
 */
<<<<<<< HEAD
static gboolean window_configure_cb (GtkWidget *win, GdkEventConfigure *event)
=======
static gboolean window_configure_cb (GtkWidget *win UNUSED, GdkEventConfigure *event)
>>>>>>> 54eaff7a
{

    int pos_x, pos_y;

    eel_gconf_set_integer (CONF_MAIN_WINDOW_WIDTH, event->width);
    eel_gconf_set_integer (CONF_MAIN_WINDOW_HEIGHT, event->height);

    gtk_window_get_position (GTK_WINDOW (window), &pos_x, &pos_y);
    eel_gconf_set_integer (CONF_MAIN_WINDOW_POSITION_X, pos_x);
    eel_gconf_set_integer (CONF_MAIN_WINDOW_POSITION_Y, pos_y);

    return FALSE;
}


/**
 * Minimize the main window.
 */
static gboolean
on_delete (GtkWidget * widget UNUSED, gpointer data UNUSED)
{

    if (eel_gconf_get_integer (SHOW_STATUSICON)) {
        gtk_widget_hide (GTK_WIDGET (get_main_window()));
        set_minimized (TRUE);
    } else {
        sflphone_quit ();
    }

<<<<<<< HEAD
=======
    // pthread_mutex_destroy (&statusbar_message_mutex);
    g_mutex_free (gmutex);
>>>>>>> 54eaff7a
    return TRUE;
}

/** Ask the user if he wants to hangup current calls */
gboolean
main_window_ask_quit ()
{
    guint count = calllist_get_size (current_calls);
    GtkWidget * dialog;
    gint response;
    gchar * question;

    if (count == 1) {
        question = _ ("There is one call in progress.");
    } else {
        question = _ ("There are calls in progress.");
    }

    dialog = gtk_message_dialog_new_with_markup (GTK_WINDOW (window),
             GTK_DIALOG_MODAL, GTK_MESSAGE_QUESTION, GTK_BUTTONS_YES_NO, "%s\n%s",
             question, _ ("Do you still want to quit?"));

    response = gtk_dialog_run (GTK_DIALOG (dialog));

    gtk_widget_destroy (dialog);

    return (response == GTK_RESPONSE_NO) ? FALSE : TRUE ;


}

static gboolean
on_key_released (GtkWidget *widget, GdkEventKey *event, gpointer user_data UNUSED)
{
    DEBUG ("On key released from Main Window : %s", gtk_widget_get_name (widget));

    if (focus_is_on_searchbar == FALSE) {
        // If a modifier key is pressed, it's a shortcut, pass along
        if (event->state & GDK_CONTROL_MASK || event->state & GDK_MOD1_MASK
                || event->keyval == 60 || // <
                event->keyval == 62 || // >
                event->keyval == 34 || // "
                event->keyval == 65289 || // tab
                event->keyval == 65361 || // left arrow
<<<<<<< HEAD
                event->keyval == 65363 || // right arrow
=======
                event->keyval == 65362 || // up arrow
                event->keyval == 65363 || // right arrow
                event->keyval == 65364 || // down arrow
>>>>>>> 54eaff7a
                event->keyval >= 65470 || // F-keys
                event->keyval == 32 // space
           )
            return FALSE;
        else
            sflphone_keypad (event->keyval, event->string);
    }

    return TRUE;
}

void
focus_on_mainwindow_out ()
{
    //  gtk_widget_grab_focus(GTK_WIDGET(window));

}

void
focus_on_mainwindow_in ()
{
    //  gtk_widget_grab_focus(GTK_WIDGET(window));
}

void
create_main_window ()
{
    GtkWidget *widget;
<<<<<<< HEAD
    gchar *path;
=======
>>>>>>> 54eaff7a
    GError *error = NULL;
    gboolean ret;
    const char *window_title = "SFLphone VoIP Client";
    int width, height, position_x, position_y;

    focus_is_on_calltree = FALSE;
    focus_is_on_searchbar = FALSE;

    // Get configuration stored in gconf
    width =  eel_gconf_get_integer (CONF_MAIN_WINDOW_WIDTH);
    height =  eel_gconf_get_integer (CONF_MAIN_WINDOW_HEIGHT);
    position_x =  eel_gconf_get_integer (CONF_MAIN_WINDOW_POSITION_X);
    position_y =  eel_gconf_get_integer (CONF_MAIN_WINDOW_POSITION_Y);

    window = gtk_window_new (GTK_WINDOW_TOPLEVEL);
    gtk_container_set_border_width (GTK_CONTAINER (window), 0);
    gtk_window_set_title (GTK_WINDOW (window), window_title);
    gtk_window_set_default_size (GTK_WINDOW (window), width, height);
    gtk_window_set_default_icon_from_file (LOGO,
                                           NULL);
    gtk_window_set_position (GTK_WINDOW (window) , GTK_WIN_POS_MOUSE);

    /* Connect the destroy event of the window with our on_destroy function
     * When the window is about to be destroyed we get a notificaiton and
     * stop the main GTK loop
     */
    g_signal_connect (G_OBJECT (window), "delete-event",
                      G_CALLBACK (on_delete), NULL);

    g_signal_connect (G_OBJECT (window), "key-release-event",
                      G_CALLBACK (on_key_released), NULL);

    g_signal_connect_after (G_OBJECT (window), "focus-in-event",
                            G_CALLBACK (focus_on_mainwindow_in), NULL);

    g_signal_connect_after (G_OBJECT (window), "focus-out-event",
                            G_CALLBACK (focus_on_mainwindow_out), NULL);

    g_signal_connect_object (G_OBJECT (window), "configure-event",
                             G_CALLBACK (window_configure_cb), NULL, 0);

    gtk_widget_set_name (window, "mainwindow");

    ret = uimanager_new (&ui_manager);

    if (!ret) {
        ERROR ("Could not load xml GUI\n");
        g_error_free (error);
        exit (1);
    }

    /* Create an accel group for window's shortcuts */
    gtk_window_add_accel_group (GTK_WINDOW (window),
                                gtk_ui_manager_get_accel_group (ui_manager));

    vbox = gtk_vbox_new (FALSE /*homogeneous*/, 0 /*spacing*/);
    subvbox = gtk_vbox_new (FALSE /*homogeneous*/, 5 /*spacing*/);

    create_menus (ui_manager, &widget);
    gtk_box_pack_start (GTK_BOX (vbox), widget, FALSE /*expand*/, TRUE /*fill*/,
                        0 /*padding*/);

    create_toolbar_actions (ui_manager, &widget);
    // Do not override GNOME user settings
    gtk_box_pack_start (GTK_BOX (vbox), widget, FALSE /*expand*/, TRUE /*fill*/,
                        0 /*padding*/);

    gtk_box_pack_start (GTK_BOX (vbox), current_calls->tree, TRUE /*expand*/,
                        TRUE /*fill*/, 0 /*padding*/);
    gtk_box_pack_start (GTK_BOX (vbox), history->tree, TRUE /*expand*/,
                        TRUE /*fill*/, 0 /*padding*/);
    gtk_box_pack_start (GTK_BOX (vbox), contacts->tree, TRUE /*expand*/,
                        TRUE /*fill*/, 0 /*padding*/);

    g_signal_connect_object (G_OBJECT (window), "configure-event",
                             G_CALLBACK (window_configure_cb), NULL, 0);
    gtk_box_pack_start (GTK_BOX (vbox), subvbox, FALSE /*expand*/,
                        FALSE /*fill*/, 0 /*padding*/);

    embedded_error_notebook = PIDGIN_SCROLL_BOOK (pidgin_scroll_book_new());
    gtk_box_pack_start (GTK_BOX (subvbox), GTK_WIDGET (embedded_error_notebook),
                        FALSE, FALSE, 0);

    if (SHOW_VOLUME) {
        speaker_control = create_slider ("speaker");
        gtk_box_pack_end (GTK_BOX (subvbox), speaker_control, FALSE /*expand*/,
                          TRUE /*fill*/, 0 /*padding*/);
        gtk_widget_show_all (speaker_control);
        mic_control = create_slider ("mic");
        gtk_box_pack_end (GTK_BOX (subvbox), mic_control, FALSE /*expand*/,
                          TRUE /*fill*/, 0 /*padding*/);
        gtk_widget_show_all (mic_control);
    }


    if (eel_gconf_get_boolean (CONF_SHOW_DIALPAD)) {
        dialpad = create_dialpad();
        gtk_box_pack_end (GTK_BOX (subvbox), dialpad, FALSE /*expand*/, TRUE /*fill*/, 0 /*padding*/);
        gtk_widget_show_all (dialpad);
    }

    /* Status bar */
    statusBar = gtk_statusbar_new ();
    gtk_box_pack_start (GTK_BOX (vbox), statusBar, FALSE /*expand*/,
                        TRUE /*fill*/, 0 /*padding*/);
    gtk_container_add (GTK_CONTAINER (window), vbox);

    /* make sure that everything, window and label, are visible */
    gtk_widget_show_all (window);

    /* dont't show the history */
    gtk_widget_hide (history->tree);

    /* dont't show the contact list */
    gtk_widget_hide (contacts->tree);

    searchbar_init (history);
    searchbar_init (contacts);

    /* don't show waiting layer */
    gtk_widget_hide (waitingLayer);

<<<<<<< HEAD
=======
    // pthread_mutex_init (&statusbar_message_mutex, NULL);
    gmutex = g_mutex_new();

>>>>>>> 54eaff7a
    // Configuration wizard
    if (account_list_get_size () == 1) {
#if GTK_CHECK_VERSION(2,10,0)
        build_wizard ();
#else
        GtkWidget * dialog = gtk_message_dialog_new_with_markup (GTK_WINDOW (window),
                             GTK_DIALOG_DESTROY_WITH_PARENT,
                             GTK_MESSAGE_INFO,
                             GTK_BUTTONS_YES_NO,
                             "<b><big>Welcome to SFLphone!</big></b>\n\nThere are no VoIP accounts configured, would you like to edit the preferences now?");

        int response = gtk_dialog_run (GTK_DIALOG (dialog));

        gtk_widget_destroy (GTK_WIDGET (dialog));

        if (response == GTK_RESPONSE_YES) {
            show_preferences_dialog();
        }

#endif
    }

    // Restore position according to the configuration stored in gconf
    gtk_window_move (GTK_WINDOW (window), position_x, position_y);
}

GtkAccelGroup *
get_accel_group ()
{
    return accelGroup;
}

GtkWidget *
get_main_window ()
{
    return window;
}

void
main_window_message (GtkMessageType type, gchar * markup)
{

    GtkWidget * dialog = gtk_message_dialog_new_with_markup (
                             GTK_WINDOW (get_main_window()), GTK_DIALOG_MODAL
                             | GTK_DIALOG_DESTROY_WITH_PARENT, type, GTK_BUTTONS_CLOSE, NULL);

    gtk_window_set_title (GTK_WINDOW (dialog), _ ("SFLphone Error"));
    gtk_message_dialog_set_markup (GTK_MESSAGE_DIALOG (dialog), markup);

    gtk_dialog_run (GTK_DIALOG (dialog));
    gtk_widget_destroy (GTK_WIDGET (dialog));
}

void
main_window_error_message (gchar * markup)
{
    main_window_message (GTK_MESSAGE_ERROR, markup);
}

void
main_window_warning_message (gchar * markup)
{
    main_window_message (GTK_MESSAGE_WARNING, markup);
}

void
main_window_info_message (gchar * markup)
{
    main_window_message (GTK_MESSAGE_INFO, markup);
}

void
main_window_dialpad (gboolean state)
{

    g_print ("main_window_dialpad\n");

    if (state) {
        dialpad = create_dialpad ();
        gtk_box_pack_end (GTK_BOX (subvbox), dialpad, FALSE /*expand*/,
                          TRUE /*fill*/, 0 /*padding*/);
        gtk_widget_show_all (dialpad);
    } else {
        gtk_container_remove (GTK_CONTAINER (subvbox), dialpad);
    }
}

void
main_window_volume_controls (gboolean state)
{
    if (state) {
        speaker_control = create_slider ("speaker");
        gtk_box_pack_end (GTK_BOX (subvbox), speaker_control, FALSE /*expand*/,
                          TRUE /*fill*/, 0 /*padding*/);
        gtk_widget_show_all (speaker_control);
        mic_control = create_slider ("mic");
        gtk_box_pack_end (GTK_BOX (subvbox), mic_control, FALSE /*expand*/,
                          TRUE /*fill*/, 0 /*padding*/);
        gtk_widget_show_all (mic_control);
    } else {
        gtk_container_remove (GTK_CONTAINER (subvbox), speaker_control);
        gtk_container_remove (GTK_CONTAINER (subvbox), mic_control);
    }
}

void
<<<<<<< HEAD
statusbar_push_message (const gchar * message, guint id)
{
    gtk_statusbar_push (GTK_STATUSBAR (statusBar), id, message);
=======
statusbar_push_message (const gchar *left_hand_message, const gchar *right_hand_message, guint id)
{
    // The actual message to be push in the statusbar
    gchar *message_to_display;

    g_mutex_lock (gmutex);
    // pthread_mutex_lock (&statusbar_message_mutex);

    g_free (status_current_message);
    // store the left hand message so that it can be reused in case of clock update
    status_current_message = g_strdup (left_hand_message);

    // Format message according to right hand member
    if (right_hand_message)
        message_to_display = g_strdup_printf ("%s           %s",
                                              left_hand_message, right_hand_message);
    else
        message_to_display = g_strdup (left_hand_message);

    // Push into the statusbar
    gtk_statusbar_push (GTK_STATUSBAR (statusBar), id, message_to_display);

    g_free (message_to_display);

    // pthread_mutex_unlock (&statusbar_message_mutex);
    g_mutex_unlock (gmutex);
>>>>>>> 54eaff7a
}

void
statusbar_pop_message (guint id)
{
    gtk_statusbar_pop (GTK_STATUSBAR (statusBar), id);
<<<<<<< HEAD
=======
}

void
statusbar_update_clock (gchar *msg)
{
    gchar *message = NULL;

    if (!msg) {
        statusbar_pop_message (__MSG_ACCOUNT_DEFAULT);
        statusbar_push_message (message, NULL, __MSG_ACCOUNT_DEFAULT);
    }


    // pthread_mutex_lock (&statusbar_message_mutex);
    g_mutex_lock (gmutex);
    message = g_strdup (status_current_message);
    // pthread_mutex_unlock (&statusbar_message_mutex);
    g_mutex_unlock (gmutex);

    if (message) {
        statusbar_pop_message (__MSG_ACCOUNT_DEFAULT);
        statusbar_push_message (message, msg, __MSG_ACCOUNT_DEFAULT);
    }

    g_free (message);
    message = NULL;

>>>>>>> 54eaff7a
}

static void
add_error_dialog (GtkWidget *dialog, callable_obj_t * call)
{
    gtk_container_add (GTK_CONTAINER (embedded_error_notebook), dialog);
    call_add_error (call, dialog);
}

static void
destroy_error_dialog_cb (GtkObject *dialog, callable_obj_t * call)
{
    call_remove_error (call, dialog);
}

void
main_window_zrtp_not_supported (callable_obj_t * c)
{
    account_t* account_details = NULL;
    gchar* warning_enabled = "";

    account_details = account_list_get_by_id (c->_accountID);

    if (account_details != NULL) {
        warning_enabled = g_hash_table_lookup (account_details->properties,
                                               ACCOUNT_ZRTP_NOT_SUPP_WARNING);
        DEBUG ("Warning Enabled %s", warning_enabled);
    } else {
        DEBUG ("Account is null callID %s", c->_callID);
        GHashTable * properties = NULL;
        sflphone_get_ip2ip_properties (&properties);

        if (properties != NULL) {
            warning_enabled = g_hash_table_lookup (properties,
                                                   ACCOUNT_ZRTP_NOT_SUPP_WARNING);
        }
    }

    if (g_strcasecmp (warning_enabled, "true") == 0) {
        PidginMiniDialog *mini_dialog;
        gchar *desc = g_markup_printf_escaped (
                          _ ("ZRTP is not supported by peer %s\n"), c->_peer_number);
        mini_dialog = pidgin_mini_dialog_new (
                          _ ("Secure Communication Unavailable"), desc,
                          GTK_STOCK_DIALOG_WARNING);
        pidgin_mini_dialog_add_button (mini_dialog, _ ("Continue"), NULL, NULL);
        pidgin_mini_dialog_add_button (mini_dialog, _ ("Stop Call"),
                                       sflphone_hang_up, NULL);

        g_signal_connect_after (mini_dialog, "destroy", (GCallback) destroy_error_dialog_cb, c);

        add_error_dialog (GTK_WIDGET (mini_dialog), c);
    }
}

void
main_window_zrtp_negotiation_failed (const gchar* callID, const gchar* reason,
                                     const gchar* severity)
{
    gchar* peer_number = "(number unknown)";
    callable_obj_t * c = NULL;
    c = calllist_get (current_calls, callID);

    if (c != NULL) {
        peer_number = c->_peer_number;
    }

    PidginMiniDialog *mini_dialog;
    gchar
    *desc =
        g_markup_printf_escaped (
            _ ("A %s error forced the call with %s to fall under unencrypted mode.\nExact reason: %s\n"),
            severity, peer_number, reason);
    mini_dialog = pidgin_mini_dialog_new (_ ("ZRTP negotiation failed"), desc,
                                          GTK_STOCK_DIALOG_WARNING);
    pidgin_mini_dialog_add_button (mini_dialog, _ ("Continue"), NULL, NULL);
    pidgin_mini_dialog_add_button (mini_dialog, _ ("Stop Call"), sflphone_hang_up,
                                   NULL);

    g_signal_connect_after (mini_dialog, "destroy", (GCallback) destroy_error_dialog_cb, c);

    add_error_dialog (GTK_WIDGET (mini_dialog), c);
}

void
main_window_confirm_go_clear (callable_obj_t * c)
{
    PidginMiniDialog *mini_dialog;
    gchar
    *desc =
        g_markup_printf_escaped (
            _ ("%s wants to stop using secure communication. Confirm will resume conversation without SRTP.\n"),
            c->_peer_number);
    mini_dialog = pidgin_mini_dialog_new (_ ("Confirm Go Clear"), desc,
                                          GTK_STOCK_STOP);
    pidgin_mini_dialog_add_button (mini_dialog, _ ("Confirm"),
                                   (PidginMiniDialogCallback) sflphone_set_confirm_go_clear, NULL);
    pidgin_mini_dialog_add_button (mini_dialog, _ ("Stop Call"), sflphone_hang_up,
                                   NULL);

    add_error_dialog (GTK_WIDGET (mini_dialog), c);
}
<|MERGE_RESOLUTION|>--- conflicted
+++ resolved
@@ -67,11 +67,7 @@
 /**
  * Handle main window resizing
  */
-<<<<<<< HEAD
-static gboolean window_configure_cb (GtkWidget *win, GdkEventConfigure *event)
-=======
 static gboolean window_configure_cb (GtkWidget *win UNUSED, GdkEventConfigure *event)
->>>>>>> 54eaff7a
 {
 
     int pos_x, pos_y;
@@ -101,11 +97,8 @@
         sflphone_quit ();
     }
 
-<<<<<<< HEAD
-=======
     // pthread_mutex_destroy (&statusbar_message_mutex);
     g_mutex_free (gmutex);
->>>>>>> 54eaff7a
     return TRUE;
 }
 
@@ -150,13 +143,9 @@
                 event->keyval == 34 || // "
                 event->keyval == 65289 || // tab
                 event->keyval == 65361 || // left arrow
-<<<<<<< HEAD
-                event->keyval == 65363 || // right arrow
-=======
                 event->keyval == 65362 || // up arrow
                 event->keyval == 65363 || // right arrow
                 event->keyval == 65364 || // down arrow
->>>>>>> 54eaff7a
                 event->keyval >= 65470 || // F-keys
                 event->keyval == 32 // space
            )
@@ -185,10 +174,6 @@
 create_main_window ()
 {
     GtkWidget *widget;
-<<<<<<< HEAD
-    gchar *path;
-=======
->>>>>>> 54eaff7a
     GError *error = NULL;
     gboolean ret;
     const char *window_title = "SFLphone VoIP Client";
@@ -311,12 +296,9 @@
     /* don't show waiting layer */
     gtk_widget_hide (waitingLayer);
 
-<<<<<<< HEAD
-=======
     // pthread_mutex_init (&statusbar_message_mutex, NULL);
     gmutex = g_mutex_new();
 
->>>>>>> 54eaff7a
     // Configuration wizard
     if (account_list_get_size () == 1) {
 #if GTK_CHECK_VERSION(2,10,0)
@@ -423,11 +405,6 @@
 }
 
 void
-<<<<<<< HEAD
-statusbar_push_message (const gchar * message, guint id)
-{
-    gtk_statusbar_push (GTK_STATUSBAR (statusBar), id, message);
-=======
 statusbar_push_message (const gchar *left_hand_message, const gchar *right_hand_message, guint id)
 {
     // The actual message to be push in the statusbar
@@ -454,15 +431,12 @@
 
     // pthread_mutex_unlock (&statusbar_message_mutex);
     g_mutex_unlock (gmutex);
->>>>>>> 54eaff7a
 }
 
 void
 statusbar_pop_message (guint id)
 {
     gtk_statusbar_pop (GTK_STATUSBAR (statusBar), id);
-<<<<<<< HEAD
-=======
 }
 
 void
@@ -490,7 +464,6 @@
     g_free (message);
     message = NULL;
 
->>>>>>> 54eaff7a
 }
 
 static void
