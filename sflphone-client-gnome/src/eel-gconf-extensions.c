--- conflicted
+++ resolved
@@ -590,11 +590,7 @@
 
     if (notifiers != NULL) {
         *notifiers = g_list_append (*notifiers,
-<<<<<<< HEAD
-                                    (gpointer) id);
-=======
                                     GINT_TO_POINTER (id));
->>>>>>> 54eaff7a
     }
 }
 
