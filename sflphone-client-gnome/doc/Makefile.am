include $(top_srcdir)/gnome-doc-utils.make
dist-hook: doc-dist-hook
DOC_MODULE = sflphone
DOC_ENTITIES = legal.xml
DOC_INCLUDES =
DOC_FIGURES =	figures/addressbook-button.png \
				figures/answer.png				\
				figures/call.png				\
				figures/call-second.png				\
				figures/dial.png				\
				figures/hangup.png				\
				figures/holdon.png				\
				figures/holdoff.png				\
				figures/record.png				\
				figures/refuse.png				\
				figures/transfer.png				\
				figures/transfer-go.png				\
				figures/voicemail.png				\
				figures/rec-settings.png			\
				figures/desktop-notif-settings.png		\
				figures/callshistory-settings.png		\
				figures/configfile-settings.png			\
				figures/notif-example.png			\
				figures/systemtray-settings.png			\
				figures/voicemail-notif.png			\
				figures/account_advanced.png 			\
				figures/accounts_security.png 			\
				figures/drag_n_drop.png 			\
				figures/conference.png	 			\
				figures/conference_detached.png			\
<<<<<<< HEAD
				figures/conference_attached.png
=======
				figures/conference_attached.png			\
				figures/srtp_enabled.png				\
				figures/zrtp_options.png	
>>>>>>> d815147b
DOC_LINGUAS = fr es<|MERGE_RESOLUTION|>--- conflicted
+++ resolved
@@ -28,11 +28,7 @@
 				figures/drag_n_drop.png 			\
 				figures/conference.png	 			\
 				figures/conference_detached.png			\
-<<<<<<< HEAD
-				figures/conference_attached.png
-=======
 				figures/conference_attached.png			\
 				figures/srtp_enabled.png				\
 				figures/zrtp_options.png	
->>>>>>> d815147b
 DOC_LINGUAS = fr es