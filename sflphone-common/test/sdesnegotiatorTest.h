/*
 *  Copyright (C) 2009 Savoir-Faire Linux inc.
 *  Author: Alexandre Savard <alexandre.savard@savoirfairelinux.com>
 *
 *  This program is free software; you can redistribute it and/or modify
 *  it under the terms of the GNU General Public License as published by
 *  the Free Software Foundation; either version 3 of the License, or
 *  (at your option) any later version.
 *
 *  This program is distributed in the hope that it will be useful,
 *  but WITHOUT ANY WARRANTY; without even the implied warranty of
 *  MERCHANTABILITY or FITNESS FOR A PARTICULAR PURPOSE.  See the
 *  GNU General Public License for more details.
 *
 *  You should have received a copy of the GNU General Public License
 *  along with this program; if not, write to the Free Software
 *   Foundation, Inc., 675 Mass Ave, Cambridge, MA 02139, USA.
 */

// Cppunit import
#include <cppunit/extensions/HelperMacros.h>
#include <cppunit/TestCaller.h>
#include <cppunit/TestCase.h>
#include <cppunit/TestSuite.h>

#include <assert.h>

#include <stdio.h>
#include <sstream>
#include <ccrtp/rtp.h>

#include <vector>

// pjsip import
#include <pjsip.h>
#include <pjlib.h>
#include <pjsip_ua.h>
#include <pjlib-util.h>
#include <pjnath/stun_config.h>

// Application import
#include "sip/SdesNegotiator.h"
#include "sip/Pattern.h"
// #include "config/config.h"
// #include "user_cfg.h"



/*
 * @file sdesnegotiationTest.cpp  
 * @brief       Regroups unitary tests related to the plugin manager.
 */

#ifndef _SDESNEGOTIATOR_TEST_
#define _SDESNEGOTIATOR_TEST_



class SdesNegotiatorTest : public CppUnit::TestCase {

    /*
     * Use cppunit library macros to add unit test the factory
     */
    CPPUNIT_TEST_SUITE( SdesNegotiatorTest );
<<<<<<< HEAD
    CPPUNIT_TEST( testTagPattern );
    CPPUNIT_TEST( testCryptoSuitePattern );
    CPPUNIT_TEST( testKeyParamsPattern );
    CPPUNIT_TEST( testKeyParamsPatternCiscoStyle );    
    CPPUNIT_TEST( testNegotiation );
	// CPPUNIT_TEST( testComponent );
=======
    // CPPUNIT_TEST( testTagPattern );
    // CPPUNIT_TEST( testCryptoSuitePattern );
    // CPPUNIT_TEST( testKeyParamsPattern );
    // CPPUNIT_TEST( testNegotiation );
    CPPUNIT_TEST( testMostSimpleCase );
>>>>>>> df8d1f12
    CPPUNIT_TEST_SUITE_END();

    public:

        SdesNegotiatorTest() : CppUnit::TestCase("Sdes Tests") {}
        
        /*
         * Code factoring - Common resources can be initialized here.
         * This method is called by unitcpp before each test
         */
        void setUp();

        /*
         * Code factoring - Common resources can be released here.
         * This method is called by unitcpp after each test
         */
        inline void tearDown();

		void testTagPattern();

		void testCryptoSuitePattern();

		void testKeyParamsPattern();
		
        void testKeyParamsPatternCiscoStyle();

		void testNegotiation();
		
		void testComponent();

		void testMostSimpleCase();

    private:

		sfl::Pattern *pattern;

		sfl::SdesNegotiator *sdesnego;

		std::vector<std::string> *remoteOffer;

		std::vector<sfl::CryptoSuiteDefinition> *localCapabilities;
};

/* Register our test module */
CPPUNIT_TEST_SUITE_REGISTRATION( SdesNegotiatorTest );

#endif<|MERGE_RESOLUTION|>--- conflicted
+++ resolved
@@ -62,20 +62,12 @@
      * Use cppunit library macros to add unit test the factory
      */
     CPPUNIT_TEST_SUITE( SdesNegotiatorTest );
-<<<<<<< HEAD
     CPPUNIT_TEST( testTagPattern );
     CPPUNIT_TEST( testCryptoSuitePattern );
     CPPUNIT_TEST( testKeyParamsPattern );
     CPPUNIT_TEST( testKeyParamsPatternCiscoStyle );    
     CPPUNIT_TEST( testNegotiation );
-	// CPPUNIT_TEST( testComponent );
-=======
-    // CPPUNIT_TEST( testTagPattern );
-    // CPPUNIT_TEST( testCryptoSuitePattern );
-    // CPPUNIT_TEST( testKeyParamsPattern );
-    // CPPUNIT_TEST( testNegotiation );
-    CPPUNIT_TEST( testMostSimpleCase );
->>>>>>> df8d1f12
+    //CPPUNIT_TEST( testMostSimpleCase );
     CPPUNIT_TEST_SUITE_END();
 
     public:
