--- conflicted
+++ resolved
@@ -1,10 +1,7 @@
 include ../globals.mak
 
-<<<<<<< HEAD
-noinst_PROGRAMS = numbercleanerTester pluginmanagerTester hookmanagerTester audiolayerTester rtpTester historyTester mainbufferTester
-=======
-noinst_PROGRAMS = numbercleanerTester pluginmanagerTester hookmanagerTester audiolayerTester historyTester #rtpTester
->>>>>>> d551f336
+
+noinst_PROGRAMS = numbercleanerTester pluginmanagerTester hookmanagerTester audiolayerTester historyTester mainbufferTester #rtpTester
 
 OBJECT_FILES= \
 	../src/sflphoned-managerimpl.o \
@@ -112,27 +109,6 @@
 		-luuid \
 		$(OBJECT_FILES)
 
-rtpTester_SOURCES = \
-		rtpTest.h \
-		rtpTest.cpp \
-		TestMain.cpp
-
-rtpTester_LDADD = \
-		../src/libsflphone.la  \
-		$(SFLPHONE_LIBS) $(ZEROCONFLIB) $(LIB_DNSSD) \
-		@ALSA_LIBS@ \
-		@PULSEAUDIO_LIBS@ \
-		@CPPUNIT_LIBS@ \
-		@CCEXT2_LIBS@ \
-		@CCGNU2_LIBS@ \
-		@CCRTP_LIBS@ \
-		@SAMPLERATE_LIBS@ \
-		@ZRTPCPP_LIBS@ \
-		@libssl_LIBS@ \
-		$(PJSIP_LIBS) \
-		-luuid \
-		$(OBJECT_FILES)
-
 historyTester_SOURCES = \
 		historyTest.h \
 		historyTest.cpp \
