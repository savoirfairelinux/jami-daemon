--- conflicted
+++ resolved
@@ -554,11 +554,7 @@
     // unbind test_id1 with default_id
     _mainbuffer.unBindCallID (test_id1);
 
-<<<<<<< HEAD
-    _debug ("%i", _mainbuffer._ringBufferMap.size());
-=======
-    _debug ("%i\n", (int)(_mainbuffer._ringBufferMap.size()));
->>>>>>> 8c3ce76d
+    _debug ("%i", (int)(_mainbuffer._ringBufferMap.size()));
     CPPUNIT_ASSERT (_mainbuffer._ringBufferMap.size() == 0);
     CPPUNIT_ASSERT (_mainbuffer._callIDMap.size() == 0);
 
