/*
 *  Copyright (C) 2009 Savoir-Faire Linux inc.
 *  Author: Alexandre Savard <alexandre.savard@savoirfairelinux.com>
 *
 *  This program is free software; you can redistribute it and/or modify
 *  it under the terms of the GNU General Public License as published by
 *  the Free Software Foundation; either version 3 of the License, or
 *  (at your option) any later version.
 *
 *  This program is distributed in the hope that it will be useful,
 *  but WITHOUT ANY WARRANTY; without even the implied warranty of
 *  MERCHANTABILITY or FITNESS FOR A PARTICULAR PURPOSE.  See the
 *  GNU General Public License for more details.
 *
 *  You should have received a copy of the GNU General Public License
 *  along with this program; if not, write to the Free Software
 *   Foundation, Inc., 675 Mass Ave, Cambridge, MA 02139, USA.
 */

#include <stdio.h>
#include <sstream>
#include <ccrtp/rtp.h>
#include <assert.h>
#include <string>
#include <cstring>
#include <math.h>
#include <dlfcn.h>
#include <iostream>
#include <sstream>


#include "sdesnegotiatorTest.h"

#include <unistd.h>


using std::cout;
using std::endl;


void SdesNegotiatorTest::setUp()
{
    
}


void SdesNegotiatorTest::tearDown()
{

}

void SdesNegotiatorTest::testTagPattern()
{
    std::string subject = "a=crypto:4"; 

    pattern = new sfl::Pattern("^a=crypto:(?P<tag>[0-9]{1,9})");
    *pattern << subject;

    CPPUNIT_ASSERT(pattern->matches());
    CPPUNIT_ASSERT(pattern->group("tag").compare("4") == 0);

    delete pattern;
    pattern = NULL;
}


void SdesNegotiatorTest::testCryptoSuitePattern()
{
    std::string subject = "AES_CM_128_HMAC_SHA1_80"; 

    pattern = new sfl::Pattern("(?P<cryptoSuite>AES_CM_128_HMAC_SHA1_80|" \
			       "AES_CM_128_HMAC_SHA1_32|"		\
			       "F8_128_HMAC_SHA1_80|"			\
			       "[A-Za-z0-9_]+)");
    *pattern << subject;

    CPPUNIT_ASSERT(pattern->matches());
    CPPUNIT_ASSERT(pattern->group("cryptoSuite").compare("AES_CM_128_HMAC_SHA1_80") == 0);

    delete pattern;
    pattern = NULL;
}


void SdesNegotiatorTest::testKeyParamsPattern()
{

    std::string subject = "inline:d0RmdmcmVCspeEc3QGZiNWpVLFJhQX1cfHAwJSoj|2^20|1:32";

    pattern = new sfl::Pattern("(?P<srtpKeyMethod>inline|[A-Za-z0-9_]+)\\:" \
			       "(?P<srtpKeyInfo>[A-Za-z0-9\x2B\x2F\x3D]+)\\|" \
			       "(2\\^(?P<lifetime>[0-9]+)\\|"		\
			       "(?P<mkiValue>[0-9]+)\\:"		\
			       "(?P<mkiLength>[0-9]{1,3})\\;?)?", "g");

    *pattern << subject;

    pattern->matches();
    CPPUNIT_ASSERT(pattern->group("srtpKeyMethod").compare("inline:"));
    CPPUNIT_ASSERT(pattern->group("srtpKeyInfo").compare("d0RmdmcmVCspeEc3QGZiNWpVLFJhQX1cfHAwJSoj")
== 0);
    CPPUNIT_ASSERT(pattern->group("lifetime").compare("20")== 0);
    CPPUNIT_ASSERT(pattern->group("mkiValue").compare("1")== 0);
    CPPUNIT_ASSERT(pattern->group("mkiLength").compare("32")== 0);

    delete pattern;
    pattern = NULL;
}

<<<<<<< HEAD
void SdesNegotiatorTest::testKeyParamsPatternCiscoStyle()
=======
void SdesNegotiatorTest::testKeyParamsPatternWithoutMKI()
>>>>>>> d33e351f
{

    std::string subject = "inline:d0RmdmcmVCspeEc3QGZiNWpVLFJhQX1cfHAwJSoj";

    pattern = new sfl::Pattern("(?P<srtpKeyMethod>inline|[A-Za-z0-9_]+)\\:" \
<<<<<<< HEAD
			       "(?P<srtpKeyInfo>[A-Za-z0-9\x2B\x2F\x3D]+)" \
			       "(\\|2\\^(?P<lifetime>[0-9]+)\\|"		\
			       "(?P<mkiValue>[0-9]+)\\:"		\
			       "(?P<mkiLength>[0-9]{1,3})\\;?)?", "g");

    *pattern << subject;
    pattern->matches();
    CPPUNIT_ASSERT(pattern->group("srtpKeyMethod").compare("inline:"));  
    CPPUNIT_ASSERT(pattern->group("srtpKeyInfo").compare("d0RmdmcmVCspeEc3QGZiNWpVLFJhQX1cfHAwJSoj") == 0);          
    
=======
                               "(?P<srtpKeyInfo>[A-Za-z0-9\x2B\x2F\x3D]+)" \
                               "(\\|2\\^(?P<lifetime>[0-9]+)\\|"                \
                               "(?P<mkiValue>[0-9]+)\\:"                \
                               "(?P<mkiLength>[0-9]{1,3})\\;?)?", "g");

    *pattern << subject;
    pattern->matches();
    CPPUNIT_ASSERT(pattern->group("srtpKeyMethod").compare("inline:"));
    CPPUNIT_ASSERT(pattern->group("srtpKeyInfo").compare("d0RmdmcmVCspeEc3QGZiNWpVLFJhQX1cfHAwJSoj")
== 0);

>>>>>>> d33e351f
    delete pattern;
    pattern = NULL;
}

<<<<<<< HEAD
=======

>>>>>>> d33e351f
/**
 * Make sure that all the fields can be extracted
 * properly from the syntax. 
 */
void SdesNegotiatorTest::testNegotiation()
{
     // Add a new SDES crypto line to be processed. 
    remoteOffer = new std::vector<std::string>();
    remoteOffer->push_back(std::string("a=crypto:1 AES_CM_128_HMAC_SHA1_80 inline:AAECAwQFBgcICQoLDA0ODxAREhMUFRYXGBkaGxwd|2^20|1:32"));
    remoteOffer->push_back(std::string("a=crypto:2 AES_CM_128_HMAC_SHA1_32 inline:NzB4d1BINUAvLEw6UzF3WSJ+PSdFcGdUJShpX1Zj|2^20|1:32"));
	
    // Register the local capabilities.
    localCapabilities = new std::vector<sfl::CryptoSuiteDefinition>();
    for(int i = 0; i < 3; i++) {
        localCapabilities->push_back(sfl::CryptoSuites[i]);
    }

    sdesnego = new sfl::SdesNegotiator(*localCapabilities, *remoteOffer);

    CPPUNIT_ASSERT(sdesnego->negotiate());
    // CPPUNIT_ASSERT(sdesnego->getKeyInfo().compare("AAECAwQFBgcICQoLDA0ODxAREhMUFRYXGBkaGxwd|2^20|1:32")==0);

    delete remoteOffer;
    remoteOffer = NULL;

    delete localCapabilities;
    localCapabilities = NULL;

    delete sdesnego;
    sdesnego = NULL;
}

/**
 * Make sure that unproperly formatted crypto lines are rejected.
 */
void SdesNegotiatorTest::testComponent()
{
    // Register the local capabilities.
    std::vector<sfl::CryptoSuiteDefinition> * capabilities = new std::vector<sfl::CryptoSuiteDefinition>();
	
    //Support all the CryptoSuites
    for(int i = 0; i < 3; i++) {
        capabilities->push_back(sfl::CryptoSuites[i]);
    }
	
    // Make sure that if a component is missing, negotiate will fail
    std::string cryptoLine("a=crypto:1 AES_CM_128_HMAC_SHA1_80 inline:|2^20|1:32");
    std::vector<std::string> * cryptoOffer = new std::vector<std::string>();
    cryptoOffer->push_back(cryptoLine);	

    sfl::SdesNegotiator * negotiator = new sfl::SdesNegotiator(*capabilities, *cryptoOffer);

    CPPUNIT_ASSERT(negotiator->negotiate() == false);
}



/**
 * Make sure that most simple case does not fail.
 */
void SdesNegotiatorTest::testMostSimpleCase()
{
    // Register the local capabilities.
    std::vector<sfl::CryptoSuiteDefinition> * capabilities = new std::vector<sfl::CryptoSuiteDefinition>();

    //Support all the CryptoSuites
    for(int i = 0; i < 3; i++) {
        capabilities->push_back(sfl::CryptoSuites[i]);
    }

    // Make sure taht this case works (since it's default for most application)
    std::string cryptoLine("a=crypto:1 AES_CM_128_HMAC_SHA1_80 inline:AAECAwQFBgcICQoLDA0ODxAREhMUFRYXGBkaGxwd");
    std::vector<std::string> * cryptoOffer = new std::vector<std::string>();
    cryptoOffer->push_back(cryptoLine);	

    sfl::SdesNegotiator * negotiator = new sfl::SdesNegotiator(*capabilities, *cryptoOffer);

    CPPUNIT_ASSERT(negotiator->negotiate() == true);

    CPPUNIT_ASSERT(negotiator->getCryptoSuite().compare("AES_CM_128_HMAC_SHA1_80") == 0);
    CPPUNIT_ASSERT(negotiator->getKeyMethod().compare("inline") == 0);
    CPPUNIT_ASSERT(negotiator->getKeyInfo().compare("AAECAwQFBgcICQoLDA0ODxAREhMUFRYXGBkaGxwd") == 0);
    CPPUNIT_ASSERT(negotiator->getLifeTime().compare("")== 0);
    CPPUNIT_ASSERT(negotiator->getMkiValue().compare("")== 0);
    CPPUNIT_ASSERT(negotiator->getMkiLength().compare("")== 0);

    delete capabilities; capabilities = NULL;
    delete cryptoOffer; cryptoOffer = NULL;
    delete negotiator; negotiator = NULL;

    
}

<|MERGE_RESOLUTION|>--- conflicted
+++ resolved
@@ -107,28 +107,13 @@
     pattern = NULL;
 }
 
-<<<<<<< HEAD
-void SdesNegotiatorTest::testKeyParamsPatternCiscoStyle()
-=======
+
 void SdesNegotiatorTest::testKeyParamsPatternWithoutMKI()
->>>>>>> d33e351f
 {
 
     std::string subject = "inline:d0RmdmcmVCspeEc3QGZiNWpVLFJhQX1cfHAwJSoj";
 
     pattern = new sfl::Pattern("(?P<srtpKeyMethod>inline|[A-Za-z0-9_]+)\\:" \
-<<<<<<< HEAD
-			       "(?P<srtpKeyInfo>[A-Za-z0-9\x2B\x2F\x3D]+)" \
-			       "(\\|2\\^(?P<lifetime>[0-9]+)\\|"		\
-			       "(?P<mkiValue>[0-9]+)\\:"		\
-			       "(?P<mkiLength>[0-9]{1,3})\\;?)?", "g");
-
-    *pattern << subject;
-    pattern->matches();
-    CPPUNIT_ASSERT(pattern->group("srtpKeyMethod").compare("inline:"));  
-    CPPUNIT_ASSERT(pattern->group("srtpKeyInfo").compare("d0RmdmcmVCspeEc3QGZiNWpVLFJhQX1cfHAwJSoj") == 0);          
-    
-=======
                                "(?P<srtpKeyInfo>[A-Za-z0-9\x2B\x2F\x3D]+)" \
                                "(\\|2\\^(?P<lifetime>[0-9]+)\\|"                \
                                "(?P<mkiValue>[0-9]+)\\:"                \
@@ -140,15 +125,11 @@
     CPPUNIT_ASSERT(pattern->group("srtpKeyInfo").compare("d0RmdmcmVCspeEc3QGZiNWpVLFJhQX1cfHAwJSoj")
 == 0);
 
->>>>>>> d33e351f
-    delete pattern;
-    pattern = NULL;
-}
-
-<<<<<<< HEAD
-=======
-
->>>>>>> d33e351f
+    delete pattern;
+    pattern = NULL;
+}
+
+
 /**
  * Make sure that all the fields can be extracted
  * properly from the syntax. 
