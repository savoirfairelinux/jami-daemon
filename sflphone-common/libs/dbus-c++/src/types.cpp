--- conflicted
+++ resolved
@@ -37,12 +37,7 @@
 using namespace DBus;
 
 Variant::Variant()
-<<<<<<< HEAD
-        : _msg (CallMessage())   // dummy message used as temporary storage for variant data
-{
-=======
         : _msg (CallMessage()) { // dummy message used as temporary storage for variant data
->>>>>>> 54eaff7a
 }
 
 Variant::Variant (MessageIter &it)
