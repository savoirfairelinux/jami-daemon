--- conflicted
+++ resolved
@@ -465,12 +465,7 @@
     return dbus_message_is_signal (_pvt->msg, m.interface(), m.member());
 }
 
-<<<<<<< HEAD
-const char *SignalMessage::interface() const
-{
-=======
 const char *SignalMessage::interface() const {
->>>>>>> 54eaff7a
     return dbus_message_get_interface (_pvt->msg);
 }
 
@@ -516,12 +511,7 @@
     return dbus_message_is_method_call (_pvt->msg, m.interface(), m.member());
 }
 
-<<<<<<< HEAD
-const char *CallMessage::interface() const
-{
-=======
 const char *CallMessage::interface() const {
->>>>>>> 54eaff7a
     return dbus_message_get_interface (_pvt->msg);
 }
 
