<<<<<<< HEAD
sflphone-common (0.9.5-SYSVER) SYSTEM; urgency=low

    ** 0.9.5 release **

  * [#1060] FIx bug in chinese translation
  * [#1313] git add rtpTest.cpp rtpTest.h
  * [#1313] Add init/close rtp tests
  * [#1313] Basic instanciation of the rtp layer
  * [#1449] Gtk-Critical concerning history filters and new calls
  * [#1400] Make the match with the hostname instead of username
  * [#1324] Change status bar label for "Using %s (%s)"
  * [#1403] Icon size: 60x60 px
  * [#1403] Do not remove notification, improve icon quality
  * [#1403] Add smaller icon for gnome notifications
  * [#1403] Prevent crash when hangup && no notification
  * [#1403] Remove all actions on notifications; code refactoring
  * [#1451] Use stun.sflphone.org as default STUN server
  * [#1060] New po files - need to be translated
  * [#1060] Update french translation - Rebuild template file
  * [#1456] Add a flag to be replaced in the control files
  * [#1454] Make cppunit optional; remove from build deps in control
    files
  * [#1401] Add libexpat1-dev dependency in control files
  * [#1448] Take off these ugly debug messages
  * [#1448] fixed getTelephoneTone and getTelephoneFile() called
    repeatedly
  * [#1406] add liblog4c-dev in build-depends
  * [#1409] Restore .desktop icon

 -- SFLphone Automatic Build System <team@sflphone.org>  Mon, 25 May 2009 11:34:40 -0400

=======
>>>>>>> 8f5b2e1f
sflphone-common (0.9.5-SYSVER~rc2) SYSTEM; urgency=low

    ** 0.9.5 rc2 **

<<<<<<< HEAD
  * [#1422] Improved error message
  * [#1402] Fix pjsip build
  * [#1404] Clear GTK-Critical Bug at client startup
  * [#1422] Added automatic VM shutdown when building on more than one
    VM
  * [#1422] Fixed some issues with new changelog generation script
  * [#1422] Moved distribution update to specific file
  * [#1422] Dropped git-dch, replace by home made implementation
=======
  * [#1402] Fix pjsip build
  * [#1404] Clear GTK-Critical Bug at client startup
>>>>>>> 8f5b2e1f
  * Changes for name based dbus connection
  * Clean changelogs
  * [#1343] Gnome: Implement a callback system to handle focus on
    different widgets
  * Debus Session
  * Refactoring Python code, PEP8
  * [#1430] Get back dbus_g_proxy_new_for_name
  * [#1430] Get back DBUS_BUS_SESSION type
  * [#1430] Dbus fixed owner message binding
  * Second test with DBUS owner
  * [#1404] Gnome -> Preferences -> Hooks
  * [#1404] Gnome -> Preferences -> Recordings
  * [#1404] Call History
  * [#1404] Gnome -> Preferences -> Address Book
  * [#1404] IF the first notification option disable the second
    notification
  * Dbus with fixed owner does not automatically start the deamon
  * Add codec debug tests in pysflphone
  * [#1407] Some print info
  * [#1407] Add a scenario to pick_up action
  * Test client dbus connection to a fixed owner
  * Add python dbus test suite
<<<<<<< HEAD
  * [#1161] Modified version handling in build system
=======
>>>>>>> 8f5b2e1f
  * [#1314] Test pulse audio and audio streams connect and disconnect
  * [#1402] Add info message after configure
  * [#1402] Build the daemon with the local pjsip library (vs the
    installed one)
  * [#1009] Fix Codec Sampling Rate set to zeros
  * [#1314] Add mutex to pulse layer audio streams
  * [#1314] Refactoring pulseaudio stream to test connect disconnect
  * [#1314] Refactoring of pulselayer to test conect/disconnect
  * Add debug messages in debus calls concerning account
  * [#1314] Add some return values to audio init functions
<<<<<<< HEAD
  * [#1406] add liblog4c-dev in build-depends
  * [#1409] Restore .desktop icon
  * Bug #1405: Fix strings as requested.
  * Bug #1404: Fix strings in preferences panel.

 -- SFLphone Automatic Build System <team@sflphone.org>  Tue, 19 May 2009 12:08:03 -0400
=======
  * Bug #1405: Fix strings as requested.
  * Bug #1404: Fix strings in preferences panel.

 -- SFLphone Automatic Build System <team@sflphone.org>  Fri, 15 May 2009 16:56:52 -0400
>>>>>>> 8f5b2e1f

sflphone-common (0.9.5-0ubuntu1~rc1) SYSTEM; urgency=low

  [ SFLphone Project ]
  * [#1262] Updated changelogs for version 0.9.5-0ubuntu1 Snapshot 2009-
    05-05

  [ Emmanuel Milou ]
  * Add some python CLI client code; not really functional
  * [#1108] Fix peerHungup method for IP to IP call

  [ Alexandre Savard ]
  * [#1108] Correct setting of SIP contact for direct IP call
  * [#1108] SIP user agent handles incoming REFER

  [ Emmanuel Milou ]
  * Remove website from repository
  * Update translation

  [ Alexandre Savard ]
  * Sflphone icon's tooltip changed for "configured" instead of
    "registered"

  [ Emmanuel Milou ]
  * Update translation

  [ Sflphone Project ]

 -- Sflphone Project <sflphone@mtl.savoirfairelinux.net>  Tue, 05 May 2009 19:16:09 -0400

sflphone-common (0.9.5-0ubuntu1~beta) SYSTEM; urgency=low

  [ Julien Bonjean ]
  * Updated Eclipse stuff
  * Improved addressbook config window
  * Added sflphone Eclipse stuff
  * Implemented addressbook list server side
  * Moved dbus stuff in dbus directory
  * Updated addressbook configuration

  [ Emmanuel Milou ]
  * Remove unuseful installation scripts. Use apt-get build-dep sflphone
    instead
  * fix bug #1090

  [ Alexandre Savard ]
  * defining speex 16khz

  [ Emmanuel Milou ]
  * Remove unuseful file from build system
  * Start dns srv resolver

  [ Alexandre Savard ]
  * Basic ogg/vorbis initialization

  [ Emmanuel Milou ]
  * Handle incoming IP-to-IP invite correctly

  [ Alexandre Savard ]
  * speex wideband 16000

  [ Emmanuel Milou ]
  * Better handling of incoming IP to IP call
  * DNS SRV resolution functional
  * Implement IAX2 incoming URL
  * Allow user to make IP call without any accounts configured
  * Add a contextual menu to edit a number from the contacts tab
  * Add comments, tooltip and new button to the contextual menu
  * add delete event, migrate to GTK 2.16 for sexy icons
  * Resolve ticket #1118
  * Update suse spec file
  * Add phone number cleanup functions, unit tests and panel
    configuration
  * Add pertinent test that fails
  * fix dependencies for suse package
  * Add contextual edit menu in history - #1120

  [ Alexandre Savard ]
  * Temporary comit: make speex wideband (16 khz)
  * Temporary: shared object for speex narrow band
  * Temporary: speex narrowband and wideband coexist

  [ Julien Bonjean ]
  * Fixed bug when no book selected
  * Fixed addressbook related compilation warnings
  * Fixed GTK client remaining compilation warnings
  * Fixed segfault when book removed since last sflphone run
  * Fixed bug when book is unreachable (ldap error)

  [ Alexandre Savard ]
  * Fix codec list in audio config window
  * Active/inactive speex codec by payload

  [ Julien Bonjean ]
  * Updated gitignore
  * Added some comments

  [ Emmanuel Milou ]
  * Add callto: handler script for browsers and al.
  * Integrate test compilation in the daemon build-system

  [ Julien Bonjean ]
  * Fixed g_object_unref warning for pixbuf
  * Cleaned too verbose output
  * Fixed toolbar update warning
  * Added support for asynchornous books open (first shot)

  [ Emmanuel Milou ]
  * Add a DBus call to fetch the call details from a call ID - Ticket
    #928

  [ Julien Bonjean ]
  * Improved async open books
  * Fixed bug #1139

  [ Emmanuel Milou ]
  * Add a way to save account order
  * commit missing files

  [ Julien Bonjean ]
  * Introduced log4c (ticket #1162)

  [ Emmanuel Milou ]
  * Load/save account order functionnal - ticket #813

  [ Alexandre Savard ]
  * Add CELT codec (#1143)
  * Make celt frame size 256  (*1143)

  [ Julien Bonjean ]
  * Switched everything to log4c (ticket #1162)
  * Updated eclipse settings

  [ Emmanuel Milou ]
  * Restore adding account - ticket #1172
  * Add liblog4c dependecy - ticket #1179

  [ Alexandre Savard ]
  * Double maxAvailByte for frame size in rtp (#1143)

  [ Emmanuel Milou ]
  * Add User-Agent SIP header - Ticket #1173

  [ Julien Bonjean ]
  * Fixed autoresize issue (#708)

  [ Emmanuel Milou ]
  * Remove libcppuint dependency for the debian packages
  * Look for libsexy only if gtk version < 2.16 - Ticket #1116
  * Remove libsexy dependency for jaunty. ticket #1116

  [ Julien Bonjean ]
  * Introduced unit tests (#1146)
  * Updated gitignore
  * Fixed Makefile (#1146)

  [ Emmanuel Milou ]
  * [TICKET #1112] Add a test on the voice buffer to send through iax
    packets
  * Remove doublon in dependencies
  * Remove warnings from the client test framework
  * Update version number to 0.9.5~beta
  * Update build-package script
  * Add check dependency in build-deps control file field
  * Create debian files for the new sflphone-client-gnome
  * [TICKET #1212] Add Replaces field in control files
  * [TICKET #1212] Fix manpages installation path
  * [TICKET #1212] Add maintainer scripts to create alternatives
  * [#1212] Update the manpages generation - edit preinst maintainer
    script
  * [#1212] Fix reference error in manpage
  * [#1212] Add missing files on the client side
  * [#1212] Fix debian docs files - no TODO file
  * [1212] Fix manpage creation problem
  * [#1220] Generate client-side glue files and marshaller at
    compilation time
  * [#1220] Generate server-side glue files at compilation time
  * [#1212] Change binary name to sflphone-client-gnome
  * [#1212] Update .gitignore to fit the new working tree
  * [#1220] Explicitly generate glue files before building the library
  * [#1220] Compile dbus directory before audio
  * [#1212] Create sflphone-common at the root of the repository
  * [#1212] Re-add pjproject
  * [#1212] Remove Makefile from repo
  * [#1220] Fix Makefile.am
  * [#1212] New working directory functional
  * [#1212] Update .gitignore
  * [#1212] Hack to make pjsip compile..
  * [#1220] Use non-installed binary for dbusxx-xml2cpp
  * [#1212] Add descriptive files, remove unuseful scripts from tools/

  [ Alexandre Savard ]
  * Restore speex codecs
  * add frame size for celt (#1143)
  * add framesize to codec, independant from audiolayer (#1143)
  * use codec frame size in rtp (#1143)
  * compute fixed_codec_framesize (#1143)
  * do not resample if not required (#1143)
  * add condition on resampling for decoder (#1143)
  * add a condition on bytesAvail == 0 from mic data
  * no maximum in rtp decode (#1143)
  * compute maximum for decoding (#1143)

  [ Emmanuel Milou ]
  * [#1146] Implement unitary tests on the client-side

  [ Alexandre Savard ]
  * use float instead of int to compute max nb of sample (#1143)
  * add nbSampleMax for unresampled data (#1143)
  * make thread sleep during 5 ms insead of 20 (#1143)
  * use unix usleep (#1143)
  * 50 usecond thread!!!!! (#1143)
  * try with the smallest compression (#1143)
  * use timer set at framesize (#1143)

  [ Emmanuel Milou ]
  * [#1161] Restore changelog version

  [ Alexandre Savard ]
  * Remove celt stuff

  [ Emmanuel Milou ]
  * [#1161] Update changelog
  * [#1220] Add Conflicts: sflphone in debian control files
  * [#1179] Add liblog4c3 runtime dependency
  * [#1212] FIx typo error in dependency list for itnrepid
  * [#1212] FIx .desktop file to point on the right exec
  * [#1212] Modify changelog replacing tag

  [ Sflphone Project ]
  * "[#1262] Updated changelogs for version 0.9.5-0ubuntu1~beta"

  [ Emmanuel Milou ]
  * [#1212] restore changelogs

  [ Sflphone Project ]
  * [#1262] Updated changelogs for version 0.9.5-0ubuntu1 Snapshot 2009-
    04-27

  [ Emmanuel Milou ]
  * [#1212] restore changelogs

  [ Sflphone Project ]
  * [#1262] Updated changelogs for version 0.9.5-0ubuntu1~beta

  [ Emmanuel Milou ]
  * [#1212] restore changelogs

  [ Sflphone Project ]

 -- Sflphone Project <sflphone@mtl.savoirfairelinux.net>  Mon, 27 Apr 2009 16:57:00 -0400

sflphone-common (0.9.4-0ubuntu2) SYSTEM; urgency=low

  [ Alexandre Savard ]
  * Restore speex and GSM detection

  [ Emmanuel Milou ]
  * Fix bug #1090
 
 -- Emmanuel Milou <emmanuel.milou@savoirfairelinux.com>  Wed, 8 Apr 2009 11:29:15 -0500

sflphone (0.9.4-0ubuntu1) SYSTEM; urgency=low

  [ Emmanuel Milou ]
  * Integrate DBus-c++ and libiax2 in the main build system
  * Clean up in the working repository
  * Reorder hooks configuration panel
  * Protect case when no codecs are active
  * Fix some return values
  * Add unitary tests for the hook manager (premisces)
  
  [Yun Liu]
  * Update chinese translation

  [Sven Werlen]
  * Update german translation

  [Hussein Abdallah]
  * Update russian translation

  [Maxime Chambreuil]
  * Update spanish translation

 -- Emmanuel Milou <emmanuel.milou@savoirfairelinux.com>  Fri, 3 Apr 2009 18:29:15 -0500


sflphone (0.9.4-rc1) SYSTEM; urgency=low

  [ Emmanuel Milou ]
  * Fix bug while trying to hold/unhold several simultaneous call
  * Improve address book build system
  * Implement SIP url popup on incoming call
  * Improve GTK+ panel configuration
  [ Julien Bonjean ]
  * GTK+ client refactoring
  * GTK+ clean up
  * Address book improvment

 -- Emmanuel Milou <emmanuel.milou@savoirfairelinux.com>  Fri, 27 Mar 2009 18:29:15 -0500

sflphone (0.9.4-0beta1) SYSTEM; urgency=low

  [ Alexandre Savard ]
  * Display codec used during conversation on the GUI
  * Enable/disable STUN parameters at runtime
  * Refactor search bar use
  [ Emmanuel Milou ]
  * Build system fixes
  * Implement SIP re-invite
  * Implement IP to IP call
  [ Julien Bonjean ]
  * Integrate GNOME address book based on evolution data server

 -- Emmanuel Milou <emmanuel.milou@savoirfairelinux.com>  Fri, 20 Mar 2009 18:29:15 -0500


sflphone (0.9.3-0ubuntu3) SYSTEM; urgency=low

  [ Alexandre Savard ]
  * Both playback and record streams in PA_STREAM_CORKED (pulseaudio)
  * Use PLUGHW device for ALSA capture
  * Functional IAX and SIP recording for voicemail
  * Use the less CPU-consuming interpolator algorithm for resampling
  * Display in GTK GUI the codec used in conversation
  * GTK GUI use ASCII instread of utf-8
  * Add record menus in GTK GUI
  * Put on hold when dialing a new number
  * AccountID's are saved in the history

  [ Emmanuel Milou ]
  * Integrate DBUS C++, libiax2 in the git repository
  * Update website
  * Use libspeexdsp only if available on the system
  * Updated .gitignore file

  [Cyrille Béraud]
  * Account assistant manager improvment
  * Add an email request when creating a new account to receive voicemails

 -- Emmanuel Milou <emmanuel.milou@savoirfairelinux.com>  Sat, 14 Feb 2009 13:29:15 -0500

sflphone (0.9.3-0ubuntu2) SYSTEM; urgency=low

  [ Emmanuel Milou ]
  * Add compilation note in README
  * Use default ALSA plugin for capture
  * Fix the ALSA capture problem one more time
  * Clean up debug messages in dbus.c
  * Add libspeexdsp dependency
  * Remove implicit declaration compilation warnings
  * Fix links in the website, add release note
  * Change capture for the website front page
  * Add alsa devel dependency in build-depends control file field
  * Clean up, indentation, try to handle latency problems in iax/pulseaudio
  * Remove pjsip generated files from the repo
  * Use the previous declared curAlias function in accountwindow
  * Fix bug in history call duration when the call fails
  * Remove runtime warning in the GTK+ client
  * Add librsvg2-common dependency to load SVG under KDE
  * Refresh .gitignore
  * Update locales files + french translation
  * Add configuration panel for future noise reduction
  * Add configuration panel for audio record module
  * Daemon less verbose; accounts don't try to access STUn options anymore
  * Fix typo in configwindow
  * Add content in the official website
  * use a GTK_STOCK icon for the record button
  * Complete description text in the assistant manager
  * Add libtool flags in client configure.ac
  * Remove unuseful dependency (snd)
  * Fix SIP transfer problems
  * Remove previous version of PJSIP from the repo
  * Upgrade PJSIP to version 1.0.1
  * Add the new website source in the repository
  * Use libspeexdsp for silence detection only if available

  [ Loïc Faure-Lacroix ]
  * Ajout du logo gpl3
  * Ajout des images
  * Ajout de la section screenshot pour le site
  * Ajout du favicon dans le header
  * Modification des cartes

  [ Alexandre Savard ]
  * Clean up <speex/libspeexdsp>
  * Small cleanup
  * Save Wave fixed
  * Fix new call button when recording
  * libspeexdsp added
  * Recording: default home folder at startup
  * Minor changes to config window
  * IAX recording fixed
  * Set / get recording path, still need some GTK for client
  * AudioRecord file name format
  * Now recording in HOME folder

  [ Cyrille Béraud ]
  * Fix bug in reqaccount.c

  [ Maxime Chambreuil ]
  * Update spanish translation

  [Yun Liu ]
  * Update chinese translation 

  [ Hussein Abdallah ]
  * Update russian translation

 -- Emmanuel Milou <emmanuel.milou@savoirfairelinux.com>  Sat, 14 Feb 2009 13:29:15 -0500

sflphone (0.9.3-0ubuntu1) SYSTEM; urgency=low

  * Remove debug
  * Join thread before leaving
  * Fix implicit declaration in reqaccount
  * Add REST code to build the request to server
  * Fix GValue initialization warnings
  * Update version number, fix implicit declaration, fix GTK markup
    warnings
  * Apply patch to create custom SIP account from our own server

 -- Emmanuel Milou <emmanuel.milou@savoirfairelinux.com>  Fri, 06 Feb 2009 19:17:32 -0500

sflphone (0.9.2-2ubuntu9) SYSTEM; urgency=low

  [ Alexandre Savard ]
  * Speex audio codec preprocessing initialization
  * peer hung up segmentation fault solved
  * Stop recording when transfering
  * Terminate only one call
  * Add isRecording() function
  * Fix call_icon GTK client
  * Fix SIPCallClose() function, recorded file now close properly
  * Function terminateSIPCall added in sipvoiplink and managerimpl
  * Fix thread destructor
  * setRecordingOption function implement in audiorecord
  * Record now implemented in Call class
  * Record interface complete (on hold erase previous recording)
  * Added recButton in client
  * Added: record button related icons
  * Record button added
  * Overload AudioRecord::recData to get mic and speaker data mixed
  * Recording now in audiortp::run() method
  * Audio recording working in AudioRTP: receiveSessionForSpeaker
  * Open/close a wave file when pulse audio stream start/stop

  [ Emmanuel Milou ]
  * Fix path for GTK+ icons; clean up

 -- Emmanuel Milou <emmanuel.milou@savoirfairelinux.com>  Thu, 05 Feb 2009 18:27:53 -0500

sflphone (0.9.2-2ubuntu8) SYSTEM; urgency=low

  [ Emmanuel Milou ]
  * Update changelogs
  * Fix bug in merge and in Makefile.am
  * Terminate only one call
  * Disable PJsip shutdown when changing STUN parameters
  * Function terminateSIPCall added in sipvoiplink and managerimpl
  * Add a timer to the alsa thread to not jam the CPU load
  * Fix bug in sipvoiplink.cpp
  * Clean shutdown of pulseaudio on quiting
  * Fix DTMF at first start with Pulseaudio
  * Remove zeroconf from the build system
  * Add a library manager + exception handling
  * Clean up in the working directory
  * Better handling of capture XRUNs
  * Restore mic adjust volume on ALSA layer
  * Protect device ALSA operation if not opened
  * Fix the switching layer bug
  * Use dynamic_cast<> to use audiolayer-specific methods
  * Open the audio devices only once at startup
  * Refactoring of the ALSA part
  * Functional plug-in manager
  * Use a C++ thread to handle tones and DTMF in ALSA
  * Restore IAXVoIPLink, restore Mutex
  * Make the plugins registering against the plugin manager
  * Migrate to 1->N relationship between voiplink and accounts
  * API plugin for registration
  * Use C++ thread in SIP, move everything in sipvoiplink
  * Complete singleton pattern for the plugin manager
  * Add -Wno-return-type compilation flag to remove warnings; Update
    version number in configure.ac
  * Add the dynamic loading for the plugin framework; integate unittest

  [ Yun Liu ]
  * Update rpm spec file
  * modify build package script and spec file for suse

  [ Alexandre Savard ]
  * Add audiorecorder plugin and testaudiorecorder
  * Add audio Recording class, edit global.h

 -- Emmanuel Milou <emmanuel.milou@savoirfairelinux.com>  Wed, 04 Feb 2009 14:00:30 -0500

sflphone (0.9.2-2ubuntu7) SYSTEM; urgency=low

  [ Emmanuel Milou ]
  * Update changelog to 0.9.2-6
  * Fix some dbus-glib implementation details on the client side
  * Init history after dbus initialization
  * Add error checking in useragent; Clean sipvoiplink
  * Prevent crash when trying to call an empty number
  * Set the volume of the playback stream to PA_VOLUME_NORM at startup
  * Fix GTK+ generic value double initialization
  * Fix jaunty control file dependency problems
  * Fix jaunty control file dependency problems

  [ Yun Liu ]
  * Fix bug ticket # 137
  * Tolerant to gsm library of OpenSuse 11

  [ Sven Werlen ]
  * Update german translation

 -- Emmanuel Milou <emmanuel.milou@savoirfairelinux.com>  Fri, 23 Jan 2009 17:48:13 -0500

sflphone (0.9.2-2ubuntu6) SYSTEM; urgency=low

  [ Emmanuel Milou ]
  * Migrate STUN configuration to the main config window
  * Update french translation
  * Other tiny memory leaks
  * Fix memory leak in sampleconverter.cpp
  * Generate packages from the release branch
  * update the build package script
  * modify the control files with architecture=any
  * Remove valgring uninitialized value
  * IAX and SIP use the same global variables to set account
    configuration ; fix broken code

  [ Maxime Chambreuil ]
  * Update spanish translation

  [ Hussein Abdallah ]
  * Update russian translation

  [ Yun Liu ]
  * Update translation files
  * Fix the bug when user uncheck the account which fails in the
    previous registration
  * Add stun error status
  * Fix bug ticket #143
  * Script for auto-install dependencies
  * Fix bug ticket #140
  * Fix bug ticket 141
  * Fix the reregister process when user change the details of an
    account

 -- Emmanuel Milou <manu@sulfur.inside.savoirfairelinux.net>  Fri, 16 Jan 2009 18:19:05 -0500

sflphone (0.9.2-2ubuntu5) SYSTEM; urgency=low

  * Fix memory leak in the pulseaudio callback
  * Update debian package generation script
  * Warnings removal in GTK+ client
  * Clean adjust volume method in alsalayer
  * Plug the sflphone playback volume control to the pulseaudio volume
    manager
  * Display the date in history according to the current locale
  * Generate the changelog according to the git commit messages
  * Complete header in chinese translation file
  * Use the right gpg key to sign the packages
  * add debian jaunty jackalope support

 -- Emmanuel Milou <emmanuel.milou@savoirfairelinux.com>  Wed, 14 Jan 2009 21:17:20 -0500

sflphone (0.9.2-2ubuntu4) SYSTEM; urgency=low

  [ Emmanuel Milou ]
  * add german translation
  
  [ Yun Liu ]
  * Fix GUI crash in Ubuntu8.10 64bit system
  
 -- Yun Liu <yun.liu@savoirfairelinux.com>  Thu, 08 Jan 2009 13:08:51 -0500

sflphone (0.9.2-2ubuntu3) SYSTEM; urgency=low

  [ Emmanuel Milou ]
  * The main thread synchronizes the ringtone thread
  * disable custom ringtone for the ALSA layer
  * Fix the Makefile.am in man directory, add a SEE ALSO section
  
  [ Yun Liu ]
  * Fix daemon crash caused by the previous patch ( for bug ticket #129)
  
 -- Yun Liu <yun.liu@savoirfairelinux.com>  Tue, 06 Jan 2009 16:18:38 -0500

sflphone (0.9.2-2ubuntu2) SYSTEM; urgency=low
  
  * Fix bug ticket #129
  
 -- Yun Liu <yun.liu@savoirfairelinux.com>  Wed, 5 Jan 2009 15:54:53 -0500

sflphone (0.9.2-2ubuntu1) SYSTEM; urgency=low

  * Migrate from eXosip library to pjsip
  * Add multiple SIP accounts support
  * Fix ringtones problems
  * Add a pulseaudio support
  * Improve audio quality with ALSA
  * Add chinese translation
  * Improve spanish translation
  * Migrate to a maintained C++ DBus bindings
  * Clean and improve the build system
  * Add build-dependency on Perl because we need pod2man to generate manpages

 -- Yun Liu <yun.liu@savoirfairelinux.com>  Wed, 26 Nov 2008 09:47:53 -0500

sflphone (0.9.1) unstable; urgency=low
  * Add a search tool in the history
  * Migrate some gtk_entry_new to sexy_icon_entry_new
  * Bug fix (Ticket #78): The voicemail password isn't displayed anymore in
    the history tab
  * Add the SIP registration expire value in the user file.

 -- Emmanuel Milou <emmanuel.milou@savoirfairelinux.com>  Thu, 22 May 2008 11:14:25 -0500

sflphone (0.9.0) unstable; urgency=low
  * Add history features
    * Call date
    * Call duration
    * Mouse events in the history tab
  * Smooth switch from the history tab to the calls tab
  * Remove most of GTK-Critical warnings

 -- Emmanuel Milou <emmanuel.milou@savoirfairelinux.com>  Wed, 13 May 2008 16:58:25 -0500

sflphone (0.9-2008-06-06) unstable; urgency=low
  * Audio bug correction: capture stopped after a few minutes of conversation
  with USB Plantronics sound card

 -- Emmanuel Milou <emmanuel.milou@savoirfairelinux.com>  Tue, 06 May 2008 16:58:25 -0500

sflphone (0.9-2008-05-06) unstable; urgency=low
  * Bug correction: account creation with the assistant
  * GTK+ warnings removal
  * libnotify warnings removal
  * Remove aliasing on the SFLphone logo
  
 -- Emmanuel Milou <emmanuel.milou@savoirfairelinux.com>  Mon, 05 May 2008 16:58:25 -0500

sflphone (0.9) unstable; urgency=low
  * Clean dependencies ( removal of libboost )
  * Several GTK improvement and updates
    -account window
    -configuration window
  * Migrate from GtkCheckMenuItem to GtkImageMenuItem  
  * ALSA standard I/O transfers: MMAP instead of R/W
  * Fix speex audio quality
  * IAX2 protocol
    -Fix hold/unhold situation
    -Add on hold music
  * SIP protocol
    -Ringtone on incoming call
    -Fix transfer situation
  * Add desktop notification ( libnotify )
  * Improve the system tray icon behaviour
  * Improve registration error handling
  * Register/unregister from the account window takes effect without starting back SFLphone
  * Compilation warnings removal
  * Call history
  * Add an account configuration wizard

 -- Emmanuel Milou <emmanuel.milou@savoirfairelinux.com>  Wed, 30 Apr 2008 16:58:25 -0500

sflphone (0.8.2) unstable; urgency=low
  * Internationalization of the GTK GUI
  * English / French
  * STUN support
  * Slight modifications of the graphical interface ( tooltips, dialpad, ...)

 -- Emmanuel Milou <emmanuel.milou@savoirfairelinux.com>  Fri, 21 Mar 2008 11:37:53 -0500<|MERGE_RESOLUTION|>--- conflicted
+++ resolved
@@ -1,4 +1,3 @@
-<<<<<<< HEAD
 sflphone-common (0.9.5-SYSVER) SYSTEM; urgency=low
 
     ** 0.9.5 release **
@@ -30,13 +29,10 @@
 
  -- SFLphone Automatic Build System <team@sflphone.org>  Mon, 25 May 2009 11:34:40 -0400
 
-=======
->>>>>>> 8f5b2e1f
 sflphone-common (0.9.5-SYSVER~rc2) SYSTEM; urgency=low
 
     ** 0.9.5 rc2 **
 
-<<<<<<< HEAD
   * [#1422] Improved error message
   * [#1402] Fix pjsip build
   * [#1404] Clear GTK-Critical Bug at client startup
@@ -45,10 +41,8 @@
   * [#1422] Fixed some issues with new changelog generation script
   * [#1422] Moved distribution update to specific file
   * [#1422] Dropped git-dch, replace by home made implementation
-=======
   * [#1402] Fix pjsip build
   * [#1404] Clear GTK-Critical Bug at client startup
->>>>>>> 8f5b2e1f
   * Changes for name based dbus connection
   * Clean changelogs
   * [#1343] Gnome: Implement a callback system to handle focus on
@@ -71,10 +65,7 @@
   * [#1407] Add a scenario to pick_up action
   * Test client dbus connection to a fixed owner
   * Add python dbus test suite
-<<<<<<< HEAD
   * [#1161] Modified version handling in build system
-=======
->>>>>>> 8f5b2e1f
   * [#1314] Test pulse audio and audio streams connect and disconnect
   * [#1402] Add info message after configure
   * [#1402] Build the daemon with the local pjsip library (vs the
@@ -85,19 +76,12 @@
   * [#1314] Refactoring of pulselayer to test conect/disconnect
   * Add debug messages in debus calls concerning account
   * [#1314] Add some return values to audio init functions
-<<<<<<< HEAD
   * [#1406] add liblog4c-dev in build-depends
   * [#1409] Restore .desktop icon
   * Bug #1405: Fix strings as requested.
   * Bug #1404: Fix strings in preferences panel.
 
  -- SFLphone Automatic Build System <team@sflphone.org>  Tue, 19 May 2009 12:08:03 -0400
-=======
-  * Bug #1405: Fix strings as requested.
-  * Bug #1404: Fix strings in preferences panel.
-
- -- SFLphone Automatic Build System <team@sflphone.org>  Fri, 15 May 2009 16:56:52 -0400
->>>>>>> 8f5b2e1f
 
 sflphone-common (0.9.5-0ubuntu1~rc1) SYSTEM; urgency=low
 
