--- conflicted
+++ resolved
@@ -1,13 +1,6 @@
-<<<<<<< HEAD
- 
-SUBDIRS = dbus-api
-if ENABLE_DOXYGEN
-    SUBDIRS += doxygen
-=======
 SUBDIRS = dbus-api
 if ENABLE_DOXYGEN
 	SUBDIRS += doxygen
->>>>>>> ae7f0730
 endif
 
 .PHONY: doc
