# Chinese translation of SFLphone.
# Copyright (C) 2008 The Free Software Foundation, Inc.
# This file is distributed under the GNU General Public License Version 3.
#
# Yun Liu <yun.liu@savoirfairelinux.com>, 2008.
#
msgid ""
msgstr ""
"Project-Id-Version: SFLphone 0.9.2\n"
"Report-Msgid-Bugs-To: \n"
<<<<<<< HEAD
"POT-Creation-Date: 2009-05-05 17:43-0400\n"
=======
"POT-Creation-Date: 2009-05-21 10:45-0400\n"
>>>>>>> df19ab8e
"PO-Revision-Date: 2008-10-28 14:15\n"
"Last-Translator: Yun Liu <yun.liu@savoirfairelinux.com>\n"
"Language-Team: SavoirFaireLinux Inc <sflphoneteam@savoirfairelinux.com>\n"
"MIME-Version: 1.0\n"
"Content-Type: text/plain; charset=UTF-8\n"
"Content-Transfer-Encoding: 8bit\n"
"Plural-Forms: nplurals=2; plural=n>1;\n"

#: ../../sflphone-client-gnome/src/accountlist.c:169
msgid "Registered"
msgstr "已注册"

#: ../../sflphone-client-gnome/src/accountlist.c:172
msgid "Not Registered"
msgstr "未注册"

#: ../../sflphone-client-gnome/src/accountlist.c:175
msgid "Trying..."
msgstr "正在连接..."

#: ../../sflphone-client-gnome/src/accountlist.c:178
#: ../../sflphone-client-gnome/src/sflnotify.c:176
#: ../../sflphone-client-gnome/src/sflnotify.c:217
msgid "Error"
msgstr "注册失败"

#: ../../sflphone-client-gnome/src/accountlist.c:181
msgid "Bad authentification"
msgstr "认证错误"

#: ../../sflphone-client-gnome/src/accountlist.c:184
msgid "Network unreachable"
msgstr "网络连接失败"

#: ../../sflphone-client-gnome/src/accountlist.c:187
msgid "Host unreachable"
msgstr "服务器连接失败"

#: ../../sflphone-client-gnome/src/accountlist.c:190
msgid "Stun configuration error"
msgstr "Stun配置有误"

#: ../../sflphone-client-gnome/src/accountlist.c:193
msgid "Stun server invalid"
msgstr "Stun服务器无效"

#: ../../sflphone-client-gnome/src/accountlist.c:196
msgid "Invalid"
msgstr "无效"

#: ../../sflphone-client-gnome/src/actions.c:55
#: ../../sflphone-client-gnome/src/sflnotify.c:108
#, c-format
msgid "%d voice mails"
msgstr "%d 个语音信息"

#: ../../sflphone-client-gnome/src/actions.c:57
#, c-format
msgid "%d voice mail"
msgstr "%d 个语音信息"

#: ../../sflphone-client-gnome/src/actions.c:81
#, c-format
msgid "Using %s (%s)"
msgstr ""

#: ../../sflphone-client-gnome/src/actions.c:87
#, fuzzy
msgid "No registered account"
msgstr "未发现已注册帐户"

#: ../../sflphone-client-gnome/src/actions.c:229
msgid ""
"Unable to connect to the SFLphone server.\n"
"Make sure the daemon is running."
msgstr ""
"连接SFLphone服务器失败.\n"
"请检查daemon是否还在运行."

#: ../../sflphone-client-gnome/src/actions.c:787
#, c-format
msgid "IP call - %s"
msgstr ""

#: ../../sflphone-client-gnome/src/actions.c:790
#, c-format
msgid "Using %s (%s) - Codec: %s"
msgstr ""

#: ../../sflphone-client-gnome/src/actions.c:880
#, c-format
msgid ""
"<b>Error: No audio codecs found.\n"
"\n"
"</b> SFL audio codecs have to be placed in <i>%s</i> or in the <b>.sflphone</"
"b> directory in your home( <i>%s</i> )"
msgstr ""
"<b>错误：无法找到codecs编码文件.\n"
"\n"
"</b> SFL声音codecs文件应位于<i>%s</i> 或 位于主目录( <i>%s</i> )的<b>."
"sflphone</b>目录下"

#: ../../sflphone-client-gnome/src/assistant.c:35
#, fuzzy, c-format
msgid ""
"This assistant is now finished.\n"
"You can at any time check your registration state or modify your accounts "
"parameters in the Options/Accounts window.\n"
"\n"
"Alias :    %s\n"
"Server :   %s\n"
"Username : %s\n"
msgstr ""
"配置完成.\n"
"你可以随时在 选项/帐户 窗口中查看注册状态或者修改帐户参数.\n"
"\n"
"别名:     %s\n"
"服务器:   %s\n"
"用户名:   %s\n"
"密码:     %s"

#: ../../sflphone-client-gnome/src/assistant.c:160
msgid "SFLphone account configuration wizard"
msgstr "SFLphone 帐户设置向导"

#: ../../sflphone-client-gnome/src/assistant.c:186
msgid "Welcome to SFLphone!"
msgstr "欢迎使用SFLphone!"

#: ../../sflphone-client-gnome/src/assistant.c:187
msgid "This installation wizard will help you configure an account."
msgstr "安装向导将帮助您配置帐户"

#: ../../sflphone-client-gnome/src/assistant.c:201
msgid "VoIP Protocols"
msgstr "VoIP协议"

#: ../../sflphone-client-gnome/src/assistant.c:201
msgid "Select an account type:"
msgstr "选择帐户类型:"

#: ../../sflphone-client-gnome/src/assistant.c:219
msgid "Account"
msgstr "帐户"

#: ../../sflphone-client-gnome/src/assistant.c:219
msgid "Please select one of the following option:"
msgstr "请选择以下选项中的一个:"

#: ../../sflphone-client-gnome/src/assistant.c:221
msgid "Create a free SIP/IAX2 account on sflphone.org"
msgstr "在sflphone.org上创建免费的SIP/IAX2帐户"

#: ../../sflphone-client-gnome/src/assistant.c:223
msgid "Register an existing SIP or IAX2 account"
msgstr "注册已存在的SIP或IAX2帐户"

#: ../../sflphone-client-gnome/src/assistant.c:236
msgid "SIP account configuration"
msgstr "SIP帐户配置"

#: ../../sflphone-client-gnome/src/assistant.c:236
#: ../../sflphone-client-gnome/src/assistant.c:332
msgid "Please fill the following information:"
msgstr "请填写以下信息:"

#: ../../sflphone-client-gnome/src/assistant.c:244
#: ../../sflphone-client-gnome/src/assistant.c:340
#: ../../sflphone-client-gnome/src/config/accountwindow.c:148
msgid "_Alias"
msgstr "别名(A)"

#: ../../sflphone-client-gnome/src/assistant.c:252
#: ../../sflphone-client-gnome/src/assistant.c:348
#: ../../sflphone-client-gnome/src/config/accountwindow.c:184
msgid "_Host name"
msgstr "主机名(H)"

#: ../../sflphone-client-gnome/src/assistant.c:260
#: ../../sflphone-client-gnome/src/assistant.c:356
#: ../../sflphone-client-gnome/src/config/accountwindow.c:192
msgid "_User name"
msgstr "用户名(U)"

#: ../../sflphone-client-gnome/src/assistant.c:276
#: ../../sflphone-client-gnome/src/assistant.c:371
#: ../../sflphone-client-gnome/src/config/accountwindow.c:207
msgid "_Password"
msgstr "密码(P)"

#: ../../sflphone-client-gnome/src/assistant.c:294
#: ../../sflphone-client-gnome/src/assistant.c:387
#: ../../sflphone-client-gnome/src/config/accountwindow.c:223
#, fuzzy
msgid "_Voicemail number"
msgstr "语音信箱(V)"

#: ../../sflphone-client-gnome/src/assistant.c:309
msgid "Optional Email Address "
msgstr "可选邮件地址 "

#: ../../sflphone-client-gnome/src/assistant.c:309
msgid "This email address will be use to send your voicemail messages"
msgstr "这个邮件地址将被用来发送您的语音邮箱消息"

#: ../../sflphone-client-gnome/src/assistant.c:317
msgid "_Email"
msgstr " 邮件(E)"

#: ../../sflphone-client-gnome/src/assistant.c:332
msgid "IAX2 account configuration"
msgstr "IAX2帐户配置"

#: ../../sflphone-client-gnome/src/assistant.c:405
#: ../../sflphone-client-gnome/src/config/configwindow.c:863
msgid "Network Address Translation"
msgstr "网络地址解析"

#: ../../sflphone-client-gnome/src/assistant.c:405
msgid "You should probably enable this if you are behind a firewall."
msgstr "如果你使用网络使用防火墙，你很有可能需要设定此项."

#: ../../sflphone-client-gnome/src/assistant.c:414
#: ../../sflphone-client-gnome/src/config/configwindow.c:516
msgid "E_nable STUN"
msgstr "使用STUN(n)"

#: ../../sflphone-client-gnome/src/assistant.c:421
msgid "_STUN server"
msgstr "STUN服务器(S)"

#: ../../sflphone-client-gnome/src/assistant.c:435
msgid "Account Registration"
msgstr "帐户注册"

#: ../../sflphone-client-gnome/src/assistant.c:435
msgid "Congratulations!"
msgstr "恭喜！"

#: ../../sflphone-client-gnome/src/errors.c:28
#, fuzzy
msgid ""
"ALSA notification\n"
"\n"
"Error while opening playback device"
msgstr ""
"<b>ALSA提示</b>\n"
"\n"
"打开回放设备时出错"

#: ../../sflphone-client-gnome/src/errors.c:31
#, fuzzy
msgid ""
"ALSA notification\n"
"\n"
"Error while opening capture device"
msgstr ""
"<b>ALSA提示</b>\n"
"\n"
"打开采集设备时出错"

#: ../../sflphone-client-gnome/src/errors.c:34
msgid ""
"Pulseaudio notification\n"
"\n"
"Pulseaudio is not running"
msgstr ""

#: ../../sflphone-client-gnome/src/mainwindow.c:70
msgid "There is one call in progress."
msgstr "有一个电话正在处理"

#: ../../sflphone-client-gnome/src/mainwindow.c:74
msgid "There are calls in progress."
msgstr "有电话正在处理中"

#: ../../sflphone-client-gnome/src/mainwindow.c:83
msgid "Do you still want to quit?"
msgstr "确认要退出?"

#: ../../sflphone-client-gnome/src/mainwindow.c:296
#, fuzzy
msgid "SFLphone Error"
msgstr "SFLphone 0.9.2"

#: ../../sflphone-client-gnome/src/menus.c:134
msgid "SFLphone is a VoIP client compatible with SIP and IAX2 protocols."
msgstr "SFLphone是一个VoIP客户端，它兼容SIP和IAX2协议."

#: ../../sflphone-client-gnome/src/menus.c:137
msgid "About SFLphone"
msgstr "关于SFLphone"

#: ../../sflphone-client-gnome/src/menus.c:161
msgid "_Help"
msgstr "帮助(H)"

#: ../../sflphone-client-gnome/src/menus.c:300
#: ../../sflphone-client-gnome/src/menus.c:971
msgid "_New call"
msgstr "新电话(N)"

#: ../../sflphone-client-gnome/src/menus.c:312
#: ../../sflphone-client-gnome/src/menus.c:803
msgid "_Pick up"
msgstr "拨出(P)"

#: ../../sflphone-client-gnome/src/menus.c:322
#: ../../sflphone-client-gnome/src/menus.c:815
msgid "_Hang up"
msgstr "放下(H)"

#: ../../sflphone-client-gnome/src/menus.c:332
#: ../../sflphone-client-gnome/src/menus.c:827
msgid "On _Hold"
msgstr "保持(H)"

#: ../../sflphone-client-gnome/src/menus.c:344
#: ../../sflphone-client-gnome/src/menus.c:839
msgid "_Record"
msgstr "记录(R)"

#: ../../sflphone-client-gnome/src/menus.c:358
#, fuzzy
msgid "_Account creation wizard"
msgstr "SFLphone 帐户设置向导"

#: ../../sflphone-client-gnome/src/menus.c:388
msgid "_Call"
msgstr "电话"

#: ../../sflphone-client-gnome/src/menus.c:561
msgid "_Clear history"
msgstr "清空历史记录(C)"

#: ../../sflphone-client-gnome/src/menus.c:573
msgid "_Accounts"
msgstr "帐户(A)"

#: ../../sflphone-client-gnome/src/menus.c:588
msgid "_Edit"
msgstr "编辑(E)"

#: ../../sflphone-client-gnome/src/menus.c:649
msgid "_Dialpad"
msgstr "拨号面板"

#: ../../sflphone-client-gnome/src/menus.c:661
msgid "_Volume controls"
msgstr "音量控制(V)"

#: ../../sflphone-client-gnome/src/menus.c:679
msgid "_View"
msgstr "查看(V)"

#: ../../sflphone-client-gnome/src/menus.c:899
msgid "_Call back"
msgstr "回叫(C)"

#: ../../sflphone-client-gnome/src/menus.c:1082
#, fuzzy
msgid "Edit phone"
msgstr "移动电话(M)"

#: ../../sflphone-client-gnome/src/menus.c:1093
msgid "Edit the phone number before making a call"
msgstr ""

#: ../../sflphone-client-gnome/src/sflnotify.c:38
#: ../../sflphone-client-gnome/src/sflnotify.c:105
#, c-format
msgid "%s account: %s"
msgstr "%s 帐户: %s"

#: ../../sflphone-client-gnome/src/sflnotify.c:42
#, c-format
msgid "<i>From:</i> %s"
msgstr "<i>拨入方：</i> %s"

#: ../../sflphone-client-gnome/src/sflnotify.c:57
msgid "Accept"
msgstr "接受"

#: ../../sflphone-client-gnome/src/sflnotify.c:58
msgid "Refuse"
msgstr "拒绝"

#: ../../sflphone-client-gnome/src/sflnotify.c:59
#: ../../sflphone-client-gnome/src/sflnotify.c:122
#: ../../sflphone-client-gnome/src/sflnotify.c:159
msgid "Ignore"
msgstr "忽略"

#: ../../sflphone-client-gnome/src/sflnotify.c:141
#, c-format
msgid "Calling with %s account <i>%s</i>"
msgstr "使用%s帐户<i>%s</i>呼叫"

#: ../../sflphone-client-gnome/src/sflnotify.c:145
msgid "Current account"
msgstr "当前帐户"

#: ../../sflphone-client-gnome/src/sflnotify.c:174
msgid "You haven't setup any accounts"
msgstr "你没有设置任何帐户"

#: ../../sflphone-client-gnome/src/sflnotify.c:214
msgid "You have no registered accounts"
msgstr "未发现已注册帐户"

#: ../../sflphone-client-gnome/src/sliders.c:161
msgid "Speakers volume"
msgstr "扬声器音量"

#: ../../sflphone-client-gnome/src/sliders.c:163
msgid "Mic volume"
msgstr "话筒音量"

#: ../../sflphone-client-gnome/src/statusicon.c:91
msgid "_Show main window"
msgstr "显示主窗口(S)"

#: ../../sflphone-client-gnome/src/statusicon.c:124
#, fuzzy, c-format
msgid "SFLphone - %i accounts configured"
msgstr "SFLphone - %i 个帐户已注册"

#: ../../sflphone-client-gnome/src/timestamp.c:46
msgid "<small>Missed call</small>"
msgstr "<small>未接电话</small>"

#: ../../sflphone-client-gnome/src/timestamp.c:64
#, c-format
msgid "<small>Duration:</small> %s"
msgstr "<small>时长:</small> %s"

#: ../../sflphone-client-gnome/src/toolbar.c:50
#, c-format
msgid "\"Voicemail\" <%s>"
msgstr "\"语音邮件\" <%s>"

#: ../../sflphone-client-gnome/src/toolbar.c:176
#: ../../sflphone-client-gnome/src/toolbar.c:178
msgid "Place a call"
msgstr "拨号"

#: ../../sflphone-client-gnome/src/toolbar.c:185
#: ../../sflphone-client-gnome/src/toolbar.c:187
msgid "Pick up"
msgstr "接电话"

#: ../../sflphone-client-gnome/src/toolbar.c:195
#: ../../sflphone-client-gnome/src/toolbar.c:197
msgid "Hang up"
msgstr "放电话"

#: ../../sflphone-client-gnome/src/toolbar.c:205
#: ../../sflphone-client-gnome/src/toolbar.c:207
msgid "Off Hold"
msgstr "恢复通话"

#: ../../sflphone-client-gnome/src/toolbar.c:216
#: ../../sflphone-client-gnome/src/toolbar.c:218
msgid "On Hold"
msgstr "待机"

#: ../../sflphone-client-gnome/src/toolbar.c:229
#: ../../sflphone-client-gnome/src/toolbar.c:231
msgid "Transfer"
msgstr "转接"

#: ../../sflphone-client-gnome/src/toolbar.c:241
#: ../../sflphone-client-gnome/src/toolbar.c:243
msgid "History"
msgstr "历史"

#: ../../sflphone-client-gnome/src/toolbar.c:252
#: ../../sflphone-client-gnome/src/toolbar.c:254
msgid "Address book"
msgstr "地址簿"

#: ../../sflphone-client-gnome/src/toolbar.c:260
#: ../../sflphone-client-gnome/src/toolbar.c:264
msgid "Voicemail"
msgstr "语音信箱"

#: ../../sflphone-client-gnome/src/toolbar.c:272
msgid "Record a call"
msgstr "记录通话"

#: ../../sflphone-client-gnome/src/config/accountwindow.c:108
msgid "Account settings"
msgstr "帐户设置"

#: ../../sflphone-client-gnome/src/config/accountwindow.c:120
#, fuzzy
msgid "Account Parameters"
msgstr "帐户相关参数"

#: ../../sflphone-client-gnome/src/config/accountwindow.c:142
msgid "_Enable this account"
msgstr ""

#: ../../sflphone-client-gnome/src/config/accountwindow.c:156
msgid "_Protocol"
msgstr "协议(P)"

#: ../../sflphone-client-gnome/src/config/accountwindow.c:174
msgid "Unknown"
msgstr "未知"

#: ../../sflphone-client-gnome/src/config/addressbook-config.c:265
#: ../../sflphone-client-gnome/src/config/configwindow.c:732
msgid "General"
msgstr "常用配置"

#: ../../sflphone-client-gnome/src/config/addressbook-config.c:276
msgid "_Use Evolution address books"
msgstr ""

#: ../../sflphone-client-gnome/src/config/addressbook-config.c:283
msgid "Download limit:"
msgstr ""

#: ../../sflphone-client-gnome/src/config/addressbook-config.c:294
msgid "_Display contact photo if available"
msgstr "如果可行则显示联系人照片(D)"

#: ../../sflphone-client-gnome/src/config/addressbook-config.c:301
msgid "Fields"
msgstr ""

#: ../../sflphone-client-gnome/src/config/addressbook-config.c:311
msgid "Use the following fields from Evolution's address books:"
msgstr ""

#: ../../sflphone-client-gnome/src/config/addressbook-config.c:316
msgid "_Business phone"
msgstr "商务电话(B)"

#: ../../sflphone-client-gnome/src/config/addressbook-config.c:321
msgid "_Home phone"
msgstr "家庭电话(H)"

#: ../../sflphone-client-gnome/src/config/addressbook-config.c:326
msgid "_Mobile phone"
msgstr "移动电话(M)"

#: ../../sflphone-client-gnome/src/config/addressbook-config.c:333
#, fuzzy
msgid "Address Books"
msgstr "地址簿"

#: ../../sflphone-client-gnome/src/config/addressbook-config.c:343
msgid "Select which Evolution address books to use:"
msgstr ""

#: ../../sflphone-client-gnome/src/config/addressbook-config.c:377
#: ../../sflphone-client-gnome/src/config/audioconf.c:574
msgid "Name"
msgstr "名称"

#: ../../sflphone-client-gnome/src/config/audioconf.c:155
#, fuzzy, c-format
msgid "audio device index for output = %d"
msgstr "音频设备索引输出 ＝ %d\n"

#: ../../sflphone-client-gnome/src/config/audioconf.c:579
msgid "Frequency"
msgstr "频率"

#: ../../sflphone-client-gnome/src/config/audioconf.c:584
msgid "Bitrate"
msgstr "比率"

#: ../../sflphone-client-gnome/src/config/audioconf.c:589
msgid "Bandwidth"
msgstr "带宽"

#: ../../sflphone-client-gnome/src/config/audioconf.c:652
msgid "Pulseaudio"
msgstr "Pulseaudio"

#: ../../sflphone-client-gnome/src/config/audioconf.c:655
msgid "ALSA"
msgstr "ALSA"

#: ../../sflphone-client-gnome/src/config/audioconf.c:681
msgid "ALSA plugin"
msgstr "ALSA插件"

#: ../../sflphone-client-gnome/src/config/audioconf.c:703
msgid "Output"
msgstr "输出"

#: ../../sflphone-client-gnome/src/config/audioconf.c:725
msgid "Input"
msgstr "输入"

#: ../../sflphone-client-gnome/src/config/audioconf.c:758
msgid "_Enable ringtones"
msgstr "启用铃声(E)"

#: ../../sflphone-client-gnome/src/config/audioconf.c:764
msgid "Choose a ringtone"
msgstr "选择铃声"

#: ../../sflphone-client-gnome/src/config/audioconf.c:769
msgid "Audio Files"
msgstr "音频文件"

#: ../../sflphone-client-gnome/src/config/audioconf.c:788
#, fuzzy
msgid "_Voice Activity Detection"
msgstr "启用静音检测(A)"

#: ../../sflphone-client-gnome/src/config/audioconf.c:798
msgid "_Noise Reduction (Narrow-Band Companding)"
msgstr ""

#: ../../sflphone-client-gnome/src/config/audioconf.c:826
msgid "Sound Manager"
msgstr "音频管理器"

#: ../../sflphone-client-gnome/src/config/audioconf.c:833
msgid "ALSA configuration"
msgstr "ALSA 配置"

#: ../../sflphone-client-gnome/src/config/audioconf.c:850
msgid "Codecs"
msgstr "Codecs编码"

#: ../../sflphone-client-gnome/src/config/audioconf.c:873
msgid "Ringtones"
msgstr "铃声"

#: ../../sflphone-client-gnome/src/config/configwindow.c:402
msgid "Protocol"
msgstr "协议"

#: ../../sflphone-client-gnome/src/config/configwindow.c:409
msgid "Status"
msgstr "状态"

#: ../../sflphone-client-gnome/src/config/configwindow.c:512
msgid "Stun parameters will apply to each SIP account created."
msgstr "Stun参数将应用于每一个注册的SIP帐户"

#: ../../sflphone-client-gnome/src/config/configwindow.c:520
msgid "Enable it if you are behind a firewall"
msgstr "当使用防火墙时,启用该项"

#: ../../sflphone-client-gnome/src/config/configwindow.c:528
msgid "Format: name.server:port"
msgstr "格式：name.server:port"

#: ../../sflphone-client-gnome/src/config/configwindow.c:579
#, fuzzy
msgid "Desktop Notifications"
msgstr "桌面提示"

#: ../../sflphone-client-gnome/src/config/configwindow.c:588
#, fuzzy
msgid "_Enable notifications"
msgstr "启用铃声(E)"

#: ../../sflphone-client-gnome/src/config/configwindow.c:594
msgid "Enable voicemail _notifications"
msgstr ""

#: ../../sflphone-client-gnome/src/config/configwindow.c:605
msgid "System Tray Icon"
msgstr "系统托盘图标"

#: ../../sflphone-client-gnome/src/config/configwindow.c:613
msgid "_Popup main window on incoming call"
msgstr "来电时弹出主窗口(P)"

#: ../../sflphone-client-gnome/src/config/configwindow.c:618
msgid "Ne_ver popup main window"
msgstr "从不弹出主窗口(v)"

#: ../../sflphone-client-gnome/src/config/configwindow.c:622
msgid "Hide SFLphone window on _startup"
msgstr ""

#: ../../sflphone-client-gnome/src/config/configwindow.c:628
msgid "Calls History"
msgstr "拨号历史"

#: ../../sflphone-client-gnome/src/config/configwindow.c:636
#, fuzzy
msgid "_History size limit"
msgstr "无历史记录"

#: ../../sflphone-client-gnome/src/config/configwindow.c:653
msgid "PulseAudio sound server"
msgstr "PulseAudio服务器"

#: ../../sflphone-client-gnome/src/config/configwindow.c:661
msgid "Mute other applications during a _call"
msgstr ""

#: ../../sflphone-client-gnome/src/config/configwindow.c:674
msgid "SIP Port"
msgstr "SIP端口号"

#: ../../sflphone-client-gnome/src/config/configwindow.c:687
msgid "Port:"
msgstr "端口:"

#: ../../sflphone-client-gnome/src/config/configwindow.c:742
msgid "_Recordings folder"
msgstr ""

#: ../../sflphone-client-gnome/src/config/configwindow.c:748
msgid "Select a folder"
msgstr "选择文件夹"

#: ../../sflphone-client-gnome/src/config/configwindow.c:773
msgid "Preferences"
msgstr "属性"

#: ../../sflphone-client-gnome/src/config/configwindow.c:793
msgid "General Settings"
msgstr "常用配置"

#: ../../sflphone-client-gnome/src/config/configwindow.c:798
msgid "Audio Settings"
msgstr "音频配置"

#: ../../sflphone-client-gnome/src/config/configwindow.c:803
#, fuzzy
msgid "Recordings"
msgstr "记录"

#: ../../sflphone-client-gnome/src/config/configwindow.c:808
msgid "Address Book"
msgstr "地址簿"

#: ../../sflphone-client-gnome/src/config/configwindow.c:813
msgid "Hooks"
msgstr "钩键"

#: ../../sflphone-client-gnome/src/config/configwindow.c:840
msgid "Accounts"
msgstr "帐户"

#: ../../sflphone-client-gnome/src/config/configwindow.c:852
#, fuzzy
msgid "Configured Accounts"
msgstr "当前帐户"

#: ../../sflphone-client-gnome/src/config/hooks-config.c:130
msgid "URL Passing"
msgstr ""

#: ../../sflphone-client-gnome/src/config/hooks-config.c:140
#, c-format
msgid ""
"SFLphone can run custom commands if incoming calls come with an URL "
"attached.\n"
"In this case, %s will be replaced with the passed URL."
msgstr ""

#: ../../sflphone-client-gnome/src/config/hooks-config.c:143
msgid "Trigger on specific _SIP header"
msgstr ""

#: ../../sflphone-client-gnome/src/config/hooks-config.c:155
msgid "Trigger on _IAX2 URL"
msgstr ""

#: ../../sflphone-client-gnome/src/config/hooks-config.c:160
#, fuzzy
msgid "_Command to run: "
msgstr "命令(C):"

#: ../../sflphone-client-gnome/src/config/hooks-config.c:168
msgid "Phone Number Rewriting"
msgstr ""

#: ../../sflphone-client-gnome/src/config/hooks-config.c:178
msgid "_Prefix dialed numbers with:"
msgstr ""

#: ../../sflphone-client-gnome/src/contacts/history.c:83
#: ../../sflphone-client-gnome/src/contacts/searchbar.c:123
#, fuzzy
msgid "Search history"
msgstr "清空历史记录(C)"

#: ../../sflphone-client-gnome/src/contacts/history.c:83
#: ../../sflphone-client-gnome/src/contacts/searchbar.c:110
#, fuzzy
msgid "Search contact"
msgstr "查找历史(S)"

#, fuzzy
#~ msgid "Registered to %s (%s)"
#~ msgstr "已注册"

#~ msgid "%s account- %s             %s"
#~ msgstr "%s 帐户- %s             %s"

#, fuzzy
#~ msgid "Books"
#~ msgstr "钩键"

#~ msgid "_Enable"
#~ msgstr "启用(E)"

#~ msgid "_Notify voice mails"
#~ msgstr "通知语音邮件(N)"

#~ msgid "_Start hidden"
#~ msgstr "启动时隐藏(S)"

#~ msgid "_Maximum number of calls"
#~ msgstr "最大拨号数(M)"

#~ msgid "_Control running applications volume"
#~ msgstr "控制正在运行的应用程序的音量(C)"

#, fuzzy
#~ msgid "Account previously setup"
#~ msgstr "以前帐户设置"

#~ msgid "URL argument"
#~ msgstr "URL参数"

#~ msgid "_SIP protocol"
#~ msgstr "SIP 协议(S)"

#~ msgid "_SIP Header: "
#~ msgstr "SIP消息头(S):"

#~ msgid "_IAX2 protocol"
#~ msgstr "IAX2 协议(I)"

#~ msgid "Search"
#~ msgstr "查找"

#~ msgid "_Enabled"
#~ msgstr "启用(E)"

#~ msgid "%s account- %s"
#~ msgstr "%s 帐户- %s"

#~ msgid "Noise reduction"
#~ msgstr "降噪"

#~ msgid "_Destination folder"
#~ msgstr "目标文件夹(D)"

#~ msgid "_Account Assistant"
#~ msgstr "帐户向导(A)"

#~ msgid "Setup Accounts"
#~ msgstr "设定帐户"

#~ msgid "Search Parameters"
#~ msgstr "查找相关参数"

#~ msgid "Maximum result number for a request: "
#~ msgstr "最大拨号数"

#~ msgid "Search for and display: "
#~ msgstr "查找并显示:"

#~ msgid "_STUN Server"
#~ msgstr "STUN服务器(S)"

#~ msgid "Apply"
#~ msgstr "应用"<|MERGE_RESOLUTION|>--- conflicted
+++ resolved
@@ -8,11 +8,7 @@
 msgstr ""
 "Project-Id-Version: SFLphone 0.9.2\n"
 "Report-Msgid-Bugs-To: \n"
-<<<<<<< HEAD
-"POT-Creation-Date: 2009-05-05 17:43-0400\n"
-=======
-"POT-Creation-Date: 2009-05-21 10:45-0400\n"
->>>>>>> df19ab8e
+"POT-Creation-Date: 2009-05-19 15:18-0400\n"
 "PO-Revision-Date: 2008-10-28 14:15\n"
 "Last-Translator: Yun Liu <yun.liu@savoirfairelinux.com>\n"
 "Language-Team: SavoirFaireLinux Inc <sflphoneteam@savoirfairelinux.com>\n"
@@ -75,12 +71,10 @@
 msgstr "%d 个语音信息"
 
 #: ../../sflphone-client-gnome/src/actions.c:81
-#, c-format
-msgid "Using %s (%s)"
-msgstr ""
+msgid "Registered to %s (%s)"
+msgstr "注册到 %s (%s)"
 
 #: ../../sflphone-client-gnome/src/actions.c:87
-#, fuzzy
 msgid "No registered account"
 msgstr "未发现已注册帐户"
 
@@ -95,12 +89,12 @@
 #: ../../sflphone-client-gnome/src/actions.c:787
 #, c-format
 msgid "IP call - %s"
-msgstr ""
+msgstr "IP 电话 - %s"
 
 #: ../../sflphone-client-gnome/src/actions.c:790
 #, c-format
-msgid "Using %s (%s) - Codec: %s"
-msgstr ""
+msgid "%s account- %s             %s"
+msgstr "%s 帐户- %s             %s"
 
 #: ../../sflphone-client-gnome/src/actions.c:880
 #, c-format
@@ -116,7 +110,6 @@
 "sflphone</b>目录下"
 
 #: ../../sflphone-client-gnome/src/assistant.c:35
-#, fuzzy, c-format
 msgid ""
 "This assistant is now finished.\n"
 "You can at any time check your registration state or modify your accounts "
@@ -132,7 +125,6 @@
 "别名:     %s\n"
 "服务器:   %s\n"
 "用户名:   %s\n"
-"密码:     %s"
 
 #: ../../sflphone-client-gnome/src/assistant.c:160
 msgid "SFLphone account configuration wizard"
@@ -206,9 +198,8 @@
 #: ../../sflphone-client-gnome/src/assistant.c:294
 #: ../../sflphone-client-gnome/src/assistant.c:387
 #: ../../sflphone-client-gnome/src/config/accountwindow.c:223
-#, fuzzy
 msgid "_Voicemail number"
-msgstr "语音信箱(V)"
+msgstr "语音信箱号码(V)"
 
 #: ../../sflphone-client-gnome/src/assistant.c:309
 msgid "Optional Email Address "
@@ -253,24 +244,22 @@
 msgstr "恭喜！"
 
 #: ../../sflphone-client-gnome/src/errors.c:28
-#, fuzzy
 msgid ""
 "ALSA notification\n"
 "\n"
 "Error while opening playback device"
 msgstr ""
-"<b>ALSA提示</b>\n"
+"ALSA提示\n"
 "\n"
 "打开回放设备时出错"
 
 #: ../../sflphone-client-gnome/src/errors.c:31
-#, fuzzy
 msgid ""
 "ALSA notification\n"
 "\n"
 "Error while opening capture device"
 msgstr ""
-"<b>ALSA提示</b>\n"
+"ALSA提示\n"
 "\n"
 "打开采集设备时出错"
 
@@ -280,6 +269,9 @@
 "\n"
 "Pulseaudio is not running"
 msgstr ""
+"Pulseaudio提示\n"
+"\n"
+"Pulseaudio未运行"
 
 #: ../../sflphone-client-gnome/src/mainwindow.c:70
 msgid "There is one call in progress."
@@ -294,9 +286,8 @@
 msgstr "确认要退出?"
 
 #: ../../sflphone-client-gnome/src/mainwindow.c:296
-#, fuzzy
 msgid "SFLphone Error"
-msgstr "SFLphone 0.9.2"
+msgstr "SFLphone出错"
 
 #: ../../sflphone-client-gnome/src/menus.c:134
 msgid "SFLphone is a VoIP client compatible with SIP and IAX2 protocols."
@@ -336,9 +327,8 @@
 msgstr "记录(R)"
 
 #: ../../sflphone-client-gnome/src/menus.c:358
-#, fuzzy
 msgid "_Account creation wizard"
-msgstr "SFLphone 帐户设置向导"
+msgstr "帐户创建向导"
 
 #: ../../sflphone-client-gnome/src/menus.c:388
 msgid "_Call"
@@ -373,13 +363,12 @@
 msgstr "回叫(C)"
 
 #: ../../sflphone-client-gnome/src/menus.c:1082
-#, fuzzy
 msgid "Edit phone"
-msgstr "移动电话(M)"
+msgstr "编辑电话"
 
 #: ../../sflphone-client-gnome/src/menus.c:1093
 msgid "Edit the phone number before making a call"
-msgstr ""
+msgstr "拨出电话前编辑电话号码"
 
 #: ../../sflphone-client-gnome/src/sflnotify.c:38
 #: ../../sflphone-client-gnome/src/sflnotify.c:105
@@ -436,9 +425,8 @@
 msgstr "显示主窗口(S)"
 
 #: ../../sflphone-client-gnome/src/statusicon.c:124
-#, fuzzy, c-format
 msgid "SFLphone - %i accounts configured"
-msgstr "SFLphone - %i 个帐户已注册"
+msgstr "SFLphone - %i 个帐户已配置"
 
 #: ../../sflphone-client-gnome/src/timestamp.c:46
 msgid "<small>Missed call</small>"
@@ -508,13 +496,12 @@
 msgstr "帐户设置"
 
 #: ../../sflphone-client-gnome/src/config/accountwindow.c:120
-#, fuzzy
 msgid "Account Parameters"
 msgstr "帐户相关参数"
 
 #: ../../sflphone-client-gnome/src/config/accountwindow.c:142
 msgid "_Enable this account"
-msgstr ""
+msgstr "启用该账户(E)"
 
 #: ../../sflphone-client-gnome/src/config/accountwindow.c:156
 msgid "_Protocol"
@@ -531,11 +518,11 @@
 
 #: ../../sflphone-client-gnome/src/config/addressbook-config.c:276
 msgid "_Use Evolution address books"
-msgstr ""
+msgstr "使用Evolution地址薄(U)"
 
 #: ../../sflphone-client-gnome/src/config/addressbook-config.c:283
 msgid "Download limit:"
-msgstr ""
+msgstr "下载上限:"
 
 #: ../../sflphone-client-gnome/src/config/addressbook-config.c:294
 msgid "_Display contact photo if available"
@@ -543,11 +530,11 @@
 
 #: ../../sflphone-client-gnome/src/config/addressbook-config.c:301
 msgid "Fields"
-msgstr ""
+msgstr "字段"
 
 #: ../../sflphone-client-gnome/src/config/addressbook-config.c:311
 msgid "Use the following fields from Evolution's address books:"
-msgstr ""
+msgstr "使用Evolution地址薄中的如下字段:"
 
 #: ../../sflphone-client-gnome/src/config/addressbook-config.c:316
 msgid "_Business phone"
@@ -562,13 +549,12 @@
 msgstr "移动电话(M)"
 
 #: ../../sflphone-client-gnome/src/config/addressbook-config.c:333
-#, fuzzy
 msgid "Address Books"
 msgstr "地址簿"
 
 #: ../../sflphone-client-gnome/src/config/addressbook-config.c:343
 msgid "Select which Evolution address books to use:"
-msgstr ""
+msgstr "选择使用如下Evolution地址薄:"
 
 #: ../../sflphone-client-gnome/src/config/addressbook-config.c:377
 #: ../../sflphone-client-gnome/src/config/audioconf.c:574
@@ -576,9 +562,8 @@
 msgstr "名称"
 
 #: ../../sflphone-client-gnome/src/config/audioconf.c:155
-#, fuzzy, c-format
 msgid "audio device index for output = %d"
-msgstr "音频设备索引输出 ＝ %d\n"
+msgstr "音频设备输出索引 ＝ %d\n"
 
 #: ../../sflphone-client-gnome/src/config/audioconf.c:579
 msgid "Frequency"
@@ -625,13 +610,12 @@
 msgstr "音频文件"
 
 #: ../../sflphone-client-gnome/src/config/audioconf.c:788
-#, fuzzy
 msgid "_Voice Activity Detection"
-msgstr "启用静音检测(A)"
+msgstr "声音状态检测(V)"
 
 #: ../../sflphone-client-gnome/src/config/audioconf.c:798
 msgid "_Noise Reduction (Narrow-Band Companding)"
-msgstr ""
+msgstr "降噪处理-窄频压缩(N)"
 
 #: ../../sflphone-client-gnome/src/config/audioconf.c:826
 msgid "Sound Manager"
@@ -670,18 +654,16 @@
 msgstr "格式：name.server:port"
 
 #: ../../sflphone-client-gnome/src/config/configwindow.c:579
-#, fuzzy
 msgid "Desktop Notifications"
 msgstr "桌面提示"
 
 #: ../../sflphone-client-gnome/src/config/configwindow.c:588
-#, fuzzy
 msgid "_Enable notifications"
-msgstr "启用铃声(E)"
+msgstr "启用提示(E)"
 
 #: ../../sflphone-client-gnome/src/config/configwindow.c:594
 msgid "Enable voicemail _notifications"
-msgstr ""
+msgstr "启用语音邮箱提示(n)"
 
 #: ../../sflphone-client-gnome/src/config/configwindow.c:605
 msgid "System Tray Icon"
@@ -697,16 +679,15 @@
 
 #: ../../sflphone-client-gnome/src/config/configwindow.c:622
 msgid "Hide SFLphone window on _startup"
-msgstr ""
+msgstr "在启动时隐藏SFLphone主窗口"
 
 #: ../../sflphone-client-gnome/src/config/configwindow.c:628
 msgid "Calls History"
 msgstr "拨号历史"
 
 #: ../../sflphone-client-gnome/src/config/configwindow.c:636
-#, fuzzy
 msgid "_History size limit"
-msgstr "无历史记录"
+msgstr "历史记录上限(H)"
 
 #: ../../sflphone-client-gnome/src/config/configwindow.c:653
 msgid "PulseAudio sound server"
@@ -714,7 +695,7 @@
 
 #: ../../sflphone-client-gnome/src/config/configwindow.c:661
 msgid "Mute other applications during a _call"
-msgstr ""
+msgstr "当有来电时静音其它应用程序(c)"
 
 #: ../../sflphone-client-gnome/src/config/configwindow.c:674
 msgid "SIP Port"
@@ -726,7 +707,7 @@
 
 #: ../../sflphone-client-gnome/src/config/configwindow.c:742
 msgid "_Recordings folder"
-msgstr ""
+msgstr "记录文件夹(R)"
 
 #: ../../sflphone-client-gnome/src/config/configwindow.c:748
 msgid "Select a folder"
@@ -745,7 +726,6 @@
 msgstr "音频配置"
 
 #: ../../sflphone-client-gnome/src/config/configwindow.c:803
-#, fuzzy
 msgid "Recordings"
 msgstr "记录"
 
@@ -762,13 +742,12 @@
 msgstr "帐户"
 
 #: ../../sflphone-client-gnome/src/config/configwindow.c:852
-#, fuzzy
 msgid "Configured Accounts"
-msgstr "当前帐户"
+msgstr "已配置帐户"
 
 #: ../../sflphone-client-gnome/src/config/hooks-config.c:130
 msgid "URL Passing"
-msgstr ""
+msgstr "传输URL"
 
 #: ../../sflphone-client-gnome/src/config/hooks-config.c:140
 #, c-format
@@ -777,48 +756,39 @@
 "attached.\n"
 "In this case, %s will be replaced with the passed URL."
 msgstr ""
+"当来电有附加的URL时,SFLphone可运行客户命令.\n"
+"在此情况下,传输的URL会被替换成%s."
 
 #: ../../sflphone-client-gnome/src/config/hooks-config.c:143
 msgid "Trigger on specific _SIP header"
-msgstr ""
+msgstr "激活指定的SIP头(S)"
 
 #: ../../sflphone-client-gnome/src/config/hooks-config.c:155
 msgid "Trigger on _IAX2 URL"
-msgstr ""
+msgstr "激活IAX2 URL(I)"
 
 #: ../../sflphone-client-gnome/src/config/hooks-config.c:160
-#, fuzzy
 msgid "_Command to run: "
-msgstr "命令(C):"
+msgstr "运行命令(C):"
 
 #: ../../sflphone-client-gnome/src/config/hooks-config.c:168
 msgid "Phone Number Rewriting"
-msgstr ""
+msgstr "重设电话号码"
 
 #: ../../sflphone-client-gnome/src/config/hooks-config.c:178
 msgid "_Prefix dialed numbers with:"
-msgstr ""
+msgstr "号码前缀:"
 
 #: ../../sflphone-client-gnome/src/contacts/history.c:83
 #: ../../sflphone-client-gnome/src/contacts/searchbar.c:123
-#, fuzzy
 msgid "Search history"
-msgstr "清空历史记录(C)"
+msgstr "查找历史记录"
 
 #: ../../sflphone-client-gnome/src/contacts/history.c:83
 #: ../../sflphone-client-gnome/src/contacts/searchbar.c:110
-#, fuzzy
 msgid "Search contact"
-msgstr "查找历史(S)"
-
-#, fuzzy
-#~ msgid "Registered to %s (%s)"
-#~ msgstr "已注册"
-
-#~ msgid "%s account- %s             %s"
-#~ msgstr "%s 帐户- %s             %s"
-
-#, fuzzy
+msgstr "查找联系人(S)"
+
 #~ msgid "Books"
 #~ msgstr "钩键"
 
@@ -837,9 +807,8 @@
 #~ msgid "_Control running applications volume"
 #~ msgstr "控制正在运行的应用程序的音量(C)"
 
-#, fuzzy
 #~ msgid "Account previously setup"
-#~ msgstr "以前帐户设置"
+#~ msgstr "帐户以前设置"
 
 #~ msgid "URL argument"
 #~ msgstr "URL参数"
