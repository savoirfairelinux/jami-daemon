dnl SFLPhone - configure.ac for automake 1.9 and autoconf 2.59
dnl

dnl Process this file with autoconf to produce a configure script.
AC_PREREQ([2.65])
AC_INIT([sflphone],[0.9.14],[sflphoneteam@savoirfairelinux.com],[sflphone])
AC_COPYRIGHT([[Copyright (c) Savoir-Faire Linux 2004, 2005, 2006, 2007, 2008, 2009, 2010, 2011]])
AC_REVISION([$Revision$])

AC_CANONICAL_BUILD
AC_CANONICAL_HOST
AC_CANONICAL_TARGET

AM_INIT_AUTOMAKE
AC_CONFIG_HEADERS([config.h])

# Silent build by default. Use make V=1 to increase verbosity
m4_ifdef([AM_SILENT_RULES],[AM_SILENT_RULES([yes])])

dnl Rewrite name of programs to be installed
dnl AC_ARG_PROGRAM

dnl Compute canonical system name
dnl AC_CANONICAL_TARGET

dnl Improve make variable MAKE
AC_PROG_MAKE_SET

dnl Where to find configure files
dnl AC_CONFIG_SRCDIR([config.h.in])
AC_CONFIG_MACRO_DIR([m4])

dnl What to generate
dnl AC_CONFIG_FILES([stamp-h], [echo timestamp > stamp-h])
AC_CONFIG_FILES([Makefile])
AC_CONFIG_FILES([libs/Makefile \
		libs/utilspp/Makefile \
		libs/utilspp/singleton/Makefile \
		libs/iax2/Makefile])

AC_CONFIG_FILES([src/Makefile \
		src/sip/Makefile \
		src/im/Makefile \
		src/iax/Makefile \
		src/audio/Makefile \
		src/audio/audiortp/Makefile \
		src/audio/pulseaudio/Makefile \
		src/audio/alsa/Makefile \
		src/audio/sound/Makefile \
		src/audio/codecs/Makefile \
		src/config/Makefile \
		src/dbus/Makefile \
		src/plug-in/Makefile \
		src/plug-in/test/Makefile \
		src/hooks/Makefile \
		src/history/Makefile])

dnl Unitary test section
AC_CONFIG_FILES([test/Makefile])

AC_CONFIG_FILES([ringtones/Makefile])

AC_CONFIG_FILES([man/Makefile])

AC_CONFIG_FILES([doc/Makefile \
		doc/dbus-api/Makefile \
		doc/doxygen/Makefile])

dnl Check for programs
AC_PROG_CC
AC_PROG_CXX
AC_PROG_CPP
AC_PROG_INSTALL
AC_PROG_LN_S
AC_PROG_MAKE_SET

dnl will have to remove this
LT_INIT

dnl Define C++ as default language
AC_LANG(C++)

dnl Check for header files
AC_FUNC_ALLOCA
AC_HEADER_STDC
AC_CHECK_HEADERS([arpa/inet.h fcntl.h libintl.h limits.h malloc.h \
        memory.h netdb.h netinet/in.h stdlib.h string.h strings.h \
        sys/ioctl.h sys/socket.h sys/time.h unistd.h utime.h ostream])

dnl Check for typedefs, structures, and compiler characteristics
AC_HEADER_STAT
AC_HEADER_STDBOOL
AC_C_CONST
AC_C_INLINE
AC_TYPE_PID_T
AC_TYPE_SIZE_T
AC_HEADER_TIME
AC_C_VOLATILE
AC_CHECK_TYPES([ptrdiff_t])

dnl ********************************
dnl Check for needed functions
dnl ********************************
AC_FUNC_CHOWN
AC_FUNC_ERROR_AT_LINE
AC_FUNC_FORK
AC_PROG_GCC_TRADITIONAL
AC_FUNC_MALLOC
AC_FUNC_MEMCMP
AC_FUNC_REALLOC
AC_FUNC_SELECT_ARGTYPES
	AC_DIAGNOSE([obsolete],[your code may safely assume C89 semantics that RETSIGTYPE is void.
Remove this warning and the `AC_CACHE_CHECK' when you adjust the code.])dnl
AC_CACHE_CHECK([return type of signal handlers],[ac_cv_type_signal],[AC_COMPILE_IFELSE(
[AC_LANG_PROGRAM([#include <sys/types.h>
#include <signal.h>
],
		 [return *(signal (0, 0)) (0) == 1;])],
		   [ac_cv_type_signal=int],
		   [ac_cv_type_signal=void])])
AC_DEFINE_UNQUOTED([RETSIGTYPE],[$ac_cv_type_signal],[Define as the return type of signal handlers
		    (`int' or `void').])

AC_FUNC_STAT
AC_FUNC_UTIME_NULL
AC_FUNC_VPRINTF
AC_CHECK_FUNCS([bzero floor gethostbyname gethrtime gettimeofday \
		inet_ntoa memset mkdir pathconf pow regcomp select setlocale socket \
		strchr strdup strerror strrchr strstr strtol utime])

dnl Check for GNU ccRTP
PKG_PROG_PKG_CONFIG

dnl Trying to set PJSIP using pkg-config
dnl PKG_CHECK_MODULES(SIP, libpj-sfl, have_libpj=true, have_libpj=false)
dnl if test "x${have_libpj}" = "xfalse" ; then
dnl    AC_MSG_ERROR([PJSIP not found. http://www.pjsip.org/download.htm])
dnl fi
dnl AC_SUBST(SIP_CFLAGS)

dnl Check for uuid development package - name: uuid-dev
UUID_MIN_VERSION=1.0
PKG_CHECK_MODULES(UUID, uuid >= ${UUID_MIN_VERSION}, HAVE_UUID=true, HAVE_UUID=false);

LIBCRYPTO_MIN_VERSION=1.0
PKG_CHECK_MODULES(LIBCRYPTO, libcrypto >= ${LIBCRYPTO_MIN_VERSION}, HAVE_LIBCRYPTO=true, HAVE_LIBCRYPTO=false);

dnl Check for alsa development package - name: libasound2-dev
ALSA_MIN_VERSION=1.0
PKG_CHECK_MODULES(ALSA, alsa >= ${ALSA_MIN_VERSION},, AC_MSG_ERROR([Missing alsa development package: libasound2-dev or alsa-lib-devel]))

dnl Check for pulseaudio development package - name: libpulse-dev
LIBPULSE_MIN_VERSION=0.9.15
PKG_CHECK_MODULES(PULSEAUDIO, libpulse >= ${LIBPULSE_MIN_VERSION},, AC_MSG_ERROR([Missing pulseaudio development package: libpulse-dev]))

dnl Check for the samplerate development package - name: libsamplerate0-dev
LIBSAMPLERATE_MIN_VERSION=0.1.2
PKG_CHECK_MODULES(SAMPLERATE, samplerate >= ${LIBSAMPLERATE_MIN_VERSION},, AC_MSG_ERROR([Missing libsamplerate development package: libsamplerate0-dev]))

LIBCCGNU2_MIN_VERSION=1.3.1
PKG_CHECK_MODULES(CCGNU2, libccgnu2 >= ${LIBCCGNU2_MIN_VERSION},, AC_MSG_ERROR([Missing common cpp development package: libcommoncpp2-dev]))

LIBCCEXT2_MIN_VERSION=1.3.1
PKG_CHECK_MODULES(CCEXT2, libccext2 >= ${LIBCCEXT2_MIN_VERSION})

LIBCCRT_MIN_VERSION=1.3.0
PKG_CHECK_MODULES(CCRTP, libccrtp1 >= ${LIBCCRT_MIN_VERSION},, AC_MSG_ERROR([Missing ccrtp development package: libccrtp-dev]))

dnl Check for OpenSSL to link against pjsip and provide SIPS TLS support
PKG_CHECK_MODULES([libssl], libssl,, AC_MSG_ERROR([Missing ssl development package: libssl-dev]))

dnl Check for libzrtpcpp, a ccRTP extension providing zrtp key exchange
LIBZRTPCPP_MIN_VERSION=1.3.0
PKG_CHECK_MODULES(ZRTPCPP, libzrtpcpp >= ${LIBZRTPCPP_MIN_VERSION},, AC_MSG_ERROR([Missing zrtp development package: libzrtpcpp-dev]))

dnl DBus-C++ detection
dnl pkg-config doesn't like 0.6.0-pre1 version number, it assumes that it is
dnl more recent than (unreleased) 0.6.0
DBUS_CPP_REQUIRED_VERSION=0.6.0-pre1
PKG_CHECK_MODULES(DBUSCPP, dbus-c++-1,,
	AC_MSG_ERROR([You need the DBus-c++ libraries (version $DBUS_CPP_REQUIRED_VERSION or better)]))

AC_ARG_WITH(debug,
		AS_HELP_STRING(
				[--with-debug],
				[Set to enable debugging information @<:@default=no@:>@]
				),
			[CXXFLAGS="-g -O0"],
			[CXXFLAGS="-O2"]
			)
<<<<<<< HEAD
	if test "x$with_debug" = "xfull" -o "x$with_debug" = "xyes"; then
	CXXFLAGS="$USE_EXCEPTIONS $USER_INCLUDES -g -O0 -Wno-return-type"
	else
	CXXFLAGS="-g -Wall -O2 -Wnon-virtual-dtor"
	fi
=======
>>>>>>> 65be7160

AC_CHECK_LIB([expat], XML_ParserCreate_MM,
		[AC_CHECK_HEADERS(expat.h, have_expat=true, have_expat=false)],
	have_expat=false)

test "$have_expat" = false && AC_MSG_ERROR([libexpat development files missing])

xml_CFLAGS=
xml_LIBS=-lexpat

AC_SUBST(xml_CFLAGS)
AC_SUBST(xml_LIBS)

AC_CHECK_LIB([yaml], yaml_parser_initialize,
	       [AC_CHECK_HEADERS(yaml.h, have_yaml=true, have_yaml=false)],
	       have_yaml=false)

test "$have_yaml" = "false" && AC_MSG_ERROR([libyaml development files missing])

yaml_CFLAGS=
yaml_LIBS=-lyaml
AC_SUBST(yaml_CFLAGS)
AC_SUBST(yaml_LIBS)

AC_CHECK_LIB([pthread], pthread_create,
		[AC_CHECK_HEADERS(pthread.h, have_pthread=true, have_pthread=false)],
		have_pthread=false)

test "$have_pthread" = "false" && AC_MSG_ERROR([You need the POSIX Thread library (pthreads)])	


AC_CHECK_LIB([pcre], pcre_free,
		[AC_CHECK_HEADERS(pcre.h, have_pcre=true, have_pcre=false)],
		have_pcre=false)

test "$have_pcre" = "false" && AC_MSG_ERROR([You need the Perl-Compatible Regular Expressions library (pcre)])	

PCRE_LIBS=-lpcre
PCRE_CFLAGS=
AC_SUBST(PCRE_LIBS)
AC_SUBST(PCRE_CFLAGS)

dnl Check for libcppunit-dev
CPPUNIT_MIN_VERSION=1.12
PKG_CHECK_MODULES(CPPUNIT, cppunit >= ${CPPUNIT_MIN_VERSION}, AM_CONDITIONAL(BUILD_TEST, test 1 = 1 ), AM_CONDITIONAL(BUILD_TEST, test 0 = 1 ))

# check for libgsm1 (doesn't use pkg-config)
	dnl Check for libgsm
AC_ARG_WITH([gsm],
		[AS_HELP_STRING([--without-gsm],
			[disable support for gsm codec])],
		[],
		[with_gsm=yes])

LIBGSM=
AS_IF([test "x$with_gsm" != xno],
		[AC_CHECK_HEADER([gsm/gsm.h], , AC_MSG_FAILURE([Unable to find the libgsm1 headers (you may need to install the dev package).  You may use --without-gsm to compile without gsm codec support.]))]
		[AC_CHECK_LIB([gsm], [gsm_decode],
			[],
			[AC_MSG_FAILURE(
				[libgsm link test failed.   You may use --without-gsm to compile without gsm codec support.])]
			)
		]
	 )

AC_DEFINE_UNQUOTED([HAVE_GSM], `if test "x$with_gsm" = "xyes"; then echo 1; else echo 0; fi`, [Define if you have libgsm])
AM_CONDITIONAL(BUILD_GSM, test "x$with_gsm" = "xyes" )

dnl Check for libspeex
AC_ARG_WITH([speex],
		[AS_HELP_STRING([--without-speex],
		[disable support for speex codec])],
		[],
		[with_speex=yes])

AS_IF([test "x$with_speex" != xno],
		[AC_CHECK_HEADER([speex/speex.h], , AC_MSG_FAILURE([Unable to find the libspeex headers (you may need to install the dev package).  You may use --without-speex to compile without speex codec support.]))]
		[AC_CHECK_LIB([speex], [speex_decode_int],
		[],
		[AC_MSG_FAILURE([libspeex link test failed.   You may use --without-speex to compile without speex codec support.])])
		])
		
AC_DEFINE_UNQUOTED([HAVE_SPEEX], `if test "x$with_speex" = "xyes"; then echo 1; else echo 0; fi`, [Define if you have libspeex])
AM_CONDITIONAL(BUILD_SPEEX, test "x$with_speex" = "xyes" )

dnl check in case the libspeexdsp is not installed
AC_CHECK_HEADER([speex/speex_preprocess.h], , AC_MSG_FAILURE([Unable to find the libspeexdsp headers (you may need to install the libspeexdsp-dev package) used for Noise Suppression and Automatic Gain Control.]))
AC_CHECK_LIB(speexdsp, speex_preprocess_run, [], [], [])


# check for libcelt
AC_ARG_WITH([celt],
		[AS_HELP_STRING([--without-celt],
		[disable support for celt codec])],
		[],
		[with_celt=yes])

AS_IF([test "x$with_celt" != xno],
	PKG_CHECK_MODULES(CELT, celt >= 0.9.1,
		[
			with_celt_91=yes; AC_MSG_NOTICE([Using celt 0.9.1]); AC_SUBST(BUILD_CELT_91)
    	],
    	[
			PKG_CHECK_MODULES(CELT, celt >= 0.7.1, [with_celt_71=yes; AC_MSG_NOTICE([Using celt 0.7.1]); AC_SUBST(BUILD_CELT_71)], AC_MSG_FAILURE([libcelt link test failed.   You may use --without-celt to compile without celt codec support.]))
    	])
)

# AC_SUBST(BUILD_CELT)
# AM_CONDITIONAL(BUILD_CELT, test "x$with_celt" = "xyes" )
AM_CONDITIONAL(BUILD_CELT_91, test "x$with_celt_91" = "xyes" )
AM_CONDITIONAL(BUILD_CELT_71, test "x$with_celt_71" = "xyes" )


dnl Check for IAX
AC_ARG_WITH([iax2],
		[AS_HELP_STRING([--without-iax2],
			[disable support for the iax2 protocol])],
		[],
		[with_iax2=yes])

AC_DEFINE_UNQUOTED([HAVE_IAX], `if test "x$with_iax2" = "xyes"; then echo 1; else echo 0;fi`, [Define if you have libiax2])
AM_CONDITIONAL(USE_IAX, test "x$with_iax2" = "xyes" )

	dnl Check for network-manager
AC_ARG_WITH([networkmanager],
		[AS_HELP_STRING([--without-networkmanager],
			[disable support for network-manager events])],
		[],
		[with_networkmanager=yes])

AM_CONDITIONAL(USE_NETWORKMANAGER, test "x$with_networkmanager" = "xyes" )

# check for doxygen, mostly stolen from http://log4cpp.sourceforge.net/
# ----------------------------------------------------------------------------
AC_DEFUN([BB_ENABLE_DOXYGEN],
    [
    AC_ARG_ENABLE(doxygen, [  --enable-doxygen        enable documentation generation with doxygen (disabled by default)])
    AC_ARG_ENABLE(dot, [  --enable-dot            use 'dot' to generate graphs in doxygen (auto)])
    if test "x$enable_doxygen" = xyes; then
        AC_PATH_PROG(DOXYGEN, doxygen, , $PATH)
        test x$DOXYGEN = x && AC_MSG_ERROR([could not find doxygen])
        AC_PATH_PROG(DOT, dot, , $PATH)
        test x$DOT = x -a "x$enable_dot" = xyes && AC_MSG_ERROR([could not find dot])
    fi
	AM_CONDITIONAL(ENABLE_DOXYGEN, test x$DOXYGEN = xyes)
])
# Acutally perform the doxygen check
BB_ENABLE_DOXYGEN

# Go!
AC_OUTPUT

AC_MSG_NOTICE([[Configuration done! Please make sure that pjsip library (libs/pjproject) has already been compiled. Run `make' to build the software.]])<|MERGE_RESOLUTION|>--- conflicted
+++ resolved
@@ -188,14 +188,8 @@
 			[CXXFLAGS="-g -O0"],
 			[CXXFLAGS="-O2"]
 			)
-<<<<<<< HEAD
-	if test "x$with_debug" = "xfull" -o "x$with_debug" = "xyes"; then
-	CXXFLAGS="$USE_EXCEPTIONS $USER_INCLUDES -g -O0 -Wno-return-type"
-	else
-	CXXFLAGS="-g -Wall -O2 -Wnon-virtual-dtor"
-	fi
-=======
->>>>>>> 65be7160
+
+CXXFLAGS="${CXXFLAGS} -Wno-return-type -Wall -Wextra -Wnon-virtual-dtor"
 
 AC_CHECK_LIB([expat], XML_ParserCreate_MM,
 		[AC_CHECK_HEADERS(expat.h, have_expat=true, have_expat=false)],
