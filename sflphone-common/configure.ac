dnl SFLPhone - configure.ac for automake 1.9 and autoconf 2.59
dnl

dnl Process this file with autoconf to produce a configure script.
AC_PREREQ([2.65])
AC_INIT([sflphone],[0.9.14],[sflphoneteam@savoirfairelinux.com],[sflphone])
AC_COPYRIGHT([[Copyright (c) Savoir-Faire Linux 2004, 2005, 2006, 2007, 2008, 2009, 2010, 2011]])
AC_REVISION([$Revision$])

AC_CANONICAL_BUILD
AC_CANONICAL_HOST
AC_CANONICAL_TARGET

AM_INIT_AUTOMAKE
AC_CONFIG_HEADERS([config.h])

# Silent build by default. Use make V=1 to increase verbosity
m4_ifdef([AM_SILENT_RULES],[AM_SILENT_RULES([yes])])

dnl Rewrite name of programs to be installed
dnl AC_ARG_PROGRAM

dnl Compute canonical system name
dnl AC_CANONICAL_TARGET

dnl Improve make variable MAKE
AC_PROG_MAKE_SET

dnl Where to find configure files
dnl AC_CONFIG_SRCDIR([config.h.in])
AC_CONFIG_MACRO_DIR([m4])

dnl What to generate
dnl AC_CONFIG_FILES([stamp-h], [echo timestamp > stamp-h])
AC_CONFIG_FILES([Makefile])
AC_CONFIG_FILES([libs/Makefile \
		libs/utilspp/Makefile \
		libs/utilspp/singleton/Makefile \
		libs/iax2/Makefile])

AC_CONFIG_FILES([src/Makefile \
		src/sip/Makefile \
		src/im/Makefile \
		src/iax/Makefile \
		src/audio/Makefile \
		src/audio/audiortp/Makefile \
		src/audio/pulseaudio/Makefile \
		src/audio/alsa/Makefile \
		src/audio/sound/Makefile \
		src/audio/codecs/Makefile \
		src/video/Makefile \
		src/video/test/Makefile \
		src/config/Makefile \
		src/dbus/Makefile \
		src/plug-in/Makefile \
		src/plug-in/test/Makefile \
		src/hooks/Makefile \
		src/history/Makefile])

dnl Unitary test section
AC_CONFIG_FILES([test/Makefile])

AC_CONFIG_FILES([ringtones/Makefile])

AC_CONFIG_FILES([man/Makefile])

AC_CONFIG_FILES([doc/Makefile \
		doc/dbus-api/Makefile \
		doc/doxygen/Makefile])

dnl Check for programs
AC_PROG_CC
AC_PROG_CXX
AC_PROG_CPP
AC_PROG_INSTALL
AC_PROG_LN_S
AC_PROG_MAKE_SET

dnl will have to remove this
LT_INIT

dnl Define C++ as default language
AC_LANG(C++)

dnl Check for header files
AC_FUNC_ALLOCA
AC_HEADER_STDC
AC_CHECK_HEADERS([arpa/inet.h fcntl.h libintl.h limits.h malloc.h \
        memory.h netdb.h netinet/in.h stdlib.h string.h strings.h \
        sys/ioctl.h sys/socket.h sys/time.h unistd.h utime.h ostream])

dnl Check for typedefs, structures, and compiler characteristics
AC_HEADER_STAT
AC_HEADER_STDBOOL
AC_C_CONST
AC_C_INLINE
AC_TYPE_PID_T
AC_TYPE_SIZE_T
AC_HEADER_TIME
AC_C_VOLATILE
AC_CHECK_TYPES([ptrdiff_t])

dnl ********************************
dnl Check for needed functions
dnl ********************************
AC_FUNC_CHOWN
AC_FUNC_ERROR_AT_LINE
AC_FUNC_FORK
AC_PROG_GCC_TRADITIONAL
AC_FUNC_MALLOC
AC_FUNC_MEMCMP
AC_FUNC_REALLOC
AC_FUNC_SELECT_ARGTYPES
	AC_DIAGNOSE([obsolete],[your code may safely assume C89 semantics that RETSIGTYPE is void.
Remove this warning and the `AC_CACHE_CHECK' when you adjust the code.])dnl
AC_CACHE_CHECK([return type of signal handlers],[ac_cv_type_signal],[AC_COMPILE_IFELSE(
[AC_LANG_PROGRAM([#include <sys/types.h>
#include <signal.h>
],
		 [return *(signal (0, 0)) (0) == 1;])],
		   [ac_cv_type_signal=int],
		   [ac_cv_type_signal=void])])
AC_DEFINE_UNQUOTED([RETSIGTYPE],[$ac_cv_type_signal],[Define as the return type of signal handlers
		    (`int' or `void').])

AC_FUNC_STAT
AC_FUNC_UTIME_NULL
AC_FUNC_VPRINTF
AC_CHECK_FUNCS([bzero floor gethostbyname gethrtime gettimeofday \
		inet_ntoa memset mkdir pathconf pow regcomp select setlocale socket \
		strchr strdup strerror strrchr strstr strtol utime])

dnl Check for GNU ccRTP
PKG_PROG_PKG_CONFIG

dnl Trying to set PJSIP using pkg-config
dnl PKG_CHECK_MODULES(SIP, libpj-sfl, have_libpj=true, have_libpj=false)
dnl if test "x${have_libpj}" = "xfalse" ; then
dnl    AC_MSG_ERROR([PJSIP not found. http://www.pjsip.org/download.htm])
dnl fi
dnl AC_SUBST(SIP_CFLAGS)

dnl Check for uuid development package - name: uuid-dev
UUID_MIN_VERSION=1.0
PKG_CHECK_MODULES(UUID, uuid >= ${UUID_MIN_VERSION}, HAVE_UUID=true, HAVE_UUID=false);

LIBCRYPTO_MIN_VERSION=1.0
PKG_CHECK_MODULES(LIBCRYPTO, libcrypto >= ${LIBCRYPTO_MIN_VERSION}, HAVE_LIBCRYPTO=true, HAVE_LIBCRYPTO=false);

dnl Check for alsa development package - name: libasound2-dev
ALSA_MIN_VERSION=1.0
PKG_CHECK_MODULES(ALSA, alsa >= ${ALSA_MIN_VERSION},, AC_MSG_ERROR([Missing alsa development package: libasound2-dev or alsa-lib-devel]))

dnl Check for pulseaudio development package - name: libpulse-dev
LIBPULSE_MIN_VERSION=0.9.15
PKG_CHECK_MODULES(PULSEAUDIO, libpulse >= ${LIBPULSE_MIN_VERSION},, AC_MSG_ERROR([Missing pulseaudio development package: libpulse-dev]))

dnl Check for the samplerate development package - name: libsamplerate0-dev
LIBSAMPLERATE_MIN_VERSION=0.1.2
PKG_CHECK_MODULES(SAMPLERATE, samplerate >= ${LIBSAMPLERATE_MIN_VERSION},, AC_MSG_ERROR([Missing libsamplerate development package: libsamplerate0-dev]))

dnl The libav versions correspond to the last libav release: 0.7
dnl Check for libavcodec development package - name: libavcodec-dev
PKG_CHECK_MODULES(LIBAVCODEC, libavcodec >= 53.5.0,, AC_MSG_ERROR([Missing libavcodec package: libavcodec-dev]))
LIBAVCODEC_CFLAGS="${LIBAVCODEC_CFLAGS} -D__STDC_CONSTANT_MACROS"

dnl Check for libavformat development package - name: libavformat-dev
PKG_CHECK_MODULES(LIBAVFORMAT, libavformat >= 53.2.0,, AC_MSG_ERROR([Missing libavformat package: libavformat-dev]))

dnl Check for libswscale development package - name: libswcale-dev
PKG_CHECK_MODULES(LIBSWSCALE, libswscale >= 1.1.0,, AC_MSG_ERROR([Missing libswscale package: libswscale-dev]))

dnl Check for libavdevice development package - name: libavdevice-dev
PKG_CHECK_MODULES(LIBAVDEVICE, libavdevice >= 53.0.0,, AC_MSG_ERROR([Missing libavdevice package: libavdevice-dev]))

LIBCCGNU2_MIN_VERSION=1.3.1
PKG_CHECK_MODULES(CCGNU2, libccgnu2 >= ${LIBCCGNU2_MIN_VERSION},, AC_MSG_ERROR([Missing common cpp development package: libcommoncpp2-dev]))

LIBCCEXT2_MIN_VERSION=1.3.1
PKG_CHECK_MODULES(CCEXT2, libccext2 >= ${LIBCCEXT2_MIN_VERSION})

LIBCCRT_MIN_VERSION=1.3.0
PKG_CHECK_MODULES(CCRTP, libccrtp1 >= ${LIBCCRT_MIN_VERSION},, AC_MSG_ERROR([Missing ccrtp development package: libccrtp-dev]))

dnl Check for OpenSSL to link against pjsip and provide SIPS TLS support
PKG_CHECK_MODULES([libssl], libssl,, AC_MSG_ERROR([Missing ssl development package: libssl-dev]))

dnl Check for libzrtpcpp, a ccRTP extension providing zrtp key exchange
LIBZRTPCPP_MIN_VERSION=1.3.0
PKG_CHECK_MODULES(ZRTPCPP, libzrtpcpp >= ${LIBZRTPCPP_MIN_VERSION},, AC_MSG_ERROR([Missing zrtp development package: libzrtpcpp-dev]))

<<<<<<< HEAD
dnl DBus-C++ detection (used to be in library own build system)
DBUS_REQUIRED_VERSION=0.60
PKG_CHECK_MODULES(dbus, [dbus-1 >= $DBUS_REQUIRED_VERSION],,
	AC_MSG_ERROR([You need the DBus libraries (version 0.6 or better)]
				[http://gitorious.org/dbus-cplusplus]))

DBUS_API_STABLE_VERSION=1.0.0
PKG_CHECK_EXISTS([dbus-1 < $DBUS_API_STABLE_VERSION],
	[AC_DEFINE(DBUS_API_SUBJECT_TO_CHANGE, , [unstable DBus])]
	)

DBUS_THREADS_INIT_DEFAULT_VERSION=0.93
PKG_CHECK_EXISTS([dbus-1 >= $DBUS_THREADS_INIT_DEFAULT_VERSION],
	[AC_DEFINE(DBUS_HAS_THREADS_INIT_DEFAULT, , [dbus_threads_init_default (needs DBus >= 0.93)])]
	)

DBUS_RECURSIVE_MUTEX_VERSION=0.95
PKG_CHECK_EXISTS([dbus-1 >= $DBUS_RECURSIVE_MUTEX_VERSION],
	[AC_DEFINE(DBUS_HAS_RECURSIVE_MUTEX, , [DBus supports recursive mutexes (needs DBus >= 0.95)])]
	)

PKG_CHECK_MODULES(UDEV, libudev >= 142)
=======
dnl DBus-C++ detection
dnl pkg-config doesn't like 0.6.0-pre1 version number, it assumes that it is
dnl more recent than (unreleased) 0.6.0
DBUS_CPP_REQUIRED_VERSION=0.6.0-pre1
PKG_CHECK_MODULES(DBUSCPP, dbus-c++-1,,
	AC_MSG_ERROR([You need the DBus-c++ libraries (version $DBUS_CPP_REQUIRED_VERSION or better)]))
>>>>>>> ae7f0730

AC_ARG_WITH(debug,
		AS_HELP_STRING(
				[--with-debug],
				[Set to enable debugging information @<:@default=no@:>@]
				),
			[CXXFLAGS="-g -O0"],
			[CXXFLAGS="-O2"]
			)

AC_CHECK_LIB([expat], XML_ParserCreate_MM,
		[AC_CHECK_HEADERS(expat.h, have_expat=true, have_expat=false)],
	have_expat=false)

test "$have_expat" = false && AC_MSG_ERROR([libexpat development files missing])

xml_CFLAGS=
xml_LIBS=-lexpat

AC_SUBST(xml_CFLAGS)
AC_SUBST(xml_LIBS)

AC_CHECK_LIB([yaml], yaml_parser_initialize,
	       [AC_CHECK_HEADERS(yaml.h, have_yaml=true, have_yaml=false)],
	       have_yaml=false)

test "$have_yaml" = "false" && AC_MSG_ERROR([libyaml development files missing])

yaml_CFLAGS=
yaml_LIBS=-lyaml
AC_SUBST(yaml_CFLAGS)
AC_SUBST(yaml_LIBS)

AC_CHECK_LIB([pthread], pthread_create,
		[AC_CHECK_HEADERS(pthread.h, have_pthread=true, have_pthread=false)],
		have_pthread=false)

test "$have_pthread" = "false" && AC_MSG_ERROR([You need the POSIX Thread library (pthreads)])	


AC_CHECK_LIB([pcre], pcre_free,
		[AC_CHECK_HEADERS(pcre.h, have_pcre=true, have_pcre=false)],
		have_pcre=false)

test "$have_pcre" = "false" && AC_MSG_ERROR([You need the Perl-Compatible Regular Expressions library (pcre)])	

PCRE_LIBS=-lpcre
PCRE_CFLAGS=
AC_SUBST(PCRE_LIBS)
AC_SUBST(PCRE_CFLAGS)

dnl Check for libcppunit-dev
CPPUNIT_MIN_VERSION=1.12
PKG_CHECK_MODULES(CPPUNIT, cppunit >= ${CPPUNIT_MIN_VERSION}, AM_CONDITIONAL(BUILD_TEST, test 1 = 1 ), AM_CONDITIONAL(BUILD_TEST, test 0 = 1 ))

# check for libgsm1 (doesn't use pkg-config)
	dnl Check for libgsm
AC_ARG_WITH([gsm],
		[AS_HELP_STRING([--without-gsm],
			[disable support for gsm codec])],
		[],
		[with_gsm=yes])

LIBGSM=
AS_IF([test "x$with_gsm" != xno],
		[AC_CHECK_HEADER([gsm/gsm.h], , AC_MSG_FAILURE([Unable to find the libgsm1 headers (you may need to install the dev package).  You may use --without-gsm to compile without gsm codec support.]))]
		[AC_CHECK_LIB([gsm], [gsm_decode],
			[],
			[AC_MSG_FAILURE(
				[libgsm link test failed.   You may use --without-gsm to compile without gsm codec support.])]
			)
		]
	 )

AC_DEFINE_UNQUOTED([HAVE_GSM], `if test "x$with_gsm" = "xyes"; then echo 1; else echo 0; fi`, [Define if you have libgsm])
AM_CONDITIONAL(BUILD_GSM, test "x$with_gsm" = "xyes" )

dnl Check for libspeex
AC_ARG_WITH([speex],
		[AS_HELP_STRING([--without-speex],
		[disable support for speex codec])],
		[],
		[with_speex=yes])

AS_IF([test "x$with_speex" != xno],
		[AC_CHECK_HEADER([speex/speex.h], , AC_MSG_FAILURE([Unable to find the libspeex headers (you may need to install the dev package).  You may use --without-speex to compile without speex codec support.]))]
		[AC_CHECK_LIB([speex], [speex_decode_int],
		[],
		[AC_MSG_FAILURE([libspeex link test failed.   You may use --without-speex to compile without speex codec support.])])
		])
		
AC_DEFINE_UNQUOTED([HAVE_SPEEX], `if test "x$with_speex" = "xyes"; then echo 1; else echo 0; fi`, [Define if you have libspeex])
AM_CONDITIONAL(BUILD_SPEEX, test "x$with_speex" = "xyes" )

dnl check in case the libspeexdsp is not installed
AC_CHECK_HEADER([speex/speex_preprocess.h], , AC_MSG_FAILURE([Unable to find the libspeexdsp headers (you may need to install the libspeexdsp-dev package) used for Noise Suppression and Automatic Gain Control.]))
AC_CHECK_LIB(speexdsp, speex_preprocess_run, [], [], [])


# check for libcelt
AC_ARG_WITH([celt],
		[AS_HELP_STRING([--without-celt],
		[disable support for celt codec])],
		[],
		[with_celt=yes])

AS_IF([test "x$with_celt" != xno],
	PKG_CHECK_MODULES(CELT, celt >= 0.9.1,
		[
			with_celt_91=yes; AC_MSG_NOTICE([Using celt 0.9.1]); AC_SUBST(BUILD_CELT_91)
    	],
    	[
			PKG_CHECK_MODULES(CELT, celt >= 0.7.1, [with_celt_71=yes; AC_MSG_NOTICE([Using celt 0.7.1]); AC_SUBST(BUILD_CELT_71)], AC_MSG_FAILURE([libcelt link test failed.   You may use --without-celt to compile without celt codec support.]))
    	])
)

# AC_SUBST(BUILD_CELT)
# AM_CONDITIONAL(BUILD_CELT, test "x$with_celt" = "xyes" )
AM_CONDITIONAL(BUILD_CELT_91, test "x$with_celt_91" = "xyes" )
AM_CONDITIONAL(BUILD_CELT_71, test "x$with_celt_71" = "xyes" )


dnl Check for IAX
AC_ARG_WITH([iax2],
		[AS_HELP_STRING([--without-iax2],
			[disable support for the iax2 protocol])],
		[],
		[with_iax2=yes])

AC_DEFINE_UNQUOTED([HAVE_IAX], `if test "x$with_iax2" = "xyes"; then echo 1; else echo 0;fi`, [Define if you have libiax2])
AM_CONDITIONAL(USE_IAX, test "x$with_iax2" = "xyes" )

	dnl Check for network-manager
AC_ARG_WITH([networkmanager],
		[AS_HELP_STRING([--without-networkmanager],
			[disable support for network-manager events])],
		[],
		[with_networkmanager=yes])

AM_CONDITIONAL(USE_NETWORKMANAGER, test "x$with_networkmanager" = "xyes" )

# check for doxygen, mostly stolen from http://log4cpp.sourceforge.net/
# ----------------------------------------------------------------------------
AC_DEFUN([BB_ENABLE_DOXYGEN],
<<<<<<< HEAD
		[
		AC_ARG_ENABLE(doxygen, [  --enable-doxygen        enable documentation generation with doxygen (disabled by default)])
		AC_ARG_ENABLE(dot, [  --enable-dot            use 'dot' to generate graphs in doxygen (auto)])              
		if test "x$enable_doxygen" = xyes; then
		AC_PATH_PROG(DOXYGEN, doxygen, , $PATH)
		test x$DOXYGEN = x && AC_MSG_ERROR([could not find doxygen])
		AC_PATH_PROG(DOT, dot, , $PATH)
        test x$DOT = x -a "x$enable_dot" = xyes && AC_MSG_ERROR([could not find dot])
		fi
        AM_CONDITIONAL(ENABLE_DOXYGEN, test x$DOXYGEN = yes)
	])
	# Acutally perform the doxygen check
	BB_ENABLE_DOXYGEN

	dnl Datadir directory
	sflphone_datadir=$datadir/sflphone
	AC_SUBST(sflphone_datadir)

	dnl Dbus Service activation part
	DBUS_SERVICES_DIR="$datadir/dbus-1/services"
	AC_SUBST(DBUS_SERVICES_DIR)
	AC_DEFINE_UNQUOTED(DBUS_SERVICES_DIR, "$DBUS_SERVICES_DIR", [Where services dir for DBUS is])
=======
    [
    AC_ARG_ENABLE(doxygen, [  --enable-doxygen        enable documentation generation with doxygen (disabled by default)])
    AC_ARG_ENABLE(dot, [  --enable-dot            use 'dot' to generate graphs in doxygen (auto)])
    if test "x$enable_doxygen" = xyes; then
        AC_PATH_PROG(DOXYGEN, doxygen, , $PATH)
        test x$DOXYGEN = x && AC_MSG_ERROR([could not find doxygen])
        AC_PATH_PROG(DOT, dot, , $PATH)
        test x$DOT = x -a "x$enable_dot" = xyes && AC_MSG_ERROR([could not find dot])
    fi
	AM_CONDITIONAL(ENABLE_DOXYGEN, test x$DOXYGEN = xyes)
])
# Acutally perform the doxygen check
BB_ENABLE_DOXYGEN
>>>>>>> ae7f0730

# Go!
AC_OUTPUT

AC_MSG_NOTICE([[Configuration done! Please make sure that pjsip library (libs/pjproject) has already been compiled. Run `make' to build the software.]])<|MERGE_RESOLUTION|>--- conflicted
+++ resolved
@@ -189,37 +189,14 @@
 LIBZRTPCPP_MIN_VERSION=1.3.0
 PKG_CHECK_MODULES(ZRTPCPP, libzrtpcpp >= ${LIBZRTPCPP_MIN_VERSION},, AC_MSG_ERROR([Missing zrtp development package: libzrtpcpp-dev]))
 
-<<<<<<< HEAD
-dnl DBus-C++ detection (used to be in library own build system)
-DBUS_REQUIRED_VERSION=0.60
-PKG_CHECK_MODULES(dbus, [dbus-1 >= $DBUS_REQUIRED_VERSION],,
-	AC_MSG_ERROR([You need the DBus libraries (version 0.6 or better)]
-				[http://gitorious.org/dbus-cplusplus]))
-
-DBUS_API_STABLE_VERSION=1.0.0
-PKG_CHECK_EXISTS([dbus-1 < $DBUS_API_STABLE_VERSION],
-	[AC_DEFINE(DBUS_API_SUBJECT_TO_CHANGE, , [unstable DBus])]
-	)
-
-DBUS_THREADS_INIT_DEFAULT_VERSION=0.93
-PKG_CHECK_EXISTS([dbus-1 >= $DBUS_THREADS_INIT_DEFAULT_VERSION],
-	[AC_DEFINE(DBUS_HAS_THREADS_INIT_DEFAULT, , [dbus_threads_init_default (needs DBus >= 0.93)])]
-	)
-
-DBUS_RECURSIVE_MUTEX_VERSION=0.95
-PKG_CHECK_EXISTS([dbus-1 >= $DBUS_RECURSIVE_MUTEX_VERSION],
-	[AC_DEFINE(DBUS_HAS_RECURSIVE_MUTEX, , [DBus supports recursive mutexes (needs DBus >= 0.95)])]
-	)
-
-PKG_CHECK_MODULES(UDEV, libudev >= 142)
-=======
 dnl DBus-C++ detection
 dnl pkg-config doesn't like 0.6.0-pre1 version number, it assumes that it is
 dnl more recent than (unreleased) 0.6.0
 DBUS_CPP_REQUIRED_VERSION=0.6.0-pre1
 PKG_CHECK_MODULES(DBUSCPP, dbus-c++-1,,
 	AC_MSG_ERROR([You need the DBus-c++ libraries (version $DBUS_CPP_REQUIRED_VERSION or better)]))
->>>>>>> ae7f0730
+
+PKG_CHECK_MODULES(UDEV, libudev >= 142)
 
 AC_ARG_WITH(debug,
 		AS_HELP_STRING(
@@ -364,30 +341,6 @@
 # check for doxygen, mostly stolen from http://log4cpp.sourceforge.net/
 # ----------------------------------------------------------------------------
 AC_DEFUN([BB_ENABLE_DOXYGEN],
-<<<<<<< HEAD
-		[
-		AC_ARG_ENABLE(doxygen, [  --enable-doxygen        enable documentation generation with doxygen (disabled by default)])
-		AC_ARG_ENABLE(dot, [  --enable-dot            use 'dot' to generate graphs in doxygen (auto)])              
-		if test "x$enable_doxygen" = xyes; then
-		AC_PATH_PROG(DOXYGEN, doxygen, , $PATH)
-		test x$DOXYGEN = x && AC_MSG_ERROR([could not find doxygen])
-		AC_PATH_PROG(DOT, dot, , $PATH)
-        test x$DOT = x -a "x$enable_dot" = xyes && AC_MSG_ERROR([could not find dot])
-		fi
-        AM_CONDITIONAL(ENABLE_DOXYGEN, test x$DOXYGEN = yes)
-	])
-	# Acutally perform the doxygen check
-	BB_ENABLE_DOXYGEN
-
-	dnl Datadir directory
-	sflphone_datadir=$datadir/sflphone
-	AC_SUBST(sflphone_datadir)
-
-	dnl Dbus Service activation part
-	DBUS_SERVICES_DIR="$datadir/dbus-1/services"
-	AC_SUBST(DBUS_SERVICES_DIR)
-	AC_DEFINE_UNQUOTED(DBUS_SERVICES_DIR, "$DBUS_SERVICES_DIR", [Where services dir for DBUS is])
-=======
     [
     AC_ARG_ENABLE(doxygen, [  --enable-doxygen        enable documentation generation with doxygen (disabled by default)])
     AC_ARG_ENABLE(dot, [  --enable-dot            use 'dot' to generate graphs in doxygen (auto)])
@@ -401,7 +354,6 @@
 ])
 # Acutally perform the doxygen check
 BB_ENABLE_DOXYGEN
->>>>>>> ae7f0730
 
 # Go!
 AC_OUTPUT
