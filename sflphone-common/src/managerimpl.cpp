--- conflicted
+++ resolved
@@ -40,6 +40,8 @@
 #include "manager.h"
 #include "dbus/configurationmanager.h"
 
+#include "conference.h"
+
 #include <errno.h>
 #include <time.h>
 #include <cstdlib>
@@ -47,32 +49,9 @@
 #include <fstream>
 #include <sstream>
 #include <sys/types.h> // mkdir(2)
-<<<<<<< HEAD
-#include <sys/stat.h>	// mkdir(2)
-
-#include <cc++/socket.h>   // why do I need this here?
-#include <ccrtp/channel.h> // why do I need this here?
-#include <ccrtp/rtp.h>     // why do I need this here?
-#include <cc++/file.h>
-
-#include "conference.h"
-
-#include "manager.h"
-#include "account.h"
-#include "sipaccount.h"
-#include "audio/audiolayer.h"
-#include "audio/alsalayer.h"
-#include "audio/pulselayer.h"
-#include "audio/tonelist.h"
-
-#include "accountcreator.h" // create new account
-#include "sipvoiplink.h"
-
-#include "user_cfg.h"
-=======
 #include <sys/stat.h>  // mkdir(2)
 #include <pwd.h>       // getpwuid
->>>>>>> d551f336
+
 
 #define fill_config_str(name, value) \
   (_config.addConfigTreeItem(section, Conf::ConfigTreeItem(std::string(name), std::string(value), type_str)))
@@ -358,12 +337,9 @@
 bool
 ManagerImpl::answerCall (const CallID& call_id)
 {
-<<<<<<< HEAD
 
     _debug("ManagerImpl::answerCall(%s)", call_id.c_str());
 
-=======
->>>>>>> d551f336
     stopTone (true);
 
     // store the current call id
