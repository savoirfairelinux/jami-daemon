/*
 *  Copyright (C) 2004-2007 Savoir-Faire Linux inc.
 *  Author: Alexandre Bourget <alexandre.bourget@savoirfairelinux.com>
 *  Author: Yan Morin <yan.morin@savoirfairelinux.com>
 *  Author: Laurielle Lea <laurielle.lea@savoirfairelinux.com>
 *  Author: Emmanuel Milou <emmanuel.milou@savoirfairelinux.com>
 *  Author: Alexandre Savard <alexandre.savard@savoirfairelinux.com>
 *  Author: Guillaume Carmel-Archambault <guillaume.carmel-archambault@savoirfairelinux.com>
 *
 *  This program is free software; you can redistribute it and/or modify
 *  it under the terms of the GNU General Public License as published by
 *  the Free Software Foundation; either version 3 of the License, or
 *  (at your option) any later version.
 *
 *  This program is distributed in the hope that it will be useful,
 *  but WITHOUT ANY WARRANTY; without even the implied warranty of
 *  MERCHANTABILITY or FITNESS FOR A PARTICULAR PURPOSE.  See the
 *  GNU General Public License for more details.
 *
 *  You should have received a copy of the GNU General Public License
 *  along with this program; if not, write to the Free Software
 *   Foundation, Inc., 675 Mass Ave, Cambridge, MA 02139, USA.
 */

#include "managerimpl.h"

#include "account.h"
#include "dbus/callmanager.h"
#include "user_cfg.h"
#include "global.h"
#include "sip/sipaccount.h"

#include "audio/audiolayer.h"
#include "audio/alsa/alsalayer.h"
#include "audio/pulseaudio/pulselayer.h"
#include "audio/sound/tonelist.h"
#include "history/historymanager.h"
#include "accountcreator.h" // create new account
#include "sip/sipvoiplink.h"
#include "manager.h"
#include "dbus/configurationmanager.h"

#include "conference.h"

#include <errno.h>
#include <time.h>
#include <cstdlib>
#include <iostream>
#include <fstream>
#include <sstream>
#include <sys/types.h> // mkdir(2)
#include <sys/stat.h>  // mkdir(2)
#include <pwd.h>       // getpwuid


#define fill_config_str(name, value) \
  (_config.addConfigTreeItem(section, Conf::ConfigTreeItem(std::string(name), std::string(value), type_str)))
#define fill_config_int(name, value) \
  (_config.addConfigTreeItem(section, Conf::ConfigTreeItem(std::string(name), std::string(value), type_int)))

#define MD5_APPEND(pms,buf,len) pj_md5_update(pms, (const pj_uint8_t*)buf, len)

ManagerImpl::ManagerImpl (void)
        : _hasTriedToRegister (false)
        , _config()
        , _currentCallId2()
        , _currentCallMutex()
        , _codecBuilder (NULL)
        , _audiodriver (NULL)
        , _dtmfKey (NULL)
        , _codecDescriptorMap()
        , _toneMutex()
        , _telephoneTone (NULL)
        , _audiofile()
        , _spkr_volume (0)
        , _mic_volume (0)
        , _mutex()
        , _dbus (NULL)
        , _waitingCall()
        , _waitingCallMutex()
        , _nbIncomingWaitingCall (0)
        , _path ("")
        , _exist (0)
        , _setupLoaded (false)
        , _callAccountMap()
        , _callAccountMapMutex()
        , _callConfigMap()
        , _accountMap()
        , _directIpAccount (NULL)
        , _cleaner (NULL)
        , _history (NULL)
{

    // initialize random generator for call id
    srand (time (NULL));

    _cleaner = new NumberCleaner ();
    _history = new HistoryManager ();

#ifdef TEST
    testAccountMap();
    loadAccountMap();
    testCallAccountMap();
    unloadAccountMap();
#endif

    // should be call before initConfigFile
    // loadAccountMap();, called in init() now.
}

// never call if we use only the singleton...
ManagerImpl::~ManagerImpl (void)
{
    // terminate();
    delete _cleaner;
    _cleaner=0;
    _debug ("%s stop correctly.", PROGNAME);
}

void
ManagerImpl::init()
{
    // Load accounts, init map
    loadAccountMap();

    initVolume();

    if (_exist == 0) {
        _debug ("Cannot create config file in your home directory");
    }

    initAudioDriver();

    selectAudioDriver();

    // Initialize the list of supported audio codecs
    initAudioCodec();

    AudioLayer *audiolayer = getAudioDriver();

    if (audiolayer != 0) {
        unsigned int sampleRate = audiolayer->getSampleRate();

        _debugInit ("Load Telephone Tone");
        std::string country = getConfigString (PREFERENCES, ZONE_TONE);
        _telephoneTone = new TelephoneTone (country, sampleRate);

        _debugInit ("Loading DTMF key");
        _dtmfKey = new DTMF (sampleRate);
    }

    if (audiolayer == 0)
        audiolayer->stopStream();


    // Load the history
    _history->load_history (getConfigInt (PREFERENCES, CONFIG_HISTORY_LIMIT));
}

void ManagerImpl::terminate()
{
    _debug ("ManagerImpl::terminate ");
    saveConfig();

    unloadAccountMap();

    _debug ("Unload DTMF Key ");
    delete _dtmfKey;

    _debug ("Unload Audio Driver ");
    delete _audiodriver;
    _audiodriver = NULL;

    _debug ("Unload Telephone Tone ");
    delete _telephoneTone;
    _telephoneTone = NULL;

    _debug ("Unload Audio Codecs ");
    _codecDescriptorMap.deleteHandlePointer();

}

bool
ManagerImpl::isCurrentCall (const CallID& callId)
{
    return (_currentCallId2 == callId ? true : false);
}

bool
ManagerImpl::hasCurrentCall()
{
    // _debug ("ManagerImpl::hasCurrentCall current call ID = %s", _currentCallId2.c_str());

    if (_currentCallId2 != "") {
        return true;
    }

    return false;
}

const CallID&
ManagerImpl::getCurrentCallId()
{
    return _currentCallId2;
}

void
ManagerImpl::switchCall (const CallID& id)
{
    ost::MutexLock m (_currentCallMutex);
    _debug ("----- Switch current call id to %s -----", id.c_str());
    _currentCallId2 = id;

    /*
    AudioLayer *al = getAudioDriver();

    if (id != "") {

    if(isConference(id)) {

        Conference *conf;

        ConferenceMap::iterator iter = _conferencemap.find(id);
        if(iter != _conferencemap.end())
        {
    	_debug("    set call recordable in audio layer");
    	conf = iter->second;
    	al->setRecorderInstance((Recordable*)conf);
        }
    }
    else {

        // set the recordable instance in audiolayer
        AccountID account_id = getAccountFromCall(id);


        Call *call = NULL;
        call = getAccountLink (account_id)->getCall(id);

        _debug("    set call recordable in audio layer");
        al->setRecorderInstance((Recordable*)call);
    }
    }
    */
}


///////////////////////////////////////////////////////////////////////////////
// Management of events' IP-phone user
///////////////////////////////////////////////////////////////////////////////
/* Main Thread */

bool
ManagerImpl::outgoingCall (const std::string& account_id, const CallID& call_id, const std::string& to)
{
    std::string pattern, to_cleaned;
    Call::CallConfiguration callConfig;
    SIPVoIPLink *siplink;

    _debug ("ManagerImpl::outgoingCall(%s)", call_id.c_str());

    CallID current_call_id = getCurrentCallId();

    if (getConfigString (HOOKS, PHONE_NUMBER_HOOK_ENABLED) ==  "1")
        _cleaner->set_phone_number_prefix (getConfigString (HOOKS, PHONE_NUMBER_HOOK_ADD_PREFIX));
    else
        _cleaner->set_phone_number_prefix ("");

    to_cleaned = _cleaner->clean (to);

    /* Check what kind of call we are dealing with */
    check_call_configuration (call_id, to_cleaned, &callConfig);

    // in any cases we have to detach from current communication
    if (hasCurrentCall()) {

        _debug ("    outgoingCall: Has current call (%s) put it onhold", current_call_id.c_str());

        // if this is not a conferenceand this and is not a conference participant

        if (!isConference (current_call_id) && !participToConference (current_call_id)) {
            _debug ("    outgoingCall: Put the current call (%s) on hold", current_call_id.c_str());
            onHoldCall (current_call_id);
        } else if (isConference (current_call_id) && !participToConference (call_id)) {
            _debug ("    outgoingCall: detach main participant from conference");
            detachParticipant (default_id, current_call_id);
        }
    }

    if (callConfig == Call::IPtoIP) {
        _debug ("    outgoingCall: Start IP to IP call");
        /* We need to retrieve the sip voiplink instance */
        siplink = SIPVoIPLink::instance ("");

        if (siplink->new_ip_to_ip_call (call_id, to_cleaned)) {
            switchCall (call_id);
            return true;
        } else {
            callFailure (call_id);
        }

        return false;
    }

    if (!accountExists (account_id)) {
        _debug ("! Manager Error: Outgoing Call: account doesn't exist");
        return false;
    }

    if (getAccountFromCall (call_id) != AccountNULL) {
        _debug ("! Manager Error: Outgoing Call: call id already exists");
        return false;
    }


    _debug ("- Manager Action: Adding Outgoing Call %s on account %s", call_id.data(), account_id.data());

    associateCallToAccount (call_id, account_id);

    if (getAccountLink (account_id)->newOutgoingCall (call_id, to_cleaned)) {
        switchCall (call_id);
        return true;
    } else {
        callFailure (call_id);
        _debug ("! Manager Error: An error occur, the call was not created");
    }

    return false;
}

//THREAD=Main : for outgoing Call
bool
ManagerImpl::answerCall (const CallID& call_id)
{

    _debug ("ManagerImpl::answerCall(%s)", call_id.c_str());

    stopTone ();

    // store the current call id
    CallID current_call_id = getCurrentCallId();

    AccountID account_id = getAccountFromCall (call_id);

    if (account_id == AccountNULL) {
        _debug ("    answerCall: AccountId is null");
    }

    Call* call = NULL;

    call = getAccountLink (account_id)->getCall (call_id);

    if (call == NULL) {
        _debug ("    answerCall: Call is null");
    }

    // in any cases we have to detach from current communication
    if (hasCurrentCall()) {

        _debug ("    answerCall: Currently conversing with %s", current_call_id.c_str());
        // if it is not a conference and is not a conference participant

        if (!isConference (current_call_id) && !participToConference (current_call_id)) {
            _debug ("    answerCall: Put the current call (%s) on hold", current_call_id.c_str());
            onHoldCall (current_call_id);
        }

        // if we are talking to a conference and we are answering an incoming call
        else if (isConference (current_call_id) && !participToConference (call_id)) {
            _debug ("    answerCall: Detach main participant from conference");
            detachParticipant (default_id, current_call_id);
        }

    }


    if (!getAccountLink (account_id)->answer (call_id)) {
        // error when receiving...
        removeCallAccount (call_id);
        return false;
    }

    // if it was waiting, it's waiting no more
    if (_dbus) _dbus->getCallManager()->callStateChanged (call_id, "CURRENT");

    // std::string codecName = Manager::instance().getCurrentCodecName (call_id);
    // if (_dbus) _dbus->getCallManager()->currentSelectedCodec (call_id, codecName.c_str());

    removeWaitingCall (call_id);

    // if we dragged this call into a conference already
    if (participToConference (call_id)) {

        // AccountID currentAccountId;
        // Call* call = NULL;

        // currentAccountId = getAccountFromCall (call_id);
        // call = getAccountLink (currentAccountId)->getCall (call_id);

        switchCall (call->getConfId());
    } else {
        switchCall (call_id);
    }

    return true;
}

//THREAD=Main
bool
ManagerImpl::hangupCall (const CallID& call_id)
{
    _debug ("ManagerImpl::hangupCall(%s)", call_id.c_str());
    PulseLayer *pulselayer;
    AccountID account_id;
    bool returnValue;

    // store the current call id
    CallID current_call_id = getCurrentCallId();

    stopTone ();

    /* Broadcast a signal over DBus */
    _debug ("    hangupCall: Send DBUS call state change (HUNGUP) for id %s", call_id.c_str());

    if (_dbus) _dbus->getCallManager()->callStateChanged (call_id, "HUNGUP");

    if (participToConference (call_id)) {

        Conference *conf = getConferenceFromCallID (call_id);

        if (conf != NULL) {
            // remove this participant
            removeParticipant (call_id);

            processRemainingParticipant (current_call_id, conf);
        }

    } else {
        // we are not participating to a conference, current call switched to ""
        if (!isConference (current_call_id))
            switchCall ("");
    }

    /* Direct IP to IP call */
    if (getConfigFromCall (call_id) == Call::IPtoIP) {
        returnValue = SIPVoIPLink::instance (AccountNULL)->hangup (call_id);
    }

    /* Classic call, attached to an account */
    else {
        account_id = getAccountFromCall (call_id);

        if (account_id == AccountNULL) {
            _debug ("! Manager Hangup Call: Call doesn't exists");
            return false;
        }

        returnValue = getAccountLink (account_id)->hangup (call_id);

        removeCallAccount (call_id);
    }

    int nbCalls = getCallList().size();

    AudioLayer *audiolayer = getAudioDriver();

    // stop streams
    if (audiolayer && (nbCalls <= 0)) {
        _debug ("    hangupCall: stop audio stream, ther is only %i call(s) remaining", nbCalls);
        audiolayer->stopStream();
    }

    if (_audiodriver->getLayerType() == PULSEAUDIO) {
        pulselayer = dynamic_cast<PulseLayer *> (getAudioDriver());
    }

    return returnValue;
}


bool
ManagerImpl::hangupConference (const ConfID& id)
{
    _debug ("ManagerImpl::hangupConference()");

    Conference *conf;
    ConferenceMap::iterator iter_conf = _conferencemap.find (id);

    AccountID currentAccountId;

    // Call* call = NULL;


    if (iter_conf != _conferencemap.end()) {
        conf = iter_conf->second;

        ParticipantSet participants = conf->getParticipantList();
        ParticipantSet::iterator iter_participant = participants.begin();

        while (iter_participant != participants.end()) {
            _debug ("ManagerImpl::hangupConference participant %s", (*iter_participant).c_str());

            hangupCall (*iter_participant);

            iter_participant++;

        }

    }

    switchCall ("");

    return true;
}


//THREAD=Main
bool
ManagerImpl::cancelCall (const CallID& id)
{
    AccountID accountid;
    bool returnValue;

    stopTone ();

    /* Direct IP to IP call */

    if (getConfigFromCall (id) == Call::IPtoIP) {
        returnValue = SIPVoIPLink::instance (AccountNULL)->cancel (id);
    }

    /* Classic call, attached to an account */
    else {
        accountid = getAccountFromCall (id);

        if (accountid == AccountNULL) {
            _debug ("! Manager Cancel Call: Call doesn't exists");
            return false;
        }

        returnValue = getAccountLink (accountid)->cancel (id);

        removeCallAccount (id);
    }

    // it could be a waiting call?
    removeWaitingCall (id);

    switchCall ("");

    return returnValue;
}

//THREAD=Main
bool
ManagerImpl::onHoldCall (const CallID& call_id)
{
    AccountID account_id;
    bool returnValue;

    _debug ("ManagerImpl::onHoldCall(%s)", call_id.c_str());

    stopTone ();

    CallID current_call_id = getCurrentCallId();

    _debug ("    onHoldCall: try to put call %s on hold", call_id.c_str());

    /* Direct IP to IP call */

    if (getConfigFromCall (call_id) == Call::IPtoIP) {
        returnValue = SIPVoIPLink::instance (AccountNULL)-> onhold (call_id);
    }

    /* Classic call, attached to an account */
    else {
        account_id = getAccountFromCall (call_id);

        if (account_id == AccountNULL) {
            _debug ("    onHoldCall: Account ID %s or callid %s doesn't exists", account_id.c_str(), call_id.c_str());
            return false;
        }

        returnValue = getAccountLink (account_id)->onhold (call_id);
    }

    removeWaitingCall (call_id);

    // keeps current call id if the action is not holding this call or a new outgoing call

    if (current_call_id == call_id) {

        switchCall ("");
    }

    if (_dbus) _dbus->getCallManager()->callStateChanged (call_id, "HOLD");

    return returnValue;
}

//THREAD=Main
bool
ManagerImpl::offHoldCall (const CallID& call_id)
{

    AccountID account_id;
    bool returnValue, is_rec;
    std::string codecName;

    is_rec = false;

    _debug ("ManagerImpl::offHoldCall(%s)", call_id.c_str());

    stopTone ();

    CallID current_call_id = getCurrentCallId();

    //Place current call on hold if it isn't

    if (hasCurrentCall()) {
        // if this is not a conferenceand this and is not a conference participant
        if (!isConference (current_call_id) && !participToConference (current_call_id)) {
            _debug ("    offHoldCall: put current call (%s) on hold", current_call_id.c_str());
            onHoldCall (current_call_id);
        } else if (isConference (current_call_id) && !participToConference (call_id)) {
            _debug ("    offHoldCall Put current conference (%s) on hold", current_call_id.c_str());
            detachParticipant (default_id, current_call_id);
        }
    }

    // switch current call id to id since sipvoip link need it to amke a call
    // switchCall(id);

    /* Direct IP to IP call */
    if (getConfigFromCall (call_id) == Call::IPtoIP) {
        // is_rec = SIPVoIPLink::instance (AccountNULL)-> isRecording (call_id);
        returnValue = SIPVoIPLink::instance (AccountNULL)-> offhold (call_id);
    }

    /* Classic call, attached to an account */
    else {
        account_id = getAccountFromCall (call_id);

        if (account_id == AccountNULL) {
            _debug ("Manager OffHold Call: Call doesn't exists");
            return false;
        }

        _debug ("Setting OFFHOLD, Account %s, callid %s", account_id.c_str(), call_id.c_str());

        is_rec = getAccountLink (account_id)->getCall (call_id)->isRecording();
        returnValue = getAccountLink (account_id)->offhold (call_id);
    }


    if (_dbus) {
        if (is_rec)
            _dbus->getCallManager()->callStateChanged (call_id, "UNHOLD_RECORD");
        else
            _dbus->getCallManager()->callStateChanged (call_id, "UNHOLD_CURRENT");

    }

    if (participToConference (call_id)) {

        AccountID currentAccountId;
        Call* call = NULL;

        currentAccountId = getAccountFromCall (call_id);
        call = getAccountLink (currentAccountId)->getCall (call_id);

        switchCall (call->getConfId());

    } else {
        switchCall (call_id);
        _audiodriver->flushMain();
    }


    // codecName = getCurrentCodecName (call_id);
    // _debug("ManagerImpl::hangupCall(): broadcast codec name %s ",codecName.c_str());

    // if (_dbus) _dbus->getCallManager()->currentSelectedCodec (call_id,codecName.c_str());


    return returnValue;
}

//THREAD=Main
bool
ManagerImpl::transferCall (const CallID& call_id, const std::string& to)
{
    AccountID accountid;
    bool returnValue;

    stopTone ();

    CallID current_call_id = getCurrentCallId();

    /* Direct IP to IP call */

    if (getConfigFromCall (call_id) == Call::IPtoIP) {
        returnValue = SIPVoIPLink::instance (AccountNULL)-> transfer (call_id, to);
    }

    /* Classic call, attached to an account */
    else {
        accountid = getAccountFromCall (call_id);

        if (accountid == AccountNULL) {
            _debug ("! Manager Transfer Call: Call doesn't exists");
            return false;
        }

        returnValue = getAccountLink (accountid)->transfer (call_id, to);

        removeCallAccount (call_id);
    }

    removeWaitingCall (call_id);

    if (participToConference (call_id)) {

        Conference *conf = getConferenceFromCallID (call_id);

        if (conf != NULL) {
            // remove this participant
            removeParticipant (call_id);

            processRemainingParticipant (current_call_id, conf);
        }
    } else {
        // we are not participating to a conference, current call switched to ""
        if (!isConference (current_call_id))
            switchCall ("");
    }

    if (_dbus) _dbus->getCallManager()->callStateChanged (call_id, "HUNGUP");

    return returnValue;
}

void ManagerImpl::transferFailed()
{
    if (_dbus) _dbus->getCallManager()->transferFailed();
}

void ManagerImpl::transferSucceded()
{
    if (_dbus) _dbus->getCallManager()->transferSucceded();

}


//THREAD=Main : Call:Incoming
bool
ManagerImpl::refuseCall (const CallID& id)
{
    AccountID accountid;
    bool returnValue;

    CallID current_call_id = getCurrentCallId();

    stopTone ();


    int nbCalls = getCallList().size();

    // AudioLayer* audiolayer = getAudioDriver();

    if (nbCalls <= 1) {
        _debug ("    hangupCall: stop audio stream, ther is only %i call(s) remaining", nbCalls);

        AudioLayer* audiolayer = getAudioDriver();
        audiolayer->stopStream();
    }

    /* Direct IP to IP call */

    if (getConfigFromCall (id) == Call::IPtoIP) {
        returnValue = SIPVoIPLink::instance (AccountNULL)-> refuse (id);
    }

    /* Classic call, attached to an account */
    else {
        accountid = getAccountFromCall (id);

        if (accountid == AccountNULL) {
            _debug ("! Manager OffHold Call: Call doesn't exists");
            return false;
        }

        returnValue = getAccountLink (accountid)->refuse (id);

        removeCallAccount (id);
    }

    // if the call was outgoing or established, we didn't refuse it
    // so the method did nothing
    if (returnValue) {
        removeWaitingCall (id);

        if (_dbus) _dbus->getCallManager()->callStateChanged (id, "HUNGUP");

        // if(current_call_id.compare("") != 0)
        // switchCall ("");
    }



    return returnValue;
}


Conference*
ManagerImpl::createConference (const CallID& id1, const CallID& id2)
{
    _debug ("ManagerImpl::createConference()");

    Conference* conf = new Conference();

    // _conferencecall.insert(pair<CallID, Conference*>(id1, conf));
    // _conferencecall.insert(pair<CallID, Conference*>(id2, conf));
    _conferencemap.insert (pair<CallID, Conference*> (conf->getConfID(), conf));

    conf->add (id1);
    conf->add (id2);

    // broadcast a signal over dbus
    _dbus->getCallManager()->conferenceCreated (conf->getConfID());

    return conf;
}

void
ManagerImpl::removeConference (const ConfID& conference_id)
{

    _debug ("ManagerImpl::removeConference(%s)", conference_id.c_str());

    Conference* conf = NULL;

    _debug ("    removeConference: _conferencemap.size: %i", (int) _conferencemap.size());
    ConferenceMap::iterator iter = _conferencemap.find (conference_id);

    if (iter != _conferencemap.end()) {
        _debug ("    removeConference: Found conference id %s in conferencemap", conference_id.c_str());
        conf = iter->second;
    }

    if (conf == NULL) {

        _debug ("    removeConference: Error conference not found");
        return;
    }


    // We now need to bind the audio to the remain participant

    // unbind main participant from conference (just to be sure)
    _audiodriver->getMainBuffer()->unBindAll (default_id);

    ParticipantSet participants = conf->getParticipantList();

    // bind main participant to remaining conference call
    ParticipantSet::iterator iter_p = participants.begin();

    if (iter_p != participants.end()) {

        // to avoid puting onhold the call
        // switchCall("");
        _audiodriver->getMainBuffer()->bindCallID (*iter_p, default_id);
    }

    // Then remove the conference from the conference map
    _debug ("ManagerImpl:: remove conference %s", conference_id.c_str());

    if (_conferencemap.erase (conference_id) == 1)
        _debug ("ManagerImpl:: conference %s removed succesfully", conference_id.c_str());
    else
        _debug ("ManagerImpl:: error cannot remove conference id: %s", conference_id.c_str());

    // broadcast a signal over dbus
    _debug ("ManagerImpl::removeConference broadcast call removed on dbus: %s", conference_id.c_str());

    _dbus->getCallManager()->conferenceRemoved (conference_id);

}


Conference*
ManagerImpl::getConferenceFromCallID (const CallID& call_id)
{
    AccountID account_id;
    Call* call = NULL;

    account_id = getAccountFromCall (call_id);
    call = getAccountLink (account_id)->getCall (call_id);

    ConferenceMap::iterator iter = _conferencemap.find (call->getConfId());

    if (iter != _conferencemap.end()) {
        return iter->second;
    } else {
        return NULL;
    }
}

void
ManagerImpl::holdConference (const CallID& id)
{
    _debug ("ManagerImpl::holdConference()");

    Conference *conf;
    ConferenceMap::iterator iter_conf = _conferencemap.find (id);

    AccountID currentAccountId;

    Call* call = NULL;

    if (iter_conf != _conferencemap.end()) {
        conf = iter_conf->second;

        ParticipantSet participants = conf->getParticipantList();
        ParticipantSet::iterator iter_participant = participants.begin();

        while (iter_participant != participants.end()) {
            _debug ("    holdConference: participant %s", (*iter_participant).c_str());
            currentAccountId = getAccountFromCall (*iter_participant);
            call = getAccountLink (currentAccountId)->getCall (*iter_participant);

            switchCall (*iter_participant);
            onHoldCall (*iter_participant);

            iter_participant++;

        }

        conf->setState (Conference::Hold);

        _dbus->getCallManager()->conferenceChanged (conf->getConfID(), conf->getStateStr());

    }




}


void
ManagerImpl::unHoldConference (const CallID& id)
{

    _debug ("ManagerImpl::unHoldConference()");

    Conference *conf;
    ConferenceMap::iterator iter_conf = _conferencemap.find (id);

    AccountID currentAccountId;

    Call* call = NULL;

    if (iter_conf != _conferencemap.end()) {
        conf = iter_conf->second;

        ParticipantSet participants = conf->getParticipantList();
        ParticipantSet::iterator iter_participant = participants.begin();

        while (iter_participant != participants.end()) {
            _debug ("    unholdConference: participant %s", (*iter_participant).c_str());
            currentAccountId = getAccountFromCall (*iter_participant);
            call = getAccountLink (currentAccountId)->getCall (*iter_participant);

            offHoldCall (*iter_participant);

            iter_participant++;

        }

        conf->setState (Conference::Active_Atached);

        _dbus->getCallManager()->conferenceChanged (conf->getConfID(), conf->getStateStr());

    }

}

bool
ManagerImpl::isConference (const CallID& id)
{
    ConferenceMap::iterator iter = _conferencemap.find (id);

    if (iter == _conferencemap.end()) {
        return false;
    } else {
        return true;
    }
}

bool
ManagerImpl::participToConference (const CallID& call_id)
{

    AccountID accountId;

    Call* call = NULL;

    accountId = getAccountFromCall (call_id);
    call = getAccountLink (accountId)->getCall (call_id);

    if (call == NULL)
        return false;

    if (call->getConfId() == "") {
        return false;
    } else {
        return true;
    }
}


void
ManagerImpl::addParticipant (const CallID& call_id, const CallID& conference_id)
{
    _debug ("ManagerImpl::addParticipant(%s, %s)", call_id.c_str(), conference_id.c_str());

    std::map<std::string, std::string> call_details = getCallDetails (call_id);

    ConferenceMap::iterator iter = _conferencemap.find (conference_id);
    std::map<std::string, std::string>::iterator iter_details;

    // store the current call id (it will change in offHoldCall or in answerCall)
    CallID current_call_id = getCurrentCallId();

    // detach from the conference and switch to this conference

    if (current_call_id != call_id) {
        if (isConference (current_call_id)) {
            detachParticipant (default_id, current_call_id);
        } else
            onHoldCall (current_call_id);
    }

    // TODO: remove this ugly hack => There should be different calls when double clicking
    // a conference to add main participant to it, or (in this case) adding a participant
    // toconference
    switchCall ("");

    addMainParticipant (conference_id);

    _debug ("    addParticipant: enter main process");

    if (iter != _conferencemap.end()) {

        Conference* conf = iter->second;
        switchCall (conf->getConfID());

        AccountID currentAccountId;
        Call* call = NULL;

        currentAccountId = getAccountFromCall (call_id);
        call = getAccountLink (currentAccountId)->getCall (call_id);
        call->setConfId (conf->getConfID());

        conf->add (call_id);

        iter_details = call_details.find ("CALL_STATE");

        _debug ("    addParticipant: call state: %s", iter_details->second.c_str());

        if (iter_details->second == "HOLD") {
            _debug ("    OFFHOLD %s", call_id.c_str());

            // offHoldCall create a new rtp session which use addStream to bind participant
            offHoldCall (call_id);
        } else if (iter_details->second == "INCOMING") {
            _debug ("    ANSWER %s", call_id.c_str());
            // answerCall create a new rtp session which use addStream to bind participant
            answerCall (call_id);
        } else if (iter_details->second == "CURRENT") {
            // Already a curent call, so we beed to reset audio stream bindings manually
            _audiodriver->getMainBuffer()->unBindAll (call_id);
            conf->bindParticipant (call_id);
        }

        // _dbus->getCallManager()->conferenceChanged(conference_id, conf->getStateStr());

        ParticipantSet participants = conf->getParticipantList();

        // reset ring buffer for all conference participant
        ParticipantSet::iterator iter_p = participants.begin();

        while (iter_p != participants.end()) {

            // flush conference participants only
            _audiodriver->getMainBuffer()->flush (*iter_p);

            iter_p++;
        }

        _audiodriver->getMainBuffer()->flush (default_id);
    } else {
        _debug ("    addParticipant: Error, conference %s conference_id not found!", conference_id.c_str());
    }

}

void
ManagerImpl::addMainParticipant (const CallID& conference_id)
{
    if (hasCurrentCall()) {
        CallID current_call_id = getCurrentCallId();

        if (isConference (current_call_id)) {
            detachParticipant (default_id, current_call_id);
        } else {
            onHoldCall (current_call_id);
        }
    }

    ConferenceMap::iterator iter = _conferencemap.find (conference_id);

    Conference *conf = NULL;

    if (iter != _conferencemap.end()) {
        conf = iter->second;

        ParticipantSet participants = conf->getParticipantList();

        ParticipantSet::iterator iter_participant = participants.begin();

        while (iter_participant != participants.end()) {
            _audiodriver->getMainBuffer()->bindCallID (*iter_participant, default_id);

            iter_participant++;
        }

        // Reset ringbuffer's readpointers
        iter_participant = participants.begin();

        while (iter_participant != participants.end()) {
            _audiodriver->getMainBuffer()->flush (*iter_participant);

            iter_participant++;
        }

        _audiodriver->getMainBuffer()->flush (default_id);

        conf->setState (Conference::Active_Atached);

        _dbus->getCallManager()->conferenceChanged (conference_id, conf->getStateStr());

    }

    switchCall (conference_id);
}


void
ManagerImpl::joinParticipant (const CallID& call_id1, const CallID& call_id2)
{
    _debug ("ManagerImpl::joinParticipant(%s, %s)", call_id1.c_str(), call_id2.c_str());
    // _debug("    Current call ID %s", getCurrentCallId().c_str());

    std::map<std::string, std::string> call1_details = getCallDetails (call_id1);
    std::map<std::string, std::string> call2_details = getCallDetails (call_id2);

    std::map<std::string, std::string>::iterator iter_details;

    AccountID currentAccountId;
    Call* call = NULL;

    CallID current_call_id = getCurrentCallId();
    _debug ("    joinParticipant: current_call_id %s", current_call_id.c_str());


    // detach from the conference and switch to this conference

    if ( (current_call_id != call_id1) && (current_call_id != call_id2)) {
        if (isConference (current_call_id))
            detachParticipant (default_id, current_call_id);
        else
            onHoldCall (current_call_id);
    }

    _debug ("    joinParticipant: create a conference");

    Conference *conf = createConference (call_id1, call_id2);
    switchCall (conf->getConfID());

    currentAccountId = getAccountFromCall (call_id1);
    call = getAccountLink (currentAccountId)->getCall (call_id1);
    call->setConfId (conf->getConfID());

    iter_details = call1_details.find ("CALL_STATE");
    _debug ("    joinParticipant: call1 %s state: %s", call_id1.c_str(), iter_details->second.c_str());

    if (iter_details->second == "HOLD") {
        _debug ("    OFFHOLD %s", call_id1.c_str());
        offHoldCall (call_id1);
    } else if (iter_details->second == "INCOMING") {
        _debug ("    ANSWER %s", call_id1.c_str());
        answerCall (call_id1);
    } else if (iter_details->second == "CURRENT") {
        _debug ("    CURRENT %s", call_id1.c_str());
        _audiodriver->getMainBuffer()->unBindAll (call_id1);
        conf->bindParticipant (call_id1);
    } else if (iter_details->second == "INACTIVE") {
        _debug ("    INACTIVE %s", call_id1.c_str());
        answerCall (call_id1);
    } else {
        _debug ("    CAll State not recognized");
    }

    currentAccountId = getAccountFromCall (call_id2);

    call = getAccountLink (currentAccountId)->getCall (call_id2);
    call->setConfId (conf->getConfID());

    iter_details = call2_details.find ("CALL_STATE");
    _debug ("    joinParticipant: call2 %s state: %s", call_id2.c_str(), iter_details->second.c_str());

    if (iter_details->second == "HOLD") {
        _debug ("    OFFHOLD %s", call_id2.c_str());
        offHoldCall (call_id2);
    } else if (iter_details->second == "INCOMING") {
        _debug ("    ANSWER %s", call_id2.c_str());
        answerCall (call_id2);
    } else if (iter_details->second == "CURRENT") {
        _debug ("    CURRENT %s", call_id2.c_str());
        _audiodriver->getMainBuffer()->unBindAll (call_id2);
        conf->bindParticipant (call_id2);
    } else if (iter_details->second == "INACTIVE") {
        _debug ("    INACTIVE %s", call_id2.c_str());
        answerCall (call_id2);
    } else {
        _debug ("    CAll State not recognized");
    }

    // finally bind main participant to conference
    // addMainParticipant(default_conf);


    // switchCall(conf->getConfID());

    if (_audiodriver)
        _audiodriver->getMainBuffer()->stateInfo();

}


void
ManagerImpl::detachParticipant (const CallID& call_id, const CallID& current_id)
{
    _debug ("ManagerImpl::detachParticipant(%s)", call_id.c_str());

    CallID current_call_id = current_id;

    current_call_id = getCurrentCallId();

    if (call_id != default_id) {
        AccountID currentAccountId;
        Call* call = NULL;

        currentAccountId = getAccountFromCall (call_id);
        call = getAccountLink (currentAccountId)->getCall (call_id);

        // TODO: add conference_id as a second parameter
        ConferenceMap::iterator iter = _conferencemap.find (call->getConfId());

        Conference *conf = getConferenceFromCallID (call_id);

        if (conf != NULL) {

            _debug ("    detachParticipant: detaching participant %s", call_id.c_str());

            std::map<std::string, std::string> call_details = getCallDetails (call_id);
            std::map<std::string, std::string>::iterator iter_details;

            iter_details = call_details.find ("CALL_STATE");

            if (iter_details->second == "RINGING") {
                removeParticipant (call_id);
            } else {
                _debug ("    ONHOLD %s", call_id.c_str());
                onHoldCall (call_id);

                removeParticipant (call_id);

                processRemainingParticipant (current_call_id, conf);
            }
        } else {


            _debug ("    detachParticipant: call is not conferencing, cannot detach");

        }
    } else {
        _debug ("    detachParticipant: unbind main participant from all");
        _audiodriver->getMainBuffer()->unBindAll (default_id);

        if (isConference (current_call_id)) {

            ConferenceMap::iterator iter = _conferencemap.find (current_call_id);
            Conference *conf = iter->second;

            conf->setState (Conference::Active_Detached);

            _dbus->getCallManager()->conferenceChanged (conf->getConfID(), conf->getStateStr());
        }

        switchCall ("");

    }

}


void
ManagerImpl::removeParticipant (const CallID& call_id)
{
    _debug ("ManagerImpl::removeParticipant(%s)", call_id.c_str());

    // TODO: add conference_id as a second parameter
    Conference* conf;

    AccountID currentAccountId;
    Call* call = NULL;

    // this call is no more a conference participant
    currentAccountId = getAccountFromCall (call_id);
    call = getAccountLink (currentAccountId)->getCall (call_id);

    ConferenceMap conf_map = _conferencemap;
    ConferenceMap::iterator iter = conf_map.find (call->getConfId());

    if (iter == conf_map.end()) {
        _debug ("    no conference created, cannot remove participant ");
    } else {

        conf = iter->second;

        _debug ("    removeParticipant %s", call_id.c_str());
        conf->remove (call_id);
        call->setConfId ("");

    }

    if (_audiodriver)
        _audiodriver->getMainBuffer()->stateInfo();

}


void
ManagerImpl::processRemainingParticipant (CallID current_call_id, Conference *conf)
{

    _debug ("ManagerImpl::processRemainingParticipant()");

    if (conf->getNbParticipants() > 1) {

        ParticipantSet participants = conf->getParticipantList();
        ParticipantSet::iterator iter_participant = participants.begin();

        // Reset ringbuffer's readpointers
        iter_participant = participants.begin();

        while (iter_participant != participants.end()) {
            _audiodriver->getMainBuffer()->flush (*iter_participant);

            iter_participant++;
        }

        _audiodriver->getMainBuffer()->flush (default_id);

    } else if (conf->getNbParticipants() == 1) {
        AccountID currentAccountId;
        Call* call = NULL;

        ParticipantSet participants = conf->getParticipantList();
        ParticipantSet::iterator iter_participant = participants.begin();

        // bind main participant to remaining conference call

        if (iter_participant != participants.end()) {

            // this call is no more a conference participant
            currentAccountId = getAccountFromCall (*iter_participant);
            call = getAccountLink (currentAccountId)->getCall (*iter_participant);
            call->setConfId ("");

            // if we are not listening to this conference

            if (current_call_id != conf->getConfID()) {
                onHoldCall (call->getCallId());
            } else {
                switchCall (*iter_participant);
            }
        }

        removeConference (conf->getConfID());
    } else {
        removeConference (conf->getConfID());

        switchCall ("");
    }

}

void
ManagerImpl::joinConference (const CallID& conf_id1, const CallID& conf_id2)
{
    _debug ("ManagerImpl::joinConference(%s, %s)", conf_id1.c_str(), conf_id2.c_str());

    ConferenceMap::iterator iter;

    Conference *conf1 = NULL;
    Conference *conf2 = NULL;

    iter = _conferencemap.find (conf_id1);

    if (iter != _conferencemap.end())
        conf1 = iter->second;

    iter = _conferencemap.find (conf_id2);

    if (iter != _conferencemap.end())
        conf2 = iter->second;

    ParticipantSet participants = conf1->getParticipantList();

    ParticipantSet::iterator iter_participant = participants.begin();

    while (iter_participant != participants.end()) {
        detachParticipant (*iter_participant, "");
        addParticipant (*iter_participant, conf_id2);

        iter_participant++;
    }

    // detachParticipant(default_id, "");

}

void
ManagerImpl::addStream (const CallID& call_id)
{
    _debug ("ManagerImpl::addStream %s", call_id.c_str());

    AccountID currentAccountId;
    Call* call = NULL;

    currentAccountId = getAccountFromCall (call_id);
    call = getAccountLink (currentAccountId)->getCall (call_id);

    if (participToConference (call_id)) {

        // bind to conference participant
        ConferenceMap::iterator iter = _conferencemap.find (call->getConfId());

        if (iter != _conferencemap.end()) {
            Conference* conf = iter->second;


            conf->bindParticipant (call_id);

            ParticipantSet participants = conf->getParticipantList();
            // reset ring buffer for all conference participant
            ParticipantSet::iterator iter_p = participants.begin();

            while (iter_p != participants.end()) {

                // to avoid puting onhold the call
                // switchCall("");
                _audiodriver->getMainBuffer()->flush (*iter_p);

                iter_p++;
            }

            _audiodriver->getMainBuffer()->flush (default_id);
        }

    } else {


        // bind to main
        getAudioDriver()->getMainBuffer()->bindCallID (call_id);

        // _audiodriver->getMainBuffer()->flush(default_id);
        _audiodriver->flushUrgent();
        _audiodriver->flushMain();

    }

    if (_audiodriver)
        _audiodriver->getMainBuffer()->stateInfo();
}

void
ManagerImpl::removeStream (const CallID& call_id)
{
    _debug ("ManagerImpl::removeStream %s", call_id.c_str());

    getAudioDriver()->getMainBuffer()->unBindAll (call_id);

    if (participToConference (call_id)) {
        removeParticipant (call_id);
    }

    if (_audiodriver)
        _audiodriver->getMainBuffer()->stateInfo();
}

//THREAD=Main
bool
ManagerImpl::saveConfig (void)
{
    _debug ("Saving Configuration to XDG directory %s ... ", _path.c_str());
    setConfig (AUDIO, VOLUME_SPKR, getSpkrVolume());
    setConfig (AUDIO, VOLUME_MICRO, getMicVolume());

    _setupLoaded = _config.saveConfigTree (_path.data());
    return _setupLoaded;
}


//THREAD=Main
bool
ManagerImpl::sendDtmf (const CallID& id, char code)
{
    AccountID accountid = getAccountFromCall (id);

    if (accountid == AccountNULL) {
        playDtmf (code);
        return false;
    }

    int sendType = getConfigInt (SIGNALISATION, SEND_DTMF_AS);

    bool returnValue = false;

    switch (sendType) {

        case 0: // SIP INFO
            playDtmf (code);
            returnValue = getAccountLink (accountid)->carryingDTMFdigits (id, code);
            break;

        case 1: // Audio way
            break;

        case 2: // rfc 2833
            break;

        default: // unknown - error config?
            break;
    }

    return returnValue;
}

//THREAD=Main | VoIPLink
bool
ManagerImpl::playDtmf (char code)
{
    int pulselen, layer, size;
    bool ret = false;
    AudioLayer *audiolayer;
    SFLDataFormat *buf;

    _debug ("ManagerImpl::playDtmf");

    stopTone ();

    bool hasToPlayTone = getConfigBool (SIGNALISATION, PLAY_DTMF);

    if (!hasToPlayTone) {
        _debug ("    playDtmf: Do not have to play a tone...");
        return false;
    }

    // length in milliseconds
    pulselen = getConfigInt (SIGNALISATION, PULSE_LENGTH);

    if (!pulselen) {
        _debug ("    playDtmf: Pulse length is not set...");
        return false;
    }

    // numbers of int = length in milliseconds / 1000 (number of seconds)
    //                = number of seconds * SAMPLING_RATE by SECONDS
    audiolayer = getAudioDriver();

    layer = audiolayer->getLayerType();

    // fast return, no sound, so no dtmf
    if (audiolayer==0 || _dtmfKey == 0) {
        _debug ("    playDtmf: Error no audio layer...");
        return false;
    }

    // number of data sampling in one pulselen depends on samplerate
    // size (n sampling) = time_ms * sampling/s
    //                     ---------------------
    //                            ms/s
    size = (int) ( (pulselen * (float) audiolayer->getSampleRate()) / 1000);

    _debug ("DTMF pulselen: %i", pulselen);

    _debug ("DTMF size: %i", size);

    // this buffer is for mono
    // TODO <-- this should be global and hide if same size
    buf = new SFLDataFormat[size];

    // Handle dtmf
    _dtmfKey->startTone (code);

    // copy the sound
    if (_dtmfKey->generateDTMF (buf, size)) {
        // Put buffer to urgentRingBuffer
        // put the size in bytes...
        // so size * 1 channel (mono) * sizeof (bytes for the data)
        // audiolayer->flushUrgent();
        audiolayer->startStream();
        audiolayer->putUrgent (buf, size * sizeof (SFLDataFormat));
    } else {
        _debug ("    playDtmf: Error cannot play dtmf");
    }

    ret = true;

    // TODO Cache the DTMF

    delete[] buf;
    buf = 0;

    return ret;
}

// Multi-thread
bool
ManagerImpl::incomingCallWaiting()
{
    return (_nbIncomingWaitingCall > 0) ? true : false;
}

void
ManagerImpl::addWaitingCall (const CallID& id)
{
    ost::MutexLock m (_waitingCallMutex);
    _waitingCall.insert (id);
    _nbIncomingWaitingCall++;
}

void
ManagerImpl::removeWaitingCall (const CallID& id)
{
    ost::MutexLock m (_waitingCallMutex);
    // should return more than 1 if it erase a call

    if (_waitingCall.erase (id)) {
        _nbIncomingWaitingCall--;
    }
}

bool
ManagerImpl::isWaitingCall (const CallID& id)
{
    CallIDSet::iterator iter = _waitingCall.find (id);

    if (iter != _waitingCall.end()) {
        return false;
    }

    return true;
}

///////////////////////////////////////////////////////////////////////////////
// Management of event peer IP-phone
////////////////////////////////////////////////////////////////////////////////
// SipEvent Thread
bool
ManagerImpl::incomingCall (Call* call, const AccountID& accountId)
{
    PulseLayer *pulselayer;
    std::string from, number, display_name, display;

    stopTone ();

    _debug ("Incoming call %s for account %s", call->getCallId().data(), accountId.c_str());

    associateCallToAccount (call->getCallId(), accountId);

    // If account is null it is an ip to ip call

    if (accountId==AccountNULL) {

        associateConfigToCall (call->getCallId(), Call::IPtoIP);
    } else {
        // strip sip: which is not required and bring confusion with ip to ip calls
        // when placing new call from history (if call is IAX, do nothing)
        std::string peerNumber = call->getPeerNumber();

        int startIndex = peerNumber.find ("sip:");

        // if "sip:" is found => it is not an IAX call

        if (startIndex != (int) string::npos) {
            std::string strippedPeerNumber = peerNumber.substr (startIndex+4);
            call->setPeerNumber (strippedPeerNumber);
        }

    }

    _debug ("ManagerImpl::incomingCall :: hasCurrentCall() %i ", hasCurrentCall());

    if (!hasCurrentCall()) {

        call->setConnectionState (Call::Ringing);
        ringtone();
        // switchCall (call->getCallId());

    }

    /*
    else {
        addWaitingCall(call->getCallId());
    }
    */

    addWaitingCall (call->getCallId());

    from = call->getPeerName();

    number = call->getPeerNumber();

    display_name = call->getDisplayName();

    // _debug(    "incomingCall from: %s, number: %s, display_name: %s", from.c_str(), number.c_str(), display_name.c_str());

    if (from != "" && number != "") {
        from.append (" <");
        from.append (number);
        from.append (">");
    } else if (from.empty()) {
        from.append ("<");
        from.append (number);
        from.append (">");
    }

    /*
    CallIDSet::iterator iter = _waitingCall.begin();
    while (iter != _waitingCall.end()) {
        CallID ident = *iter;
        _debug("ManagerImpl::incomingCall :: CALL iteration: %s ",ident.c_str());
        ++iter;
    }
    */

    /* Broadcast a signal over DBus */
    _debug ("From: %s, Number: %s, DisplayName: %s", from.c_str(), number.c_str(), display_name.c_str());

    display = display_name;

    display.append (" ");

    display.append (from);


    if (_dbus) _dbus->getCallManager()->incomingCall (accountId, call->getCallId(), display.c_str());

    //if (_dbus) _dbus->getCallManager()->callStateChanged(call->getCallId(), "INCOMING");

    if (_audiodriver->getLayerType() == PULSEAUDIO)  {
        pulselayer = dynamic_cast<PulseLayer *> (getAudioDriver());
    }

    return true;
}

//THREAD=VoIP
void
ManagerImpl::incomingMessage (const AccountID& accountId, const std::string& message)
{
    if (_dbus) {
        _dbus->getCallManager()->incomingMessage (accountId, message);
    }
}

//THREAD=VoIP CALL=Outgoing
void
ManagerImpl::peerAnsweredCall (const CallID& id)
{
    // The if statement is usefull only if we sent two calls at the same time.
    if (isCurrentCall (id)) {
        stopTone ();
    }

    if (_dbus) _dbus->getCallManager()->callStateChanged (id, "CURRENT");

    // std::string codecName = getCurrentCodecName (id);

    // _debug("ManagerImpl::hangupCall(): broadcast codec name %s ",codecName.c_str());
    // if (_dbus) _dbus->getCallManager()->currentSelectedCodec (id,codecName.c_str());

    // Required if there have been no sip reinvite, in this case we must reinit buffers since the
    _audiodriver->flushMain();

    _audiodriver->flushUrgent();
}

//THREAD=VoIP Call=Outgoing
void
ManagerImpl::peerRingingCall (const CallID& id)
{
    if (isCurrentCall (id)) {
        ringback();
    }

    if (_dbus) _dbus->getCallManager()->callStateChanged (id, "RINGING");
}

//THREAD=VoIP Call=Outgoing/Ingoing
void
ManagerImpl::peerHungupCall (const CallID& call_id)
{
    PulseLayer *pulselayer;
    AccountID account_id;
    bool returnValue;

    _debug ("ManagerImpl::peerHungupCall(%s)", call_id.c_str());

    // store the current call id
    CallID current_call_id = getCurrentCallId();


    if (participToConference (call_id)) {

        Conference *conf = getConferenceFromCallID (call_id);

        if (conf != NULL) {

            removeParticipant (call_id);

            processRemainingParticipant (current_call_id, conf);
        }
    } else {
        if (isCurrentCall (call_id)) {
            stopTone ();

            switchCall ("");
        }
    }

<<<<<<< HEAD
    /* Direct IP to IP call */
=======
   /* Direct IP to IP call */
>>>>>>> 5c907ad8
    if (getConfigFromCall (call_id) == Call::IPtoIP) {
        SIPVoIPLink::instance (AccountNULL)->hangup (call_id);
    }

    else {

        account_id = getAccountFromCall (call_id);

        if (account_id == AccountNULL) {
            _debug ("peerHungupCall: Call doesn't exists");
            return;
        }

        returnValue = getAccountLink (account_id)->peerHungup (call_id);
    }

    /* Broadcast a signal over DBus */
    if (_dbus) _dbus->getCallManager()->callStateChanged (call_id, "HUNGUP");

    removeWaitingCall (call_id);

    removeCallAccount (call_id);

     int nbCalls = getCallList().size();

    // stop streams

    if (nbCalls <= 0) {
        _debug ("    hangupCall: stop audio stream, ther is only %i call(s) remaining", nbCalls);

        AudioLayer* audiolayer = getAudioDriver();
        audiolayer->stopStream();
    }


    if (_audiodriver->getLayerType() == PULSEAUDIO) {
        pulselayer = dynamic_cast<PulseLayer *> (getAudioDriver());
    }
}

//THREAD=VoIP
void
ManagerImpl::callBusy (const CallID& id)
{
    _debug ("Call busy");

    if (_dbus) _dbus->getCallManager()->callStateChanged (id, "BUSY");

    if (isCurrentCall (id)) {
        playATone (Tone::TONE_BUSY);
        switchCall ("");
    }

    removeCallAccount (id);

    removeWaitingCall (id);
}

//THREAD=VoIP
void
ManagerImpl::callFailure (const CallID& call_id)
{
    if (_dbus) _dbus->getCallManager()->callStateChanged (call_id, "FAILURE");

    if (isCurrentCall (call_id)) {
        playATone (Tone::TONE_BUSY);
        switchCall ("");
    }

    CallID current_call_id = getCurrentCallId();

    if (participToConference (call_id)) {

        _debug ("Call %s participating to a conference failed\n", call_id.c_str());

        Conference *conf = getConferenceFromCallID (call_id);

        if (conf != NULL) {
            // remove this participant
            removeParticipant (call_id);

            processRemainingParticipant (current_call_id, conf);
        }

    }

    removeCallAccount (call_id);

    removeWaitingCall (call_id);

}

//THREAD=VoIP
void
ManagerImpl::startVoiceMessageNotification (const AccountID& accountId, int nb_msg)
{
    if (_dbus) _dbus->getCallManager()->voiceMailNotify (accountId, nb_msg) ;
}

void ManagerImpl::connectionStatusNotification()
{
    if (_dbus != NULL) {
        _dbus->getConfigurationManager()->accountsChanged();
    }
}

/**
 * Multi Thread
 */
bool ManagerImpl::playATone (Tone::TONEID toneId)
{
    bool hasToPlayTone;
    // AudioLoop *audioloop;
    AudioLayer *audiolayer;
    // unsigned int nbSamples;

    _debug ("ManagerImpl::playATone");

    hasToPlayTone = getConfigBool (SIGNALISATION, PLAY_TONES);

    if (!hasToPlayTone)
        return false;

    audiolayer = getAudioDriver();


    if (audiolayer) {

        audiolayer->flushUrgent();
        audiolayer->startStream();
    }

    if (_telephoneTone != 0) {
        _toneMutex.enterMutex();
        _telephoneTone->setCurrentTone (toneId);
        _toneMutex.leaveMutex();
        /*
            audioloop = getTelephoneTone();
            nbSamples = audioloop->getSize();
            SFLDataFormat buf[nbSamples];


            if (audiolayer) {
                audiolayer->putUrgent (buf, nbSamples);
            } else
                return false;
        */
    }

    return true;
}

/**
 * Multi Thread
 */
void ManagerImpl::stopTone ()
{
    bool hasToPlayTone;

    _debug ("ManagerImpl::stopTone");

    hasToPlayTone = getConfigBool (SIGNALISATION, PLAY_TONES);

    if (!hasToPlayTone)
        return;

    _toneMutex.enterMutex();

    if (_telephoneTone != 0) {
        _telephoneTone->setCurrentTone (Tone::TONE_NULL);
    }

    _toneMutex.leaveMutex();

    // for ringing tone..
    _toneMutex.enterMutex();
    _audiofile.stop();
    _toneMutex.leaveMutex();
}

/**
 * Multi Thread
 */
bool
ManagerImpl::playTone()
{
    playATone (Tone::TONE_DIALTONE);
    return true;
}

/**
 * Multi Thread
 */
bool
ManagerImpl::playToneWithMessage()
{
    playATone (Tone::TONE_CONGESTION);
    return true;
}

/**
 * Multi Thread
 */
void
ManagerImpl::congestion ()
{
    playATone (Tone::TONE_CONGESTION);
}

/**
 * Multi Thread
 */
void
ManagerImpl::ringback ()
{
    _debug ("ManagerImpl::ringback");

    playATone (Tone::TONE_RINGTONE);
}

/**
 * Multi Thread
 */
void
ManagerImpl::ringtone()
{
    _debug ("ManagerImpl::ringtone");
    std::string ringchoice;
    AudioLayer *audiolayer;
    AudioCodec *codecForTone;
    int layer, samplerate;
    bool loadFile;

    if (isRingtoneEnabled()) {

        _debug ("  Tone is enabled");
        //TODO Comment this because it makes the daemon crashes since the main thread
        //synchronizes the ringtone thread.

        ringchoice = getConfigString (AUDIO, RING_CHOICE);
        //if there is no / inside the path

        if (ringchoice.find (DIR_SEPARATOR_CH) == std::string::npos) {
            // check inside global share directory
            ringchoice = std::string (PROGSHAREDIR) + DIR_SEPARATOR_STR + RINGDIR + DIR_SEPARATOR_STR + ringchoice;
        }

        audiolayer = getAudioDriver();

        layer = audiolayer->getLayerType();

        if (audiolayer == 0)
            return;


        samplerate  = audiolayer->getSampleRate();

        codecForTone = _codecDescriptorMap.getFirstCodecAvailable();

        _toneMutex.enterMutex();

        loadFile = _audiofile.loadFile (ringchoice, codecForTone , samplerate);

        _toneMutex.leaveMutex();

        if (loadFile) {

            _toneMutex.enterMutex();
            _audiofile.start();
            _toneMutex.leaveMutex();

            // start audio if not started AND flush all buffers (main and urgent)
            audiolayer->startStream();

        } else {
            ringback();
        }

    } else {
        ringback();
    }
}

AudioLoop*
ManagerImpl::getTelephoneTone()
{
    // _debug("ManagerImpl::getTelephoneTone()");
    if (_telephoneTone != 0) {
        ost::MutexLock m (_toneMutex);
        return _telephoneTone->getCurrentTone();
    } else {
        return 0;
    }
}

AudioLoop*
ManagerImpl::getTelephoneFile()
{
    // _debug("ManagerImpl::getTelephoneFile()");
    ost::MutexLock m (_toneMutex);

    if (_audiofile.isStarted()) {
        return &_audiofile;
    } else {
        return 0;
    }
}

void ManagerImpl::notificationIncomingCall (void)
{
    AudioLayer *audiolayer;
    std::ostringstream frequency;
    unsigned int samplerate, nbSampling;

    audiolayer = getAudioDriver();

    _debug ("ManagerImpl::notificationIncomingCall");

    if (audiolayer != 0) {
        samplerate = audiolayer->getSampleRate();
        frequency << "440/" << FRAME_PER_BUFFER;
        Tone tone (frequency.str(), samplerate);
        nbSampling = tone.getSize();
        SFLDataFormat buf[nbSampling];
        tone.getNext (buf, tone.getSize());
        /* Put the data in the urgent ring buffer */
        audiolayer->flushUrgent();
        audiolayer->putUrgent (buf, sizeof (SFLDataFormat) *nbSampling);
    }
}


///////////////////////////////////////////////////////////////////////////////
// Private functions
///////////////////////////////////////////////////////////////////////////////
/**
 * Initialization: Main Thread
 * @return 1: ok
 -1: error directory
 */
int
ManagerImpl::createSettingsPath (void)
{

    std::string xdg_config, xdg_env;

    _debug ("XDG_CONFIG_HOME: %s", XDG_CONFIG_HOME);

    xdg_config = std::string (HOMEDIR) + DIR_SEPARATOR_STR + ".config" + DIR_SEPARATOR_STR + PROGDIR;

    if (XDG_CONFIG_HOME != NULL) {
        xdg_env = std::string (XDG_CONFIG_HOME);
        (xdg_env.length() > 0) ? _path = xdg_env
                                         :	 _path = xdg_config;
    } else
        _path = xdg_config;

    if (mkdir (_path.data(), 0700) != 0) {
        // If directory	creation failed
        if (errno != EEXIST) {
            _debug ("Cannot create directory: %s", strerror (errno));
            return -1;
        }
    }

    // Load user's configuration
    _path = _path + DIR_SEPARATOR_STR + PROGNAME + "rc";

    return 1;
}

/**
 * Initialization: Main Thread
 */
void
ManagerImpl::initConfigFile (bool load_user_value, std::string alternate)
{
    _debug ("ManagerImpl::InitConfigFile");

    // Default values, that will be overwritten by the call to
    // 'populateFromFile' below.

    // Peer to peer settings
    _config.addDefaultValue (std::pair<std::string, std::string> (SRTP_ENABLE, FALSE_STR), IP2IP_PROFILE);
    _config.addDefaultValue (std::pair<std::string, std::string> (SRTP_KEY_EXCHANGE, "1"), IP2IP_PROFILE);
    _config.addDefaultValue (std::pair<std::string, std::string> (ZRTP_HELLO_HASH, TRUE_STR), IP2IP_PROFILE);
    _config.addDefaultValue (std::pair<std::string, std::string> (ZRTP_DISPLAY_SAS, TRUE_STR), IP2IP_PROFILE);
    _config.addDefaultValue (std::pair<std::string, std::string> (ZRTP_DISPLAY_SAS_ONCE, FALSE_STR), IP2IP_PROFILE);
    _config.addDefaultValue (std::pair<std::string, std::string> (ZRTP_NOT_SUPP_WARNING, TRUE_STR), IP2IP_PROFILE);
    _config.addDefaultValue (std::pair<std::string, std::string> (TLS_ENABLE, FALSE_STR), IP2IP_PROFILE);
    _config.addDefaultValue (std::pair<std::string, std::string> (TLS_CA_LIST_FILE, EMPTY_FIELD), IP2IP_PROFILE);
    _config.addDefaultValue (std::pair<std::string, std::string> (TLS_CERTIFICATE_FILE, EMPTY_FIELD), IP2IP_PROFILE);
    _config.addDefaultValue (std::pair<std::string, std::string> (TLS_PRIVATE_KEY_FILE, EMPTY_FIELD), IP2IP_PROFILE);
    _config.addDefaultValue (std::pair<std::string, std::string> (TLS_PASSWORD, EMPTY_FIELD), IP2IP_PROFILE);
    _config.addDefaultValue (std::pair<std::string, std::string> (TLS_METHOD, "TLSv1"), IP2IP_PROFILE);
    _config.addDefaultValue (std::pair<std::string, std::string> (TLS_CIPHERS, EMPTY_FIELD), IP2IP_PROFILE);
    _config.addDefaultValue (std::pair<std::string, std::string> (TLS_SERVER_NAME, EMPTY_FIELD), IP2IP_PROFILE);
    _config.addDefaultValue (std::pair<std::string, std::string> (TLS_VERIFY_SERVER, TRUE_STR), IP2IP_PROFILE);
    _config.addDefaultValue (std::pair<std::string, std::string> (TLS_VERIFY_CLIENT, TRUE_STR), IP2IP_PROFILE);
    _config.addDefaultValue (std::pair<std::string, std::string> (TLS_REQUIRE_CLIENT_CERTIFICATE, TRUE_STR), IP2IP_PROFILE);
    _config.addDefaultValue (std::pair<std::string, std::string> (TLS_NEGOTIATION_TIMEOUT_SEC, "2"), IP2IP_PROFILE);
    _config.addDefaultValue (std::pair<std::string, std::string> (TLS_NEGOTIATION_TIMEOUT_MSEC, "0"), IP2IP_PROFILE);
    _config.addDefaultValue (std::pair<std::string, std::string> (PUBLISHED_SAMEAS_LOCAL, TRUE_STR), IP2IP_PROFILE);
    _config.addDefaultValue (std::pair<std::string, std::string> (LOCAL_PORT, DEFAULT_SIP_PORT), IP2IP_PROFILE);
    _config.addDefaultValue (std::pair<std::string, std::string> (PUBLISHED_PORT, DEFAULT_SIP_PORT), IP2IP_PROFILE);
    _config.addDefaultValue (std::pair<std::string, std::string> (LOCAL_ADDRESS, DEFAULT_ADDRESS), IP2IP_PROFILE);
    _config.addDefaultValue (std::pair<std::string, std::string> (PUBLISHED_ADDRESS, DEFAULT_ADDRESS), IP2IP_PROFILE);
    _config.addDefaultValue (std::pair<std::string, std::string> (STUN_ENABLE, DFT_STUN_ENABLE), IP2IP_PROFILE);
    _config.addDefaultValue (std::pair<std::string, std::string> (STUN_SERVER, DFT_STUN_SERVER), IP2IP_PROFILE);

    // Init display name to the username under which
    // this sflphone instance is running.
    std::string diplayName ("");
    uid_t uid = getuid();

    struct passwd * user_info = NULL;
    user_info = getpwuid (uid);

    if (user_info != NULL) {
        diplayName = user_info->pw_name;
    }

    _config.addDefaultValue (std::pair<std::string, std::string> (DISPLAY_NAME, diplayName), IP2IP_PROFILE);

    // Signalisation settings
    _config.addDefaultValue (std::pair<std::string, std::string> (SYMMETRIC, TRUE_STR), SIGNALISATION);
    _config.addDefaultValue (std::pair<std::string, std::string> (PLAY_DTMF, TRUE_STR), SIGNALISATION);
    _config.addDefaultValue (std::pair<std::string, std::string> (PLAY_TONES, TRUE_STR), SIGNALISATION);
    _config.addDefaultValue (std::pair<std::string, std::string> (PULSE_LENGTH, DFT_PULSE_LENGTH_STR), SIGNALISATION);
    _config.addDefaultValue (std::pair<std::string, std::string> (SEND_DTMF_AS, SIP_INFO_STR), SIGNALISATION);
    _config.addDefaultValue (std::pair<std::string, std::string> (ZRTP_ZIDFILE, ZRTP_ZID_FILENAME), SIGNALISATION);

    // Audio settings
    _config.addDefaultValue (std::pair<std::string, std::string> (ALSA_CARD_ID_IN, ALSA_DFT_CARD), AUDIO);
    _config.addDefaultValue (std::pair<std::string, std::string> (ALSA_CARD_ID_OUT, ALSA_DFT_CARD), AUDIO);
    _config.addDefaultValue (std::pair<std::string, std::string> (ALSA_SAMPLE_RATE, DFT_SAMPLE_RATE), AUDIO);
    _config.addDefaultValue (std::pair<std::string, std::string> (ALSA_FRAME_SIZE, DFT_FRAME_SIZE), AUDIO);
    _config.addDefaultValue (std::pair<std::string, std::string> (ALSA_PLUGIN, PCM_DEFAULT), AUDIO);
    _config.addDefaultValue (std::pair<std::string, std::string> (RING_CHOICE, DFT_RINGTONE), AUDIO);
    _config.addDefaultValue (std::pair<std::string, std::string> (VOLUME_SPKR, DFT_VOL_SPKR_STR), AUDIO);
    _config.addDefaultValue (std::pair<std::string, std::string> (VOLUME_MICRO, DFT_VOL_MICRO_STR), AUDIO);
    _config.addDefaultValue (std::pair<std::string, std::string> (RECORD_PATH,DFT_RECORD_PATH), AUDIO);

    // General settings
    _config.addDefaultValue (std::pair<std::string, std::string> (ZONE_TONE, DFT_ZONE), PREFERENCES);
    _config.addDefaultValue (std::pair<std::string, std::string> (CONFIG_RINGTONE, TRUE_STR), PREFERENCES);
    _config.addDefaultValue (std::pair<std::string, std::string> (CONFIG_DIALPAD, TRUE_STR), PREFERENCES);
    _config.addDefaultValue (std::pair<std::string, std::string> (CONFIG_SEARCHBAR, TRUE_STR), PREFERENCES);
    _config.addDefaultValue (std::pair<std::string, std::string> (CONFIG_START, FALSE_STR), PREFERENCES);
    _config.addDefaultValue (std::pair<std::string, std::string> (CONFIG_POPUP, TRUE_STR), PREFERENCES);
    _config.addDefaultValue (std::pair<std::string, std::string> (CONFIG_NOTIFY, TRUE_STR), PREFERENCES);
    _config.addDefaultValue (std::pair<std::string, std::string> (CONFIG_MAIL_NOTIFY, FALSE_STR), PREFERENCES);
    _config.addDefaultValue (std::pair<std::string, std::string> (CONFIG_VOLUME, TRUE_STR), PREFERENCES);
    _config.addDefaultValue (std::pair<std::string, std::string> (CONFIG_HISTORY_LIMIT, DFT_HISTORY_LIMIT), PREFERENCES);
    _config.addDefaultValue (std::pair<std::string, std::string> (CONFIG_HISTORY_ENABLED, TRUE_STR), PREFERENCES);
    _config.addDefaultValue (std::pair<std::string, std::string> (CONFIG_AUDIO, DFT_AUDIO_MANAGER), PREFERENCES);
    _config.addDefaultValue (std::pair<std::string, std::string> (CONFIG_SIP_PORT, DFT_SIP_PORT), PREFERENCES);
    _config.addDefaultValue (std::pair<std::string, std::string> (CONFIG_ACCOUNTS_ORDER, EMPTY_FIELD), PREFERENCES);
    _config.addDefaultValue (std::pair<std::string, std::string> (CONFIG_MD5HASH, FALSE_STR), PREFERENCES);

    // Addressbook settings
    _config.addDefaultValue (std::pair<std::string, std::string> (ADDRESSBOOK_ENABLE, TRUE_STR), ADDRESSBOOK);
    _config.addDefaultValue (std::pair<std::string, std::string> (ADDRESSBOOK_MAX_RESULTS, "25"), ADDRESSBOOK);
    _config.addDefaultValue (std::pair<std::string, std::string> (ADDRESSBOOK_DISPLAY_CONTACT_PHOTO, FALSE_STR), ADDRESSBOOK);
    _config.addDefaultValue (std::pair<std::string, std::string> (ADDRESSBOOK_DISPLAY_PHONE_BUSINESS, TRUE_STR), ADDRESSBOOK);
    _config.addDefaultValue (std::pair<std::string, std::string> (ADDRESSBOOK_DISPLAY_PHONE_HOME, FALSE_STR), ADDRESSBOOK);
    _config.addDefaultValue (std::pair<std::string, std::string> (ADDRESSBOOK_DISPLAY_PHONE_MOBILE, FALSE_STR), ADDRESSBOOK);

    // Hooks settings
    _config.addDefaultValue (std::pair<std::string, std::string> (URLHOOK_SIP_FIELD, HOOK_DEFAULT_SIP_FIELD), HOOKS);
    _config.addDefaultValue (std::pair<std::string, std::string> (URLHOOK_COMMAND, HOOK_DEFAULT_URL_COMMAND), HOOKS);
    _config.addDefaultValue (std::pair<std::string, std::string> (URLHOOK_SIP_ENABLED, FALSE_STR), HOOKS);
    _config.addDefaultValue (std::pair<std::string, std::string> (URLHOOK_IAX2_ENABLED, FALSE_STR), HOOKS);
    _config.addDefaultValue (std::pair<std::string, std::string> (PHONE_NUMBER_HOOK_ENABLED, FALSE_STR), HOOKS);
    _config.addDefaultValue (std::pair<std::string, std::string> (PHONE_NUMBER_HOOK_ADD_PREFIX, EMPTY_FIELD), HOOKS);

    std::string path;
    // Loads config from ~/.sflphone/sflphonedrc or so..

    if (createSettingsPath() == 1 && load_user_value) {
        (alternate == "") ? path = _path : path = alternate;
        std::cout << path << std::endl;
        _exist = _config.populateFromFile (path);
    }

    // Globally shared default values (not to be populated from file)
    _config.addDefaultValue (std::pair<std::string, std::string> (HOSTNAME, EMPTY_FIELD));

    _config.addDefaultValue (std::pair<std::string, std::string> (AUTHENTICATION_USERNAME, EMPTY_FIELD));

    _config.addDefaultValue (std::pair<std::string, std::string> (USERNAME, EMPTY_FIELD));

    _config.addDefaultValue (std::pair<std::string, std::string> (PASSWORD, EMPTY_FIELD));

    _config.addDefaultValue (std::pair<std::string, std::string> (REALM, DEFAULT_REALM));

    _config.addDefaultValue (std::pair<std::string, std::string> (CONFIG_ACCOUNT_REGISTRATION_EXPIRE, DFT_EXPIRE_VALUE));

    _config.addDefaultValue (std::pair<std::string, std::string> (CONFIG_ACCOUNT_RESOLVE_ONCE, FALSE_STR));

    _config.addDefaultValue (std::pair<std::string, std::string> (CONFIG_ACCOUNT_ALIAS, EMPTY_FIELD));

    _config.addDefaultValue (std::pair<std::string, std::string> (CONFIG_ACCOUNT_MAILBOX, EMPTY_FIELD));

    _config.addDefaultValue (std::pair<std::string, std::string> (CONFIG_ACCOUNT_ENABLE, TRUE_STR));

    _config.addDefaultValue (std::pair<std::string, std::string> (CONFIG_CREDENTIAL_NUMBER, "0"));

    _config.addDefaultValue (std::pair<std::string, std::string> (CONFIG_ACCOUNT_TYPE, DEFAULT_ACCOUNT_TYPE));

    _setupLoaded = (_exist == 2) ? false : true;
}

/**
 * Initialization: Main Thread
 */
void
ManagerImpl::initAudioCodec (void)
{
    _debugInit ("Active Codecs List");
    // init list of all supported codecs
    _codecDescriptorMap.init();
    // if the user never set the codec list, use the default configuration

    if (getConfigString (AUDIO, "ActiveCodecs") == "") {
        _codecDescriptorMap.setDefaultOrder();
    }

    // else retrieve the one set in the user config file
    else {
        std::vector<std::string> active_list = retrieveActiveCodecs();
        setActiveCodecList (active_list);
    }
}


void
ManagerImpl::setActiveCodecList (const std::vector<  std::string >& list)
{
    _debug ("Set active codecs list");
    _codecDescriptorMap.saveActiveCodecs (list);
    // setConfig
    std::string s = serialize (list);
    _debug ("Setting codec with payload number %s to the active list", s.c_str());
    setConfig ("Audio", "ActiveCodecs", s);
}

std::vector<std::string>
ManagerImpl::retrieveActiveCodecs()
{
    std::string s = getConfigString (AUDIO, "ActiveCodecs");
    return unserialize (s);
}

std::vector<std::string>
ManagerImpl::unserialize (std::string s)
{

    std::vector<std::string> list;
    std::string  temp;

    while (s.find ("/", 0) != std::string::npos) {
        size_t  pos = s.find ("/", 0);
        temp = s.substr (0, pos);
        s.erase (0, pos + 1);
        list.push_back (temp);
    }

    return list;
}

std::string
ManagerImpl::serialize (std::vector<std::string> v)
{
    unsigned int i;
    std::string res;

    for (i=0;i<v.size();i++) {
        res += v[i] + "/";
    }

    return res;
}


std::vector <std::string>
ManagerImpl::getActiveCodecList (void)
{
    _debug ("ManagerImpl::getActiveCodecList");
    std::vector< std::string > v;
    CodecOrder active = _codecDescriptorMap.getActiveCodecs();
    unsigned int i=0;
    size_t size = active.size();

    while (i<size) {
        std::stringstream ss;
        ss << active[i];
        v.push_back ( (ss.str()).data());
        _debug ("Codec with payload number %s is active", ss.str().data());
        i++;
    }

    return v;
}


/**
 * Send the list of codecs to the client through DBus.
 */
std::vector< std::string >
ManagerImpl::getCodecList (void)
{
    std::vector<std::string> list;
    //CodecMap codecs = _codecDescriptorMap.getCodecMap();
    CodecsMap codecs = _codecDescriptorMap.getCodecsMap();
    CodecOrder order = _codecDescriptorMap.getActiveCodecs();
    CodecsMap::iterator iter = codecs.begin();

    while (iter!=codecs.end()) {
        std::stringstream ss;

        if (iter->second != NULL) {
            ss << iter->first;
            list.push_back ( (ss.str()).data());
        }

        iter++;
    }

    return list;
}

std::vector<std::string>
ManagerImpl::getCodecDetails (const int32_t& payload)
{

    std::vector<std::string> v;
    std::stringstream ss;

    v.push_back (_codecDescriptorMap.getCodecName ( (AudioCodecType) payload));
    ss << _codecDescriptorMap.getSampleRate ( (AudioCodecType) payload);
    v.push_back ( (ss.str()).data());
    ss.str ("");
    ss << _codecDescriptorMap.getBitRate ( (AudioCodecType) payload);
    v.push_back ( (ss.str()).data());
    ss.str ("");
    ss << _codecDescriptorMap.getBandwidthPerCall ( (AudioCodecType) payload);
    v.push_back ( (ss.str()).data());
    ss.str ("");

    return v;
}

std::string
ManagerImpl::getCurrentCodecName (const CallID& id)
{

    AccountID accountid = getAccountFromCall (id);
    VoIPLink* link = getAccountLink (accountid);
    Call* call = link->getCall (id);

    if (!call)
        return "";

    if (call->getState() != Call::Active)
        return "";
    else
        return link->getCurrentCodecName();
}

/**
 * Get list of supported input audio plugin
 */
std::vector<std::string>
ManagerImpl::getInputAudioPluginList (void)
{
    std::vector<std::string> v;
    _debug ("Get input audio plugin list");

    v.push_back ("default");
    v.push_back ("surround40");
    v.push_back ("plug:hw");

    return v;
}

/**
 * Get list of supported output audio plugin
 */
std::vector<std::string>
ManagerImpl::getOutputAudioPluginList (void)
{
    std::vector<std::string> v;
    _debug ("Get output audio plugin list");

    v.push_back (PCM_DEFAULT);
    v.push_back (PCM_DMIX);

    return v;
}

/**
 * Set input audio plugin
 */
void
ManagerImpl::setInputAudioPlugin (const std::string& audioPlugin)
{
    int layer = _audiodriver -> getLayerType();

    if (CHECK_INTERFACE (layer , ALSA)) {
        _debug ("Set input audio plugin");
        _audiodriver -> setErrorMessage (-1);
        _audiodriver -> openDevice (_audiodriver -> getIndexIn(),
                                    _audiodriver -> getIndexOut(),
                                    _audiodriver -> getSampleRate(),
                                    _audiodriver -> getFrameSize(),
                                    SFL_PCM_CAPTURE,
                                    audioPlugin);

        if (_audiodriver -> getErrorMessage() != -1)
            notifyErrClient (_audiodriver -> getErrorMessage());
    } else {}

}

/**
 * Set output audio plugin
 */
void
ManagerImpl::setOutputAudioPlugin (const std::string& audioPlugin)
{

    int res;

    _debug ("Set output audio plugin");
    _audiodriver -> setErrorMessage (-1);
    res = _audiodriver -> openDevice (_audiodriver -> getIndexIn(),
                                      _audiodriver -> getIndexOut(),
                                      _audiodriver -> getSampleRate(),
                                      _audiodriver -> getFrameSize(),
                                      SFL_PCM_BOTH,
                                      audioPlugin);

    if (_audiodriver -> getErrorMessage() != -1)
        notifyErrClient (_audiodriver -> getErrorMessage());

    // set config
    if (res)   setConfig (AUDIO , ALSA_PLUGIN , audioPlugin);
}

/**
 * Get list of supported audio output device
 */
std::vector<std::string>
ManagerImpl::getAudioOutputDeviceList (void)
{
    _debug ("Get audio output device list");
    AlsaLayer *layer;
    std::vector <std::string> devices;

    layer = dynamic_cast<AlsaLayer*> (getAudioDriver ());

    if (layer)
        devices = layer -> getSoundCardsInfo (SFL_PCM_PLAYBACK);

    return devices;
}

/**
 * Set audio output device
 */
void
ManagerImpl::setAudioOutputDevice (const int index)
{
    AlsaLayer *alsalayer;
    std::string alsaplugin;
    _debug ("Set audio output device: %i", index);

    _audiodriver -> setErrorMessage (-1);

    alsalayer = dynamic_cast<AlsaLayer*> (getAudioDriver ());
    alsaplugin = alsalayer->getAudioPlugin ();

    _debug ("  set output plugin: %s", alsaplugin.c_str());

    _audiodriver->openDevice (_audiodriver->getIndexIn(), index, _audiodriver->getSampleRate(), _audiodriver->getFrameSize(), SFL_PCM_PLAYBACK, alsaplugin);

    if (_audiodriver -> getErrorMessage() != -1)
        notifyErrClient (_audiodriver -> getErrorMessage());

    // set config
    setConfig (AUDIO , ALSA_CARD_ID_OUT , index);
}

/**
 * Get list of supported audio input device
 */
std::vector<std::string>
ManagerImpl::getAudioInputDeviceList (void)
{
    AlsaLayer *audiolayer;
    std::vector <std::string> devices;

    audiolayer = dynamic_cast<AlsaLayer *> (getAudioDriver());


    if (audiolayer)
        devices = audiolayer->getSoundCardsInfo (SFL_PCM_CAPTURE);

    return devices;
}

/**
 * Set audio input device
 */
void
ManagerImpl::setAudioInputDevice (const int index)
{
    AlsaLayer *alsalayer;
    std::string alsaplugin;

    _debug ("Set audio input device %i", index);

    _audiodriver -> setErrorMessage (-1);

    alsalayer = dynamic_cast<AlsaLayer*> (getAudioDriver ());
    alsaplugin = alsalayer->getAudioPlugin ();

    _debug ("  set input plugin: %s", alsaplugin.c_str());

    _audiodriver->openDevice (index, _audiodriver->getIndexOut(), _audiodriver->getSampleRate(), _audiodriver->getFrameSize(), SFL_PCM_CAPTURE, alsaplugin);

    if (_audiodriver -> getErrorMessage() != -1)
        notifyErrClient (_audiodriver -> getErrorMessage());

    // set config
    setConfig (AUDIO , ALSA_CARD_ID_IN , index);
}

/**
 * Get string array representing integer indexes of output and input device
 */
std::vector<std::string>
ManagerImpl::getCurrentAudioDevicesIndex()
{
    _debug ("Get current audio devices index");
    std::vector<std::string> v;
    std::stringstream ssi , sso;
    sso << _audiodriver->getIndexOut();
    v.push_back (sso.str());
    ssi << _audiodriver->getIndexIn();
    v.push_back (ssi.str());
    return v;
}

int
ManagerImpl::isIax2Enabled (void)
{
#ifdef USE_IAX
    return true;
#else
    return false;
#endif
}

int
ManagerImpl::isRingtoneEnabled (void)
{
    return (getConfigString (PREFERENCES, CONFIG_RINGTONE) == "true") ? 1:0;
}

void
ManagerImpl::ringtoneEnabled (void)
{
    (getConfigString (PREFERENCES , CONFIG_RINGTONE) == RINGTONE_ENABLED) ? setConfig (PREFERENCES , CONFIG_RINGTONE , FALSE_STR) : setConfig (PREFERENCES , CONFIG_RINGTONE , TRUE_STR);
}

std::string
ManagerImpl::getRingtoneChoice (void)
{
    // we need the absolute path
    std::string tone_name = getConfigString (AUDIO , RING_CHOICE);
    std::string tone_path ;

    if (tone_name.find (DIR_SEPARATOR_CH) == std::string::npos) {
        // check in ringtone directory ($(PREFIX)/share/sflphone/ringtones)
        tone_path = std::string (PROGSHAREDIR) + DIR_SEPARATOR_STR + RINGDIR + DIR_SEPARATOR_STR + tone_name ;
    } else {
        // the absolute has been saved; do nothing
        tone_path = tone_name ;
    }

    _debug ("%s", tone_path.c_str());

    return tone_path;
}

void
ManagerImpl::setRingtoneChoice (const std::string& tone)
{
    // we save the absolute path
    setConfig (AUDIO , RING_CHOICE , tone);
}

std::string
ManagerImpl::getRecordPath (void)
{
    return getConfigString (AUDIO, RECORD_PATH);
}

void
ManagerImpl::setRecordPath (const std::string& recPath)
{
    _debug ("ManagerImpl::setRecordPath(%s)! ", recPath.c_str());
    setConfig (AUDIO, RECORD_PATH, recPath);
}

bool
ManagerImpl::getMd5CredentialHashing (void)
{
    return getConfigBool (PREFERENCES, CONFIG_MD5HASH);
}

int
ManagerImpl::getDialpad (void)
{
    if (getConfigString (PREFERENCES, CONFIG_DIALPAD) == TRUE_STR) {
        return 1;
    } else {
        return 0;
    }
}

void
ManagerImpl::setDialpad (bool display)
{
    std::string set;

    display ? set = TRUE_STR : set = FALSE_STR;
    // If the value we received is different from the one saved in the config file, save the new value
    // Else do nothing

    if ( (display && (getConfigString (PREFERENCES, CONFIG_DIALPAD) != TRUE_STR)) ||
            (!display && (getConfigString (PREFERENCES, CONFIG_DIALPAD) != FALSE_STR)))
        setConfig (PREFERENCES, CONFIG_DIALPAD, set);
}

int
ManagerImpl::getVolumeControls (void)
{
    if (getConfigString (PREFERENCES , CONFIG_VOLUME) == TRUE_STR) {
        return 1;
    } else {
        return 0;
    }
}

void ManagerImpl::setVolumeControls (bool display)
{
    std::string set;

    display ? set = TRUE_STR : set = FALSE_STR;
    // If the value we received is different from the one saved in the config file, save the new value
    // Else do nothing

    if ( (display && (getConfigString (PREFERENCES, CONFIG_VOLUME) != TRUE_STR)) ||
            (!display && (getConfigString (PREFERENCES, CONFIG_VOLUME) != FALSE_STR)))
        setConfig (PREFERENCES, CONFIG_VOLUME, set);
}

void
ManagerImpl::setRecordingCall (const CallID& id)
{
    /*
    _debug ("ManagerImpl::setRecording()! ");
    AccountID accountid = getAccountFromCall (id);

    getAccountLink (accountid)->setRecording (id);
    */
    AccountID accountid = getAccountFromCall (id);
    Recordable* rec = (Recordable*) getAccountLink (accountid)->getCall (id);

    rec->setRecording();
}

bool
ManagerImpl::isRecording (const CallID& id)
{
    /*
    _debug ("ManagerImpl::isRecording()! ");
    AccountID accountid = getAccountFromCall (id);

    return getAccountLink (accountid)->isRecording (id);
    */

    AccountID accountid = getAccountFromCall (id);
    Recordable* rec = (Recordable*) getAccountLink (accountid)->getCall (id);

    return rec->isRecording();
}

void
ManagerImpl::startHidden (void)
{
    (getConfigString (PREFERENCES, CONFIG_START) ==  START_HIDDEN) ? setConfig (PREFERENCES , CONFIG_START , FALSE_STR) : setConfig (PREFERENCES , CONFIG_START , TRUE_STR);
}

int
ManagerImpl::isStartHidden (void)
{
    return (getConfigBool (PREFERENCES, CONFIG_START) == true) ? 1:0;
}

void
ManagerImpl::switchPopupMode (void)
{
    (getConfigString (PREFERENCES, CONFIG_POPUP) ==  WINDOW_POPUP) ? setConfig (PREFERENCES, CONFIG_POPUP, FALSE_STR) : setConfig (PREFERENCES, CONFIG_POPUP, TRUE_STR);
}

void ManagerImpl::setHistoryLimit (const int& days)
{
    setConfig (PREFERENCES, CONFIG_HISTORY_LIMIT, days);
}

int ManagerImpl::getHistoryLimit (void)
{
    return getConfigInt (PREFERENCES , CONFIG_HISTORY_LIMIT);
}

std::string ManagerImpl::getHistoryEnabled (void)
{
    return getConfigString (PREFERENCES, CONFIG_HISTORY_ENABLED);
}

void ManagerImpl::setHistoryEnabled (void)
{
    (getConfigString (PREFERENCES, CONFIG_HISTORY_ENABLED) == TRUE_STR) ? setConfig (PREFERENCES, CONFIG_HISTORY_ENABLED, FALSE_STR) : setConfig (PREFERENCES, CONFIG_HISTORY_ENABLED, TRUE_STR);
}

int
ManagerImpl::getSearchbar (void)
{
    return getConfigInt (PREFERENCES , CONFIG_SEARCHBAR);
}

void
ManagerImpl::setSearchbar (void)
{
    (getConfigInt (PREFERENCES , CONFIG_SEARCHBAR) ==  1) ? setConfig (PREFERENCES , CONFIG_SEARCHBAR , FALSE_STR) : setConfig (PREFERENCES , CONFIG_SEARCHBAR , TRUE_STR);
}

int
ManagerImpl::popupMode (void)
{
    return (getConfigBool (PREFERENCES, CONFIG_POPUP) == true) ? 1:0 ;
}

int32_t
ManagerImpl::getNotify (void)
{
    return (getConfigBool (PREFERENCES , CONFIG_NOTIFY) == true) ? 1:0;
}

void
ManagerImpl::setNotify (void)
{
    (getConfigString (PREFERENCES, CONFIG_NOTIFY) == NOTIFY_ALL) ?  setConfig (PREFERENCES, CONFIG_NOTIFY , FALSE_STR) : setConfig (PREFERENCES, CONFIG_NOTIFY , TRUE_STR);
}

int32_t
ManagerImpl::getMailNotify (void)
{
    return getConfigInt (PREFERENCES, CONFIG_MAIL_NOTIFY);
}

void ManagerImpl::setAudioManager (const int32_t& api)
{

    int type;
    std::string alsaPlugin;

    _debug ("Setting audio manager ");

    if (!_audiodriver)
        return;

    type = _audiodriver->getLayerType();

    if (type == api) {
        _debug ("Audio manager chosen already in use. No changes made. ");
        return;
    }

    setConfig (PREFERENCES , CONFIG_AUDIO , api) ;

    switchAudioManager();
    return;

}

int32_t
ManagerImpl::getAudioManager (void)
{
    return getConfigInt (PREFERENCES , CONFIG_AUDIO);
}

void
ManagerImpl::setMailNotify (void)
{
    (getConfigString (PREFERENCES , CONFIG_MAIL_NOTIFY) == NOTIFY_ALL) ?  setConfig (PREFERENCES , CONFIG_MAIL_NOTIFY , FALSE_STR) : setConfig (PREFERENCES , CONFIG_MAIL_NOTIFY , TRUE_STR);
}

void
ManagerImpl::notifyErrClient (const int32_t& errCode)
{
    if (_dbus) {
        _debug ("NOTIFY ERR NUMBER %i" , errCode);
        _dbus -> getConfigurationManager() -> errorAlert (errCode);
    }
}

int
ManagerImpl::getAudioDeviceIndex (const std::string name)
{
    AlsaLayer *alsalayer;

    _debug ("Get audio device index");

    alsalayer = dynamic_cast<AlsaLayer *> (getAudioDriver());

    if (alsalayer)
        return alsalayer -> soundCardGetIndex (name);
    else
        return 0;
}

std::string
ManagerImpl::getCurrentAudioOutputPlugin (void)
{
    AlsaLayer *alsalayer;

    _debug ("Get alsa plugin");

    alsalayer = dynamic_cast<AlsaLayer *> (getAudioDriver());

    if (alsalayer)   return alsalayer -> getAudioPlugin ();
    else            return getConfigString (AUDIO , ALSA_PLUGIN);
}

int ManagerImpl::app_is_running (std::string process)
{
    std::ostringstream cmd;

    cmd << "ps -C " << process;
    return system (cmd.str().c_str());
}


/**
 * Initialization: Main Thread
 */
bool
ManagerImpl::initAudioDriver (void)
{

    int error;

    _debugInit ("AudioLayer Creation");

    if (getConfigInt (PREFERENCES , CONFIG_AUDIO) == ALSA) {
        _audiodriver = new AlsaLayer (this);
        _audiodriver->setMainBuffer (&_mainBuffer);
    } else if (getConfigInt (PREFERENCES , CONFIG_AUDIO) == PULSEAUDIO) {
        if (app_is_running ("pulseaudio") == 0) {
            _audiodriver = new PulseLayer (this);
            _audiodriver->setMainBuffer (&_mainBuffer);
        } else {
            _audiodriver = new AlsaLayer (this);
            setConfig (PREFERENCES, CONFIG_AUDIO, ALSA);
            _audiodriver->setMainBuffer (&_mainBuffer);
        }
    } else
        _debug ("Error - Audio API unknown");

    if (_audiodriver == 0) {
        _debug ("Init audio driver error");
        return false;
    } else {
        error = getAudioDriver()->getErrorMessage();

        if (error == -1) {
            _debug ("Init audio driver: %i", error);
            return false;
        }
    }

    return true;

}

/**
 * Initialization: Main Thread and gui
 */
void
ManagerImpl::selectAudioDriver (void)
{
    int layer, numCardIn, numCardOut, sampleRate, frameSize;
    std::string alsaPlugin;
    AlsaLayer *alsalayer;

    layer = _audiodriver->getLayerType();
    _debug ("Audio layer type: %i" , layer);

    /* Retrieve the global devices info from the user config */
    alsaPlugin = getConfigString (AUDIO , ALSA_PLUGIN);
    numCardIn  = getConfigInt (AUDIO , ALSA_CARD_ID_IN);
    numCardOut = getConfigInt (AUDIO , ALSA_CARD_ID_OUT);
    sampleRate = getConfigInt (AUDIO , ALSA_SAMPLE_RATE);

    if (sampleRate <=0 || sampleRate > 48000) {
        sampleRate = 44100;
    }

    frameSize = getConfigInt (AUDIO , ALSA_FRAME_SIZE);

    /* Only for the ALSA layer, we check the sound card information */

    if (layer == ALSA) {
        alsalayer = dynamic_cast<AlsaLayer*> (getAudioDriver ());

        if (!alsalayer -> soundCardIndexExist (numCardIn , SFL_PCM_CAPTURE)) {
            _debug (" Card with index %i doesn't exist or cannot capture. Switch to 0.", numCardIn);
            numCardIn = ALSA_DFT_CARD_ID ;
            setConfig (AUDIO , ALSA_CARD_ID_IN , ALSA_DFT_CARD_ID);
        }

        if (!alsalayer -> soundCardIndexExist (numCardOut , SFL_PCM_PLAYBACK)) {
            _debug (" Card with index %i doesn't exist or cannot playback . Switch to 0.", numCardOut);
            numCardOut = ALSA_DFT_CARD_ID ;
            setConfig (AUDIO , ALSA_CARD_ID_OUT , ALSA_DFT_CARD_ID);
        }
    }

    _audiodriver->setErrorMessage (-1);

    /* Open the audio devices */
    _audiodriver->openDevice (numCardIn , numCardOut, sampleRate, frameSize, SFL_PCM_BOTH, alsaPlugin);
    /* Notify the error if there is one */

    if (_audiodriver -> getErrorMessage() != -1)
        notifyErrClient (_audiodriver -> getErrorMessage());

}

void ManagerImpl::switchAudioManager (void)
{
    int type, samplerate, framesize, numCardIn, numCardOut;
    std::string alsaPlugin;

    _debug ("Switching audio manager ");

    if (!_audiodriver)
        return;

    type = _audiodriver->getLayerType();

    samplerate = getConfigInt (AUDIO , ALSA_SAMPLE_RATE);

    framesize = getConfigInt (AUDIO , ALSA_FRAME_SIZE);

    _debug ("samplerate: %i, framesize %i\n", samplerate, framesize);

    alsaPlugin = getConfigString (AUDIO , ALSA_PLUGIN);

    numCardIn  = getConfigInt (AUDIO , ALSA_CARD_ID_IN);

    numCardOut = getConfigInt (AUDIO , ALSA_CARD_ID_OUT);

    _debug ("Deleting current layer... ");

    // _audiodriver->closeLayer();
    delete _audiodriver;

    _audiodriver = NULL;

    switch (type) {

        case ALSA:
            _debug ("Creating Pulseaudio layer...");
            _audiodriver = new PulseLayer (this);
            _audiodriver->setMainBuffer (&_mainBuffer);
            break;

        case PULSEAUDIO:
            _debug ("Creating ALSA layer...");
            _audiodriver = new AlsaLayer (this);
            _audiodriver->setMainBuffer (&_mainBuffer);
            break;

        default:
            _debug ("Error: audio layer unknown");
            break;
    }

    _audiodriver->setErrorMessage (-1);

    _audiodriver->openDevice (numCardIn , numCardOut, samplerate, framesize, SFL_PCM_BOTH, alsaPlugin);

    if (_audiodriver -> getErrorMessage() != -1)
        notifyErrClient (_audiodriver -> getErrorMessage());

    _debug ("Current device: %i ", type);

    _debug ("has current call: %i ", hasCurrentCall());

    if (hasCurrentCall())
        _audiodriver->startStream();


    // need to stop audio streams if there is currently no call
    // if ( (type != PULSEAUDIO) && (!hasCurrentCall())) {
    // _debug("There is currently a call!!");
    // _audiodriver->stopStream();

    // }
}

/**
 * Init the volume for speakers/micro from 0 to 100 value
 * Initialization: Main Thread
 */
void
ManagerImpl::initVolume()
{
    _debugInit ("Initiate Volume");
    setSpkrVolume (getConfigInt (AUDIO, VOLUME_SPKR));
    setMicVolume (getConfigInt (AUDIO, VOLUME_MICRO));
}


void ManagerImpl::setSpkrVolume (unsigned short spkr_vol)
{
    PulseLayer *pulselayer = NULL;

    /* Set the manager sound volume */
    _spkr_volume = spkr_vol;

    /* Only for PulseAudio */
    pulselayer = dynamic_cast<PulseLayer*> (getAudioDriver());

    if (pulselayer) {
        if (pulselayer->getLayerType() == PULSEAUDIO) {
            if (pulselayer)  pulselayer->setPlaybackVolume (spkr_vol);
        }
    }
}


void ManagerImpl::setMicVolume (unsigned short mic_vol)
{
    _mic_volume = mic_vol;
}





void ManagerImpl::setLocalIp2IpInfo (const std::string& address)
{
    std::string ip_address = std::string (address);

    int index = ip_address.find_first_of (":");

    std::string local_address = ip_address.substr (0,index);
    std::string local_port = ip_address.substr (index+1);
    int newPort = atoi (local_port.c_str());

    _debug ("Setting new address %s and port %s for default account (ip to ip calls)", local_address.c_str(), local_port.c_str());

    int prevPort = getConfigInt (IP2IP_PROFILE, LOCAL_PORT);
    std::string prevAddress  = getConfigString (IP2IP_PROFILE, LOCAL_ADDRESS);

    if ( (prevPort != newPort) || (prevAddress.compare (local_address) != 0)) {


        if (_directIpAccount) {

            SIPAccount* account = dynamic_cast<SIPAccount*> (_directIpAccount);

            account->setLocalPort (newPort);
            account->setLocalAddress (local_address);
        }

        setConfig (IP2IP_PROFILE, LOCAL_ADDRESS, local_address);

        setConfig (IP2IP_PROFILE, LOCAL_PORT, newPort);

        SIPVoIPLink* siplink = SIPVoIPLink::instance ("");
        // if(siplink)
        siplink->updateAccountInfo (_directIpAccount->getAccountID());
        // this->restartPJSIP ();
    }
}


int ManagerImpl::getLocalIp2IpPort (void)
{
    /* The SIP port used for default account (IP to IP) calls */
    _debug ("Default account port %i", getConfigInt (IP2IP_PROFILE, LOCAL_PORT));

    return getConfigInt (IP2IP_PROFILE, LOCAL_PORT);

}


// TODO: rewrite this
/**
 * Main Thread
 */
bool
ManagerImpl::getCallStatus (const std::string& sequenceId UNUSED)
{
    if (!_dbus) {
        return false;
    }

    ost::MutexLock m (_callAccountMapMutex);

    CallAccountMap::iterator iter = _callAccountMap.begin();
    TokenList tk;
    std::string code;
    std::string status;
    std::string destination;
    std::string number;

    while (iter != _callAccountMap.end()) {
        Call* call = getAccountLink (iter->second)->getCall (iter->first);
        Call::ConnectionState state = call->getConnectionState();

        if (state != Call::Connected) {
            switch (state) {

                case Call::Trying:
                    code="110";
                    status = "Trying";
                    break;

                case Call::Ringing:
                    code="111";
                    status = "Ringing";
                    break;

                case Call::Progressing:
                    code="125";
                    status = "Progressing";
                    break;

                case Call::Disconnected:
                    code="125";
                    status = "Disconnected";
                    break;

                default:
                    code="";
                    status= "";
            }
        } else {
            switch (call->getState()) {

                case Call::Active:

                case Call::Conferencing:
                    code="112";
                    status = "Established";
                    break;

                case Call::Hold:
                    code="114";
                    status = "Held";
                    break;

                case Call::Busy:
                    code="113";
                    status = "Busy";
                    break;

                case Call::Refused:
                    code="125";
                    status = "Refused";
                    break;

                case Call::Error:
                    code="125";
                    status = "Error";
                    break;

                case Call::Inactive:
                    code="125";
                    status = "Inactive";
                    break;
            }
        }

        // No Congestion
        // No Wrong Number
        // 116 <CSeq> <call-id> <acc> <destination> Busy
        destination = call->getPeerName();

        number = call->getPeerNumber();

        if (number!="") {
            destination.append (" <");
            destination.append (number);
            destination.append (">");
        }

        tk.push_back (iter->second);

        tk.push_back (destination);
        tk.push_back (status);
        tk.clear();

        iter++;
    }

    return true;
}

//THREAD=Main
bool
ManagerImpl::getConfig (const std::string& section, const std::string& name, TokenList& arg)
{
    return _config.getConfigTreeItemToken (section, name, arg);
}

//THREAD=Main
// throw an Conf::ConfigTreeItemException if not found
int
ManagerImpl::getConfigInt (const std::string& section, const std::string& name)
{
    try {
        return _config.getConfigTreeItemIntValue (section, name);
    } catch (Conf::ConfigTreeItemException& e) {
        throw e;
    }

    return 0;
}

bool
ManagerImpl::getConfigBool (const std::string& section, const std::string& name)
{
    try {
        return (_config.getConfigTreeItemValue (section, name) == TRUE_STR) ? true:false;
    } catch (Conf::ConfigTreeItemException& e) {
        throw e;
    }

    return false;
}

//THREAD=Main
std::string
ManagerImpl::getConfigString (const std::string& section, const std::string&
                              name)
{
    try {
        return _config.getConfigTreeItemValue (section, name);
    } catch (Conf::ConfigTreeItemException& e) {
        throw e;
    }

    return "";
}

//THREAD=Main
bool
ManagerImpl::setConfig (const std::string& section, const std::string& name, const std::string& value)
{
    _debug ("ManagerImpl::setConfig %s %s %s", section.c_str(), name.c_str(), value.c_str());
    return _config.setConfigTreeItem (section, name, value);
}

//THREAD=Main
bool
ManagerImpl::setConfig (const std::string& section, const std::string& name, int value)
{
    std::ostringstream valueStream;
    valueStream << value;
    return _config.setConfigTreeItem (section, name, valueStream.str());
}

void ManagerImpl::setAccountsOrder (const std::string& order)
{
    _debug ("Setcreate accounts order : %s", order.c_str());
    // Set the new config
    setConfig (PREFERENCES, CONFIG_ACCOUNTS_ORDER, order);
}

std::vector< std::string >
ManagerImpl::getAccountList()
{
    std::vector< std::string > v;
    std::vector< std::string > account_order;
    unsigned int i;

    account_order = loadAccountOrder ();
    AccountMap::iterator iter;

    // If no order has been set, load the default one
    // ie according to the creation date.

    if (account_order.size () == 0) {
        iter = _accountMap.begin ();

        while (iter != _accountMap.end()) {

            if (iter->second != NULL && iter->first != IP2IP_PROFILE) {
                //_debug("PUSHING BACK %s\n", iter->first.c_str());
                v.push_back (iter->first.data());
            }

            iter++;
        }
    }

    // Otherelse, load the custom one
    // ie according to the saved order
    else {

        for (i=0; i<account_order.size (); i++) {
            // This account has not been loaded, so we ignore it
            if ( (iter=_accountMap.find (account_order[i])) != _accountMap.end()) {
                // If the account is valid
                if (iter->second != NULL && iter->first != IP2IP_PROFILE) {
                    v.push_back (iter->first.data ());
                }
            }
        }
    }

    return v;
}

std::map< std::string, std::string > ManagerImpl::getAccountDetails (const AccountID& accountID)
{
    std::map<std::string, std::string> a;

    Account * account = _accountMap[accountID];

    if (account == NULL) {
        _debug ("Cannot getAccountDetails on a non-existing accountID %s. Defaults will be used.", accountID.c_str());
    }

    a.insert (std::pair<std::string, std::string> (CONFIG_ACCOUNT_ALIAS, getConfigString (accountID, CONFIG_ACCOUNT_ALIAS)));

    a.insert (std::pair<std::string, std::string> (CONFIG_ACCOUNT_ENABLE, getConfigString (accountID, CONFIG_ACCOUNT_ENABLE)));
    a.insert (std::pair<std::string, std::string> (CONFIG_ACCOUNT_RESOLVE_ONCE, getConfigString (accountID, CONFIG_ACCOUNT_RESOLVE_ONCE)));
    a.insert (std::pair<std::string, std::string> (CONFIG_ACCOUNT_TYPE, getConfigString (accountID, CONFIG_ACCOUNT_TYPE)));
    a.insert (std::pair<std::string, std::string> (HOSTNAME, getConfigString (accountID, HOSTNAME)));
    a.insert (std::pair<std::string, std::string> (USERNAME, getConfigString (accountID, USERNAME)));
    a.insert (std::pair<std::string, std::string> (PASSWORD, getConfigString (accountID, PASSWORD)));
    a.insert (std::pair<std::string, std::string> (REALM, getConfigString (accountID, REALM)));
    a.insert (std::pair<std::string, std::string> (AUTHENTICATION_USERNAME, getConfigString (accountID, AUTHENTICATION_USERNAME)));
    a.insert (std::pair<std::string, std::string> (CONFIG_ACCOUNT_MAILBOX, getConfigString (accountID, CONFIG_ACCOUNT_MAILBOX)));
    a.insert (std::pair<std::string, std::string> (CONFIG_ACCOUNT_REGISTRATION_EXPIRE, getConfigString (accountID, CONFIG_ACCOUNT_REGISTRATION_EXPIRE)));
    a.insert (std::pair<std::string, std::string> (PUBLISHED_SAMEAS_LOCAL, getConfigString (accountID, PUBLISHED_SAMEAS_LOCAL)));
    a.insert (std::pair<std::string, std::string> (LOCAL_ADDRESS, getConfigString (accountID, LOCAL_ADDRESS)));
    a.insert (std::pair<std::string, std::string> (PUBLISHED_ADDRESS, getConfigString (accountID, PUBLISHED_ADDRESS)));
    a.insert (std::pair<std::string, std::string> (LOCAL_PORT, getConfigString (accountID, LOCAL_PORT)));
    a.insert (std::pair<std::string, std::string> (PUBLISHED_PORT, getConfigString (accountID, PUBLISHED_PORT)));
    a.insert (std::pair<std::string, std::string> (DISPLAY_NAME, getConfigString (accountID, DISPLAY_NAME)));
    a.insert (std::pair<std::string, std::string> (STUN_ENABLE, getConfigString (accountID, STUN_ENABLE)));
    a.insert (std::pair<std::string, std::string> (STUN_SERVER, getConfigString (accountID, STUN_SERVER)));

    RegistrationState state;
    std::string registrationStateCode;
    std::string registrationStateDescription;

    if (account != NULL) {
        state = account->getRegistrationState();
        int code = account->getRegistrationStateDetailed().first;
        std::stringstream out;
        out << code;
        registrationStateCode = out.str();
        registrationStateDescription = account->getRegistrationStateDetailed().second;
    } else {
        state = Unregistered;
    }

    a.insert (std::pair<std::string, std::string> (REGISTRATION_STATUS, mapStateNumberToString (state)));

    a.insert (std::pair<std::string, std::string> (REGISTRATION_STATE_CODE, registrationStateCode));
    a.insert (std::pair<std::string, std::string> (REGISTRATION_STATE_DESCRIPTION, registrationStateDescription));
    a.insert (std::pair<std::string, std::string> (SRTP_KEY_EXCHANGE, getConfigString (accountID, SRTP_KEY_EXCHANGE)));
    a.insert (std::pair<std::string, std::string> (SRTP_ENABLE, getConfigString (accountID, SRTP_ENABLE)));
    a.insert (std::pair<std::string, std::string> (ZRTP_DISPLAY_SAS, getConfigString (accountID, ZRTP_DISPLAY_SAS)));
    a.insert (std::pair<std::string, std::string> (ZRTP_DISPLAY_SAS_ONCE, getConfigString (accountID, ZRTP_DISPLAY_SAS_ONCE)));
    a.insert (std::pair<std::string, std::string> (ZRTP_HELLO_HASH, getConfigString (accountID, ZRTP_HELLO_HASH)));
    a.insert (std::pair<std::string, std::string> (ZRTP_NOT_SUPP_WARNING, getConfigString (accountID, ZRTP_NOT_SUPP_WARNING)));

    a.insert (std::pair<std::string, std::string> (TLS_ENABLE, Manager::instance().getConfigString (accountID, TLS_ENABLE)));
    a.insert (std::pair<std::string, std::string> (TLS_CA_LIST_FILE, Manager::instance().getConfigString (accountID, TLS_CA_LIST_FILE)));
    a.insert (std::pair<std::string, std::string> (TLS_CERTIFICATE_FILE, Manager::instance().getConfigString (accountID, TLS_CERTIFICATE_FILE)));
    a.insert (std::pair<std::string, std::string> (TLS_PRIVATE_KEY_FILE, Manager::instance().getConfigString (accountID, TLS_PRIVATE_KEY_FILE)));
    a.insert (std::pair<std::string, std::string> (TLS_PASSWORD, Manager::instance().getConfigString (accountID, TLS_PASSWORD)));
    a.insert (std::pair<std::string, std::string> (TLS_METHOD, Manager::instance().getConfigString (accountID, TLS_METHOD)));
    a.insert (std::pair<std::string, std::string> (TLS_CIPHERS, Manager::instance().getConfigString (accountID, TLS_CIPHERS)));
    a.insert (std::pair<std::string, std::string> (TLS_SERVER_NAME, Manager::instance().getConfigString (accountID, TLS_SERVER_NAME)));
    a.insert (std::pair<std::string, std::string> (TLS_VERIFY_SERVER, Manager::instance().getConfigString (accountID, TLS_VERIFY_SERVER)));
    a.insert (std::pair<std::string, std::string> (TLS_VERIFY_CLIENT, Manager::instance().getConfigString (accountID, TLS_VERIFY_CLIENT)));
    a.insert (std::pair<std::string, std::string> (TLS_REQUIRE_CLIENT_CERTIFICATE, Manager::instance().getConfigString (accountID, TLS_REQUIRE_CLIENT_CERTIFICATE)));
    a.insert (std::pair<std::string, std::string> (TLS_NEGOTIATION_TIMEOUT_SEC, Manager::instance().getConfigString (accountID, TLS_NEGOTIATION_TIMEOUT_SEC)));
    a.insert (std::pair<std::string, std::string> (TLS_NEGOTIATION_TIMEOUT_MSEC, Manager::instance().getConfigString (accountID, TLS_NEGOTIATION_TIMEOUT_MSEC)));

    return a;
}

/* Transform digest to string.
 * output must be at least PJSIP_MD5STRLEN+1 bytes.
 * Helper function taken from sip_auth_client.c in
 * pjproject-1.0.3.
 *
 * NOTE: THE OUTPUT STRING IS NOT NULL TERMINATED!
 */

void ManagerImpl::digest2str (const unsigned char digest[], char *output)
{
    int i;

    for (i = 0; i<16; ++i) {
        pj_val_to_hex_digit (digest[i], output);
        output += 2;
    }
}

std::string  ManagerImpl::computeMd5HashFromCredential (const std::string& username, const std::string& password, const std::string& realm)
{
    pj_md5_context pms;
    unsigned char digest[16];
    char ha1[PJSIP_MD5STRLEN];

    pj_str_t usernamePjFormat = pj_str (strdup (username.c_str()));
    pj_str_t passwordPjFormat = pj_str (strdup (password.c_str()));
    pj_str_t realmPjFormat = pj_str (strdup (realm.c_str()));

    /* Compute md5 hash = MD5(username ":" realm ":" password) */
    pj_md5_init (&pms);
    MD5_APPEND (&pms, usernamePjFormat.ptr, usernamePjFormat.slen);
    MD5_APPEND (&pms, ":", 1);
    MD5_APPEND (&pms, realmPjFormat.ptr, realmPjFormat.slen);
    MD5_APPEND (&pms, ":", 1);
    MD5_APPEND (&pms, passwordPjFormat.ptr, passwordPjFormat.slen);
    pj_md5_final (&pms, digest);

    digest2str (digest, ha1);

    char ha1_null_terminated[PJSIP_MD5STRLEN+1];
    memcpy (ha1_null_terminated, ha1, sizeof (char) *PJSIP_MD5STRLEN);
    ha1_null_terminated[PJSIP_MD5STRLEN] = '\0';

    std::string hashedDigest = ha1_null_terminated;
    return hashedDigest;
}

void ManagerImpl::setCredential (const std::string& accountID, const int32_t& index, const std::map< std::string, std::string >& details)
{
    std::map<std::string, std::string>::iterator it;
    std::map<std::string, std::string> credentialInformation = details;

    std::string credentialIndex;
    std::stringstream streamOut;
    streamOut << index;
    credentialIndex = streamOut.str();

    std::string section = "Credential" + std::string (":") + accountID + std::string (":") + credentialIndex;

    _debug ("Setting credential in section %s", section.c_str());

    it = credentialInformation.find (USERNAME);
    std::string username;

    if (it == credentialInformation.end()) {
        username = EMPTY_FIELD;
    } else {
        username = it->second;
    }

    Manager::instance().setConfig (section, USERNAME, username);

    it = credentialInformation.find (REALM);
    std::string realm;

    if (it == credentialInformation.end()) {
        realm = EMPTY_FIELD;
    } else {
        realm = it->second;
    }

    Manager::instance().setConfig (section, REALM, realm);


    it = credentialInformation.find (PASSWORD);
    std::string password;

    if (it == credentialInformation.end()) {
        password = EMPTY_FIELD;
    } else {
        password = it->second;
    }

    if (getMd5CredentialHashing()) {
        // TODO: Fix this.
        // This is an extremly weak test in order to check
        // if the password is a hashed value. This is done
        // because deleteCredential() is called before this
        // method. Therefore, we cannot check if the value
        // is different from the one previously stored in
        // the configuration file. This is to avoid to
        // re-hash a hashed password.

        if (password.length() != 32) {
            password = computeMd5HashFromCredential (username, password, realm);
        }
    }

    Manager::instance().setConfig (section, PASSWORD, password);
}

//TODO: tidy this up. Make a macro or inline
// method to reduce the if/else mess.
// Even better, switch to XML !

void ManagerImpl::setAccountDetails (const std::string& accountID, const std::map< std::string, std::string >& details)
{

    std::string accountType;
    std::map <std::string, std::string> map_cpy;
    std::map<std::string, std::string>::iterator iter;

    // Work on a copy
    map_cpy = details;

    std::string username;
    std::string authenticationName;
    std::string password;
    std::string realm;
    std::string voicemail_count;

    if ( (iter = map_cpy.find (AUTHENTICATION_USERNAME)) != map_cpy.end()) {
        authenticationName = iter->second;
    }

    if ( (iter = map_cpy.find (USERNAME)) != map_cpy.end()) {
        username = iter->second;
    }

    if ( (iter = map_cpy.find (PASSWORD)) != map_cpy.end()) {
        password = iter->second;
    }

    if ( (iter = map_cpy.find (REALM)) != map_cpy.end()) {
        realm = iter->second;
    }

    setConfig (accountID, REALM, realm);

    setConfig (accountID, USERNAME, username);
    setConfig (accountID, AUTHENTICATION_USERNAME, authenticationName);

    if (!getMd5CredentialHashing()) {
        setConfig (accountID, PASSWORD, password);
    } else {
        // Make sure not to re-hash the password field if
        // it is already saved as a MD5 Hash.
        // TODO: This test is weak. Fix this.
        if ( (password.compare (getConfigString (accountID, PASSWORD)) != 0)) {
            _debug ("Password sent and password from config are different. Re-hashing");
            std::string hash;

            if (authenticationName.empty()) {
                hash = computeMd5HashFromCredential (username, password, realm);
            } else {
                hash = computeMd5HashFromCredential (authenticationName, password, realm);
            }

            setConfig (accountID, PASSWORD, hash);
        }
    }

    std::string alias;

    std::string mailbox;
    std::string accountEnable;
    std::string type;
    std::string resolveOnce;
    std::string registrationExpire;

    std::string hostname;
    std::string displayName;
    std::string publishedSameasLocal;
    std::string localAddress;
    std::string publishedAddress;
    std::string localPort;
    std::string publishedPort;
    std::string stunEnable;
    std::string stunServer;
    std::string srtpEnable;
    std::string zrtpDisplaySas;
    std::string zrtpDisplaySasOnce;
    std::string zrtpNotSuppWarning;
    std::string zrtpHelloHash;
    std::string srtpKeyExchange;

    std::string tlsEnable;
    std::string tlsCaListFile;
    std::string tlsCertificateFile;
    std::string tlsPrivateKeyFile;
    std::string tlsPassword;
    std::string tlsMethod;
    std::string tlsCiphers;
    std::string tlsServerName;
    std::string tlsVerifyServer;
    std::string tlsVerifyClient;
    std::string tlsRequireClientCertificate;
    std::string tlsNegotiationTimeoutSec;
    std::string tlsNegotiationTimeoutMsec;

    if ( (iter = map_cpy.find (HOSTNAME)) != map_cpy.end()) {
        hostname = iter->second;
    }

    if ( (iter = map_cpy.find (DISPLAY_NAME)) != map_cpy.end()) {
        displayName = iter->second;
    }

    if ( (iter = map_cpy.find (PUBLISHED_SAMEAS_LOCAL)) != map_cpy.end()) {
        publishedSameasLocal = iter->second;
    }

    if ( (iter = map_cpy.find (LOCAL_ADDRESS)) != map_cpy.end()) {
        localAddress = iter->second;
    }

    if ( (iter = map_cpy.find (PUBLISHED_ADDRESS)) != map_cpy.end()) {
        publishedAddress = iter->second;
    }

    if ( (iter = map_cpy.find (LOCAL_PORT)) != map_cpy.end()) {
        localPort = iter->second;
    }

    if ( (iter = map_cpy.find (PUBLISHED_PORT)) != map_cpy.end()) {
        publishedPort = iter->second;
    }

    if ( (iter = map_cpy.find (STUN_ENABLE)) != map_cpy.end()) {
        stunEnable = iter->second;
    }

    if ( (iter = map_cpy.find (STUN_SERVER)) != map_cpy.end()) {
        stunServer = iter->second;
    }

    if ( (iter = map_cpy.find (SRTP_ENABLE)) != map_cpy.end()) {
        srtpEnable = iter->second;
    }

    if ( (iter = map_cpy.find (ZRTP_DISPLAY_SAS)) != map_cpy.end()) {
        zrtpDisplaySas = iter->second;
    }

    if ( (iter = map_cpy.find (ZRTP_DISPLAY_SAS_ONCE)) != map_cpy.end()) {
        zrtpDisplaySasOnce = iter->second;
    }

    if ( (iter = map_cpy.find (ZRTP_NOT_SUPP_WARNING)) != map_cpy.end()) {
        zrtpNotSuppWarning = iter->second;
    }

    if ( (iter = map_cpy.find (ZRTP_HELLO_HASH)) != map_cpy.end()) {
        zrtpHelloHash = iter->second;
    }

    if ( (iter = map_cpy.find (SRTP_KEY_EXCHANGE)) != map_cpy.end()) {
        srtpKeyExchange = iter->second;
    }

    if ( (iter = map_cpy.find (CONFIG_ACCOUNT_ALIAS)) != map_cpy.end()) {
        alias = iter->second;
    }

    if ( (iter = map_cpy.find (CONFIG_ACCOUNT_MAILBOX)) != map_cpy.end()) {
        mailbox = iter->second;
    }

    if ( (iter = map_cpy.find (CONFIG_ACCOUNT_ENABLE)) != map_cpy.end()) {
        accountEnable = iter->second;
    }

    if ( (iter = map_cpy.find (CONFIG_ACCOUNT_TYPE)) != map_cpy.end()) {
        type = iter->second;
    }

    if ( (iter = map_cpy.find (CONFIG_ACCOUNT_RESOLVE_ONCE)) != map_cpy.end()) {
        resolveOnce = iter->second;
    }

    if ( (iter = map_cpy.find (CONFIG_ACCOUNT_REGISTRATION_EXPIRE)) != map_cpy.end()) {
        registrationExpire = iter->second;
    }

    if ( (iter = map_cpy.find (TLS_ENABLE)) != map_cpy.end()) {
        tlsEnable = iter->second;
    }

    if ( (iter = map_cpy.find (TLS_CA_LIST_FILE)) != map_cpy.end()) {
        tlsCaListFile = iter->second;
    }

    if ( (iter = map_cpy.find (TLS_CERTIFICATE_FILE)) != map_cpy.end()) {
        tlsCertificateFile = iter->second;
    }

    if ( (iter = map_cpy.find (TLS_PRIVATE_KEY_FILE)) != map_cpy.end()) {
        tlsPrivateKeyFile = iter->second;
    }

    if ( (iter = map_cpy.find (TLS_PASSWORD)) != map_cpy.end()) {
        tlsPassword = iter->second;
    }

    if ( (iter = map_cpy.find (TLS_METHOD)) != map_cpy.end()) {
        tlsMethod = iter->second;
    }

    if ( (iter = map_cpy.find (TLS_CIPHERS)) != map_cpy.end()) {
        tlsCiphers = iter->second;
    }

    if ( (iter = map_cpy.find (TLS_SERVER_NAME)) != map_cpy.end()) {
        tlsServerName = iter->second;
    }

    if ( (iter = map_cpy.find (TLS_VERIFY_SERVER)) != map_cpy.end()) {
        tlsVerifyServer = iter->second;
    }

    if ( (iter = map_cpy.find (TLS_VERIFY_CLIENT)) != map_cpy.end()) {
        tlsVerifyClient = iter->second;
    }

    if ( (iter = map_cpy.find (TLS_REQUIRE_CLIENT_CERTIFICATE)) != map_cpy.end()) {
        tlsRequireClientCertificate = iter->second;
    }

    if ( (iter = map_cpy.find (TLS_NEGOTIATION_TIMEOUT_SEC)) != map_cpy.end()) {
        tlsNegotiationTimeoutSec = iter->second;
    }

    if ( (iter = map_cpy.find (TLS_NEGOTIATION_TIMEOUT_MSEC)) != map_cpy.end()) {
        tlsNegotiationTimeoutMsec = iter->second;
    }

    setConfig (accountID, HOSTNAME, hostname);

    setConfig (accountID, PUBLISHED_SAMEAS_LOCAL, publishedSameasLocal);
    setConfig (accountID, LOCAL_ADDRESS, localAddress);
    setConfig (accountID, PUBLISHED_ADDRESS, publishedAddress);
    setConfig (accountID, LOCAL_PORT, localPort);
    setConfig (accountID, PUBLISHED_PORT, publishedPort);
    setConfig (accountID, DISPLAY_NAME, displayName);
    setConfig (accountID, SRTP_ENABLE, srtpEnable);
    setConfig (accountID, ZRTP_DISPLAY_SAS, zrtpDisplaySas);
    setConfig (accountID, ZRTP_DISPLAY_SAS_ONCE, zrtpDisplaySasOnce);
    setConfig (accountID, ZRTP_NOT_SUPP_WARNING, zrtpNotSuppWarning);
    setConfig (accountID, ZRTP_HELLO_HASH, zrtpHelloHash);
    setConfig (accountID, SRTP_KEY_EXCHANGE, srtpKeyExchange);

    setConfig (accountID, STUN_ENABLE, stunEnable);
    setConfig (accountID, STUN_SERVER, stunServer);

    setConfig (accountID, TLS_ENABLE, tlsEnable);
    setConfig (accountID, TLS_CA_LIST_FILE, tlsCaListFile);
    setConfig (accountID, TLS_CERTIFICATE_FILE, tlsCertificateFile);
    setConfig (accountID, TLS_PRIVATE_KEY_FILE, tlsPrivateKeyFile);
    setConfig (accountID, TLS_PASSWORD, tlsPassword);
    setConfig (accountID, TLS_METHOD, tlsMethod);
    setConfig (accountID, TLS_CIPHERS, tlsCiphers);
    setConfig (accountID, TLS_SERVER_NAME, tlsServerName);
    setConfig (accountID, TLS_VERIFY_SERVER, tlsVerifyServer);
    setConfig (accountID, TLS_VERIFY_CLIENT, tlsVerifyClient);
    setConfig (accountID, TLS_REQUIRE_CLIENT_CERTIFICATE, tlsRequireClientCertificate);
    setConfig (accountID, TLS_NEGOTIATION_TIMEOUT_SEC, tlsNegotiationTimeoutSec);
    setConfig (accountID, TLS_NEGOTIATION_TIMEOUT_MSEC, tlsNegotiationTimeoutMsec);

    setConfig (accountID, CONFIG_ACCOUNT_ALIAS, alias);
    setConfig (accountID, CONFIG_ACCOUNT_MAILBOX, mailbox);
    setConfig (accountID, CONFIG_ACCOUNT_ENABLE, accountEnable);
    setConfig (accountID, CONFIG_ACCOUNT_TYPE, type);
    setConfig (accountID, CONFIG_ACCOUNT_RESOLVE_ONCE, resolveOnce);
    setConfig (accountID, CONFIG_ACCOUNT_REGISTRATION_EXPIRE, registrationExpire);

    saveConfig();

    Account * acc = NULL;
    acc = getAccount (accountID);

    if (acc != NULL) {
        acc->loadConfig();

        if (acc->isEnabled()) {
            // acc->unregisterVoIPLink(); // do not need to send an unregister
            acc->registerVoIPLink();
        } else {
            acc->unregisterVoIPLink();
        }
    } else {
        _debug ("ManagerImpl::setAccountDetails: account is NULL");
    }

    // Update account details to the client side
    if (_dbus) _dbus->getConfigurationManager()->accountsChanged();

}

std::string
ManagerImpl::addAccount (const std::map< std::string, std::string >& details)
{

    /** @todo Deal with both the _accountMap and the Configuration */
    std::string accountType, account_list;
    Account* newAccount;
    std::stringstream accountID;
    AccountID newAccountID;

    accountID << "Account:" << time (NULL);
    newAccountID = accountID.str();

    // Get the type
    accountType = (*details.find (CONFIG_ACCOUNT_TYPE)).second;

    _debug ("%s", newAccountID.c_str());

    /** @todo Verify the uniqueness, in case a program adds accounts, two in a row. */

    if (accountType == "SIP") {
        newAccount = AccountCreator::createAccount (AccountCreator::SIP_ACCOUNT, newAccountID);
    } else if (accountType == "IAX") {
        newAccount = AccountCreator::createAccount (AccountCreator::IAX_ACCOUNT, newAccountID);
    } else {
        _debug ("Unknown %s param when calling addAccount(): %s", CONFIG_ACCOUNT_TYPE, accountType.c_str());
        return "";
    }

    _accountMap[newAccountID] = newAccount;

    setAccountDetails (accountID.str(), details);

    // Add the newly created account in the account order list
    account_list = getConfigString (PREFERENCES, CONFIG_ACCOUNTS_ORDER);

    if (account_list != "") {
        newAccountID += "/";
        // Prepend the new account
        account_list.insert (0, newAccountID);
        setConfig (PREFERENCES, CONFIG_ACCOUNTS_ORDER, account_list);
    }

    saveConfig();

    if (_dbus) _dbus->getConfigurationManager()->accountsChanged();

    return newAccountID;
}

void
ManagerImpl::deleteAllCredential (const AccountID& accountID)
{
    int numberOfCredential = getConfigInt (accountID, CONFIG_CREDENTIAL_NUMBER);

    int i;

    for (i = 0; i < numberOfCredential; i++) {
        std::string credentialIndex;
        std::stringstream streamOut;
        streamOut << i;
        credentialIndex = streamOut.str();
        std::string section = "Credential" + std::string (":") + accountID + std::string (":") + credentialIndex;

        _config.removeSection (section);
    }

    if (accountID.empty() == false) {
        setConfig (accountID, CONFIG_CREDENTIAL_NUMBER, 0);
    }
}

void
ManagerImpl::removeAccount (const AccountID& accountID)
{
    // Get it down and dying
    Account* remAccount = NULL;
    remAccount = getAccount (accountID);

    if (remAccount != NULL) {
        remAccount->unregisterVoIPLink();
        _accountMap.erase (accountID);
        // http://projects.savoirfairelinux.net/issues/show/2355
        // delete remAccount;
    }

    _config.removeSection (accountID);

    saveConfig();

    _debug ("REMOVE ACCOUNT");

    if (_dbus) _dbus->getConfigurationManager()->accountsChanged();

}

// ACCOUNT handling
bool
ManagerImpl::associateCallToAccount (const CallID& callID, const AccountID& accountID)
{
    if (getAccountFromCall (callID) == AccountNULL) { // nothing with the same ID
        if (accountExists (accountID)) {    // account id exist in AccountMap
            ost::MutexLock m (_callAccountMapMutex);
            _callAccountMap[callID] = accountID;
            _debug ("Associate Call %s with Account %s", callID.data(), accountID.data());
            return true;
        } else {
            return false;
        }
    } else {
        return false;
    }
}

AccountID
ManagerImpl::getAccountFromCall (const CallID& callID)
{
    ost::MutexLock m (_callAccountMapMutex);
    CallAccountMap::iterator iter = _callAccountMap.find (callID);

    if (iter == _callAccountMap.end()) {
        return AccountNULL;
    } else {
        return iter->second;
    }
}

bool
ManagerImpl::removeCallAccount (const CallID& callID)
{
    ost::MutexLock m (_callAccountMapMutex);

    if (_callAccountMap.erase (callID)) {
        return true;
    }

    return false;
}

CallID
ManagerImpl::getNewCallID()
{
    std::ostringstream random_id ("s");
    random_id << (unsigned) rand();

    // when it's not found, it return ""
    // generate, something like s10000s20000s4394040

    while (getAccountFromCall (random_id.str()) != AccountNULL) {
        random_id.clear();
        random_id << "s";
        random_id << (unsigned) rand();
    }

    return random_id.str();
}

std::vector <std::string> ManagerImpl::loadAccountOrder (void)
{

    std::string account_list;
    std::vector <std::string> account_vect;

    account_list = getConfigString (PREFERENCES, CONFIG_ACCOUNTS_ORDER);
    return unserialize (account_list);
}


short
ManagerImpl::loadAccountMap()
{

    _debug ("ManagerImpl::loadAccountMap\n");

    short nbAccount = 0;
    TokenList sections = _config.getSections();
    std::string accountType;
    Account *tmpAccount = 0;
    std::vector <std::string> account_order;

    TokenList::iterator iter = sections.begin();

    // Those calls that are placed to an uri that cannot be
    // associated to an account are using that special account.
    // An account, that is not account, in the sense of
    // registration. This is useful since the Account object
    // provides a handful of method that simplifies URI creation
    // and loading of various settings.
    _directIpAccount = AccountCreator::createAccount (AccountCreator::SIP_DIRECT_IP_ACCOUNT, "");

    if (_directIpAccount == NULL) {
        _debug ("Failed to create direct ip calls \"account\"\n");
    } else {
        // Force the options to be loaded
        // No registration in the sense of
        // the REGISTER method is performed.
        _debug ("Succeed to create direct ip calls \"account\"\n");
        _accountMap[IP2IP_PROFILE] = _directIpAccount;
        _directIpAccount->registerVoIPLink();
    }

    while (iter != sections.end()) {
        // Check if it starts with "Account:" (SIP and IAX pour le moment)
        if ( (int) (iter->find ("Account:")) != 0) {
            iter++;
            continue;
        }

        accountType = getConfigString (*iter, CONFIG_ACCOUNT_TYPE);

        if (accountType == "SIP") {
            tmpAccount = AccountCreator::createAccount (AccountCreator::SIP_ACCOUNT, *iter);
        }

        else if (accountType == "IAX") {
            tmpAccount = AccountCreator::createAccount (AccountCreator::IAX_ACCOUNT, *iter);
        }

        else {
            _debug ("Unknown %s param in config file (%s)", CONFIG_ACCOUNT_TYPE, accountType.c_str());
        }

        if (tmpAccount != NULL) {
            _debug ("Loading account %s ", iter->c_str());
            _accountMap[iter->c_str() ] = tmpAccount;
            nbAccount++;
        }

        iter++;
    }

    /*
    if (_directIpAccount == NULL) {
        _debug ("Failed to create direct ip calls \"account\"");
    } else {
        // Force the options to be loaded
        // No registration in the sense of
        // the REGISTER method is performed.
        _debug ("Succeed to create direct ip calls \"account\"");
        _directIpAccount->registerVoIPLink();
    _accountMap[IP2IP_PROFILE] = _directIpAccount;
    }
    */
    _debug ("nbAccount loaded %i", nbAccount);

    return nbAccount;
}

void
ManagerImpl::unloadAccountMap()
{

    AccountMap::iterator iter = _accountMap.begin();

    while (iter != _accountMap.end()) {

        _debug ("-> Unloading account %s", iter->first.c_str());
        delete iter->second;
        iter->second = 0;

        iter++;
    }

    _accountMap.clear();
}

bool
ManagerImpl::accountExists (const AccountID& accountID)
{
    AccountMap::iterator iter = _accountMap.find (accountID);

    if (iter == _accountMap.end()) {
        return false;
    }

    return true;
}

Account*
ManagerImpl::getAccount (const AccountID& accountID)
{
    // In our definition,
    // this is the "direct ip calls account"
    if (accountID == AccountNULL) {
        _debug ("Returns the direct IP account");
        return _directIpAccount;
    }

    AccountMap::iterator iter = _accountMap.find (accountID);

    if (iter == _accountMap.end()) {
        return NULL;
    }

    return iter->second;
}

AccountID
ManagerImpl::getAccountIdFromNameAndServer (const std::string& userName, const std::string& server)
{
    AccountMap::iterator iter;
    SIPAccount *account;
    _debug ("getAccountIdFromNameAndServer : username = %s , server = %s", userName.c_str(), server.c_str());
    // Try to find the account id from username and server name by full match

    for (iter = _accountMap.begin(); iter != _accountMap.end(); ++iter) {
        _debug ("for : account = %s", iter->first.c_str());
        account = dynamic_cast<SIPAccount *> (iter->second);

        if (account != NULL) {
            if (account->fullMatch (userName, server)) {
                _debug ("Matching accountId in request is a fullmatch");
                return iter->first;
            }
        }
    }

    // We failed! Then only match the hostname
    for (iter = _accountMap.begin(); iter != _accountMap.end(); ++iter) {
        account = dynamic_cast<SIPAccount *> (iter->second);

        if (account != NULL) {
            if (account->hostnameMatch (server)) {
                _debug ("Matching accountId in request with hostname");
                return iter->first;
            }
        }
    }

    // We failed! Then only match the username
    for (iter = _accountMap.begin(); iter != _accountMap.end(); ++iter) {
        account = dynamic_cast<SIPAccount *> (iter->second);

        if (account != NULL) {
            if (account->userMatch (userName)) {
                _debug ("Matching accountId in request with username");
                return iter->first;
            }
        }
    }

    // Failed again! return AccountNULL
    return AccountNULL;
}

std::map<std::string, int32_t> ManagerImpl::getAddressbookSettings ()
{

    std::map<std::string, int32_t> settings;

    settings.insert (std::pair<std::string, int32_t> ("ADDRESSBOOK_ENABLE", getConfigInt (ADDRESSBOOK, ADDRESSBOOK_ENABLE)));
    settings.insert (std::pair<std::string, int32_t> ("ADDRESSBOOK_MAX_RESULTS", getConfigInt (ADDRESSBOOK, ADDRESSBOOK_MAX_RESULTS)));
    settings.insert (std::pair<std::string, int32_t> ("ADDRESSBOOK_DISPLAY_CONTACT_PHOTO", getConfigInt (ADDRESSBOOK, ADDRESSBOOK_DISPLAY_CONTACT_PHOTO)));
    settings.insert (std::pair<std::string, int32_t> ("ADDRESSBOOK_DISPLAY_PHONE_BUSINESS", getConfigInt (ADDRESSBOOK, ADDRESSBOOK_DISPLAY_PHONE_BUSINESS)));
    settings.insert (std::pair<std::string, int32_t> ("ADDRESSBOOK_DISPLAY_PHONE_HOME", getConfigInt (ADDRESSBOOK, ADDRESSBOOK_DISPLAY_PHONE_HOME)));
    settings.insert (std::pair<std::string, int32_t> ("ADDRESSBOOK_DISPLAY_PHONE_MOBILE", getConfigInt (ADDRESSBOOK, ADDRESSBOOK_DISPLAY_PHONE_MOBILE)));

    return settings;
}

void ManagerImpl::setAddressbookSettings (const std::map<std::string, int32_t>& settings)
{

    setConfig (ADDRESSBOOK, ADDRESSBOOK_ENABLE, (*settings.find ("ADDRESSBOOK_ENABLE")).second);
    setConfig (ADDRESSBOOK, ADDRESSBOOK_MAX_RESULTS, (*settings.find ("ADDRESSBOOK_MAX_RESULTS")).second);
    setConfig (ADDRESSBOOK, ADDRESSBOOK_DISPLAY_CONTACT_PHOTO , (*settings.find ("ADDRESSBOOK_DISPLAY_CONTACT_PHOTO")).second);
    setConfig (ADDRESSBOOK, ADDRESSBOOK_DISPLAY_PHONE_BUSINESS , (*settings.find ("ADDRESSBOOK_DISPLAY_PHONE_BUSINESS")).second);
    setConfig (ADDRESSBOOK, ADDRESSBOOK_DISPLAY_PHONE_HOME , (*settings.find ("ADDRESSBOOK_DISPLAY_PHONE_HOME")).second);
    setConfig (ADDRESSBOOK, ADDRESSBOOK_DISPLAY_PHONE_MOBILE , (*settings.find ("ADDRESSBOOK_DISPLAY_PHONE_MOBILE")).second);

    // Write it to the configuration file
    saveConfig ();
}

void
ManagerImpl::setAddressbookList (const std::vector<  std::string >& list)
{

    std::string s = serialize (list);
    setConfig (ADDRESSBOOK, ADDRESSBOOK_LIST, s);
}

std::vector <std::string>
ManagerImpl::getAddressbookList (void)
{

    std::string s = getConfigString (ADDRESSBOOK, ADDRESSBOOK_LIST);
    return unserialize (s);
}

std::map<std::string, std::string> ManagerImpl::getHookSettings ()
{

    std::map<std::string, std::string> settings;

    settings.insert (std::pair<std::string, std::string> ("URLHOOK_SIP_FIELD", getConfigString (HOOKS, URLHOOK_SIP_FIELD)));
    settings.insert (std::pair<std::string, std::string> ("URLHOOK_COMMAND", getConfigString (HOOKS, URLHOOK_COMMAND)));
    settings.insert (std::pair<std::string, std::string> ("URLHOOK_SIP_ENABLED", getConfigString (HOOKS, URLHOOK_SIP_ENABLED)));
    settings.insert (std::pair<std::string, std::string> ("URLHOOK_IAX2_ENABLED", getConfigString (HOOKS, URLHOOK_IAX2_ENABLED)));
    settings.insert (std::pair<std::string, std::string> ("PHONE_NUMBER_HOOK_ENABLED", getConfigString (HOOKS, PHONE_NUMBER_HOOK_ENABLED)));
    settings.insert (std::pair<std::string, std::string> ("PHONE_NUMBER_HOOK_ADD_PREFIX", getConfigString (HOOKS, PHONE_NUMBER_HOOK_ADD_PREFIX)));

    return settings;
}

void ManagerImpl::setHookSettings (const std::map<std::string, std::string>& settings)
{

    setConfig (HOOKS, URLHOOK_SIP_FIELD, (*settings.find ("URLHOOK_SIP_FIELD")).second);
    setConfig (HOOKS, URLHOOK_COMMAND, (*settings.find ("URLHOOK_COMMAND")).second);
    setConfig (HOOKS, URLHOOK_SIP_ENABLED, (*settings.find ("URLHOOK_SIP_ENABLED")).second);
    setConfig (HOOKS, URLHOOK_IAX2_ENABLED, (*settings.find ("URLHOOK_IAX2_ENABLED")).second);
    setConfig (HOOKS, PHONE_NUMBER_HOOK_ENABLED, (*settings.find ("PHONE_NUMBER_HOOK_ENABLED")).second);
    setConfig (HOOKS, PHONE_NUMBER_HOOK_ADD_PREFIX, (*settings.find ("PHONE_NUMBER_HOOK_ADD_PREFIX")).second);

    // Write it to the configuration file
    saveConfig ();
}

void ManagerImpl::check_call_configuration (const CallID& id, const std::string &to, Call::CallConfiguration *callConfig)
{
    Call::CallConfiguration config;

    if (to.find (SIP_SCHEME) == 0 || to.find (SIPS_SCHEME) == 0) {
        _debug ("Sending Sip Call ");
        config = Call::IPtoIP;
    } else {
        config = Call::Classic;
    }

    associateConfigToCall (id, config);

    *callConfig = config;
}


bool ManagerImpl::associateConfigToCall (const CallID& callID, Call::CallConfiguration config)
{

    if (getConfigFromCall (callID) == CallConfigNULL) { // nothing with the same ID
        _callConfigMap[callID] = config;
        _debug ("Associate Call %s with config %i", callID.data(), config);
        return true;
    } else {
        return false;
    }
}

Call::CallConfiguration ManagerImpl::getConfigFromCall (const CallID& callID)
{

    CallConfigMap::iterator iter = _callConfigMap.find (callID);

    if (iter == _callConfigMap.end()) {
        return (Call::CallConfiguration) CallConfigNULL;
    } else {
        return iter->second;
    }
}

bool ManagerImpl::removeCallConfig (const CallID& callID)
{

    if (_callConfigMap.erase (callID)) {
        return true;
    }

    return false;
}

std::map< std::string, std::string > ManagerImpl::getCallDetails (const CallID& callID)
{

    std::map<std::string, std::string> call_details;
    AccountID accountid;
    Account *account;
    VoIPLink *link;
    Call *call = NULL;
    std::stringstream type;


    // We need here to retrieve the call information attached to the call ID
    // To achieve that, we need to get the voip link attached to the call
    // But to achieve that, we need to get the account the call was made with

    // So first we fetch the account
    accountid = getAccountFromCall (callID);
    _debug ("%s",callID.c_str());
    // Then the VoIP link this account is linked with (IAX2 or SIP)

    if ( (account=getAccount (accountid)) != 0) {
        link = account->getVoIPLink ();

        if (link) {
            call = link->getCall (callID);
        }
    }

    if (call) {
        type << call->getCallType ();
        call_details.insert (std::pair<std::string, std::string> ("ACCOUNTID", accountid));
        call_details.insert (std::pair<std::string, std::string> ("PEER_NUMBER", call->getPeerNumber ()));
        call_details.insert (std::pair<std::string, std::string> ("PEER_NAME", call->getPeerName ()));
        call_details.insert (std::pair<std::string, std::string> ("DISPLAY_NAME", call->getDisplayName ()));
        call_details.insert (std::pair<std::string, std::string> ("CALL_STATE", call->getStateStr ()));
        call_details.insert (std::pair<std::string, std::string> ("CALL_TYPE", type.str ()));
    } else {
        _debug ("Error: Managerimpl - getCallDetails ()");
        call_details.insert (std::pair<std::string, std::string> ("ACCOUNTID", AccountNULL));
        call_details.insert (std::pair<std::string, std::string> ("PEER_NUMBER", "Unknown"));
        call_details.insert (std::pair<std::string, std::string> ("PEER_NAME", "Unknown"));
        call_details.insert (std::pair<std::string, std::string> ("CALL_STATE", "UNKNOWN"));
        call_details.insert (std::pair<std::string, std::string> ("CALL_TYPE", "0"));
    }

    return call_details;
}


std::map<std::string, std::string> ManagerImpl::send_history_to_client (void)
{
    return _history->get_history_serialized ();
}

void ManagerImpl::receive_history_from_client (std::map<std::string, std::string> history)
{
    _history->set_serialized_history (history, Manager::instance().getConfigInt (PREFERENCES, CONFIG_HISTORY_LIMIT));
    _history->save_history ();
}


std::vector< std::string >
ManagerImpl::getCallList (void)
{
    std::vector< std::string > v;

    CallAccountMap::iterator iter = _callAccountMap.begin ();

    while (iter != _callAccountMap.end ()) {
        v.push_back (iter->first.data());
        iter++;
    }

    return v;
}


std::map< std::string, std::string >
ManagerImpl::getConferenceDetails (const ConfID& confID)
{

    std::map<std::string, std::string> conf_details;
    ConferenceMap::iterator iter_conf;

    iter_conf = _conferencemap.find (confID);

    Conference* conf = NULL;

    if (iter_conf != _conferencemap.end()) {

        conf = iter_conf->second;
        conf_details.insert (std::pair<std::string, std::string> ("CONFID", confID));
        conf_details.insert (std::pair<std::string, std::string> ("CONF_STATE", conf->getStateStr()));
    }

    return conf_details;
}


std::vector< std::string >
ManagerImpl::getConferenceList (void)
{
    _debug ("ManagerImpl::getConferenceList");
    std::vector< std::string > v;

    ConferenceMap::iterator iter = _conferencemap.begin();

    while (iter != _conferencemap.end ()) {
        v.push_back (iter->first);
        iter++;
    }

    return v;
}


std::vector< std::string >
ManagerImpl::getParticipantList (const std::string& confID)
{
    _debug ("ManagerImpl::getParticipantList");
    std::vector< std::string > v;

    ConferenceMap::iterator iter_conf = _conferencemap.find (confID);
    Conference *conf = NULL;

    if (iter_conf != _conferencemap.end())
        conf = iter_conf->second;

    if (conf != NULL) {
        ParticipantSet participants = conf->getParticipantList();
        ParticipantSet::iterator iter_participant = participants.begin();

        while (iter_participant != participants.end ()) {

            v.push_back (*iter_participant);

            iter_participant++;
        }
    }

    return v;
}
<|MERGE_RESOLUTION|>--- conflicted
+++ resolved
@@ -1855,11 +1855,7 @@
         }
     }
 
-<<<<<<< HEAD
-    /* Direct IP to IP call */
-=======
    /* Direct IP to IP call */
->>>>>>> 5c907ad8
     if (getConfigFromCall (call_id) == Call::IPtoIP) {
         SIPVoIPLink::instance (AccountNULL)->hangup (call_id);
     }
