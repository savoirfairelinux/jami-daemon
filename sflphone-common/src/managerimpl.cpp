--- conflicted
+++ resolved
@@ -2205,19 +2205,12 @@
 
 void ManagerImpl::setSipPort (int port)
 {
-<<<<<<< HEAD
-    _debug ("Setting to new port %d\n", port);
-    setConfig (PREFERENCES, CONFIG_SIP_PORT, port);
-
-    this->restartPJSIP ();
-=======
     _debug("Setting to new port %d\n", port);
     int prevPort = getConfigInt (PREFERENCES , CONFIG_SIP_PORT);
     if(prevPort != port){
         setConfig(PREFERENCES, CONFIG_SIP_PORT, port);
         this->restartPJSIP ();
     }
->>>>>>> 5cee703b
 }
 
 int ManagerImpl::getSipPort (void)
