--- conflicted
+++ resolved
@@ -424,21 +424,7 @@
 
     if (_dbus) _dbus->getCallManager()->callStateChanged (call_id, "HUNGUP");
 
-<<<<<<< HEAD
-    int nbCalls = getCallList().size();
-
-    audiolayer = getAudioDriver();
-
-    // stop streams
-    if (audiolayer && (nbCalls <= 1)) {
-        _debug ("    hangupCall: stop audio stream, ther is only %i call(s) remaining", nbCalls);
-        audiolayer->stopStream();
-    }
-
-
-=======
->>>>>>> 80b99f90
-    if (participToConference (call_id)) {
+   if (participToConference (call_id)) {
 
         Conference *conf = getConferenceFromCallID (call_id);
 
@@ -1875,22 +1861,7 @@
         }
     }
 
-<<<<<<< HEAD
-    int nbCalls = getCallList().size();
-
-    // stop streams
-
-    if (nbCalls <= 1) {
-        _debug ("    hangupCall: stop audio stream, ther is only %i call(s) remaining", nbCalls);
-
-        AudioLayer* audiolayer = getAudioDriver();
-        audiolayer->stopStream();
-    }
-
-    /* Direct IP to IP call */
-=======
    /* Direct IP to IP call */
->>>>>>> 80b99f90
     if (getConfigFromCall (call_id) == Call::IPtoIP) {
         SIPVoIPLink::instance (AccountNULL)->hangup (call_id);
     }
