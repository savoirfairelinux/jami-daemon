--- conflicted
+++ resolved
@@ -3472,13 +3472,9 @@
         iter = _accountMap.begin ();
 
         while (iter != _accountMap.end()) {
-<<<<<<< HEAD
-            if (iter->second != NULL) {
-                //_debug("PUSHING BACK %s", iter->first.c_str());
-=======
+
             if (iter->second != NULL && iter->first != IP2IP_PROFILE) {
                 //_debug("PUSHING BACK %s\n", iter->first.c_str());
->>>>>>> ade95148
                 v.push_back (iter->first.data());
             }
 
