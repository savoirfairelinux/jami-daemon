--- conflicted
+++ resolved
@@ -4234,23 +4234,7 @@
         iter++;
     }
 
-<<<<<<< HEAD
     _debug ("nb account loaded %i \n", nbAccount);
-=======
-    /*
-    if (_directIpAccount == NULL) {
-        _debug ("Failed to create direct ip calls \"account\"");
-    } else {
-        // Force the options to be loaded
-        // No registration in the sense of
-        // the REGISTER method is performed.
-        _debug ("Succeed to create direct ip calls \"account\"");
-        _directIpAccount->registerVoIPLink();
-    _accountMap[IP2IP_PROFILE] = _directIpAccount;
-    }
-    */
-    _debug ("nbAccount loaded %i", nbAccount);
->>>>>>> 8dee572e
 
     return nbAccount;
 }
@@ -4263,11 +4247,8 @@
 
     while (iter != _accountMap.end()) {
 
-<<<<<<< HEAD
         _debug ("Unloading account %s\n", iter->first.c_str());
-=======
-        _debug ("-> Unloading account %s", iter->first.c_str());
->>>>>>> 8dee572e
+
         delete iter->second;
         iter->second = 0;
 
