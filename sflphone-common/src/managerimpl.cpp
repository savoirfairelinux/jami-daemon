/*
 *  Copyright (C) 2004-2007 Savoir-Faire Linux inc.
 *  Author: Alexandre Bourget <alexandre.bourget@savoirfairelinux.com>
 *  Author: Yan Morin <yan.morin@savoirfairelinux.com>
 *  Author: Laurielle Lea <laurielle.lea@savoirfairelinux.com>
 *  Author: Emmanuel Milou <emmanuel.milou@savoirfairelinux.com>
 *  Author: Alexandre Savard <alexandre.savard@savoirfairelinux.com>
 *  Author: Guillaume Carmel-Archambault <guillaume.carmel-archambault@savoirfairelinux.com>
 *
 *  This program is free software; you can redistribute it and/or modify
 *  it under the terms of the GNU General Public License as published by
 *  the Free Software Foundation; either version 3 of the License, or
 *  (at your option) any later version.
 *
 *  This program is distributed in the hope that it will be useful,
 *  but WITHOUT ANY WARRANTY; without even the implied warranty of
 *  MERCHANTABILITY or FITNESS FOR A PARTICULAR PURPOSE.  See the
 *  GNU General Public License for more details.
 *
 *  You should have received a copy of the GNU General Public License
 *  along with this program; if not, write to the Free Software
 *   Foundation, Inc., 675 Mass Ave, Cambridge, MA 02139, USA.
 */

#include "managerimpl.h"

#include "account.h"
#include "dbus/callmanager.h"
#include "user_cfg.h"
#include "global.h"
#include "sip/sipaccount.h"

#include "audio/audiolayer.h"
#include "audio/alsa/alsalayer.h"
#include "audio/pulseaudio/pulselayer.h"
#include "audio/sound/tonelist.h"
#include "history/historymanager.h"
#include "accountcreator.h" // create new account
#include "sip/sipvoiplink.h"
#include "manager.h"
#include "dbus/configurationmanager.h"

#include "conference.h"

#include <errno.h>
#include <time.h>
#include <cstdlib>
#include <iostream>
#include <fstream>
#include <sstream>
#include <sys/types.h> // mkdir(2)
#include <sys/stat.h>  // mkdir(2)
#include <pwd.h>       // getpwuid


#define fill_config_str(name, value) \
  (_config.addConfigTreeItem(section, Conf::ConfigTreeItem(std::string(name), std::string(value), type_str)))
#define fill_config_int(name, value) \
  (_config.addConfigTreeItem(section, Conf::ConfigTreeItem(std::string(name), std::string(value), type_int)))

#define MD5_APPEND(pms,buf,len) pj_md5_update(pms, (const pj_uint8_t*)buf, len)

ManagerImpl::ManagerImpl (void)
        : _hasTriedToRegister (false)
        , _config()
        , _currentCallId2()
        , _currentCallMutex()
        , _codecBuilder (NULL)
        , _audiodriver (NULL)
        , _dtmfKey (NULL)
        , _codecDescriptorMap()
        , _toneMutex()
        , _telephoneTone (NULL)
        , _audiofile()
        , _spkr_volume (0)
        , _mic_volume (0)
        , _mutex()
        , _dbus (NULL)
        , _waitingCall()
        , _waitingCallMutex()
        , _nbIncomingWaitingCall (0)
        , _path ("")
        , _exist (0)
        , _setupLoaded (false)
        , _callAccountMap()
        , _callAccountMapMutex()
        , _callConfigMap()
        , _accountMap()
        , _directIpAccount (NULL)
        , _cleaner (NULL)
        , _history (NULL)
{

    // initialize random generator for call id
    srand (time (NULL));

    _cleaner = new NumberCleaner ();
    _history = new HistoryManager ();

#ifdef TEST
    testAccountMap();
    loadAccountMap();
    testCallAccountMap();
    unloadAccountMap();
#endif

    // should be call before initConfigFile
    // loadAccountMap();, called in init() now.
}

// never call if we use only the singleton...
ManagerImpl::~ManagerImpl (void)
{
    // terminate();
    delete _cleaner;
    _cleaner=0;
    _debug ("%s stop correctly.\n", PROGNAME);
}

void
ManagerImpl::init()
{
    // Load accounts, init map
    loadAccountMap();

    initVolume();

    if (_exist == 0) {
        _debug ("Cannot create config file in your home directory\n");
    }

    initAudioDriver();

    selectAudioDriver();

    // Initialize the list of supported audio codecs
    initAudioCodec();

    AudioLayer *audiolayer = getAudioDriver();

    if (audiolayer != 0) {
        unsigned int sampleRate = audiolayer->getSampleRate();

        _debugInit ("Load Telephone Tone");
        std::string country = getConfigString (PREFERENCES, ZONE_TONE);
        _telephoneTone = new TelephoneTone (country, sampleRate);

        _debugInit ("Loading DTMF key");
        _dtmfKey = new DTMF (sampleRate);
    }

    if (audiolayer == 0)
        audiolayer->stopStream();


    // Load the history
    _history->load_history (getConfigInt (PREFERENCES, CONFIG_HISTORY_LIMIT));
}

void ManagerImpl::terminate()
{
    _debug ("ManagerImpl::terminate \n");
    saveConfig();

    unloadAccountMap();

    _debug ("Unload DTMF Key \n");
    delete _dtmfKey;

    _debug ("Unload Audio Driver \n");
    delete _audiodriver;
    _audiodriver = NULL;

    _debug ("Unload Telephone Tone \n");
    delete _telephoneTone;
    _telephoneTone = NULL;

    _debug ("Unload Audio Codecs \n");
    _codecDescriptorMap.deleteHandlePointer();

}

bool
ManagerImpl::isCurrentCall (const CallID& callId)
{
    return (_currentCallId2 == callId ? true : false);
}

bool
ManagerImpl::hasCurrentCall()
{
    // _debug ("ManagerImpl::hasCurrentCall current call ID = %s\n", _currentCallId2.c_str());

    if (_currentCallId2 != "") {
        return true;
    }

    return false;
}

const CallID&
ManagerImpl::getCurrentCallId()
{
    return _currentCallId2;
}

void
ManagerImpl::switchCall (const CallID& id)
{
    ost::MutexLock m (_currentCallMutex);
    _debug ("----- Switch current call id to %s -----\n", id.c_str());
    _currentCallId2 = id;

    /*
    AudioLayer *al = getAudioDriver();

    if (id != "") {

    if(isConference(id)) {

        Conference *conf;

        ConferenceMap::iterator iter = _conferencemap.find(id);
        if(iter != _conferencemap.end())
        {
    	_debug("    set call recordable in audio layer\n");
    	conf = iter->second;
    	al->setRecorderInstance((Recordable*)conf);
        }
    }
    else {

        // set the recordable instance in audiolayer
        AccountID account_id = getAccountFromCall(id);


        Call *call = NULL;
        call = getAccountLink (account_id)->getCall(id);

        _debug("    set call recordable in audio layer\n");
        al->setRecorderInstance((Recordable*)call);
    }
    }
    */
}


///////////////////////////////////////////////////////////////////////////////
// Management of events' IP-phone user
///////////////////////////////////////////////////////////////////////////////
/* Main Thread */

bool
ManagerImpl::outgoingCall (const std::string& account_id, const CallID& call_id, const std::string& to)
{
    std::string pattern, to_cleaned;
    Call::CallConfiguration callConfig;
    SIPVoIPLink *siplink;

    _debug ("ManagerImpl::outgoingCall(%s)\n", call_id.c_str());

    CallID current_call_id = getCurrentCallId();

    if (getConfigString (HOOKS, PHONE_NUMBER_HOOK_ENABLED) ==  "1")
        _cleaner->set_phone_number_prefix (getConfigString (HOOKS, PHONE_NUMBER_HOOK_ADD_PREFIX));
    else
        _cleaner->set_phone_number_prefix ("");
 
    to_cleaned = _cleaner->clean (to);

    /* Check what kind of call we are dealing with */
    check_call_configuration (call_id, to_cleaned, &callConfig);

    // in any cases we have to detach from current communication
    if (hasCurrentCall()) {

        _debug ("    outgoingCall: Has current call (%s) put it onhold\n", current_call_id.c_str());

        // if this is not a conferenceand this and is not a conference participant

        if (!isConference (current_call_id) && !participToConference (current_call_id)) {
            _debug ("    outgoingCall: Put the current call (%s) on hold\n", current_call_id.c_str());
            onHoldCall (current_call_id);
        } else if (isConference (current_call_id) && !participToConference (call_id)) {
            _debug ("    outgoingCall: detach main participant from conference\n");
            detachParticipant (default_id, current_call_id);
        }
    }

    if (callConfig == Call::IPtoIP) {
        _debug ("    outgoingCall: Start IP to IP call\n");
        /* We need to retrieve the sip voiplink instance */
        siplink = SIPVoIPLink::instance ("");

        if (siplink->new_ip_to_ip_call (call_id, to_cleaned)) {
            switchCall (call_id);
            return true;
        } else {
            callFailure (call_id);
        }

        return false;
    }

    if (!accountExists (account_id)) {
        _debug ("! Manager Error: Outgoing Call: account doesn't exist\n");
        return false;
    }

    if (getAccountFromCall (call_id) != AccountNULL) {
        _debug ("! Manager Error: Outgoing Call: call id already exists\n");
        return false;
    }


    _debug ("- Manager Action: Adding Outgoing Call %s on account %s\n", call_id.data(), account_id.data());

    associateCallToAccount (call_id, account_id);

    if (getAccountLink (account_id)->newOutgoingCall (call_id, to_cleaned)) {
        switchCall (call_id);
        return true;
    } else {
        callFailure (call_id);
        _debug ("! Manager Error: An error occur, the call was not created\n");
    }

    return false;
}

//THREAD=Main : for outgoing Call
bool
ManagerImpl::answerCall (const CallID& call_id)
{

    _debug ("ManagerImpl::answerCall(%s)\n", call_id.c_str());

    stopTone (true);

    // store the current call id
    CallID current_call_id = getCurrentCallId();

    AccountID account_id = getAccountFromCall (call_id);

    if (account_id == AccountNULL) {
        _debug ("    answerCall: AccountId is null\n");
    }

    Call* call = NULL;

    call = getAccountLink (account_id)->getCall (call_id);

    if (call == NULL) {
        _debug ("    answerCall: Call is null\n");
    }

    // in any cases we have to detach from current communication
    if (hasCurrentCall()) {

        _debug ("    answerCall: Currently conversing with %s\n", current_call_id.c_str());
        // if it is not a conference and is not a conference participant

        if (!isConference (current_call_id) && !participToConference (current_call_id)) {
            _debug ("    answerCall: Put the current call (%s) on hold\n", current_call_id.c_str());
            onHoldCall (current_call_id);
        }

        // if we are talking to a conference and we are answering an incoming call
        else if (isConference (current_call_id) && !participToConference (call_id)) {
            _debug ("    answerCall: Detach main participant from conference\n");
            detachParticipant (default_id, current_call_id);
        }

    }


    if (!getAccountLink (account_id)->answer (call_id)) {
        // error when receiving...
        removeCallAccount (call_id);
        return false;
    }

    // if it was waiting, it's waiting no more
    if (_dbus) _dbus->getCallManager()->callStateChanged (call_id, "CURRENT");
<<<<<<< HEAD
        
    // std::string codecName = Manager::instance().getCurrentCodecName (call_id);
    // if (_dbus) _dbus->getCallManager()->currentSelectedCodec (call_id, codecName.c_str());
        
=======

    std::string codecName = Manager::instance().getCurrentCodecName (call_id);

    if (_dbus) _dbus->getCallManager()->currentSelectedCodec (call_id, codecName.c_str());

>>>>>>> ffa755f6
    removeWaitingCall (call_id);

    // if we dragged this call into a conference already
    if (participToConference (call_id)) {

        // AccountID currentAccountId;
        // Call* call = NULL;

        // currentAccountId = getAccountFromCall (call_id);
        // call = getAccountLink (currentAccountId)->getCall (call_id);

        switchCall (call->getConfId());
    } else {
        switchCall (call_id);
    }

    return true;
}

//THREAD=Main
bool
ManagerImpl::hangupCall (const CallID& call_id)
{
    _debug ("ManagerImpl::hangupCall(%s)\n", call_id.c_str());
    PulseLayer *pulselayer;
    AccountID account_id;
    bool returnValue;
    AudioLayer *audiolayer;

    // store the current call id
    CallID current_call_id = getCurrentCallId();

    stopTone (false);
    // switchCall (call_id);

    /* Broadcast a signal over DBus */
    _debug ("    hangupCall: Send DBUS call state change (HUNGUP) for id %s\n", call_id.c_str());

    if (_dbus) _dbus->getCallManager()->callStateChanged (call_id, "HUNGUP");

    int nbCalls = getCallList().size();

    audiolayer = getAudioDriver();

    // stop streams
    if (audiolayer && (nbCalls <= 1)) {
        _debug ("    hangupCall: stop audio stream, ther is only %i call(s) remaining\n", nbCalls);
        audiolayer->stopStream();
    }


    if (participToConference (call_id)) {

        Conference *conf = getConferenceFromCallID (call_id);

        if (conf != NULL) {
            // remove this participant
            removeParticipant (call_id);

            processRemainingParticipant (current_call_id, conf);
        }
    } else {
        // we are not participating to a conference, current call switched to ""
        if (!isConference (current_call_id))
            switchCall ("");
    }

    /* Direct IP to IP call */
    if (getConfigFromCall (call_id) == Call::IPtoIP) {
        returnValue = SIPVoIPLink::instance (AccountNULL)->hangup (call_id);
    }

    /* Classic call, attached to an account */
    else {
        account_id = getAccountFromCall (call_id);

        if (account_id == AccountNULL) {
            _debug ("! Manager Hangup Call: Call doesn't exists\n");
            return false;
        }

        returnValue = getAccountLink (account_id)->hangup (call_id);

        removeCallAccount (call_id);
    }

    if (_audiodriver->getLayerType() == PULSEAUDIO) {
        pulselayer = dynamic_cast<PulseLayer *> (getAudioDriver());
    }

    return returnValue;
}


bool
ManagerImpl::hangupConference (const ConfID& id)
{
    _debug ("ManagerImpl::hangupConference()\n");

    Conference *conf;
    ConferenceMap::iterator iter_conf = _conferencemap.find (id);

    AccountID currentAccountId;

    // Call* call = NULL;


    if (iter_conf != _conferencemap.end()) {
        conf = iter_conf->second;

        ParticipantSet participants = conf->getParticipantList();
        ParticipantSet::iterator iter_participant = participants.begin();

        while (iter_participant != participants.end()) {
            _debug ("ManagerImpl::hangupConference participant %s\n", (*iter_participant).c_str());

            hangupCall (*iter_participant);

            iter_participant++;

        }

    }

    switchCall ("");

    return true;
}


//THREAD=Main
bool
ManagerImpl::cancelCall (const CallID& id)
{
    AccountID accountid;
    bool returnValue;

    stopTone (true);

    /* Direct IP to IP call */

    if (getConfigFromCall (id) == Call::IPtoIP) {
        returnValue = SIPVoIPLink::instance (AccountNULL)->cancel (id);
    }

    /* Classic call, attached to an account */
    else {
        accountid = getAccountFromCall (id);

        if (accountid == AccountNULL) {
            _debug ("! Manager Cancel Call: Call doesn't exists\n");
            return false;
        }

        returnValue = getAccountLink (accountid)->cancel (id);

        removeCallAccount (id);
    }

    // it could be a waiting call?
    removeWaitingCall (id);

    switchCall ("");

    return returnValue;
}

//THREAD=Main
bool
ManagerImpl::onHoldCall (const CallID& call_id)
{
    AccountID account_id;
    bool returnValue;

    _debug ("ManagerImpl::onHoldCall(%s)\n", call_id.c_str());

    stopTone (true);

    CallID current_call_id = getCurrentCallId();

    _debug ("    onHoldCall: try to put call %s on hold\n", call_id.c_str());

    /* Direct IP to IP call */

    if (getConfigFromCall (call_id) == Call::IPtoIP) {
        returnValue = SIPVoIPLink::instance (AccountNULL)-> onhold (call_id);
    }

    /* Classic call, attached to an account */
    else {
        account_id = getAccountFromCall (call_id);

        if (account_id == AccountNULL) {
            _debug ("    onHoldCall: Account ID %s or callid %s doesn't exists\n", account_id.c_str(), call_id.c_str());
            return false;
        }

        returnValue = getAccountLink (account_id)->onhold (call_id);
    }

    removeWaitingCall (call_id);

    // keeps current call id if the action is not holding this call or a new outgoing call

    if (current_call_id == call_id) {

        switchCall ("");
    }

    if (_dbus) _dbus->getCallManager()->callStateChanged (call_id, "HOLD");

    return returnValue;
}

//THREAD=Main
bool
ManagerImpl::offHoldCall (const CallID& call_id)
{

    AccountID account_id;
    bool returnValue, is_rec;
    std::string codecName;

    is_rec = false;

    _debug ("ManagerImpl::offHoldCall(%s)\n", call_id.c_str());

    stopTone (false);

    CallID current_call_id = getCurrentCallId();

    //Place current call on hold if it isn't

    if (hasCurrentCall()) {
        // if this is not a conferenceand this and is not a conference participant
        if (!isConference (current_call_id) && !participToConference (current_call_id)) {
            _debug ("    offHoldCall: put current call (%s) on hold\n", current_call_id.c_str());
            onHoldCall (current_call_id);
        } else if (isConference (current_call_id) && !participToConference (call_id)) {
            _debug ("    offHoldCall Put current conference (%s) on hold\n", current_call_id.c_str());
            detachParticipant (default_id, current_call_id);
        }
    }

    // switch current call id to id since sipvoip link need it to amke a call
    // switchCall(id);

    /* Direct IP to IP call */
    if (getConfigFromCall (call_id) == Call::IPtoIP) {
        // is_rec = SIPVoIPLink::instance (AccountNULL)-> isRecording (call_id);
        returnValue = SIPVoIPLink::instance (AccountNULL)-> offhold (call_id);
    }

    /* Classic call, attached to an account */
    else {
        account_id = getAccountFromCall (call_id);

        if (account_id == AccountNULL) {
            _debug ("Manager OffHold Call: Call doesn't exists\n");
            return false;
        }

        _debug ("Setting OFFHOLD, Account %s, callid %s\n", account_id.c_str(), call_id.c_str());

        is_rec = getAccountLink (account_id)->getCall (call_id)->isRecording();
        returnValue = getAccountLink (account_id)->offhold (call_id);
    }


    if (_dbus) {
        if (is_rec)
            _dbus->getCallManager()->callStateChanged (call_id, "UNHOLD_RECORD");
        else
            _dbus->getCallManager()->callStateChanged (call_id, "UNHOLD_CURRENT");

    }

    if (participToConference (call_id)) {

        AccountID currentAccountId;
        Call* call = NULL;

        currentAccountId = getAccountFromCall (call_id);
        call = getAccountLink (currentAccountId)->getCall (call_id);

        switchCall (call->getConfId());

    } else {
        switchCall (call_id);
        _audiodriver->flushMain();
    }

<<<<<<< HEAD
    // codecName = getCurrentCodecName (call_id);
    // _debug("ManagerImpl::hangupCall(): broadcast codec name %s \n",codecName.c_str());

    // if (_dbus) _dbus->getCallManager()->currentSelectedCodec (call_id,codecName.c_str());
=======
    codecName = getCurrentCodecName (call_id);

    // _debug("ManagerImpl::hangupCall(): broadcast codec name %s \n",codecName.c_str());

    if (_dbus) _dbus->getCallManager()->currentSelectedCodec (call_id,codecName.c_str());


>>>>>>> ffa755f6

    return returnValue;
}

//THREAD=Main
bool
ManagerImpl::transferCall (const CallID& call_id, const std::string& to)
{
    AccountID accountid;
    bool returnValue;

    stopTone (true);

    CallID current_call_id = getCurrentCallId();

    /* Direct IP to IP call */

    if (getConfigFromCall (call_id) == Call::IPtoIP) {
        returnValue = SIPVoIPLink::instance (AccountNULL)-> transfer (call_id, to);
    }

    /* Classic call, attached to an account */
    else {
        accountid = getAccountFromCall (call_id);

        if (accountid == AccountNULL) {
            _debug ("! Manager Transfer Call: Call doesn't exists\n");
            return false;
        }

        returnValue = getAccountLink (accountid)->transfer (call_id, to);

        removeCallAccount (call_id);
    }

    removeWaitingCall (call_id);

    if (participToConference (call_id)) {

        Conference *conf = getConferenceFromCallID (call_id);

        if (conf != NULL) {
            // remove this participant
            removeParticipant (call_id);

            processRemainingParticipant (current_call_id, conf);
        }
    } else {
        // we are not participating to a conference, current call switched to ""
        if (!isConference (current_call_id))
            switchCall ("");
    }

    if (_dbus) _dbus->getCallManager()->callStateChanged (call_id, "HUNGUP");

    return returnValue;
}

void ManagerImpl::transferFailed()
{
    if (_dbus) _dbus->getCallManager()->transferFailed();
}

void ManagerImpl::transferSucceded()
{
    if (_dbus) _dbus->getCallManager()->transferSucceded();

}


//THREAD=Main : Call:Incoming
bool
ManagerImpl::refuseCall (const CallID& id)
{
    AccountID accountid;
    bool returnValue;

    CallID current_call_id = getCurrentCallId();

    stopTone (false);


    int nbCalls = getCallList().size();

    // AudioLayer* audiolayer = getAudioDriver();

    if (nbCalls <= 1) {
        _debug ("    hangupCall: stop audio stream, ther is only %i call(s) remaining\n", nbCalls);

        AudioLayer* audiolayer = getAudioDriver();
        audiolayer->stopStream();
    }

    /* Direct IP to IP call */

    if (getConfigFromCall (id) == Call::IPtoIP) {
        returnValue = SIPVoIPLink::instance (AccountNULL)-> refuse (id);
    }

    /* Classic call, attached to an account */
    else {
        accountid = getAccountFromCall (id);

        if (accountid == AccountNULL) {
            _debug ("! Manager OffHold Call: Call doesn't exists\n");
            return false;
        }

        returnValue = getAccountLink (accountid)->refuse (id);

        removeCallAccount (id);
    }

    // if the call was outgoing or established, we didn't refuse it
    // so the method did nothing
    if (returnValue) {
        removeWaitingCall (id);

        if (_dbus) _dbus->getCallManager()->callStateChanged (id, "HUNGUP");

        // if(current_call_id.compare("") != 0)
        // switchCall ("");
    }



    return returnValue;
}


Conference*
ManagerImpl::createConference (const CallID& id1, const CallID& id2)
{
    _debug ("ManagerImpl::createConference()\n");

    Conference* conf = new Conference();

    // _conferencecall.insert(pair<CallID, Conference*>(id1, conf));
    // _conferencecall.insert(pair<CallID, Conference*>(id2, conf));
    _conferencemap.insert (pair<CallID, Conference*> (conf->getConfID(), conf));

    conf->add (id1);
    conf->add (id2);

    // broadcast a signal over dbus
    _dbus->getCallManager()->conferenceCreated (conf->getConfID());

    return conf;
}

void
ManagerImpl::removeConference (const ConfID& conference_id)
{

    _debug ("ManagerImpl::removeConference(%s)\n", conference_id.c_str());

    Conference* conf = NULL;

    _debug ("    removeConference: _conferencemap.size: %i\n", (int) _conferencemap.size());
    ConferenceMap::iterator iter = _conferencemap.find (conference_id);

    if (iter != _conferencemap.end()) {
        _debug ("    removeConference: Found conference id %s in conferencemap\n", conference_id.c_str());
        conf = iter->second;
    }

    if (conf == NULL) {

        _debug ("    removeConference: Error conference not found\n");
        return;
    }


    // We now need to bind the audio to the remain participant

    // unbind main participant from conference (just to be sure)
    _audiodriver->getMainBuffer()->unBindAll (default_id);

    ParticipantSet participants = conf->getParticipantList();

    // bind main participant to remaining conference call
    ParticipantSet::iterator iter_p = participants.begin();

    if (iter_p != participants.end()) {

        // to avoid puting onhold the call
        // switchCall("");
        _audiodriver->getMainBuffer()->bindCallID (*iter_p, default_id);
    }

    // Then remove the conference from the conference map
    _debug ("ManagerImpl:: remove conference %s\n", conference_id.c_str());

    if (_conferencemap.erase (conference_id) == 1)
        _debug ("ManagerImpl:: conference %s removed succesfully\n", conference_id.c_str());
    else
        _debug ("ManagerImpl:: error cannot remove conference id: %s\n", conference_id.c_str());

    // broadcast a signal over dbus
    _debug ("ManagerImpl::removeConference broadcast call removed on dbus: %s\n", conference_id.c_str());

    _dbus->getCallManager()->conferenceRemoved (conference_id);

}


Conference*
ManagerImpl::getConferenceFromCallID (const CallID& call_id)
{
    AccountID account_id;
    Call* call = NULL;

    account_id = getAccountFromCall (call_id);
    call = getAccountLink (account_id)->getCall (call_id);

    ConferenceMap::iterator iter = _conferencemap.find (call->getConfId());

    if (iter != _conferencemap.end()) {
        return iter->second;
    } else {
        return NULL;
    }
}

void
ManagerImpl::holdConference (const CallID& id)
{
    _debug ("ManagerImpl::holdConference()\n");

    Conference *conf;
    ConferenceMap::iterator iter_conf = _conferencemap.find (id);

    AccountID currentAccountId;

    Call* call = NULL;

    if (iter_conf != _conferencemap.end()) {
        conf = iter_conf->second;

        ParticipantSet participants = conf->getParticipantList();
        ParticipantSet::iterator iter_participant = participants.begin();

        while (iter_participant != participants.end()) {
            _debug ("    holdConference: participant %s\n", (*iter_participant).c_str());
            currentAccountId = getAccountFromCall (*iter_participant);
            call = getAccountLink (currentAccountId)->getCall (*iter_participant);

            switchCall (*iter_participant);
            onHoldCall (*iter_participant);

            iter_participant++;

        }

        conf->setState (Conference::Hold);

        _dbus->getCallManager()->conferenceChanged (conf->getConfID(), conf->getStateStr());

    }




}


void
ManagerImpl::unHoldConference (const CallID& id)
{

    _debug ("ManagerImpl::unHoldConference()\n");

    Conference *conf;
    ConferenceMap::iterator iter_conf = _conferencemap.find (id);

    AccountID currentAccountId;

    Call* call = NULL;

    if (iter_conf != _conferencemap.end()) {
        conf = iter_conf->second;

        ParticipantSet participants = conf->getParticipantList();
        ParticipantSet::iterator iter_participant = participants.begin();

        while (iter_participant != participants.end()) {
            _debug ("    unholdConference: participant %s\n", (*iter_participant).c_str());
            currentAccountId = getAccountFromCall (*iter_participant);
            call = getAccountLink (currentAccountId)->getCall (*iter_participant);

            offHoldCall (*iter_participant);

            iter_participant++;

        }

        conf->setState (Conference::Active_Atached);

        _dbus->getCallManager()->conferenceChanged (conf->getConfID(), conf->getStateStr());

    }

}

bool
ManagerImpl::isConference (const CallID& id)
{
    ConferenceMap::iterator iter = _conferencemap.find (id);

    if (iter == _conferencemap.end()) {
        return false;
    } else {
        return true;
    }
}

bool
ManagerImpl::participToConference (const CallID& call_id)
{

    AccountID accountId;

    Call* call = NULL;

    accountId = getAccountFromCall (call_id);
    call = getAccountLink (accountId)->getCall (call_id);

    if (call == NULL)
        return false;

    if (call->getConfId() == "") {
        return false;
    } else {
        return true;
    }
}


void
ManagerImpl::addParticipant (const CallID& call_id, const CallID& conference_id)
{
    _debug ("ManagerImpl::addParticipant(%s, %s)\n", call_id.c_str(), conference_id.c_str());

    std::map<std::string, std::string> call_details = getCallDetails (call_id);

    ConferenceMap::iterator iter = _conferencemap.find (conference_id);
    std::map<std::string, std::string>::iterator iter_details;

    // store the current call id (it will change in offHoldCall or in answerCall)
    CallID current_call_id = getCurrentCallId();

    // detach from the conference and switch to this conference

    if (current_call_id != call_id) {
        if (isConference (current_call_id)) {
            detachParticipant (default_id, current_call_id);
        } else
            onHoldCall (current_call_id);
    }

    // TODO: remove this ugly hack => There should be different calls when double clicking
    // a conference to add main participant to it, or (in this case) adding a participant
    // toconference
    switchCall ("");

    addMainParticipant (conference_id);

    _debug ("    addParticipant: enter main process\n");

    if (iter != _conferencemap.end()) {

        Conference* conf = iter->second;
        switchCall (conf->getConfID());

        AccountID currentAccountId;
        Call* call = NULL;

        currentAccountId = getAccountFromCall (call_id);
        call = getAccountLink (currentAccountId)->getCall (call_id);
        call->setConfId (conf->getConfID());

        conf->add (call_id);

        iter_details = call_details.find ("CALL_STATE");

        _debug ("    addParticipant: call state: %s\n", iter_details->second.c_str());

        if (iter_details->second == "HOLD") {
            _debug ("    OFFHOLD %s\n", call_id.c_str());

            // offHoldCall create a new rtp session which use addStream to bind participant
            offHoldCall (call_id);
        } else if (iter_details->second == "INCOMING") {
            _debug ("    ANSWER %s\n", call_id.c_str());
            // answerCall create a new rtp session which use addStream to bind participant
            answerCall (call_id);
        } else if (iter_details->second == "CURRENT") {
            // Already a curent call, so we beed to reset audio stream bindings manually
            _audiodriver->getMainBuffer()->unBindAll (call_id);
            conf->bindParticipant (call_id);
        }

        // _dbus->getCallManager()->conferenceChanged(conference_id, conf->getStateStr());

        ParticipantSet participants = conf->getParticipantList();

        // reset ring buffer for all conference participant
        ParticipantSet::iterator iter_p = participants.begin();

        while (iter_p != participants.end()) {

            // flush conference participants only
            _audiodriver->getMainBuffer()->flush (*iter_p);

            iter_p++;
        }

        _audiodriver->getMainBuffer()->flush (default_id);
    } else {
        _debug ("    addParticipant: Error, conference %s conference_id not found!\n", conference_id.c_str());
    }

}

void
ManagerImpl::addMainParticipant (const CallID& conference_id)
{
    if (hasCurrentCall()) {
        CallID current_call_id = getCurrentCallId();

        if (isConference (current_call_id)) {
            detachParticipant (default_id, current_call_id);
        } else {
            onHoldCall (current_call_id);
        }
    }

    ConferenceMap::iterator iter = _conferencemap.find (conference_id);

    Conference *conf = NULL;

    if (iter != _conferencemap.end()) {
        conf = iter->second;

        ParticipantSet participants = conf->getParticipantList();

        ParticipantSet::iterator iter_participant = participants.begin();

        while (iter_participant != participants.end()) {
            _audiodriver->getMainBuffer()->bindCallID (*iter_participant, default_id);

            iter_participant++;
        }

        // Reset ringbuffer's readpointers
        iter_participant = participants.begin();

        while (iter_participant != participants.end()) {
            _audiodriver->getMainBuffer()->flush (*iter_participant);

            iter_participant++;
        }

        _audiodriver->getMainBuffer()->flush (default_id);

        conf->setState (Conference::Active_Atached);

        _dbus->getCallManager()->conferenceChanged (conference_id, conf->getStateStr());

    }

    switchCall (conference_id);
}


void
ManagerImpl::joinParticipant (const CallID& call_id1, const CallID& call_id2)
{
    _debug ("ManagerImpl::joinParticipant(%s, %s)\n", call_id1.c_str(), call_id2.c_str());
    // _debug("    Current call ID %s\n", getCurrentCallId().c_str());

    std::map<std::string, std::string> call1_details = getCallDetails (call_id1);
    std::map<std::string, std::string> call2_details = getCallDetails (call_id2);

    std::map<std::string, std::string>::iterator iter_details;

    AccountID currentAccountId;
    Call* call = NULL;

    CallID current_call_id = getCurrentCallId();
    _debug ("    joinParticipant: current_call_id %s\n", current_call_id.c_str());


    // detach from the conference and switch to this conference

    if ( (current_call_id != call_id1) && (current_call_id != call_id2)) {
        if (isConference (current_call_id))
            detachParticipant (default_id, current_call_id);
        else
            onHoldCall (current_call_id);
    }

    _debug ("    joinParticipant: create a conference\n");

    Conference *conf = createConference (call_id1, call_id2);
    switchCall (conf->getConfID());

    currentAccountId = getAccountFromCall (call_id1);
    call = getAccountLink (currentAccountId)->getCall (call_id1);
    call->setConfId (conf->getConfID());

    iter_details = call1_details.find ("CALL_STATE");
    _debug ("    joinParticipant: call1 %s state: %s\n", call_id1.c_str(), iter_details->second.c_str());

    if (iter_details->second == "HOLD") {
        _debug ("    OFFHOLD %s\n", call_id1.c_str());
        offHoldCall (call_id1);
    } else if (iter_details->second == "INCOMING") {
        _debug ("    ANSWER %s\n", call_id1.c_str());
        answerCall (call_id1);
    } else if (iter_details->second == "CURRENT") {
        _debug ("    CURRENT %s\n", call_id1.c_str());
        _audiodriver->getMainBuffer()->unBindAll (call_id1);
        conf->bindParticipant (call_id1);
    } else if (iter_details->second == "INACTIVE") {
        _debug ("    INACTIVE %s\n", call_id1.c_str());
        answerCall (call_id1);
    } else {
        _debug ("    CAll State not recognized\n");
    }

    currentAccountId = getAccountFromCall (call_id2);

    call = getAccountLink (currentAccountId)->getCall (call_id2);
    call->setConfId (conf->getConfID());

    iter_details = call2_details.find ("CALL_STATE");
    _debug ("    joinParticipant: call2 %s state: %s\n", call_id2.c_str(), iter_details->second.c_str());

    if (iter_details->second == "HOLD") {
        _debug ("    OFFHOLD %s\n", call_id2.c_str());
        offHoldCall (call_id2);
    } else if (iter_details->second == "INCOMING") {
        _debug ("    ANSWER %s\n", call_id2.c_str());
        answerCall (call_id2);
    } else if (iter_details->second == "CURRENT") {
        _debug ("    CURRENT %s\n", call_id2.c_str());
        _audiodriver->getMainBuffer()->unBindAll (call_id2);
        conf->bindParticipant (call_id2);
    } else if (iter_details->second == "INACTIVE") {
        _debug ("    INACTIVE %s\n", call_id2.c_str());
        answerCall (call_id2);
    } else {
        _debug ("    CAll State not recognized\n");
    }

    // finally bind main participant to conference
    // addMainParticipant(default_conf);


    // switchCall(conf->getConfID());

}


void
ManagerImpl::detachParticipant (const CallID& call_id, const CallID& current_id)
{
    _debug ("ManagerImpl::detachParticipant(%s)\n", call_id.c_str());

    CallID current_call_id = current_id;

    if (current_call_id.compare ("") == 0);

    current_call_id = getCurrentCallId();

    if (call_id != default_id) {
        AccountID currentAccountId;
        Call* call = NULL;

        currentAccountId = getAccountFromCall (call_id);
        call = getAccountLink (currentAccountId)->getCall (call_id);

        // TODO: add conference_id as a second parameter
        ConferenceMap::iterator iter = _conferencemap.find (call->getConfId());

        Conference *conf = getConferenceFromCallID (call_id);

        if (conf != NULL) {

            _debug ("    detachParticipant: detaching participant %s\n", call_id.c_str());

            std::map<std::string, std::string> call_details = getCallDetails (call_id);
            std::map<std::string, std::string>::iterator iter_details;

            iter_details = call_details.find ("CALL_STATE");

            if (iter_details->second == "RINGING") {
                removeParticipant (call_id);
            } else {
                _debug ("    ONHOLD %s\n", call_id.c_str());
                onHoldCall (call_id);

                removeParticipant (call_id);

                processRemainingParticipant (current_call_id, conf);
            }
        } else {


            _debug ("    detachParticipant: call is not conferencing, cannot detach\n");

        }
    } else {
        _debug ("    detachParticipant: unbind main participant from all\n");
        _audiodriver->getMainBuffer()->unBindAll (default_id);

        if (isConference (current_call_id)) {

            ConferenceMap::iterator iter = _conferencemap.find (current_call_id);
            Conference *conf = iter->second;

            conf->setState (Conference::Active_Detached);

            _dbus->getCallManager()->conferenceChanged (conf->getConfID(), conf->getStateStr());
        }

        switchCall ("");

    }

}


void
ManagerImpl::removeParticipant (const CallID& call_id)
{
    _debug ("ManagerImpl::removeParticipant(%s)\n", call_id.c_str());

    // TODO: add conference_id as a second parameter
    Conference* conf;

    AccountID currentAccountId;
    Call* call = NULL;

    // this call is no more a conference participant
    currentAccountId = getAccountFromCall (call_id);
    call = getAccountLink (currentAccountId)->getCall (call_id);

    ConferenceMap conf_map = _conferencemap;
    ConferenceMap::iterator iter = conf_map.find (call->getConfId());

    if (iter == conf_map.end()) {
        _debug ("    no conference created, cannot remove participant \n");
    } else {

        conf = iter->second;

        _debug ("    removeParticipant %s\n", call_id.c_str());
        conf->remove (call_id);
        call->setConfId ("");

    }

}


void
ManagerImpl::processRemainingParticipant (CallID current_call_id, Conference *conf)
{

    _debug ("ManagerImpl::processRemainingParticipant()\n");

    if (conf->getNbParticipants() > 1) {

        ParticipantSet participants = conf->getParticipantList();
        ParticipantSet::iterator iter_participant = participants.begin();

        // Reset ringbuffer's readpointers
        iter_participant = participants.begin();

        while (iter_participant != participants.end()) {
            _audiodriver->getMainBuffer()->flush (*iter_participant);

            iter_participant++;
        }

        _audiodriver->getMainBuffer()->flush (default_id);

    } else if (conf->getNbParticipants() == 1) {
        AccountID currentAccountId;
        Call* call = NULL;

        ParticipantSet participants = conf->getParticipantList();
        ParticipantSet::iterator iter_participant = participants.begin();

        // bind main participant to remaining conference call

        if (iter_participant != participants.end()) {

            // this call is no more a conference participant
            currentAccountId = getAccountFromCall (*iter_participant);
            call = getAccountLink (currentAccountId)->getCall (*iter_participant);
            call->setConfId ("");

            // if we are not listening to this conference

            if (current_call_id != conf->getConfID()) {
                onHoldCall (call->getCallId());
            } else {
                switchCall (*iter_participant);
            }
        }

        removeConference (conf->getConfID());
    } else {
        removeConference (conf->getConfID());

        switchCall ("");
    }

}

void
ManagerImpl::joinConference (const CallID& conf_id1, const CallID& conf_id2)
{
    _debug ("ManagerImpl::joinConference(%s, %s)\n", conf_id1.c_str(), conf_id2.c_str());

    ConferenceMap::iterator iter;

    Conference *conf1 = NULL;
    Conference *conf2 = NULL;

    iter = _conferencemap.find (conf_id1);

    if (iter != _conferencemap.end())
        conf1 = iter->second;

    iter = _conferencemap.find (conf_id2);

    if (iter != _conferencemap.end())
        conf2 = iter->second;

    ParticipantSet participants = conf1->getParticipantList();

    ParticipantSet::iterator iter_participant = participants.begin();

    while (iter_participant != participants.end()) {
        detachParticipant (*iter_participant, "");
        addParticipant (*iter_participant, conf_id2);

        iter_participant++;
    }

    // detachParticipant(default_id, "");

}

void
ManagerImpl::addStream (const CallID& call_id)
{
    _debug ("ManagerImpl::addStream %s\n", call_id.c_str());

    AccountID currentAccountId;
    Call* call = NULL;

    currentAccountId = getAccountFromCall (call_id);
    call = getAccountLink (currentAccountId)->getCall (call_id);

    if (participToConference (call_id)) {

        // bind to conference participant
        ConferenceMap::iterator iter = _conferencemap.find (call->getConfId());

        if (iter != _conferencemap.end()) {
            Conference* conf = iter->second;

            _debug ("    addStream: bind call %s to conference %s\n", call_id.c_str(), conf->getConfID().c_str());

            conf->bindParticipant (call_id);

            ParticipantSet participants = conf->getParticipantList();
            // reset ring buffer for all conference participant
            ParticipantSet::iterator iter_p = participants.begin();

            while (iter_p != participants.end()) {

                // to avoid puting onhold the call
                // switchCall("");
                _audiodriver->getMainBuffer()->flush (*iter_p);

                iter_p++;
            }

            _audiodriver->getMainBuffer()->flush (default_id);
        }

    } else {

        _debug ("    addStream: bind call %s to main\n", call_id.c_str());

        // bind to main
        getAudioDriver()->getMainBuffer()->bindCallID (call_id);

        // _audiodriver->getMainBuffer()->flush(default_id);
        _audiodriver->flushUrgent();
        _audiodriver->flushMain();

    }
}

void
ManagerImpl::removeStream (const CallID& call_id)
{
    _debug ("ManagerImpl::removeStream %s\n", call_id.c_str());

    getAudioDriver()->getMainBuffer()->unBindAll (call_id);

    if (participToConference (call_id)) {
        removeParticipant (call_id);
    }

}

//THREAD=Main
bool
ManagerImpl::saveConfig (void)
{
    _debug ("Saving Configuration to XDG directory %s ... \n", _path.c_str());
    setConfig (AUDIO, VOLUME_SPKR, getSpkrVolume());
    setConfig (AUDIO, VOLUME_MICRO, getMicVolume());

    _setupLoaded = _config.saveConfigTree (_path.data());
    return _setupLoaded;
}

//THREAD=Main
int
ManagerImpl::initRegisterAccounts()
{
    int status;
    bool flag = true;
    AccountMap::iterator iter;

    _debugInit ("Initiate VoIP Links Registration");
    iter = _accountMap.begin();

    /* Loop on the account map previously loaded */

    while (iter != _accountMap.end()) {
        if (iter->second) {
            iter->second->loadConfig();
            /* If the account is set as enabled, try to register */

            if (iter->second->isEnabled()) {
                status = iter->second->registerVoIPLink();

                if (status != SUCCESS) {
                    flag = false;
                }
            }
        }

        iter++;
    }

    // calls the client notification here in case of errors at startup...
    if (_audiodriver -> getErrorMessage() != -1)
        notifyErrClient (_audiodriver -> getErrorMessage());

    ASSERT (flag, true);

    return SUCCESS;
}

//THREAD=Main
bool
ManagerImpl::sendDtmf (const CallID& id, char code)
{
    AccountID accountid = getAccountFromCall (id);

    if (accountid == AccountNULL) {
        playDtmf (code, false);
        return false;
    }

    int sendType = getConfigInt (SIGNALISATION, SEND_DTMF_AS);

    bool returnValue = false;

    switch (sendType) {

        case 0: // SIP INFO
            playDtmf (code , true);
            returnValue = getAccountLink (accountid)->carryingDTMFdigits (id, code);
            break;

        case 1: // Audio way
            break;

        case 2: // rfc 2833
            break;

        default: // unknown - error config?
            break;
    }

    return returnValue;
}

//THREAD=Main | VoIPLink
bool
ManagerImpl::playDtmf (char code, bool isTalking)
{
    int pulselen, layer, size;
    bool ret = false;
    AudioLayer *audiolayer;
    SFLDataFormat *buf;

    _debug ("ManagerImpl::playDtmf\n");

    stopTone (false);

    bool hasToPlayTone = getConfigBool (SIGNALISATION, PLAY_DTMF);

    if (!hasToPlayTone) {
        _debug ("    playDtmf: Do not have to play a tone...\n");
        return false;
    }

    // length in milliseconds
    pulselen = getConfigInt (SIGNALISATION, PULSE_LENGTH);

    if (!pulselen) {
        _debug ("    playDtmf: Pulse length is not set...\n");
        return false;
    }

    // numbers of int = length in milliseconds / 1000 (number of seconds)
    //                = number of seconds * SAMPLING_RATE by SECONDS
    audiolayer = getAudioDriver();

    layer = audiolayer->getLayerType();

    // fast return, no sound, so no dtmf
    if (audiolayer==0 || _dtmfKey == 0) {
        _debug ("    playDtmf: Error no audio layer...\n");
        return false;
    }

    // number of data sampling in one pulselen depends on samplerate
    // size (n sampling) = time_ms * sampling/s
    //                     ---------------------
    //                            ms/s
    size = (int) ( (pulselen * (float) audiolayer->getSampleRate()) / 1000);

    _debug ("DTMF pulselen: %i\n", pulselen);

    _debug ("DTMF size: %i\n", size);

    // this buffer is for mono
    // TODO <-- this should be global and hide if same size
    buf = new SFLDataFormat[size];

    // Handle dtmf
    _dtmfKey->startTone (code);

    // copy the sound
    if (_dtmfKey->generateDTMF (buf, size)) {
        // Put buffer to urgentRingBuffer
        // put the size in bytes...
        // so size * 1 channel (mono) * sizeof (bytes for the data)
        // audiolayer->flushUrgent();
        audiolayer->startStream();
        audiolayer->putUrgent (buf, size * sizeof (SFLDataFormat));
    } else {
        _debug ("    playDtmf: Error cannot play dtmf\n");
    }

    ret = true;

    // TODO Cache the DTMF

    delete[] buf;
    buf = 0;

    return ret;
}

// Multi-thread
bool
ManagerImpl::incomingCallWaiting()
{
    return (_nbIncomingWaitingCall > 0) ? true : false;
}

void
ManagerImpl::addWaitingCall (const CallID& id)
{
    ost::MutexLock m (_waitingCallMutex);
    _waitingCall.insert (id);
    _nbIncomingWaitingCall++;
}

void
ManagerImpl::removeWaitingCall (const CallID& id)
{
    ost::MutexLock m (_waitingCallMutex);
    // should return more than 1 if it erase a call

    if (_waitingCall.erase (id)) {
        _nbIncomingWaitingCall--;
    }
}

bool
ManagerImpl::isWaitingCall (const CallID& id)
{
    CallIDSet::iterator iter = _waitingCall.find (id);

    if (iter != _waitingCall.end()) {
        return false;
    }

    return true;
}

///////////////////////////////////////////////////////////////////////////////
// Management of event peer IP-phone
////////////////////////////////////////////////////////////////////////////////
// SipEvent Thread
bool
ManagerImpl::incomingCall (Call* call, const AccountID& accountId)
{
    PulseLayer *pulselayer;
    std::string from, number, display_name, display;

    stopTone (false);

    _debug ("Incoming call %s for account %s\n", call->getCallId().data(), accountId.c_str());

    associateCallToAccount (call->getCallId(), accountId);

    // If account is null it is an ip to ip call
    if (accountId==AccountNULL) {
        
        associateConfigToCall (call->getCallId(), Call::IPtoIP);
    }
    else {
        // strip sip: which is not required and bring confusion with ip to ip calls 
        // when placing new call from history (if call is IAX, do nothing)
        std::string peerNumber = call->getPeerNumber();

        int startIndex = peerNumber.find("sip:");

	// if "sip:" is found => it is not an IAX call
	if(startIndex != (int)string::npos) {
	    std::string strippedPeerNumber = peerNumber.substr(startIndex+4);
	    call->setPeerNumber(strippedPeerNumber);
	}

    }

    _debug ("ManagerImpl::incomingCall :: hasCurrentCall() %i \n", hasCurrentCall());

    if (!hasCurrentCall()) {

        call->setConnectionState (Call::Ringing);
        ringtone();
        // switchCall (call->getCallId());

    }

    /*
    else {
        addWaitingCall(call->getCallId());
    }
    */

    addWaitingCall (call->getCallId());

    from = call->getPeerName();

    number = call->getPeerNumber();

    display_name = call->getDisplayName();

    // _debug(    "incomingCall from: %s, number: %s, display_name: %s\n", from.c_str(), number.c_str(), display_name.c_str());

    if (from != "" && number != "") {
        from.append (" <");
        from.append (number);
        from.append (">");
    } else if (from.empty()) {
        from.append ("<");
        from.append (number);
        from.append (">");
    }

    /*
    CallIDSet::iterator iter = _waitingCall.begin();
    while (iter != _waitingCall.end()) {
        CallID ident = *iter;
        _debug("ManagerImpl::incomingCall :: CALL iteration: %s \n",ident.c_str());
        ++iter;
    }
    */

    /* Broadcast a signal over DBus */
    _debug ("From: %s, Number: %s, DisplayName: %s\n", from.c_str(), number.c_str(), display_name.c_str());

    display = display_name;

    display.append (" ");

    display.append (from);


    if (_dbus) _dbus->getCallManager()->incomingCall (accountId, call->getCallId(), display.c_str());

    //if (_dbus) _dbus->getCallManager()->callStateChanged(call->getCallId(), "INCOMING");

    if (_audiodriver->getLayerType() == PULSEAUDIO)  {
        pulselayer = dynamic_cast<PulseLayer *> (getAudioDriver());
    }

    return true;
}

//THREAD=VoIP
void
ManagerImpl::incomingMessage (const AccountID& accountId, const std::string& message)
{
    if (_dbus) {
        _dbus->getCallManager()->incomingMessage (accountId, message);
    }
}

//THREAD=VoIP CALL=Outgoing
void
ManagerImpl::peerAnsweredCall (const CallID& id)
{
    // The if statement is usefull only if we sent two calls at the same time.
    if (isCurrentCall (id)) {
        stopTone (false);
    }

    if (_dbus) _dbus->getCallManager()->callStateChanged (id, "CURRENT");

    // std::string codecName = getCurrentCodecName (id);

    // _debug("ManagerImpl::hangupCall(): broadcast codec name %s \n",codecName.c_str());
    // if (_dbus) _dbus->getCallManager()->currentSelectedCodec (id,codecName.c_str());

    // Required if there have been no sip reinvite, in this case we must reinit buffers since the
    _audiodriver->flushMain();

    _audiodriver->flushUrgent();
}

//THREAD=VoIP Call=Outgoing
void
ManagerImpl::peerRingingCall (const CallID& id)
{
    if (isCurrentCall (id)) {
        ringback();
    }

    if (_dbus) _dbus->getCallManager()->callStateChanged (id, "RINGING");
}

//THREAD=VoIP Call=Outgoing/Ingoing
void
ManagerImpl::peerHungupCall (const CallID& call_id)
{
    PulseLayer *pulselayer;
    AccountID account_id;
    bool returnValue;

    _debug ("ManagerImpl::peerHungupCall(%s)\n", call_id.c_str());

    // store the current call id
    CallID current_call_id = getCurrentCallId();


    if (participToConference (call_id)) {

        Conference *conf = getConferenceFromCallID (call_id);

        if (conf != NULL) {

            removeParticipant (call_id);

            processRemainingParticipant (current_call_id, conf);
        }
    } else {
        if (isCurrentCall (call_id)) {
            stopTone (true);

            switchCall ("");
        }
    }

    int nbCalls = getCallList().size();

    // stop streams

    if (nbCalls <= 1) {
        _debug ("    hangupCall: stop audio stream, ther is only %i call(s) remaining\n", nbCalls);

        AudioLayer* audiolayer = getAudioDriver();
        audiolayer->stopStream();
    }

    /* Direct IP to IP call */
    if (getConfigFromCall (call_id) == Call::IPtoIP) {
        SIPVoIPLink::instance (AccountNULL)->hangup (call_id);
    }

    else {

        account_id = getAccountFromCall (call_id);

        if (account_id == AccountNULL) {
            _debug ("peerHungupCall: Call doesn't exists\n");
            return;
        }

        returnValue = getAccountLink (account_id)->peerHungup (call_id);
    }

    /* Broadcast a signal over DBus */
    if (_dbus) _dbus->getCallManager()->callStateChanged (call_id, "HUNGUP");

    removeWaitingCall (call_id);

    removeCallAccount (call_id);

    if (_audiodriver->getLayerType() == PULSEAUDIO) {
        pulselayer = dynamic_cast<PulseLayer *> (getAudioDriver());
    }
}

//THREAD=VoIP
void
ManagerImpl::callBusy (const CallID& id)
{
    _debug ("Call busy\n");

    if (_dbus) _dbus->getCallManager()->callStateChanged (id, "BUSY");

    if (isCurrentCall (id)) {
        playATone (Tone::TONE_BUSY);
        switchCall ("");
    }

    removeCallAccount (id);

    removeWaitingCall (id);
}

//THREAD=VoIP
void
ManagerImpl::callFailure (const CallID& id)
{
    if (_dbus) _dbus->getCallManager()->callStateChanged (id, "FAILURE");

    _debug ("CALL ID = %s\n" , id.c_str());

    if (isCurrentCall (id)) {
        playATone (Tone::TONE_BUSY);
        switchCall ("");
    }

    removeCallAccount (id);

    removeWaitingCall (id);

}

//THREAD=VoIP
void
ManagerImpl::startVoiceMessageNotification (const AccountID& accountId, int nb_msg)
{
    if (_dbus) _dbus->getCallManager()->voiceMailNotify (accountId, nb_msg) ;
}

void ManagerImpl::connectionStatusNotification()
{
    if (_dbus != NULL) {
        _dbus->getConfigurationManager()->accountsChanged();
    }
}

/**
 * Multi Thread
 */
bool ManagerImpl::playATone (Tone::TONEID toneId)
{
    bool hasToPlayTone;
    // AudioLoop *audioloop;
    AudioLayer *audiolayer;
    // unsigned int nbSamples;

    _debug ("ManagerImpl::playATone\n");

    hasToPlayTone = getConfigBool (SIGNALISATION, PLAY_TONES);

    if (!hasToPlayTone)
        return false;

    audiolayer = getAudioDriver();


    if (audiolayer) {

        audiolayer->flushUrgent();
        audiolayer->startStream();
    }

    if (_telephoneTone != 0) {
        _toneMutex.enterMutex();
        _telephoneTone->setCurrentTone (toneId);
        _toneMutex.leaveMutex();
        /*
            audioloop = getTelephoneTone();
            nbSamples = audioloop->getSize();
            SFLDataFormat buf[nbSamples];


            if (audiolayer) {
                audiolayer->putUrgent (buf, nbSamples);
            } else
                return false;
        */
    }

    return true;
}

/**
 * Multi Thread
 */
void ManagerImpl::stopTone (bool stopAudio=true)
{
    bool hasToPlayTone;

    _debug ("ManagerImpl::stopTone\n");

    hasToPlayTone = getConfigBool (SIGNALISATION, PLAY_TONES);

    if (!hasToPlayTone)
        return;

    _toneMutex.enterMutex();

    if (_telephoneTone != 0) {
        _telephoneTone->setCurrentTone (Tone::TONE_NULL);
    }

    _toneMutex.leaveMutex();

    // for ringing tone..
    _toneMutex.enterMutex();
    _audiofile.stop();
    _toneMutex.leaveMutex();
}

/**
 * Multi Thread
 */
bool
ManagerImpl::playTone()
{
    playATone (Tone::TONE_DIALTONE);
    return true;
}

/**
 * Multi Thread
 */
bool
ManagerImpl::playToneWithMessage()
{
    playATone (Tone::TONE_CONGESTION);
    return true;
}

/**
 * Multi Thread
 */
void
ManagerImpl::congestion ()
{
    playATone (Tone::TONE_CONGESTION);
}

/**
 * Multi Thread
 */
void
ManagerImpl::ringback ()
{
    _debug ("ManagerImpl::ringback\n");

    playATone (Tone::TONE_RINGTONE);
}

/**
 * Multi Thread
 */
void
ManagerImpl::ringtone()
{
    _debug ("ManagerImpl::ringtone\n");
    std::string ringchoice;
    AudioLayer *audiolayer;
    AudioCodec *codecForTone;
    int layer, samplerate;
    bool loadFile;

    // stopTone(true);

    if (isRingtoneEnabled()) {

        _debug ("  Tone is enabled\n");
        //TODO Comment this because it makes the daemon crashes since the main thread
        //synchronizes the ringtone thread.

        ringchoice = getConfigString (AUDIO, RING_CHOICE);
        //if there is no / inside the path

        if (ringchoice.find (DIR_SEPARATOR_CH) == std::string::npos) {
            // check inside global share directory
            ringchoice = std::string (PROGSHAREDIR) + DIR_SEPARATOR_STR + RINGDIR + DIR_SEPARATOR_STR + ringchoice;
        }

        audiolayer = getAudioDriver();

        layer = audiolayer->getLayerType();

        if (audiolayer == 0)
            return;


        samplerate  = audiolayer->getSampleRate();

        codecForTone = _codecDescriptorMap.getFirstCodecAvailable();

        _toneMutex.enterMutex();

        loadFile = _audiofile.loadFile (ringchoice, codecForTone , samplerate);

        _toneMutex.leaveMutex();

        if (loadFile) {

            _toneMutex.enterMutex();
            _audiofile.start();
            _toneMutex.leaveMutex();

            // start audio if not started AND flush all buffers (main and urgent)
            audiolayer->startStream();

        } else {
            ringback();
        }

    } else {
        ringback();
    }
}

AudioLoop*
ManagerImpl::getTelephoneTone()
{
    // _debug("ManagerImpl::getTelephoneTone()\n");
    if (_telephoneTone != 0) {
        ost::MutexLock m (_toneMutex);
        return _telephoneTone->getCurrentTone();
    } else {
        return 0;
    }
}

AudioLoop*
ManagerImpl::getTelephoneFile()
{
    // _debug("ManagerImpl::getTelephoneFile()\n");
    ost::MutexLock m (_toneMutex);

    if (_audiofile.isStarted()) {
        return &_audiofile;
    } else {
        return 0;
    }
}

void ManagerImpl::notificationIncomingCall (void)
{
    AudioLayer *audiolayer;
    std::ostringstream frequency;
    unsigned int samplerate, nbSampling;

    audiolayer = getAudioDriver();

    _debug ("ManagerImpl::notificationIncomingCall\n");

    if (audiolayer != 0) {
        samplerate = audiolayer->getSampleRate();
        frequency << "440/" << FRAME_PER_BUFFER;
        Tone tone (frequency.str(), samplerate);
        nbSampling = tone.getSize();
        SFLDataFormat buf[nbSampling];
        tone.getNext (buf, tone.getSize());
        /* Put the data in the urgent ring buffer */
        audiolayer->flushUrgent();
        audiolayer->putUrgent (buf, sizeof (SFLDataFormat) *nbSampling);
    }
}


///////////////////////////////////////////////////////////////////////////////
// Private functions
///////////////////////////////////////////////////////////////////////////////
/**
 * Initialization: Main Thread
 * @return 1: ok
 -1: error directory
 */
int
ManagerImpl::createSettingsPath (void)
{

    std::string xdg_config, xdg_env;

    _debug ("XDG_CONFIG_HOME: %s\n", XDG_CONFIG_HOME);

    xdg_config = std::string (HOMEDIR) + DIR_SEPARATOR_STR + ".config" + DIR_SEPARATOR_STR + PROGDIR;

    if (XDG_CONFIG_HOME != NULL) {
        xdg_env = std::string (XDG_CONFIG_HOME);
        (xdg_env.length() > 0) ? _path = xdg_env
                                         :	 _path = xdg_config;
    } else
        _path = xdg_config;

    if (mkdir (_path.data(), 0700) != 0) {
        // If directory	creation failed
        if (errno != EEXIST) {
            _debug ("Cannot create directory: %s\n", strerror (errno));
            return -1;
        }
    }

    // Load user's configuration
    _path = _path + DIR_SEPARATOR_STR + PROGNAME + "rc";

    return 1;
}

/**
 * Initialization: Main Thread
 */
void
ManagerImpl::initConfigFile (bool load_user_value, std::string alternate)
{
    _debug ("ManagerImpl::InitConfigFile\n");

    // Default values, that will be overwritten by the call to
    // 'populateFromFile' below.

    // Peer to peer settings
    _config.addDefaultValue (std::pair<std::string, std::string> (SRTP_ENABLE, FALSE_STR), IP2IP_PROFILE);
    _config.addDefaultValue (std::pair<std::string, std::string> (SRTP_KEY_EXCHANGE, "1"), IP2IP_PROFILE);
    _config.addDefaultValue (std::pair<std::string, std::string> (ZRTP_HELLO_HASH, TRUE_STR), IP2IP_PROFILE);
    _config.addDefaultValue (std::pair<std::string, std::string> (ZRTP_DISPLAY_SAS, TRUE_STR), IP2IP_PROFILE);
    _config.addDefaultValue (std::pair<std::string, std::string> (ZRTP_DISPLAY_SAS_ONCE, FALSE_STR), IP2IP_PROFILE);
    _config.addDefaultValue (std::pair<std::string, std::string> (ZRTP_NOT_SUPP_WARNING, TRUE_STR), IP2IP_PROFILE);
    _config.addDefaultValue (std::pair<std::string, std::string> (TLS_ENABLE, FALSE_STR), IP2IP_PROFILE);
    _config.addDefaultValue (std::pair<std::string, std::string> (TLS_CA_LIST_FILE, EMPTY_FIELD), IP2IP_PROFILE);
    _config.addDefaultValue (std::pair<std::string, std::string> (TLS_CERTIFICATE_FILE, EMPTY_FIELD), IP2IP_PROFILE);
    _config.addDefaultValue (std::pair<std::string, std::string> (TLS_PRIVATE_KEY_FILE, EMPTY_FIELD), IP2IP_PROFILE);
    _config.addDefaultValue (std::pair<std::string, std::string> (TLS_PASSWORD, EMPTY_FIELD), IP2IP_PROFILE);
    _config.addDefaultValue (std::pair<std::string, std::string> (TLS_METHOD, "TLSv1"), IP2IP_PROFILE);
    _config.addDefaultValue (std::pair<std::string, std::string> (TLS_CIPHERS, EMPTY_FIELD), IP2IP_PROFILE);
    _config.addDefaultValue (std::pair<std::string, std::string> (TLS_SERVER_NAME, EMPTY_FIELD), IP2IP_PROFILE);
    _config.addDefaultValue (std::pair<std::string, std::string> (TLS_VERIFY_SERVER, TRUE_STR), IP2IP_PROFILE);
    _config.addDefaultValue (std::pair<std::string, std::string> (TLS_VERIFY_CLIENT, TRUE_STR), IP2IP_PROFILE);
    _config.addDefaultValue (std::pair<std::string, std::string> (TLS_REQUIRE_CLIENT_CERTIFICATE, TRUE_STR), IP2IP_PROFILE);
    _config.addDefaultValue (std::pair<std::string, std::string> (TLS_NEGOTIATION_TIMEOUT_SEC, "2"), IP2IP_PROFILE);
    _config.addDefaultValue (std::pair<std::string, std::string> (TLS_NEGOTIATION_TIMEOUT_MSEC, "0"), IP2IP_PROFILE);
    _config.addDefaultValue (std::pair<std::string, std::string> (LOCAL_PORT, DEFAULT_SIP_PORT), IP2IP_PROFILE);
    _config.addDefaultValue (std::pair<std::string, std::string> (PUBLISHED_PORT, DEFAULT_SIP_PORT), IP2IP_PROFILE);
    _config.addDefaultValue (std::pair<std::string, std::string> (LOCAL_ADDRESS, DEFAULT_ADDRESS), IP2IP_PROFILE);
    _config.addDefaultValue (std::pair<std::string, std::string> (PUBLISHED_ADDRESS, DEFAULT_ADDRESS), IP2IP_PROFILE);
    _config.addDefaultValue (std::pair<std::string, std::string> (STUN_ENABLE, DFT_STUN_ENABLE), IP2IP_PROFILE);
    _config.addDefaultValue (std::pair<std::string, std::string> (STUN_SERVER, DFT_STUN_SERVER), IP2IP_PROFILE);

    // Init display name to the username under which
    // this sflphone instance is running.
    std::string diplayName ("");
    uid_t uid = getuid();

    struct passwd * user_info = NULL;
    user_info = getpwuid (uid);

    if (user_info != NULL) {
        diplayName = user_info->pw_name;
    }

    _config.addDefaultValue (std::pair<std::string, std::string> (DISPLAY_NAME, diplayName), IP2IP_PROFILE);

    // Signalisation settings
    _config.addDefaultValue (std::pair<std::string, std::string> (SYMMETRIC, TRUE_STR), SIGNALISATION);
    _config.addDefaultValue (std::pair<std::string, std::string> (PLAY_DTMF, TRUE_STR), SIGNALISATION);
    _config.addDefaultValue (std::pair<std::string, std::string> (PLAY_TONES, TRUE_STR), SIGNALISATION);
    _config.addDefaultValue (std::pair<std::string, std::string> (PULSE_LENGTH, DFT_PULSE_LENGTH_STR), SIGNALISATION);
    _config.addDefaultValue (std::pair<std::string, std::string> (SEND_DTMF_AS, SIP_INFO_STR), SIGNALISATION);
    _config.addDefaultValue (std::pair<std::string, std::string> (ZRTP_ZIDFILE, ZRTP_ZID_FILENAME), SIGNALISATION);

    // Audio settings
    _config.addDefaultValue (std::pair<std::string, std::string> (ALSA_CARD_ID_IN, ALSA_DFT_CARD), AUDIO);
    _config.addDefaultValue (std::pair<std::string, std::string> (ALSA_CARD_ID_OUT, ALSA_DFT_CARD), AUDIO);
    _config.addDefaultValue (std::pair<std::string, std::string> (ALSA_SAMPLE_RATE, DFT_SAMPLE_RATE), AUDIO);
    _config.addDefaultValue (std::pair<std::string, std::string> (ALSA_FRAME_SIZE, DFT_FRAME_SIZE), AUDIO);
    _config.addDefaultValue (std::pair<std::string, std::string> (ALSA_PLUGIN, PCM_DEFAULT), AUDIO);
    _config.addDefaultValue (std::pair<std::string, std::string> (RING_CHOICE, DFT_RINGTONE), AUDIO);
    _config.addDefaultValue (std::pair<std::string, std::string> (VOLUME_SPKR, DFT_VOL_SPKR_STR), AUDIO);
    _config.addDefaultValue (std::pair<std::string, std::string> (VOLUME_MICRO, DFT_VOL_MICRO_STR), AUDIO);
    _config.addDefaultValue (std::pair<std::string, std::string> (RECORD_PATH,DFT_RECORD_PATH), AUDIO);

    // General settings
    _config.addDefaultValue (std::pair<std::string, std::string> (ZONE_TONE, DFT_ZONE), PREFERENCES);
    _config.addDefaultValue (std::pair<std::string, std::string> (CONFIG_RINGTONE, TRUE_STR), PREFERENCES);
    _config.addDefaultValue (std::pair<std::string, std::string> (CONFIG_DIALPAD, TRUE_STR), PREFERENCES);
    _config.addDefaultValue (std::pair<std::string, std::string> (CONFIG_SEARCHBAR, TRUE_STR), PREFERENCES);
    _config.addDefaultValue (std::pair<std::string, std::string> (CONFIG_START, FALSE_STR), PREFERENCES);
    _config.addDefaultValue (std::pair<std::string, std::string> (CONFIG_POPUP, TRUE_STR), PREFERENCES);
    _config.addDefaultValue (std::pair<std::string, std::string> (CONFIG_NOTIFY, TRUE_STR), PREFERENCES);
    _config.addDefaultValue (std::pair<std::string, std::string> (CONFIG_MAIL_NOTIFY, FALSE_STR), PREFERENCES);
    _config.addDefaultValue (std::pair<std::string, std::string> (CONFIG_VOLUME, TRUE_STR), PREFERENCES);
    _config.addDefaultValue (std::pair<std::string, std::string> (CONFIG_HISTORY_LIMIT, DFT_HISTORY_LIMIT), PREFERENCES);
    _config.addDefaultValue (std::pair<std::string, std::string> (CONFIG_HISTORY_ENABLED, TRUE_STR), PREFERENCES);
    _config.addDefaultValue (std::pair<std::string, std::string> (CONFIG_AUDIO, DFT_AUDIO_MANAGER), PREFERENCES);
    _config.addDefaultValue (std::pair<std::string, std::string> (CONFIG_SIP_PORT, DFT_SIP_PORT), PREFERENCES);
    _config.addDefaultValue (std::pair<std::string, std::string> (CONFIG_ACCOUNTS_ORDER, EMPTY_FIELD), PREFERENCES);
    _config.addDefaultValue (std::pair<std::string, std::string> (CONFIG_MD5HASH, FALSE_STR), PREFERENCES);

    // Addressbook settings
    _config.addDefaultValue (std::pair<std::string, std::string> (ADDRESSBOOK_ENABLE, TRUE_STR), ADDRESSBOOK);
    _config.addDefaultValue (std::pair<std::string, std::string> (ADDRESSBOOK_MAX_RESULTS, "25"), ADDRESSBOOK);
    _config.addDefaultValue (std::pair<std::string, std::string> (ADDRESSBOOK_DISPLAY_CONTACT_PHOTO, FALSE_STR), ADDRESSBOOK);
    _config.addDefaultValue (std::pair<std::string, std::string> (ADDRESSBOOK_DISPLAY_PHONE_BUSINESS, TRUE_STR), ADDRESSBOOK);
    _config.addDefaultValue (std::pair<std::string, std::string> (ADDRESSBOOK_DISPLAY_PHONE_HOME, FALSE_STR), ADDRESSBOOK);
    _config.addDefaultValue (std::pair<std::string, std::string> (ADDRESSBOOK_DISPLAY_PHONE_MOBILE, FALSE_STR), ADDRESSBOOK);

    // Hooks settings
    _config.addDefaultValue (std::pair<std::string, std::string> (URLHOOK_SIP_FIELD, HOOK_DEFAULT_SIP_FIELD), HOOKS);
    _config.addDefaultValue (std::pair<std::string, std::string> (URLHOOK_COMMAND, HOOK_DEFAULT_URL_COMMAND), HOOKS);
    _config.addDefaultValue (std::pair<std::string, std::string> (URLHOOK_SIP_ENABLED, FALSE_STR), HOOKS);
    _config.addDefaultValue (std::pair<std::string, std::string> (URLHOOK_IAX2_ENABLED, FALSE_STR), HOOKS);
    _config.addDefaultValue (std::pair<std::string, std::string> (PHONE_NUMBER_HOOK_ENABLED, FALSE_STR), HOOKS);
    _config.addDefaultValue (std::pair<std::string, std::string> (PHONE_NUMBER_HOOK_ADD_PREFIX, EMPTY_FIELD), HOOKS);

    std::string path;
    // Loads config from ~/.sflphone/sflphonedrc or so..

    if (createSettingsPath() == 1 && load_user_value) {
        (alternate == "") ? path = _path : path = alternate;
        std::cout << path << std::endl;
        _exist = _config.populateFromFile (path);
    }

    // Globally shared default values (not to be populated from file)
    _config.addDefaultValue (std::pair<std::string, std::string> (HOSTNAME, EMPTY_FIELD));

    _config.addDefaultValue (std::pair<std::string, std::string> (AUTHENTICATION_USERNAME, EMPTY_FIELD));

    _config.addDefaultValue (std::pair<std::string, std::string> (USERNAME, EMPTY_FIELD));

    _config.addDefaultValue (std::pair<std::string, std::string> (PASSWORD, EMPTY_FIELD));

    _config.addDefaultValue (std::pair<std::string, std::string> (REALM, DEFAULT_REALM));

    _config.addDefaultValue (std::pair<std::string, std::string> (CONFIG_ACCOUNT_REGISTRATION_EXPIRE, DFT_EXPIRE_VALUE));

    _config.addDefaultValue (std::pair<std::string, std::string> (CONFIG_ACCOUNT_RESOLVE_ONCE, FALSE_STR));

    _config.addDefaultValue (std::pair<std::string, std::string> (CONFIG_ACCOUNT_ALIAS, EMPTY_FIELD));

    _config.addDefaultValue (std::pair<std::string, std::string> (CONFIG_ACCOUNT_MAILBOX, EMPTY_FIELD));

    _config.addDefaultValue (std::pair<std::string, std::string> (CONFIG_ACCOUNT_ENABLE, TRUE_STR));

    _config.addDefaultValue (std::pair<std::string, std::string> (CONFIG_CREDENTIAL_NUMBER, "0"));

    _config.addDefaultValue (std::pair<std::string, std::string> (CONFIG_ACCOUNT_TYPE, DEFAULT_ACCOUNT_TYPE));

    _setupLoaded = (_exist == 2) ? false : true;
}

/**
 * Initialization: Main Thread
 */
void
ManagerImpl::initAudioCodec (void)
{
    _debugInit ("Active Codecs List");
    // init list of all supported codecs
    _codecDescriptorMap.init();
    // if the user never set the codec list, use the default configuration

    if (getConfigString (AUDIO, "ActiveCodecs") == "") {
        _codecDescriptorMap.setDefaultOrder();
    }

    // else retrieve the one set in the user config file
    else {
        std::vector<std::string> active_list = retrieveActiveCodecs();
        setActiveCodecList (active_list);
    }
}


void
ManagerImpl::setActiveCodecList (const std::vector<  std::string >& list)
{
    _debug ("Set active codecs list\n");
    _codecDescriptorMap.saveActiveCodecs (list);
    // setConfig
    std::string s = serialize (list);
    _debug ("Setting codec with payload number %s to the active list\n", s.c_str());
    setConfig ("Audio", "ActiveCodecs", s);
}

std::vector<std::string>
ManagerImpl::retrieveActiveCodecs()
{
    std::string s = getConfigString (AUDIO, "ActiveCodecs");
    return unserialize (s);
}

std::vector<std::string>
ManagerImpl::unserialize (std::string s)
{

    std::vector<std::string> list;
    std::string  temp;

    while (s.find ("/", 0) != std::string::npos) {
        size_t  pos = s.find ("/", 0);
        temp = s.substr (0, pos);
        s.erase (0, pos + 1);
        list.push_back (temp);
    }

    return list;
}

std::string
ManagerImpl::serialize (std::vector<std::string> v)
{
    unsigned int i;
    std::string res;

    for (i=0;i<v.size();i++) {
        res += v[i] + "/";
    }

    return res;
}


std::vector <std::string>
ManagerImpl::getActiveCodecList (void)
{
    _debug ("ManagerImpl::getActiveCodecList\n");
    std::vector< std::string > v;
    CodecOrder active = _codecDescriptorMap.getActiveCodecs();
    unsigned int i=0;
    size_t size = active.size();

    while (i<size) {
        std::stringstream ss;
        ss << active[i];
        v.push_back ( (ss.str()).data());
        _debug ("Codec with payload number %s is active\n", ss.str().data());
        i++;
    }

    return v;
}


/**
 * Send the list of codecs to the client through DBus.
 */
std::vector< std::string >
ManagerImpl::getCodecList (void)
{
    std::vector<std::string> list;
    //CodecMap codecs = _codecDescriptorMap.getCodecMap();
    CodecsMap codecs = _codecDescriptorMap.getCodecsMap();
    CodecOrder order = _codecDescriptorMap.getActiveCodecs();
    CodecsMap::iterator iter = codecs.begin();

    while (iter!=codecs.end()) {
        std::stringstream ss;

        if (iter->second != NULL) {
            ss << iter->first;
            list.push_back ( (ss.str()).data());
        }

        iter++;
    }

    return list;
}

std::vector<std::string>
ManagerImpl::getCodecDetails (const int32_t& payload)
{

    std::vector<std::string> v;
    std::stringstream ss;

    v.push_back (_codecDescriptorMap.getCodecName ( (AudioCodecType) payload));
    ss << _codecDescriptorMap.getSampleRate ( (AudioCodecType) payload);
    v.push_back ( (ss.str()).data());
    ss.str ("");
    ss << _codecDescriptorMap.getBitRate ( (AudioCodecType) payload);
    v.push_back ( (ss.str()).data());
    ss.str ("");
    ss << _codecDescriptorMap.getBandwidthPerCall ( (AudioCodecType) payload);
    v.push_back ( (ss.str()).data());
    ss.str ("");

    return v;
}

std::string
ManagerImpl::getCurrentCodecName (const CallID& id)
{

    AccountID accountid = getAccountFromCall (id);
    VoIPLink* link = getAccountLink (accountid);
    Call* call = link->getCall (id);

    if (!call)
        return "";

    if (call->getState() != Call::Active)
        return "";
    else
        return link->getCurrentCodecName();
}

/**
 * Get list of supported input audio plugin
 */
std::vector<std::string>
ManagerImpl::getInputAudioPluginList (void)
{
    std::vector<std::string> v;
    _debug ("Get input audio plugin list\n");

    v.push_back ("default");
    v.push_back ("surround40");
    v.push_back ("plug:hw");

    return v;
}

/**
 * Get list of supported output audio plugin
 */
std::vector<std::string>
ManagerImpl::getOutputAudioPluginList (void)
{
    std::vector<std::string> v;
    _debug ("Get output audio plugin list\n");

    v.push_back (PCM_DEFAULT);
    v.push_back (PCM_DMIX);

    return v;
}

/**
 * Set input audio plugin
 */
void
ManagerImpl::setInputAudioPlugin (const std::string& audioPlugin)
{
    int layer = _audiodriver -> getLayerType();

    if (CHECK_INTERFACE (layer , ALSA)) {
        _debug ("Set input audio plugin\n");
        _audiodriver -> setErrorMessage (-1);
        _audiodriver -> openDevice (_audiodriver -> getIndexIn(),
                                    _audiodriver -> getIndexOut(),
                                    _audiodriver -> getSampleRate(),
                                    _audiodriver -> getFrameSize(),
                                    SFL_PCM_CAPTURE,
                                    audioPlugin);

        if (_audiodriver -> getErrorMessage() != -1)
            notifyErrClient (_audiodriver -> getErrorMessage());
    } else {}

}

/**
 * Set output audio plugin
 */
void
ManagerImpl::setOutputAudioPlugin (const std::string& audioPlugin)
{

    int res;

    _debug ("Set output audio plugin\n");
    _audiodriver -> setErrorMessage (-1);
    res = _audiodriver -> openDevice (_audiodriver -> getIndexIn(),
                                      _audiodriver -> getIndexOut(),
                                      _audiodriver -> getSampleRate(),
                                      _audiodriver -> getFrameSize(),
                                      SFL_PCM_BOTH,
                                      audioPlugin);

    if (_audiodriver -> getErrorMessage() != -1)
        notifyErrClient (_audiodriver -> getErrorMessage());

    // set config
    if (res)   setConfig (AUDIO , ALSA_PLUGIN , audioPlugin);
}

/**
 * Get list of supported audio output device
 */
std::vector<std::string>
ManagerImpl::getAudioOutputDeviceList (void)
{
    _debug ("Get audio output device list\n");
    AlsaLayer *layer;
    std::vector <std::string> devices;

    layer = dynamic_cast<AlsaLayer*> (getAudioDriver ());

    if (layer)
        devices = layer -> getSoundCardsInfo (SFL_PCM_PLAYBACK);

    return devices;
}

/**
 * Set audio output device
 */
void
ManagerImpl::setAudioOutputDevice (const int index)
{
    AlsaLayer *alsalayer;
    std::string alsaplugin;
    _debug ("Set audio output device: %i\n", index);

    _audiodriver -> setErrorMessage (-1);

    alsalayer = dynamic_cast<AlsaLayer*> (getAudioDriver ());
    alsaplugin = alsalayer->getAudioPlugin ();

    _debug ("  set output plugin: %s\n", alsaplugin.c_str());

    _audiodriver->openDevice (_audiodriver->getIndexIn(), index, _audiodriver->getSampleRate(), _audiodriver->getFrameSize(), SFL_PCM_PLAYBACK, alsaplugin);

    if (_audiodriver -> getErrorMessage() != -1)
        notifyErrClient (_audiodriver -> getErrorMessage());

    // set config
    setConfig (AUDIO , ALSA_CARD_ID_OUT , index);
}

/**
 * Get list of supported audio input device
 */
std::vector<std::string>
ManagerImpl::getAudioInputDeviceList (void)
{
    AlsaLayer *audiolayer;
    std::vector <std::string> devices;

    audiolayer = dynamic_cast<AlsaLayer *> (getAudioDriver());


    if (audiolayer)
        devices = audiolayer->getSoundCardsInfo (SFL_PCM_CAPTURE);

    return devices;
}

/**
 * Set audio input device
 */
void
ManagerImpl::setAudioInputDevice (const int index)
{
    AlsaLayer *alsalayer;
    std::string alsaplugin;

    _debug ("Set audio input device %i\n", index);

    _audiodriver -> setErrorMessage (-1);

    alsalayer = dynamic_cast<AlsaLayer*> (getAudioDriver ());
    alsaplugin = alsalayer->getAudioPlugin ();

    _debug ("  set input plugin: %s\n", alsaplugin.c_str());

    _audiodriver->openDevice (index, _audiodriver->getIndexOut(), _audiodriver->getSampleRate(), _audiodriver->getFrameSize(), SFL_PCM_CAPTURE, alsaplugin);

    if (_audiodriver -> getErrorMessage() != -1)
        notifyErrClient (_audiodriver -> getErrorMessage());

    // set config
    setConfig (AUDIO , ALSA_CARD_ID_IN , index);
}

/**
 * Get string array representing integer indexes of output and input device
 */
std::vector<std::string>
ManagerImpl::getCurrentAudioDevicesIndex()
{
    _debug ("Get current audio devices index\n");
    std::vector<std::string> v;
    std::stringstream ssi , sso;
    sso << _audiodriver->getIndexOut();
    v.push_back (sso.str());
    ssi << _audiodriver->getIndexIn();
    v.push_back (ssi.str());
    return v;
}

int
ManagerImpl::isIax2Enabled (void)
{
#ifdef USE_IAX
    return true;
#else
    return false;
#endif
}

int
ManagerImpl::isRingtoneEnabled (void)
{
    return (getConfigString (PREFERENCES, CONFIG_RINGTONE) == "true") ? 1:0;
}

void
ManagerImpl::ringtoneEnabled (void)
{
    (getConfigString (PREFERENCES , CONFIG_RINGTONE) == RINGTONE_ENABLED) ? setConfig (PREFERENCES , CONFIG_RINGTONE , FALSE_STR) : setConfig (PREFERENCES , CONFIG_RINGTONE , TRUE_STR);
}

std::string
ManagerImpl::getRingtoneChoice (void)
{
    // we need the absolute path
    std::string tone_name = getConfigString (AUDIO , RING_CHOICE);
    std::string tone_path ;

    if (tone_name.find (DIR_SEPARATOR_CH) == std::string::npos) {
        // check in ringtone directory ($(PREFIX)/share/sflphone/ringtones)
        tone_path = std::string (PROGSHAREDIR) + DIR_SEPARATOR_STR + RINGDIR + DIR_SEPARATOR_STR + tone_name ;
    } else {
        // the absolute has been saved; do nothing
        tone_path = tone_name ;
    }

    _debug ("%s\n", tone_path.c_str());

    return tone_path;
}

void
ManagerImpl::setRingtoneChoice (const std::string& tone)
{
    // we save the absolute path
    setConfig (AUDIO , RING_CHOICE , tone);
}

std::string
ManagerImpl::getRecordPath (void)
{
    return getConfigString (AUDIO, RECORD_PATH);
}

void
ManagerImpl::setRecordPath (const std::string& recPath)
{
    _debug ("ManagerImpl::setRecordPath(%s)! \n", recPath.c_str());
    setConfig (AUDIO, RECORD_PATH, recPath);
}

bool
ManagerImpl::getMd5CredentialHashing (void)
{
    return getConfigBool (PREFERENCES, CONFIG_MD5HASH);
}

int
ManagerImpl::getDialpad (void)
{
    if (getConfigString (PREFERENCES, CONFIG_DIALPAD) == TRUE_STR) {
        return 1;
    } else {
        return 0;
    }
}

void
ManagerImpl::setDialpad (void)
{
    (getConfigString (PREFERENCES, CONFIG_DIALPAD) == TRUE_STR) ? setConfig (PREFERENCES, CONFIG_DIALPAD, FALSE_STR) : setConfig (PREFERENCES, CONFIG_DIALPAD, TRUE_STR);
}

int
ManagerImpl::getVolumeControls (void)
{
    if (getConfigString (PREFERENCES , CONFIG_VOLUME) == TRUE_STR) {
        return 1;
    } else {
        return 0;
    }
}

void
ManagerImpl::setVolumeControls (void)
{
    (getConfigString (PREFERENCES, CONFIG_VOLUME) == TRUE_STR) ? setConfig (PREFERENCES , CONFIG_VOLUME , FALSE_STR) : setConfig (PREFERENCES , CONFIG_VOLUME , TRUE_STR);
}

void
ManagerImpl::setRecordingCall (const CallID& id)
{
    /*
    _debug ("ManagerImpl::setRecording()! \n");
    AccountID accountid = getAccountFromCall (id);

    getAccountLink (accountid)->setRecording (id);
    */
    AccountID accountid = getAccountFromCall (id);
    Recordable* rec = (Recordable*) getAccountLink (accountid)->getCall (id);

    rec->setRecording();
}

bool
ManagerImpl::isRecording (const CallID& id)
{
    /*
    _debug ("ManagerImpl::isRecording()! \n");
    AccountID accountid = getAccountFromCall (id);

    return getAccountLink (accountid)->isRecording (id);
    */

    AccountID accountid = getAccountFromCall (id);
    Recordable* rec = (Recordable*) getAccountLink (accountid)->getCall (id);

    return rec->isRecording();
}

void
ManagerImpl::startHidden (void)
{
    (getConfigString (PREFERENCES, CONFIG_START) ==  START_HIDDEN) ? setConfig (PREFERENCES , CONFIG_START , FALSE_STR) : setConfig (PREFERENCES , CONFIG_START , TRUE_STR);
}

int
ManagerImpl::isStartHidden (void)
{
    return (getConfigBool (PREFERENCES, CONFIG_START) == true) ? 1:0;
}

void
ManagerImpl::switchPopupMode (void)
{
    (getConfigString (PREFERENCES, CONFIG_POPUP) ==  WINDOW_POPUP) ? setConfig (PREFERENCES, CONFIG_POPUP, FALSE_STR) : setConfig (PREFERENCES, CONFIG_POPUP, TRUE_STR);
}

void ManagerImpl::setHistoryLimit (const int& days)
{
    setConfig (PREFERENCES, CONFIG_HISTORY_LIMIT, days);
}

int ManagerImpl::getHistoryLimit (void)
{
    return getConfigInt (PREFERENCES , CONFIG_HISTORY_LIMIT);
}

std::string ManagerImpl::getHistoryEnabled (void)
{
    return getConfigString (PREFERENCES, CONFIG_HISTORY_ENABLED);
}

void ManagerImpl::setHistoryEnabled (void)
{
    (getConfigString (PREFERENCES, CONFIG_HISTORY_ENABLED) == TRUE_STR) ? setConfig (PREFERENCES, CONFIG_HISTORY_ENABLED, FALSE_STR) : setConfig (PREFERENCES, CONFIG_HISTORY_ENABLED, TRUE_STR);
}

int
ManagerImpl::getSearchbar (void)
{
    return getConfigInt (PREFERENCES , CONFIG_SEARCHBAR);
}

void
ManagerImpl::setSearchbar (void)
{
    (getConfigInt (PREFERENCES , CONFIG_SEARCHBAR) ==  1) ? setConfig (PREFERENCES , CONFIG_SEARCHBAR , FALSE_STR) : setConfig (PREFERENCES , CONFIG_SEARCHBAR , TRUE_STR);
}

int
ManagerImpl::popupMode (void)
{
    return (getConfigBool (PREFERENCES, CONFIG_POPUP) == true) ? 1:0 ;
}

int32_t
ManagerImpl::getNotify (void)
{
    return (getConfigBool (PREFERENCES , CONFIG_NOTIFY) == true) ? 1:0;
}

void
ManagerImpl::setNotify (void)
{
    (getConfigString (PREFERENCES, CONFIG_NOTIFY) == NOTIFY_ALL) ?  setConfig (PREFERENCES, CONFIG_NOTIFY , FALSE_STR) : setConfig (PREFERENCES, CONFIG_NOTIFY , TRUE_STR);
}

int32_t
ManagerImpl::getMailNotify (void)
{
    return getConfigInt (PREFERENCES, CONFIG_MAIL_NOTIFY);
}

void ManagerImpl::setAudioManager (const int32_t& api)
{

    int type;
    std::string alsaPlugin;

    _debug ("Setting audio manager \n");

    if (!_audiodriver)
        return;

    type = _audiodriver->getLayerType();

    if (type == api) {
        _debug ("Audio manager chosen already in use. No changes made. \n");
        return;
    }

    setConfig (PREFERENCES , CONFIG_AUDIO , api) ;

    switchAudioManager();
    return;

}

int32_t
ManagerImpl::getAudioManager (void)
{
    return getConfigInt (PREFERENCES , CONFIG_AUDIO);
}

void
ManagerImpl::setMailNotify (void)
{
    (getConfigString (PREFERENCES , CONFIG_MAIL_NOTIFY) == NOTIFY_ALL) ?  setConfig (PREFERENCES , CONFIG_MAIL_NOTIFY , FALSE_STR) : setConfig (PREFERENCES , CONFIG_MAIL_NOTIFY , TRUE_STR);
}

void
ManagerImpl::notifyErrClient (const int32_t& errCode)
{
    if (_dbus) {
        _debug ("NOTIFY ERR NUMBER %i\n" , errCode);
        _dbus -> getConfigurationManager() -> errorAlert (errCode);
    }
}

int
ManagerImpl::getAudioDeviceIndex (const std::string name)
{
    AlsaLayer *alsalayer;

    _debug ("Get audio device index\n");

    alsalayer = dynamic_cast<AlsaLayer *> (getAudioDriver());

    if (alsalayer)
        return alsalayer -> soundCardGetIndex (name);
    else
        return 0;
}

std::string
ManagerImpl::getCurrentAudioOutputPlugin (void)
{
    AlsaLayer *alsalayer;

    _debug ("Get alsa plugin\n");

    alsalayer = dynamic_cast<AlsaLayer *> (getAudioDriver());

    if (alsalayer)   return alsalayer -> getAudioPlugin ();
    else            return getConfigString (AUDIO , ALSA_PLUGIN);
}

int ManagerImpl::app_is_running (std::string process)
{
    std::ostringstream cmd;

    cmd << "ps -C " << process;
    return system (cmd.str().c_str());
}


/**
 * Initialization: Main Thread
 */
bool
ManagerImpl::initAudioDriver (void)
{

    int error;

    _debugInit ("AudioLayer Creation");

    if (getConfigInt (PREFERENCES , CONFIG_AUDIO) == ALSA) {
        _audiodriver = new AlsaLayer (this);
        _audiodriver->setMainBuffer (&_mainBuffer);
    } else if (getConfigInt (PREFERENCES , CONFIG_AUDIO) == PULSEAUDIO) {
        if (app_is_running ("pulseaudio") == 0) {
            _audiodriver = new PulseLayer (this);
            _audiodriver->setMainBuffer (&_mainBuffer);
        } else {
            _audiodriver = new AlsaLayer (this);
            setConfig (PREFERENCES, CONFIG_AUDIO, ALSA);
            _audiodriver->setMainBuffer (&_mainBuffer);
        }
    } else
        _debug ("Error - Audio API unknown\n");

    if (_audiodriver == 0) {
        _debug ("Init audio driver error\n");
        return false;
    } else {
        error = getAudioDriver()->getErrorMessage();

        if (error == -1) {
            _debug ("Init audio driver: %i\n", error);
            return false;
        }
    }

    return true;

}

/**
 * Initialization: Main Thread and gui
 */
void
ManagerImpl::selectAudioDriver (void)
{
    int layer, numCardIn, numCardOut, sampleRate, frameSize;
    std::string alsaPlugin;
    AlsaLayer *alsalayer;

    layer = _audiodriver->getLayerType();
    _debug ("Audio layer type: %i\n" , layer);

    /* Retrieve the global devices info from the user config */
    alsaPlugin = getConfigString (AUDIO , ALSA_PLUGIN);
    numCardIn  = getConfigInt (AUDIO , ALSA_CARD_ID_IN);
    numCardOut = getConfigInt (AUDIO , ALSA_CARD_ID_OUT);
    sampleRate = getConfigInt (AUDIO , ALSA_SAMPLE_RATE);

    if (sampleRate <=0 || sampleRate > 48000) {
        sampleRate = 44100;
    }

    frameSize = getConfigInt (AUDIO , ALSA_FRAME_SIZE);

    /* Only for the ALSA layer, we check the sound card information */

    if (layer == ALSA) {
        alsalayer = dynamic_cast<AlsaLayer*> (getAudioDriver ());

        if (!alsalayer -> soundCardIndexExist (numCardIn , SFL_PCM_CAPTURE)) {
            _debug (" Card with index %i doesn't exist or cannot capture. Switch to 0.\n", numCardIn);
            numCardIn = ALSA_DFT_CARD_ID ;
            setConfig (AUDIO , ALSA_CARD_ID_IN , ALSA_DFT_CARD_ID);
        }

        if (!alsalayer -> soundCardIndexExist (numCardOut , SFL_PCM_PLAYBACK)) {
            _debug (" Card with index %i doesn't exist or cannot playback . Switch to 0.\n", numCardOut);
            numCardOut = ALSA_DFT_CARD_ID ;
            setConfig (AUDIO , ALSA_CARD_ID_OUT , ALSA_DFT_CARD_ID);
        }
    }

    _audiodriver->setErrorMessage (-1);

    /* Open the audio devices */
    _audiodriver->openDevice (numCardIn , numCardOut, sampleRate, frameSize, SFL_PCM_BOTH, alsaPlugin);
    /* Notify the error if there is one */

    if (_audiodriver -> getErrorMessage() != -1)
        notifyErrClient (_audiodriver -> getErrorMessage());

}

void ManagerImpl::switchAudioManager (void)
{
    int type, samplerate, framesize, numCardIn, numCardOut;
    std::string alsaPlugin;

    _debug ("Switching audio manager \n");

    if (!_audiodriver)
        return;

    type = _audiodriver->getLayerType();

    samplerate = getConfigInt (AUDIO , ALSA_SAMPLE_RATE);

    framesize = getConfigInt (AUDIO , ALSA_FRAME_SIZE);

    alsaPlugin = getConfigString (AUDIO , ALSA_PLUGIN);

    numCardIn  = getConfigInt (AUDIO , ALSA_CARD_ID_IN);

    numCardOut = getConfigInt (AUDIO , ALSA_CARD_ID_OUT);

    _debug ("Deleting current layer... \n");

    // _audiodriver->closeLayer();
    delete _audiodriver;

    _audiodriver = NULL;

    switch (type) {

        case ALSA:
            _debug ("Creating Pulseaudio layer...\n");
            _audiodriver = new PulseLayer (this);
            _audiodriver->setMainBuffer (&_mainBuffer);
            break;

        case PULSEAUDIO:
            _debug ("Creating ALSA layer...\n");
            _audiodriver = new AlsaLayer (this);
            _audiodriver->setMainBuffer (&_mainBuffer);
            break;

        default:
            _debug ("Error: audio layer unknown\n");
            break;
    }

    _audiodriver->setErrorMessage (-1);

    _audiodriver->openDevice (numCardIn , numCardOut, samplerate, framesize, SFL_PCM_BOTH, alsaPlugin);

    if (_audiodriver -> getErrorMessage() != -1)
        notifyErrClient (_audiodriver -> getErrorMessage());

    _debug ("Current device: %i \n", type);

    _debug ("has current call: %i \n", hasCurrentCall());

    if (hasCurrentCall())
        _audiodriver->startStream();


    // need to stop audio streams if there is currently no call
    // if ( (type != PULSEAUDIO) && (!hasCurrentCall())) {
    // _debug("There is currently a call!!\n");
    // _audiodriver->stopStream();

    // }
}

/**
 * Init the volume for speakers/micro from 0 to 100 value
 * Initialization: Main Thread
 */
void
ManagerImpl::initVolume()
{
    _debugInit ("Initiate Volume");
    setSpkrVolume (getConfigInt (AUDIO, VOLUME_SPKR));
    setMicVolume (getConfigInt (AUDIO, VOLUME_MICRO));
}


void ManagerImpl::setSpkrVolume (unsigned short spkr_vol)
{
    PulseLayer *pulselayer = NULL;

    /* Set the manager sound volume */
    _spkr_volume = spkr_vol;

    /* Only for PulseAudio */
    pulselayer = dynamic_cast<PulseLayer*> (getAudioDriver());

    if (pulselayer) {
        if (pulselayer->getLayerType() == PULSEAUDIO) {
            if (pulselayer)  pulselayer->setPlaybackVolume (spkr_vol);
        }
    }
}

void ManagerImpl::setMicVolume (unsigned short mic_vol)
{
    _mic_volume = mic_vol;
}

void ManagerImpl::setSipPort (int port)
{
    _debug ("Setting to new port %d\n", port);
    int prevPort = getConfigInt (PREFERENCES , CONFIG_SIP_PORT);

    if (prevPort != port) {
        setConfig (PREFERENCES, CONFIG_SIP_PORT, port);
        this->restartPJSIP ();
    }
}

int ManagerImpl::getSipPort (void)
{
    return getConfigInt (PREFERENCES , CONFIG_SIP_PORT);
}


// TODO: rewrite this
/**
 * Main Thread
 */
bool
ManagerImpl::getCallStatus (const std::string& sequenceId UNUSED)
{
    if (!_dbus) {
        return false;
    }

    ost::MutexLock m (_callAccountMapMutex);

    CallAccountMap::iterator iter = _callAccountMap.begin();
    TokenList tk;
    std::string code;
    std::string status;
    std::string destination;
    std::string number;

    while (iter != _callAccountMap.end()) {
        Call* call = getAccountLink (iter->second)->getCall (iter->first);
        Call::ConnectionState state = call->getConnectionState();

        if (state != Call::Connected) {
            switch (state) {

                case Call::Trying:
                    code="110";
                    status = "Trying";
                    break;

                case Call::Ringing:
                    code="111";
                    status = "Ringing";
                    break;

                case Call::Progressing:
                    code="125";
                    status = "Progressing";
                    break;

                case Call::Disconnected:
                    code="125";
                    status = "Disconnected";
                    break;

                default:
                    code="";
                    status= "";
            }
        } else {
            switch (call->getState()) {

                case Call::Active:

                case Call::Conferencing:
                    code="112";
                    status = "Established";
                    break;

                case Call::Hold:
                    code="114";
                    status = "Held";
                    break;

                case Call::Busy:
                    code="113";
                    status = "Busy";
                    break;

                case Call::Refused:
                    code="125";
                    status = "Refused";
                    break;

                case Call::Error:
                    code="125";
                    status = "Error";
                    break;

                case Call::Inactive:
                    code="125";
                    status = "Inactive";
                    break;
            }
        }

        // No Congestion
        // No Wrong Number
        // 116 <CSeq> <call-id> <acc> <destination> Busy
        destination = call->getPeerName();

        number = call->getPeerNumber();

        if (number!="") {
            destination.append (" <");
            destination.append (number);
            destination.append (">");
        }

        tk.push_back (iter->second);

        tk.push_back (destination);
        tk.push_back (status);
        tk.clear();

        iter++;
    }

    return true;
}

//THREAD=Main
bool
ManagerImpl::getConfig (const std::string& section, const std::string& name, TokenList& arg)
{
    return _config.getConfigTreeItemToken (section, name, arg);
}

//THREAD=Main
// throw an Conf::ConfigTreeItemException if not found
int
ManagerImpl::getConfigInt (const std::string& section, const std::string& name)
{
    try {
        return _config.getConfigTreeItemIntValue (section, name);
    } catch (Conf::ConfigTreeItemException& e) {
        throw e;
    }

    return 0;
}

bool
ManagerImpl::getConfigBool (const std::string& section, const std::string& name)
{
    try {
        return (_config.getConfigTreeItemValue (section, name) == TRUE_STR) ? true:false;
    } catch (Conf::ConfigTreeItemException& e) {
        throw e;
    }

    return false;
}

//THREAD=Main
std::string
ManagerImpl::getConfigString (const std::string& section, const std::string&
                              name)
{
    try {
        return _config.getConfigTreeItemValue (section, name);
    } catch (Conf::ConfigTreeItemException& e) {
        throw e;
    }

    return "";
}

//THREAD=Main
bool
ManagerImpl::setConfig (const std::string& section, const std::string& name, const std::string& value)
{
    _debug ("ManagerImpl::setConfig %s %s %s\n", section.c_str(), name.c_str(), value.c_str());
    return _config.setConfigTreeItem (section, name, value);
}

//THREAD=Main
bool
ManagerImpl::setConfig (const std::string& section, const std::string& name, int value)
{
    std::ostringstream valueStream;
    valueStream << value;
    return _config.setConfigTreeItem (section, name, valueStream.str());
}

void ManagerImpl::setAccountsOrder (const std::string& order)
{
    _debug ("Set accounts order : %s\n", order.c_str());
    // Set the new config
    setConfig (PREFERENCES, CONFIG_ACCOUNTS_ORDER, order);
}

std::vector< std::string >
ManagerImpl::getAccountList()
{
    std::vector< std::string > v;
    std::vector< std::string > account_order;
    unsigned int i;

    account_order = loadAccountOrder ();
    AccountMap::iterator iter;

    // If no order has been set, load the default one
    // ie according to the creation date.

    if (account_order.size () == 0) {
        iter = _accountMap.begin ();

        while (iter != _accountMap.end()) {
            if (iter->second != NULL) {
                //_debug("PUSHING BACK %s\n", iter->first.c_str());
                v.push_back (iter->first.data());
            }

            iter++;
        }
    }

    // Otherelse, load the custom one
    // ie according to the saved order
    else {

        for (i=0; i<account_order.size (); i++) {
            // This account has not been loaded, so we ignore it
            if ( (iter=_accountMap.find (account_order[i])) != _accountMap.end()) {
                // If the account is valid
                if (iter->second != NULL) {
                    v.push_back (iter->first.data ());
                }
            }
        }


    }

    return v;
}

std::map< std::string, std::string > ManagerImpl::getAccountDetails (const AccountID& accountID)
{
    std::map<std::string, std::string> a;

    Account * account = _accountMap[accountID];

    if (account == NULL) {
        _debug ("Cannot getAccountDetails on a non-existing accountID. Defaults will be used.\n");
    }

    a.insert (std::pair<std::string, std::string> (CONFIG_ACCOUNT_ALIAS, getConfigString (accountID, CONFIG_ACCOUNT_ALIAS)));

    a.insert (std::pair<std::string, std::string> (CONFIG_ACCOUNT_ENABLE, getConfigString (accountID, CONFIG_ACCOUNT_ENABLE)));
    a.insert (std::pair<std::string, std::string> (CONFIG_ACCOUNT_RESOLVE_ONCE, getConfigString (accountID, CONFIG_ACCOUNT_RESOLVE_ONCE)));
    a.insert (std::pair<std::string, std::string> (CONFIG_ACCOUNT_TYPE, getConfigString (accountID, CONFIG_ACCOUNT_TYPE)));
    a.insert (std::pair<std::string, std::string> (HOSTNAME, getConfigString (accountID, HOSTNAME)));
    a.insert (std::pair<std::string, std::string> (USERNAME, getConfigString (accountID, USERNAME)));
    a.insert (std::pair<std::string, std::string> (PASSWORD, getConfigString (accountID, PASSWORD)));
    a.insert (std::pair<std::string, std::string> (REALM, getConfigString (accountID, REALM)));
    a.insert (std::pair<std::string, std::string> (AUTHENTICATION_USERNAME, getConfigString (accountID, AUTHENTICATION_USERNAME)));
    a.insert (std::pair<std::string, std::string> (CONFIG_ACCOUNT_MAILBOX, getConfigString (accountID, CONFIG_ACCOUNT_MAILBOX)));
    a.insert (std::pair<std::string, std::string> (CONFIG_ACCOUNT_REGISTRATION_EXPIRE, getConfigString (accountID, CONFIG_ACCOUNT_REGISTRATION_EXPIRE)));
    a.insert (std::pair<std::string, std::string> (LOCAL_ADDRESS, getConfigString (accountID, LOCAL_ADDRESS)));
    a.insert (std::pair<std::string, std::string> (PUBLISHED_ADDRESS, getConfigString (accountID, PUBLISHED_ADDRESS)));
    a.insert (std::pair<std::string, std::string> (LOCAL_PORT, getConfigString (accountID, LOCAL_PORT)));
    a.insert (std::pair<std::string, std::string> (PUBLISHED_PORT, getConfigString (accountID, PUBLISHED_PORT)));
    a.insert (std::pair<std::string, std::string> (DISPLAY_NAME, getConfigString (accountID, DISPLAY_NAME)));
    a.insert (std::pair<std::string, std::string> (STUN_ENABLE, getConfigString (accountID, STUN_ENABLE)));
    a.insert (std::pair<std::string, std::string> (STUN_SERVER, getConfigString (accountID, STUN_SERVER)));

    RegistrationState state;
    std::string registrationStateCode;
    std::string registrationStateDescription;

    if (account != NULL) {
        state = account->getRegistrationState();
        int code = account->getRegistrationStateDetailed().first;
        std::stringstream out;
        out << code;
        registrationStateCode = out.str();
        registrationStateDescription = account->getRegistrationStateDetailed().second;
    } else {
        state = Unregistered;
    }

    a.insert (std::pair<std::string, std::string> (REGISTRATION_STATUS, mapStateNumberToString (state)));

    a.insert (std::pair<std::string, std::string> (REGISTRATION_STATE_CODE, registrationStateCode));
    a.insert (std::pair<std::string, std::string> (REGISTRATION_STATE_DESCRIPTION, registrationStateDescription));
    a.insert (std::pair<std::string, std::string> (SRTP_KEY_EXCHANGE, getConfigString (accountID, SRTP_KEY_EXCHANGE)));
    a.insert (std::pair<std::string, std::string> (SRTP_ENABLE, getConfigString (accountID, SRTP_ENABLE)));
    a.insert (std::pair<std::string, std::string> (ZRTP_DISPLAY_SAS, getConfigString (accountID, ZRTP_DISPLAY_SAS)));
    a.insert (std::pair<std::string, std::string> (ZRTP_DISPLAY_SAS_ONCE, getConfigString (accountID, ZRTP_DISPLAY_SAS_ONCE)));
    a.insert (std::pair<std::string, std::string> (ZRTP_HELLO_HASH, getConfigString (accountID, ZRTP_HELLO_HASH)));
    a.insert (std::pair<std::string, std::string> (ZRTP_NOT_SUPP_WARNING, getConfigString (accountID, ZRTP_NOT_SUPP_WARNING)));

    a.insert (std::pair<std::string, std::string> (TLS_ENABLE, Manager::instance().getConfigString (accountID, TLS_ENABLE)));
    a.insert (std::pair<std::string, std::string> (TLS_CA_LIST_FILE, Manager::instance().getConfigString (accountID, TLS_CA_LIST_FILE)));
    a.insert (std::pair<std::string, std::string> (TLS_CERTIFICATE_FILE, Manager::instance().getConfigString (accountID, TLS_CERTIFICATE_FILE)));
    a.insert (std::pair<std::string, std::string> (TLS_PRIVATE_KEY_FILE, Manager::instance().getConfigString (accountID, TLS_PRIVATE_KEY_FILE)));
    a.insert (std::pair<std::string, std::string> (TLS_PASSWORD, Manager::instance().getConfigString (accountID, TLS_PASSWORD)));
    a.insert (std::pair<std::string, std::string> (TLS_METHOD, Manager::instance().getConfigString (accountID, TLS_METHOD)));
    a.insert (std::pair<std::string, std::string> (TLS_CIPHERS, Manager::instance().getConfigString (accountID, TLS_CIPHERS)));
    a.insert (std::pair<std::string, std::string> (TLS_SERVER_NAME, Manager::instance().getConfigString (accountID, TLS_SERVER_NAME)));
    a.insert (std::pair<std::string, std::string> (TLS_VERIFY_SERVER, Manager::instance().getConfigString (accountID, TLS_VERIFY_SERVER)));
    a.insert (std::pair<std::string, std::string> (TLS_VERIFY_CLIENT, Manager::instance().getConfigString (accountID, TLS_VERIFY_CLIENT)));
    a.insert (std::pair<std::string, std::string> (TLS_REQUIRE_CLIENT_CERTIFICATE, Manager::instance().getConfigString (accountID, TLS_REQUIRE_CLIENT_CERTIFICATE)));
    a.insert (std::pair<std::string, std::string> (TLS_NEGOTIATION_TIMEOUT_SEC, Manager::instance().getConfigString (accountID, TLS_NEGOTIATION_TIMEOUT_SEC)));
    a.insert (std::pair<std::string, std::string> (TLS_NEGOTIATION_TIMEOUT_MSEC, Manager::instance().getConfigString (accountID, TLS_NEGOTIATION_TIMEOUT_MSEC)));

    return a;
}

/* Transform digest to string.
 * output must be at least PJSIP_MD5STRLEN+1 bytes.
 * Helper function taken from sip_auth_client.c in
 * pjproject-1.0.3.
 *
 * NOTE: THE OUTPUT STRING IS NOT NULL TERMINATED!
 */

void ManagerImpl::digest2str (const unsigned char digest[], char *output)
{
    int i;

    for (i = 0; i<16; ++i) {
        pj_val_to_hex_digit (digest[i], output);
        output += 2;
    }
}

std::string  ManagerImpl::computeMd5HashFromCredential (const std::string& username, const std::string& password, const std::string& realm)
{
    pj_md5_context pms;
    unsigned char digest[16];
    char ha1[PJSIP_MD5STRLEN];

    pj_str_t usernamePjFormat = pj_str (strdup (username.c_str()));
    pj_str_t passwordPjFormat = pj_str (strdup (password.c_str()));
    pj_str_t realmPjFormat = pj_str (strdup (realm.c_str()));

    /* Compute md5 hash = MD5(username ":" realm ":" password) */
    pj_md5_init (&pms);
    MD5_APPEND (&pms, usernamePjFormat.ptr, usernamePjFormat.slen);
    MD5_APPEND (&pms, ":", 1);
    MD5_APPEND (&pms, realmPjFormat.ptr, realmPjFormat.slen);
    MD5_APPEND (&pms, ":", 1);
    MD5_APPEND (&pms, passwordPjFormat.ptr, passwordPjFormat.slen);
    pj_md5_final (&pms, digest);

    digest2str (digest, ha1);

    char ha1_null_terminated[PJSIP_MD5STRLEN+1];
    memcpy (ha1_null_terminated, ha1, sizeof (char) *PJSIP_MD5STRLEN);
    ha1_null_terminated[PJSIP_MD5STRLEN] = '\0';

    std::string hashedDigest = ha1_null_terminated;
    return hashedDigest;
}

void ManagerImpl::setCredential (const std::string& accountID, const int32_t& index, const std::map< std::string, std::string >& details)
{
    std::map<std::string, std::string>::iterator it;
    std::map<std::string, std::string> credentialInformation = details;

    std::string credentialIndex;
    std::stringstream streamOut;
    streamOut << index;
    credentialIndex = streamOut.str();

    std::string section = "Credential" + std::string (":") + accountID + std::string (":") + credentialIndex;

    _debug ("Setting credential in section %s\n", section.c_str());

    it = credentialInformation.find (USERNAME);
    std::string username;

    if (it == credentialInformation.end()) {
        username = EMPTY_FIELD;
    } else {
        username = it->second;
    }

    Manager::instance().setConfig (section, USERNAME, username);

    it = credentialInformation.find (REALM);
    std::string realm;

    if (it == credentialInformation.end()) {
        realm = EMPTY_FIELD;
    } else {
        realm = it->second;
    }

    Manager::instance().setConfig (section, REALM, realm);


    it = credentialInformation.find (PASSWORD);
    std::string password;

    if (it == credentialInformation.end()) {
        password = EMPTY_FIELD;
    } else {
        password = it->second;
    }

    if (getMd5CredentialHashing()) {
        // TODO: Fix this.
        // This is an extremly weak test in order to check
        // if the password is a hashed value. This is done
        // because deleteCredential() is called before this
        // method. Therefore, we cannot check if the value
        // is different from the one previously stored in
        // the configuration file. This is to avoid to
        // re-hash a hashed password.

        if (password.length() != 32) {
            password = computeMd5HashFromCredential (username, password, realm);
        }
    }

    Manager::instance().setConfig (section, PASSWORD, password);
}

//TODO: tidy this up. Make a macro or inline
// method to reduce the if/else mess.
// Even better, switch to XML !

void ManagerImpl::setAccountDetails (const std::string& accountID, const std::map< std::string, std::string >& details)
{

    std::string accountType;
    std::map <std::string, std::string> map_cpy;
    std::map<std::string, std::string>::iterator iter;

    // Work on a copy
    map_cpy = details;

    std::string username;
    std::string authenticationName;
    std::string password;
    std::string realm;

    if ( (iter = map_cpy.find (AUTHENTICATION_USERNAME)) != map_cpy.end()) {
        authenticationName = iter->second;
    }

    if ( (iter = map_cpy.find (USERNAME)) != map_cpy.end()) {
        username = iter->second;
    }

    if ( (iter = map_cpy.find (PASSWORD)) != map_cpy.end()) {
        password = iter->second;
    }

    if ( (iter = map_cpy.find (REALM)) != map_cpy.end()) {
        realm = iter->second;
    }

    setConfig (accountID, REALM, realm);

    setConfig (accountID, USERNAME, username);
    setConfig (accountID, AUTHENTICATION_USERNAME, authenticationName);

    if (!getMd5CredentialHashing()) {
        setConfig (accountID, PASSWORD, password);
    } else {
        // Make sure not to re-hash the password field if
        // it is already saved as a MD5 Hash.
        // TODO: This test is weak. Fix this.
        if ( (password.compare (getConfigString (accountID, PASSWORD)) != 0)) {
            _debug ("Password sent and password from config are different. Re-hashing\n");
            std::string hash;

            if (authenticationName.empty()) {
                hash = computeMd5HashFromCredential (username, password, realm);
            } else {
                hash = computeMd5HashFromCredential (authenticationName, password, realm);
            }

            setConfig (accountID, PASSWORD, hash);
        }
    }

    std::string alias;

    std::string mailbox;
    std::string accountEnable;
    std::string type;
    std::string resolveOnce;
    std::string registrationExpire;

    std::string hostname;
    std::string displayName;
    std::string localAddress;
    std::string publishedAddress;
    std::string localPort;
    std::string publishedPort;
    std::string stunEnable;
    std::string stunServer;
    std::string srtpEnable;
    std::string zrtpDisplaySas;
    std::string zrtpDisplaySasOnce;
    std::string zrtpNotSuppWarning;
    std::string zrtpHelloHash;
    std::string srtpKeyExchange;

    std::string tlsEnable;
    std::string tlsCaListFile;
    std::string tlsCertificateFile;
    std::string tlsPrivateKeyFile;
    std::string tlsPassword;
    std::string tlsMethod;
    std::string tlsCiphers;
    std::string tlsServerName;
    std::string tlsVerifyServer;
    std::string tlsVerifyClient;
    std::string tlsRequireClientCertificate;
    std::string tlsNegotiationTimeoutSec;
    std::string tlsNegotiationTimeoutMsec;

    if ( (iter = map_cpy.find (HOSTNAME)) != map_cpy.end()) {
        hostname = iter->second;
    }

    if ( (iter = map_cpy.find (DISPLAY_NAME)) != map_cpy.end()) {
        displayName = iter->second;
    }

    if ( (iter = map_cpy.find (LOCAL_ADDRESS)) != map_cpy.end()) {
        localAddress = iter->second;
    }

    if ( (iter = map_cpy.find (PUBLISHED_ADDRESS)) != map_cpy.end()) {
        publishedAddress = iter->second;
    }

    if ( (iter = map_cpy.find (LOCAL_PORT)) != map_cpy.end()) {
        localPort = iter->second;
    }

    if ( (iter = map_cpy.find (PUBLISHED_PORT)) != map_cpy.end()) {
        publishedPort = iter->second;
    }

    if ( (iter = map_cpy.find (STUN_ENABLE)) != map_cpy.end()) {
        stunEnable = iter->second;
    }

    if ( (iter = map_cpy.find (STUN_SERVER)) != map_cpy.end()) {
        stunServer = iter->second;
    }

    if ( (iter = map_cpy.find (SRTP_ENABLE)) != map_cpy.end()) {
        srtpEnable = iter->second;
    }

    if ( (iter = map_cpy.find (ZRTP_DISPLAY_SAS)) != map_cpy.end()) {
        zrtpDisplaySas = iter->second;
    }

    if ( (iter = map_cpy.find (ZRTP_DISPLAY_SAS_ONCE)) != map_cpy.end()) {
        zrtpDisplaySasOnce = iter->second;
    }

    if ( (iter = map_cpy.find (ZRTP_NOT_SUPP_WARNING)) != map_cpy.end()) {
        zrtpNotSuppWarning = iter->second;
    }

    if ( (iter = map_cpy.find (ZRTP_HELLO_HASH)) != map_cpy.end()) {
        zrtpHelloHash = iter->second;
    }

    if ( (iter = map_cpy.find (SRTP_KEY_EXCHANGE)) != map_cpy.end()) {
        srtpKeyExchange = iter->second;
    }

    if ( (iter = map_cpy.find (CONFIG_ACCOUNT_ALIAS)) != map_cpy.end()) {
        alias = iter->second;
    }

    if ( (iter = map_cpy.find (CONFIG_ACCOUNT_MAILBOX)) != map_cpy.end()) {
        mailbox = iter->second;
    }

    if ( (iter = map_cpy.find (CONFIG_ACCOUNT_ENABLE)) != map_cpy.end()) {
        accountEnable = iter->second;
    }

    if ( (iter = map_cpy.find (CONFIG_ACCOUNT_TYPE)) != map_cpy.end()) {
        type = iter->second;
    }

    if ( (iter = map_cpy.find (CONFIG_ACCOUNT_RESOLVE_ONCE)) != map_cpy.end()) {
        resolveOnce = iter->second;
    }

    if ( (iter = map_cpy.find (CONFIG_ACCOUNT_REGISTRATION_EXPIRE)) != map_cpy.end()) {
        registrationExpire = iter->second;
    }

    if ( (iter = map_cpy.find (TLS_ENABLE)) != map_cpy.end()) {
        tlsEnable = iter->second;
    }

    if ( (iter = map_cpy.find (TLS_CA_LIST_FILE)) != map_cpy.end()) {
        tlsCaListFile = iter->second;
    }

    if ( (iter = map_cpy.find (TLS_CERTIFICATE_FILE)) != map_cpy.end()) {
        tlsCertificateFile = iter->second;
    }

    if ( (iter = map_cpy.find (TLS_PRIVATE_KEY_FILE)) != map_cpy.end()) {
        tlsPrivateKeyFile = iter->second;
    }

    if ( (iter = map_cpy.find (TLS_PASSWORD)) != map_cpy.end()) {
        tlsPassword = iter->second;
    }

    if ( (iter = map_cpy.find (TLS_METHOD)) != map_cpy.end()) {
        tlsMethod = iter->second;
    }

    if ( (iter = map_cpy.find (TLS_CIPHERS)) != map_cpy.end()) {
        tlsCiphers = iter->second;
    }

    if ( (iter = map_cpy.find (TLS_SERVER_NAME)) != map_cpy.end()) {
        tlsServerName = iter->second;
    }

    if ( (iter = map_cpy.find (TLS_VERIFY_SERVER)) != map_cpy.end()) {
        tlsVerifyServer = iter->second;
    }

    if ( (iter = map_cpy.find (TLS_VERIFY_CLIENT)) != map_cpy.end()) {
        tlsVerifyClient = iter->second;
    }

    if ( (iter = map_cpy.find (TLS_REQUIRE_CLIENT_CERTIFICATE)) != map_cpy.end()) {
        tlsRequireClientCertificate = iter->second;
    }

    if ( (iter = map_cpy.find (TLS_NEGOTIATION_TIMEOUT_SEC)) != map_cpy.end()) {
        tlsNegotiationTimeoutSec = iter->second;
    }

    if ( (iter = map_cpy.find (TLS_NEGOTIATION_TIMEOUT_MSEC)) != map_cpy.end()) {
        tlsNegotiationTimeoutMsec = iter->second;
    }

    setConfig (accountID, HOSTNAME, hostname);

    setConfig (accountID, LOCAL_ADDRESS, localAddress);
    setConfig (accountID, PUBLISHED_ADDRESS, publishedAddress);
    setConfig (accountID, LOCAL_PORT, localPort);
    setConfig (accountID, PUBLISHED_PORT, publishedPort);
    setConfig (accountID, DISPLAY_NAME, displayName);
    setConfig (accountID, SRTP_ENABLE, srtpEnable);
    setConfig (accountID, ZRTP_DISPLAY_SAS, zrtpDisplaySas);
    setConfig (accountID, ZRTP_DISPLAY_SAS_ONCE, zrtpDisplaySasOnce);
    setConfig (accountID, ZRTP_NOT_SUPP_WARNING, zrtpNotSuppWarning);
    setConfig (accountID, ZRTP_HELLO_HASH, zrtpHelloHash);
    setConfig (accountID, SRTP_KEY_EXCHANGE, srtpKeyExchange);

    setConfig (accountID, STUN_ENABLE, stunEnable);
    setConfig (accountID, STUN_SERVER, stunServer);

    setConfig (accountID, TLS_ENABLE, tlsEnable);
    setConfig (accountID, TLS_CA_LIST_FILE, tlsCaListFile);
    setConfig (accountID, TLS_CERTIFICATE_FILE, tlsCertificateFile);
    setConfig (accountID, TLS_PRIVATE_KEY_FILE, tlsPrivateKeyFile);
    setConfig (accountID, TLS_PASSWORD, tlsPassword);
    setConfig (accountID, TLS_METHOD, tlsMethod);
    setConfig (accountID, TLS_CIPHERS, tlsCiphers);
    setConfig (accountID, TLS_SERVER_NAME, tlsServerName);
    setConfig (accountID, TLS_VERIFY_SERVER, tlsVerifyServer);
    setConfig (accountID, TLS_VERIFY_CLIENT, tlsVerifyClient);
    setConfig (accountID, TLS_REQUIRE_CLIENT_CERTIFICATE, tlsRequireClientCertificate);
    setConfig (accountID, TLS_NEGOTIATION_TIMEOUT_SEC, tlsNegotiationTimeoutSec);
    setConfig (accountID, TLS_NEGOTIATION_TIMEOUT_MSEC, tlsNegotiationTimeoutMsec);

    setConfig (accountID, CONFIG_ACCOUNT_ALIAS, alias);
    setConfig (accountID, CONFIG_ACCOUNT_MAILBOX, mailbox);
    setConfig (accountID, CONFIG_ACCOUNT_ENABLE, accountEnable);
    setConfig (accountID, CONFIG_ACCOUNT_TYPE, type);
    setConfig (accountID, CONFIG_ACCOUNT_RESOLVE_ONCE, resolveOnce);
    setConfig (accountID, CONFIG_ACCOUNT_REGISTRATION_EXPIRE, registrationExpire);

    saveConfig();

    Account * acc = NULL;
    acc = getAccount (accountID);

    if (acc != NULL) {
        acc->loadConfig();

        if (acc->isEnabled()) {
            acc->unregisterVoIPLink();
            acc->registerVoIPLink();
        } else {
            acc->unregisterVoIPLink();
        }
    } else {
        _debug ("ManagerImpl::setAccountDetails: account is NULL\n");
    }

    // Update account details to the client side
    if (_dbus) _dbus->getConfigurationManager()->accountsChanged();

}

void
ManagerImpl::sendRegister (const std::string& accountID , const int32_t& enable)
{

    _debug ("ManagerImpl::sendRegister \n");

    // Update the active field
    setConfig (accountID, CONFIG_ACCOUNT_ENABLE, (enable == 1) ? TRUE_STR:FALSE_STR);
    _debug ("ManagerImpl::sendRegister set config done\n");

    Account* acc = getAccount (accountID);
    acc->loadConfig();
    _debug ("ManagerImpl::sendRegister acc->loadconfig done\n");

    // Test on the freshly updated value

    if (acc->isEnabled()) {
        // Verify we aren't already registered, then register
        _debug ("Send register for account %s\n" , accountID.c_str());
        acc->registerVoIPLink();
    } else {
        // Verify we are already registered, then unregister
        _debug ("Send unregister for account %s\n" , accountID.c_str());
        acc->unregisterVoIPLink();
    }

}

std::string
ManagerImpl::addAccount (const std::map< std::string, std::string >& details)
{

    /** @todo Deal with both the _accountMap and the Configuration */
    std::string accountType, account_list;
    Account* newAccount;
    std::stringstream accountID;
    AccountID newAccountID;

    accountID << "Account:" << time (NULL);
    newAccountID = accountID.str();

    // Get the type
    accountType = (*details.find (CONFIG_ACCOUNT_TYPE)).second;

    _debug ("%s\n", newAccountID.c_str());

    /** @todo Verify the uniqueness, in case a program adds accounts, two in a row. */

    if (accountType == "SIP") {
        newAccount = AccountCreator::createAccount (AccountCreator::SIP_ACCOUNT, newAccountID);
    } else if (accountType == "IAX") {
        newAccount = AccountCreator::createAccount (AccountCreator::IAX_ACCOUNT, newAccountID);
    } else {
        _debug ("Unknown %s param when calling addAccount(): %s\n", CONFIG_ACCOUNT_TYPE, accountType.c_str());
        return "";
    }

    _accountMap[newAccountID] = newAccount;

    setAccountDetails (accountID.str(), details);

    // Add the newly created account in the account order list
    account_list = getConfigString (PREFERENCES, CONFIG_ACCOUNTS_ORDER);

    if (account_list != "") {
        newAccountID += "/";
        // Prepend the new account
        account_list.insert (0, newAccountID);
        setConfig (PREFERENCES, CONFIG_ACCOUNTS_ORDER, account_list);
    }

    saveConfig();

    if (_dbus) _dbus->getConfigurationManager()->accountsChanged();

    return newAccountID;
}

void
ManagerImpl::deleteAllCredential (const AccountID& accountID)
{
    int numberOfCredential = getConfigInt (accountID, CONFIG_CREDENTIAL_NUMBER);

    int i;

    for (i = 0; i < numberOfCredential; i++) {
        std::string credentialIndex;
        std::stringstream streamOut;
        streamOut << i;
        credentialIndex = streamOut.str();
        std::string section = "Credential" + std::string (":") + accountID + std::string (":") + credentialIndex;

        _config.removeSection (section);
    }

    if (accountID.empty() == false) {
        setConfig (accountID, CONFIG_CREDENTIAL_NUMBER, 0);
    }
}

void
ManagerImpl::removeAccount (const AccountID& accountID)
{
    // Get it down and dying
    Account* remAccount = NULL;
    remAccount = getAccount (accountID);

    if (remAccount != NULL) {
        remAccount->unregisterVoIPLink();
        _accountMap.erase (accountID);
        // http://projects.savoirfairelinux.net/issues/show/2355
        // delete remAccount;
    }

    _config.removeSection (accountID);

    saveConfig();

    _debug ("REMOVE ACCOUNT\n");

    if (_dbus) _dbus->getConfigurationManager()->accountsChanged();

}

// ACCOUNT handling
bool
ManagerImpl::associateCallToAccount (const CallID& callID, const AccountID& accountID)
{
    if (getAccountFromCall (callID) == AccountNULL) { // nothing with the same ID
        if (accountExists (accountID)) {    // account id exist in AccountMap
            ost::MutexLock m (_callAccountMapMutex);
            _callAccountMap[callID] = accountID;
            _debug ("Associate Call %s with Account %s\n", callID.data(), accountID.data());
            return true;
        } else {
            return false;
        }
    } else {
        return false;
    }
}

AccountID
ManagerImpl::getAccountFromCall (const CallID& callID)
{
    ost::MutexLock m (_callAccountMapMutex);
    CallAccountMap::iterator iter = _callAccountMap.find (callID);

    if (iter == _callAccountMap.end()) {
        return AccountNULL;
    } else {
        return iter->second;
    }
}

bool
ManagerImpl::removeCallAccount (const CallID& callID)
{
    ost::MutexLock m (_callAccountMapMutex);

    if (_callAccountMap.erase (callID)) {
        return true;
    }

    return false;
}

CallID
ManagerImpl::getNewCallID()
{
    std::ostringstream random_id ("s");
    random_id << (unsigned) rand();

    // when it's not found, it return ""
    // generate, something like s10000s20000s4394040

    while (getAccountFromCall (random_id.str()) != AccountNULL) {
        random_id.clear();
        random_id << "s";
        random_id << (unsigned) rand();
    }

    return random_id.str();
}

std::vector <std::string> ManagerImpl::loadAccountOrder (void)
{

    std::string account_list;
    std::vector <std::string> account_vect;

    account_list = getConfigString (PREFERENCES, CONFIG_ACCOUNTS_ORDER);
    return unserialize (account_list);
}


short
ManagerImpl::loadAccountMap()
{

    short nbAccount = 0;
    TokenList sections = _config.getSections();
    std::string accountType;
    Account *tmpAccount = 0;
    std::vector <std::string> account_order;

    TokenList::iterator iter = sections.begin();

    while (iter != sections.end()) {
        // Check if it starts with "Account:" (SIP and IAX pour le moment)
        if ( (int) (iter->find ("Account:")) != 0) {
            iter++;
            continue;
        }

        accountType = getConfigString (*iter, CONFIG_ACCOUNT_TYPE);

        if (accountType == "SIP") {
            tmpAccount = AccountCreator::createAccount (AccountCreator::SIP_ACCOUNT, *iter);
        }

        else if (accountType == "IAX") {
            tmpAccount = AccountCreator::createAccount (AccountCreator::IAX_ACCOUNT, *iter);
        }

        else {
            _debug ("Unknown %s param in config file (%s)\n", CONFIG_ACCOUNT_TYPE, accountType.c_str());
        }

        if (tmpAccount != NULL) {
            _debug ("Loading account %s \n", iter->c_str());
            _accountMap[iter->c_str() ] = tmpAccount;
            nbAccount++;
        }

        iter++;
    }

    // Those calls that are placed to an uri that cannot be
    // associated to an account are using that special account.
    // An account, that is not account, in the sense of
    // registration. This is useful since the Account object
    // provides a handful of method that simplifies URI creation
    // and loading of various settings.
    _directIpAccount = AccountCreator::createAccount (AccountCreator::SIP_DIRECT_IP_ACCOUNT, "");

    if (_directIpAccount == NULL) {
        _debug ("Failed to create direct ip calls \"account\"\n");
    } else {
        // Force the options to be loaded
        // No registration in the sense of
        // the REGISTER method is performed.
        _directIpAccount->registerVoIPLink();
    }

    _debug ("nbAccount loaded %i \n",nbAccount);

    return nbAccount;
}

void
ManagerImpl::unloadAccountMap()
{

    AccountMap::iterator iter = _accountMap.begin();

    while (iter != _accountMap.end()) {

        _debug ("-> Unloading account %s\n", iter->first.c_str());
        delete iter->second;
        iter->second = 0;

        iter++;
    }

    _accountMap.clear();
}

bool
ManagerImpl::accountExists (const AccountID& accountID)
{
    AccountMap::iterator iter = _accountMap.find (accountID);

    if (iter == _accountMap.end()) {
        return false;
    }

    return true;
}

Account*
ManagerImpl::getAccount (const AccountID& accountID)
{
    // In our definition,
    // this is the "direct ip calls account"
    if (accountID == AccountNULL) {
        return _directIpAccount;
    }

    AccountMap::iterator iter = _accountMap.find (accountID);

    if (iter == _accountMap.end()) {
        return NULL;
    }

    return iter->second;
}

AccountID
ManagerImpl::getAccountIdFromNameAndServer (const std::string& userName, const std::string& server)
{
    AccountMap::iterator iter;
    SIPAccount *account;
    _debug ("getAccountIdFromNameAndServer : username = %s , server = %s\n", userName.c_str(), server.c_str());
    // Try to find the account id from username and server name by full match

    for (iter = _accountMap.begin(); iter != _accountMap.end(); ++iter) {
        _debug ("for : account = %s\n", iter->first.c_str());
        account = dynamic_cast<SIPAccount *> (iter->second);

        if (account != NULL) {
            if (account->fullMatch (userName, server)) {
                _debug ("Matching accountId in request is a fullmatch\n");
                return iter->first;
            }
        }
    }

    // We failed! Then only match the hostname
    for (iter = _accountMap.begin(); iter != _accountMap.end(); ++iter) {
        account = dynamic_cast<SIPAccount *> (iter->second);

        if (account != NULL) {
            if (account->hostnameMatch (server)) {
                _debug ("Matching accountId in request with hostname\n");
                return iter->first;
            }
        }
    }

    // We failed! Then only match the username
    for (iter = _accountMap.begin(); iter != _accountMap.end(); ++iter) {
        account = dynamic_cast<SIPAccount *> (iter->second);

        if (account != NULL) {
            if (account->userMatch (userName)) {
                _debug ("Matching accountId in request with username\n");
                return iter->first;
            }
        }
    }

    // Failed again! return AccountNULL
    return AccountNULL;
}

void ManagerImpl::restartPJSIP (void)
{
    SIPVoIPLink *siplink;
    siplink = dynamic_cast<SIPVoIPLink*> (getSIPAccountLink ());

    this->unregisterCurSIPAccounts();
    /* Terminate and initialize the PJSIP library */

    if (siplink) {
        siplink->terminate ();
        siplink = SIPVoIPLink::instance ("");
        siplink->init ();
    }

    /* Then register all enabled SIP accounts */
    this->registerCurSIPAccounts (siplink);
}

VoIPLink* ManagerImpl::getAccountLink (const AccountID& accountID)
{
    if (accountID!=AccountNULL) {
        Account* acc = getAccount (accountID);

        if (acc) {
            return acc->getVoIPLink();
        }

        return 0;
    } else
        return SIPVoIPLink::instance ("");
}

VoIPLink* ManagerImpl::getSIPAccountLink()
{
    /* We are looking for the first SIP account we met because all the SIP accounts have the same voiplink */
    Account *account;
    AccountMap::iterator iter;

    for (iter = _accountMap.begin(); iter != _accountMap.end(); ++iter) {
        account = iter->second;

        if (account->getType() == "sip") {
            return account->getVoIPLink();
        }
    }

    return NULL;
}




pjsip_regc
*getSipRegcFromID (const AccountID& id UNUSED)
{
    /*SIPAccount *tmp = dynamic_cast<SIPAccount *>getAccount(id);
    if(tmp != NULL)
      return tmp->getSipRegc();
    else*/
    return NULL;
}

void ManagerImpl::unregisterCurSIPAccounts()
{
    Account *current;

    AccountMap::iterator iter = _accountMap.begin();

    while (iter != _accountMap.end()) {
        current = iter->second;

        if (current) {
            if (current->isEnabled() && current->getType() == "sip") {
                current->unregisterVoIPLink();
            }
        }

        iter++;
    }
}

void ManagerImpl::registerCurSIPAccounts (VoIPLink *link)
{

    Account *current;

    AccountMap::iterator iter = _accountMap.begin();

    while (iter != _accountMap.end()) {
        current = iter->second;

        if (current) {
            if (current->isEnabled() && current->getType() == "sip") {
                //current->setVoIPLink(link);
                current->registerVoIPLink();
            }
        }

        current = NULL;

        iter++;
    }
}


std::map<std::string, int32_t> ManagerImpl::getAddressbookSettings ()
{

    std::map<std::string, int32_t> settings;

    settings.insert (std::pair<std::string, int32_t> ("ADDRESSBOOK_ENABLE", getConfigInt (ADDRESSBOOK, ADDRESSBOOK_ENABLE)));
    settings.insert (std::pair<std::string, int32_t> ("ADDRESSBOOK_MAX_RESULTS", getConfigInt (ADDRESSBOOK, ADDRESSBOOK_MAX_RESULTS)));
    settings.insert (std::pair<std::string, int32_t> ("ADDRESSBOOK_DISPLAY_CONTACT_PHOTO", getConfigInt (ADDRESSBOOK, ADDRESSBOOK_DISPLAY_CONTACT_PHOTO)));
    settings.insert (std::pair<std::string, int32_t> ("ADDRESSBOOK_DISPLAY_PHONE_BUSINESS", getConfigInt (ADDRESSBOOK, ADDRESSBOOK_DISPLAY_PHONE_BUSINESS)));
    settings.insert (std::pair<std::string, int32_t> ("ADDRESSBOOK_DISPLAY_PHONE_HOME", getConfigInt (ADDRESSBOOK, ADDRESSBOOK_DISPLAY_PHONE_HOME)));
    settings.insert (std::pair<std::string, int32_t> ("ADDRESSBOOK_DISPLAY_PHONE_MOBILE", getConfigInt (ADDRESSBOOK, ADDRESSBOOK_DISPLAY_PHONE_MOBILE)));

    return settings;
}

void ManagerImpl::setAddressbookSettings (const std::map<std::string, int32_t>& settings)
{

    setConfig (ADDRESSBOOK, ADDRESSBOOK_ENABLE, (*settings.find ("ADDRESSBOOK_ENABLE")).second);
    setConfig (ADDRESSBOOK, ADDRESSBOOK_MAX_RESULTS, (*settings.find ("ADDRESSBOOK_MAX_RESULTS")).second);
    setConfig (ADDRESSBOOK, ADDRESSBOOK_DISPLAY_CONTACT_PHOTO , (*settings.find ("ADDRESSBOOK_DISPLAY_CONTACT_PHOTO")).second);
    setConfig (ADDRESSBOOK, ADDRESSBOOK_DISPLAY_PHONE_BUSINESS , (*settings.find ("ADDRESSBOOK_DISPLAY_PHONE_BUSINESS")).second);
    setConfig (ADDRESSBOOK, ADDRESSBOOK_DISPLAY_PHONE_HOME , (*settings.find ("ADDRESSBOOK_DISPLAY_PHONE_HOME")).second);
    setConfig (ADDRESSBOOK, ADDRESSBOOK_DISPLAY_PHONE_MOBILE , (*settings.find ("ADDRESSBOOK_DISPLAY_PHONE_MOBILE")).second);

    // Write it to the configuration file
    saveConfig ();
}

void
ManagerImpl::setAddressbookList (const std::vector<  std::string >& list)
{

    std::string s = serialize (list);
    setConfig (ADDRESSBOOK, ADDRESSBOOK_LIST, s);
}

std::vector <std::string>
ManagerImpl::getAddressbookList (void)
{

    std::string s = getConfigString (ADDRESSBOOK, ADDRESSBOOK_LIST);
    return unserialize (s);
}

std::map<std::string, std::string> ManagerImpl::getHookSettings ()
{

    std::map<std::string, std::string> settings;

    settings.insert (std::pair<std::string, std::string> ("URLHOOK_SIP_FIELD", getConfigString (HOOKS, URLHOOK_SIP_FIELD)));
    settings.insert (std::pair<std::string, std::string> ("URLHOOK_COMMAND", getConfigString (HOOKS, URLHOOK_COMMAND)));
    settings.insert (std::pair<std::string, std::string> ("URLHOOK_SIP_ENABLED", getConfigString (HOOKS, URLHOOK_SIP_ENABLED)));
    settings.insert (std::pair<std::string, std::string> ("URLHOOK_IAX2_ENABLED", getConfigString (HOOKS, URLHOOK_IAX2_ENABLED)));
    settings.insert (std::pair<std::string, std::string> ("PHONE_NUMBER_HOOK_ENABLED", getConfigString (HOOKS, PHONE_NUMBER_HOOK_ENABLED)));
    settings.insert (std::pair<std::string, std::string> ("PHONE_NUMBER_HOOK_ADD_PREFIX", getConfigString (HOOKS, PHONE_NUMBER_HOOK_ADD_PREFIX)));

    return settings;
}

void ManagerImpl::setHookSettings (const std::map<std::string, std::string>& settings)
{

    setConfig (HOOKS, URLHOOK_SIP_FIELD, (*settings.find ("URLHOOK_SIP_FIELD")).second);
    setConfig (HOOKS, URLHOOK_COMMAND, (*settings.find ("URLHOOK_COMMAND")).second);
    setConfig (HOOKS, URLHOOK_SIP_ENABLED, (*settings.find ("URLHOOK_SIP_ENABLED")).second);
    setConfig (HOOKS, URLHOOK_IAX2_ENABLED, (*settings.find ("URLHOOK_IAX2_ENABLED")).second);
    setConfig (HOOKS, PHONE_NUMBER_HOOK_ENABLED, (*settings.find ("PHONE_NUMBER_HOOK_ENABLED")).second);
    setConfig (HOOKS, PHONE_NUMBER_HOOK_ADD_PREFIX, (*settings.find ("PHONE_NUMBER_HOOK_ADD_PREFIX")).second);

    // Write it to the configuration file
    saveConfig ();
}

void ManagerImpl::check_call_configuration (const CallID& id, const std::string &to, Call::CallConfiguration *callConfig)
{
    Call::CallConfiguration config;

    if (to.find (SIP_SCHEME) == 0 || to.find (SIPS_SCHEME) == 0) {
        _debug ("Sending Sip Call \n");
        config = Call::IPtoIP;
    } else {
        config = Call::Classic;
    }

    associateConfigToCall (id, config);

    *callConfig = config;
}


bool ManagerImpl::associateConfigToCall (const CallID& callID, Call::CallConfiguration config)
{

    if (getConfigFromCall (callID) == CallConfigNULL) { // nothing with the same ID
        _callConfigMap[callID] = config;
        _debug ("Associate Call %s with config %i\n", callID.data(), config);
        return true;
    } else {
        return false;
    }
}

Call::CallConfiguration ManagerImpl::getConfigFromCall (const CallID& callID)
{

    CallConfigMap::iterator iter = _callConfigMap.find (callID);

    if (iter == _callConfigMap.end()) {
        return (Call::CallConfiguration) CallConfigNULL;
    } else {
        return iter->second;
    }
}

bool ManagerImpl::removeCallConfig (const CallID& callID)
{

    if (_callConfigMap.erase (callID)) {
        return true;
    }

    return false;
}

std::map< std::string, std::string > ManagerImpl::getCallDetails (const CallID& callID)
{

    std::map<std::string, std::string> call_details;
    AccountID accountid;
    Account *account;
    VoIPLink *link;
    Call *call = NULL;
    std::stringstream type;


    // We need here to retrieve the call information attached to the call ID
    // To achieve that, we need to get the voip link attached to the call
    // But to achieve that, we need to get the account the call was made with

    // So first we fetch the account
    accountid = getAccountFromCall (callID);
    _debug ("%s\n",callID.c_str());
    // Then the VoIP link this account is linked with (IAX2 or SIP)

    if ( (account=getAccount (accountid)) != 0) {
        link = account->getVoIPLink ();

        if (link) {
            call = link->getCall (callID);
        }
    }

    if (call) {
        type << call->getCallType ();
        call_details.insert (std::pair<std::string, std::string> ("ACCOUNTID", accountid));
        call_details.insert (std::pair<std::string, std::string> ("PEER_NUMBER", call->getPeerNumber ()));
        call_details.insert (std::pair<std::string, std::string> ("PEER_NAME", call->getPeerName ()));
        call_details.insert (std::pair<std::string, std::string> ("DISPLAY_NAME", call->getDisplayName ()));
        call_details.insert (std::pair<std::string, std::string> ("CALL_STATE", call->getStateStr ()));
        call_details.insert (std::pair<std::string, std::string> ("CALL_TYPE", type.str ()));
    } else {
        _debug ("Error: Managerimpl - getCallDetails ()\n");
        call_details.insert (std::pair<std::string, std::string> ("ACCOUNTID", AccountNULL));
        call_details.insert (std::pair<std::string, std::string> ("PEER_NUMBER", "Unknown"));
        call_details.insert (std::pair<std::string, std::string> ("PEER_NAME", "Unknown"));
        call_details.insert (std::pair<std::string, std::string> ("CALL_STATE", "UNKNOWN"));
        call_details.insert (std::pair<std::string, std::string> ("CALL_TYPE", "0"));
    }

    return call_details;
}


std::map<std::string, std::string> ManagerImpl::send_history_to_client (void)
{
    return _history->get_history_serialized ();
}

void ManagerImpl::receive_history_from_client (std::map<std::string, std::string> history)
{
    _history->set_serialized_history (history, Manager::instance().getConfigInt (PREFERENCES, CONFIG_HISTORY_LIMIT));
    _history->save_history ();
}


std::vector< std::string >
ManagerImpl::getCallList (void)
{
    std::vector< std::string > v;

    CallAccountMap::iterator iter = _callAccountMap.begin ();

    while (iter != _callAccountMap.end ()) {
        v.push_back (iter->first.data());
        iter++;
    }

    return v;
}


std::map< std::string, std::string >
ManagerImpl::getConferenceDetails (const ConfID& confID)
{

    std::map<std::string, std::string> conf_details;
    ConferenceMap::iterator iter_conf;

    iter_conf = _conferencemap.find (confID);

    Conference* conf = NULL;

    if (iter_conf != _conferencemap.end()) {

        conf = iter_conf->second;
        conf_details.insert (std::pair<std::string, std::string> ("CONFID", confID));
        conf_details.insert (std::pair<std::string, std::string> ("CONF_STATE", conf->getStateStr()));
    }

    return conf_details;
}


std::vector< std::string >
ManagerImpl::getConferenceList (void)
{
    _debug ("ManagerImpl::getConferenceList\n");
    std::vector< std::string > v;

    ConferenceMap::iterator iter = _conferencemap.begin();

    while (iter != _conferencemap.end ()) {
        v.push_back (iter->first);
        iter++;
    }

    return v;
}


std::vector< std::string >
ManagerImpl::getParticipantList (const std::string& confID)
{
    _debug ("ManagerImpl::getParticipantList\n");
    std::vector< std::string > v;

    ConferenceMap::iterator iter_conf = _conferencemap.find (confID);
    Conference *conf = NULL;

    if (iter_conf != _conferencemap.end())
        conf = iter_conf->second;

    if (conf != NULL) {
        ParticipantSet participants = conf->getParticipantList();
        ParticipantSet::iterator iter_participant = participants.begin();

        while (iter_participant != participants.end ()) {

            v.push_back (*iter_participant);

            iter_participant++;
        }
    }

    return v;
}
<|MERGE_RESOLUTION|>--- conflicted
+++ resolved
@@ -382,18 +382,10 @@
 
     // if it was waiting, it's waiting no more
     if (_dbus) _dbus->getCallManager()->callStateChanged (call_id, "CURRENT");
-<<<<<<< HEAD
         
     // std::string codecName = Manager::instance().getCurrentCodecName (call_id);
     // if (_dbus) _dbus->getCallManager()->currentSelectedCodec (call_id, codecName.c_str());
         
-=======
-
-    std::string codecName = Manager::instance().getCurrentCodecName (call_id);
-
-    if (_dbus) _dbus->getCallManager()->currentSelectedCodec (call_id, codecName.c_str());
-
->>>>>>> ffa755f6
     removeWaitingCall (call_id);
 
     // if we dragged this call into a conference already
@@ -686,20 +678,10 @@
         _audiodriver->flushMain();
     }
 
-<<<<<<< HEAD
     // codecName = getCurrentCodecName (call_id);
     // _debug("ManagerImpl::hangupCall(): broadcast codec name %s \n",codecName.c_str());
 
     // if (_dbus) _dbus->getCallManager()->currentSelectedCodec (call_id,codecName.c_str());
-=======
-    codecName = getCurrentCodecName (call_id);
-
-    // _debug("ManagerImpl::hangupCall(): broadcast codec name %s \n",codecName.c_str());
-
-    if (_dbus) _dbus->getCallManager()->currentSelectedCodec (call_id,codecName.c_str());
-
-
->>>>>>> ffa755f6
 
     return returnValue;
 }
