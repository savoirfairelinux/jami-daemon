--- conflicted
+++ resolved
@@ -2549,12 +2549,6 @@
   }
 
   // We failed! Then only match the hostname
-<<<<<<< HEAD
-  for(iter = _accountMap.begin(); iter != _accountMap.end(); ++iter) {
-    account = dynamic_cast<SIPAccount *>(iter->second);
-    if ( account != NULL ) {
-    	if(account->hostnameMatch(server))
-=======
   for(iter = _accountMap.begin(); iter != _accountMap.end(); ++iter) {
     account = dynamic_cast<SIPAccount *>(iter->second);
     if ( account != NULL ) {
@@ -2573,7 +2567,6 @@
     	if(account->userMatch(userName))
     	{
     	      _debug("userMatch\n");
->>>>>>> d71b6d91
       		return iter->first;
       }
     }
