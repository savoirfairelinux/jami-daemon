/*
 *  Copyright (C) 2004-2007 Savoir-Faire Linux inc.
 *  Author: Alexandre Bourget <alexandre.bourget@savoirfairelinux.com>
 *  Author: Yan Morin <yan.morin@savoirfairelinux.com>
 *  Author: Laurielle Lea <laurielle.lea@savoirfairelinux.com>
 *  Author: Emmanuel Milou <emmanuel.milou@savoirfairelinux.com>
 *  Author: Alexandre Savard <alexandre.savard@savoirfairelinux.com>
 *  Author: Guillaume Carmel-Archambault <guillaume.carmel-archambault@savoirfairelinux.com>
 *
 *  This program is free software; you can redistribute it and/or modify
 *  it under the terms of the GNU General Public License as published by
 *  the Free Software Foundation; either version 3 of the License, or
 *  (at your option) any later version.
 *
 *  This program is distributed in the hope that it will be useful,
 *  but WITHOUT ANY WARRANTY; without even the implied warranty of
 *  MERCHANTABILITY or FITNESS FOR A PARTICULAR PURPOSE.  See the
 *  GNU General Public License for more details.
 *
 *  You should have received a copy of the GNU General Public License
 *  along with this program; if not, write to the Free Software
 *   Foundation, Inc., 675 Mass Ave, Cambridge, MA 02139, USA.
 */

#include "managerimpl.h"

#include "account.h"
#include "dbus/callmanager.h"
#include "user_cfg.h"
#include "global.h"
#include "sip/sipaccount.h"

#include "audio/audiolayer.h"
#include "audio/alsa/alsalayer.h"
#include "audio/pulseaudio/pulselayer.h"
#include "audio/sound/tonelist.h"
#include "history/historymanager.h"
#include "accountcreator.h" // create new account
#include "sip/sipvoiplink.h"
#include "manager.h"
#include "dbus/configurationmanager.h"

#include "conference.h"

#include <errno.h>
#include <time.h>
#include <cstdlib>
#include <iostream>
#include <fstream>
#include <sstream>
#include <sys/types.h> // mkdir(2)
#include <sys/stat.h>  // mkdir(2)
#include <pwd.h>       // getpwuid
#define DIRECT_IP_CALL	"IP CALL"

#define fill_config_str(name, value) \
  (_config.addConfigTreeItem(section, Conf::ConfigTreeItem(std::string(name), std::string(value), type_str)))
#define fill_config_int(name, value) \
  (_config.addConfigTreeItem(section, Conf::ConfigTreeItem(std::string(name), std::string(value), type_int)))

#define MD5_APPEND(pms,buf,len) pj_md5_update(pms, (const pj_uint8_t*)buf, len)

ManagerImpl::ManagerImpl (void) :
	_hasTriedToRegister(false), _config(), _currentCallId2(),
			_currentCallMutex(), _codecBuilder(NULL), _audiodriver(NULL),
			_dtmfKey(NULL), _codecDescriptorMap(), _toneMutex(),
			_telephoneTone(NULL), _audiofile(), _spkr_volume(0),
			_mic_volume(0), _mutex(), _dbus(NULL), _waitingCall(),
			_waitingCallMutex(), _nbIncomingWaitingCall(0), _path(""),
			_exist(0), _setupLoaded(false), _callAccountMap(),
			_callAccountMapMutex(), _callConfigMap(), _accountMap(),
			_directIpAccount(NULL), _cleaner(NULL), _history(NULL) {

	// initialize random generator for call id
	srand(time(NULL));

	_cleaner = new NumberCleaner();
	_history = new HistoryManager();

#ifdef TEST
	testAccountMap();
	loadAccountMap();
	testCallAccountMap();
	unloadAccountMap();
#endif

	// should be call before initConfigFile
	// loadAccountMap();, called in init() now.
}

// never call if we use only the singleton...
ManagerImpl::~ManagerImpl (void) {
	// terminate();
	delete _cleaner; _cleaner = NULL;
	delete _history; _history = NULL;

	_debug ("Manager: %s stop correctly.", PROGNAME);
}

void ManagerImpl::init () {

	// Load accounts, init map
	loadAccountMap();

	initVolume();

	if (_exist == 0) {
		_warn ("Manager: Cannot create config file in your home directory");
	}

	initAudioDriver();

	selectAudioDriver();

	// Initialize the list of supported audio codecs
	initAudioCodec();

	AudioLayer *audiolayer = getAudioDriver();

	if (audiolayer != 0) {
		unsigned int sampleRate = audiolayer->getSampleRate();

		_debugInit ("Manager: Load telephone tone");
		std::string country = getConfigString(PREFERENCES, ZONE_TONE);
		_telephoneTone = new TelephoneTone(country, sampleRate);

		_debugInit ("Manager: Loading DTMF key");
		_dtmfKey = new DTMF(sampleRate);
	}

	if (audiolayer == 0)
		audiolayer->stopStream();

	// Load the history
	_history->load_history(getConfigInt(PREFERENCES, CONFIG_HISTORY_LIMIT));
}

void ManagerImpl::terminate () {

	_debug ("Manager: Terminate ");
	saveConfig();

	unloadAccountMap();

	_debug ("Manager: Unload DTMF key");
	delete _dtmfKey;

	_debug("Manager: Unload telephone tone");
	delete _telephoneTone; _telephoneTone = NULL;

	_debug ("Manager: Unload audio driver");
	delete _audiodriver; _audiodriver = NULL;

	_debug ("Manager: Unload telephone tone");
	delete _telephoneTone; _telephoneTone = NULL;

	_debug ("Manager: Unload audio codecs ");
	_codecDescriptorMap.deleteHandlePointer();

}

bool ManagerImpl::isCurrentCall (const CallID& callId) {
	return (_currentCallId2 == callId ? true : false);
}

bool ManagerImpl::hasCurrentCall () {
	// _debug ("ManagerImpl::hasCurrentCall current call ID = %s", _currentCallId2.c_str());

	if (_currentCallId2 != "") {
		return true;
	}

	return false;
}

const CallID&
ManagerImpl::getCurrentCallId () {
	return _currentCallId2;
}

void ManagerImpl::switchCall (const CallID& id) {
	ost::MutexLock m(_currentCallMutex);
	_debug ("----- Switch current call id to %s -----", id.c_str());
	_currentCallId2 = id;
}

///////////////////////////////////////////////////////////////////////////////
// Management of events' IP-phone user
///////////////////////////////////////////////////////////////////////////////
/* Main Thread */

bool ManagerImpl::outgoingCall (const std::string& account_id,
		const CallID& call_id, const std::string& to) {

	std::string pattern, to_cleaned;
	Call::CallConfiguration callConfig;
	SIPVoIPLink *siplink;

	_debug ("Manager: New outgoing call %s to %s", call_id.c_str(), to.c_str());

	CallID current_call_id = getCurrentCallId();

	if (getConfigString(HOOKS, PHONE_NUMBER_HOOK_ENABLED) == "1")
		_cleaner->set_phone_number_prefix(getConfigString(HOOKS,
				PHONE_NUMBER_HOOK_ADD_PREFIX));
	else
		_cleaner->set_phone_number_prefix("");

	to_cleaned = _cleaner->clean(to);

	/* Check what kind of call we are dealing with */
	check_call_configuration(call_id, to_cleaned, &callConfig);

	// in any cases we have to detach from current communication
	if (hasCurrentCall()) {

		_debug ("Manager: Has current call (%s) put it onhold", current_call_id.c_str());
		// if this is not a conferenceand this and is not a conference participant
		if (!isConference(current_call_id) && !participToConference(current_call_id)) {
			onHoldCall(current_call_id);
		} else if (isConference(current_call_id) && !participToConference(call_id)) {
			detachParticipant(default_id, current_call_id);
		}
	}

	if (callConfig == Call::IPtoIP) {
		_debug ("Manager: Start IP2IP call");
		/* We need to retrieve the sip voiplink instance */
		siplink = SIPVoIPLink::instance("");

		if (siplink->new_ip_to_ip_call(call_id, to_cleaned)) {
			switchCall(call_id);
			return true;
		} else {
			callFailure(call_id);
		}

		return false;
	}

	_debug("Manager: Selecting account %s", account_id.c_str());
	if (!accountExists(account_id)) {
		_error ("Manager: Error: Account doesn't exist in new outgoing call");
		return false;
	}

	if (getAccountFromCall(call_id) != AccountNULL) {
		_error ("Manager: Error: Call id already exists in outgoing call");
		return false;
	}

	_debug ("Manager: Adding Outgoing Call %s on account %s", call_id.data(), account_id.data());
	associateCallToAccount(call_id, account_id);

	if (getAccountLink(account_id)->newOutgoingCall(call_id, to_cleaned)) {
	    switchCall(call_id);
	    return true;
	} else {
	    callFailure(call_id);
	    _debug ("Manager: Error: An error occur, the call was not created");
	}

	return false;
}

//THREAD=Main : for outgoing Call
bool ManagerImpl::answerCall (const CallID& call_id) {

	_debug ("ManagerImpl: Answer call %s", call_id.c_str());

	stopTone();

	// store the current call id
	CallID current_call_id = getCurrentCallId();

	AccountID account_id = getAccountFromCall(call_id);

	if (account_id == AccountNULL) {
		_debug ("    answerCall: AccountId is null");
	}

	Call* call = NULL;

	call = getAccountLink(account_id)->getCall(call_id);

	if (call == NULL) {
		_debug ("    answerCall: Call is null");
	}

	// in any cases we have to detach from current communication
	if (hasCurrentCall()) {

		_debug ("    answerCall: Currently conversing with %s", current_call_id.c_str());
		// if it is not a conference and is not a conference participant

		if (!isConference(current_call_id) && !participToConference(
				current_call_id)) {
			_debug ("    answerCall: Put the current call (%s) on hold", current_call_id.c_str());
			onHoldCall(current_call_id);
		}

		// if we are talking to a conference and we are answering an incoming call
		else if (isConference(current_call_id)
				&& !participToConference(call_id)) {
			_debug ("    answerCall: Detach main participant from conference");
			detachParticipant(default_id, current_call_id);
		}

	}

	if (!getAccountLink(account_id)->answer(call_id)) {
		// error when receiving...
		removeCallAccount(call_id);
		return false;
	}

	// if it was waiting, it's waiting no more
	if (_dbus)
		_dbus->getCallManager()->callStateChanged(call_id, "CURRENT");

	// std::string codecName = Manager::instance().getCurrentCodecName (call_id);
	// if (_dbus) _dbus->getCallManager()->currentSelectedCodec (call_id, codecName.c_str());

	removeWaitingCall(call_id);

	// if we dragged this call into a conference already
	if (participToConference(call_id)) {

		// AccountID currentAccountId;
		// Call* call = NULL;

		// currentAccountId = getAccountFromCall (call_id);
		// call = getAccountLink (currentAccountId)->getCall (call_id);

		switchCall(call->getConfId());
	} else {
		switchCall(call_id);
	}

	return true;
}

//THREAD=Main
bool ManagerImpl::hangupCall (const CallID& call_id) {

	_info("Manager: Hangup call %s", call_id.c_str());

	PulseLayer *pulselayer;
	AccountID account_id;
	bool returnValue = true;

	// store the current call id
	CallID current_call_id = getCurrentCallId();

	stopTone();

	/* Broadcast a signal over DBus */
	_debug ("Manager: Send DBUS call state change (HUNGUP) for id %s", call_id.c_str());

	if (_dbus)
		_dbus->getCallManager()->callStateChanged(call_id, "HUNGUP");

	if (participToConference(call_id)) {

		Conference *conf = getConferenceFromCallID(call_id);

		if (conf != NULL) {
			// remove this participant
			removeParticipant(call_id);

			processRemainingParticipant(current_call_id, conf);
		}

	} else {
		// we are not participating to a conference, current call switched to ""
		if (!isConference(current_call_id))
			switchCall("");
	}

	/* Direct IP to IP call */
	if (getConfigFromCall(call_id) == Call::IPtoIP) {
		returnValue = SIPVoIPLink::instance(AccountNULL)->hangup(call_id);
	}
	/* Classic call, attached to an account */
	else {
		account_id = getAccountFromCall(call_id);

		// Account may be NULL if call have not been sent yet
		if (account_id == AccountNULL) {
			_error ("Manager: Error: account id is NULL in hangup");
			returnValue = false;
		} else {
			returnValue = getAccountLink(account_id)->hangup(call_id);
			removeCallAccount(call_id);
		}
	}

	int nbCalls = getCallList().size();

	AudioLayer *audiolayer = getAudioDriver();

	// stop streams
	if (audiolayer && (nbCalls <= 0)) {
		_debug ("Manager: stop audio stream, ther is only %i call(s) remaining", nbCalls);
		audiolayer->stopStream();
	}

	if (_audiodriver->getLayerType() == PULSEAUDIO) {
		pulselayer = dynamic_cast<PulseLayer *> (getAudioDriver());
	}

	return returnValue;
}

bool ManagerImpl::hangupConference (const ConfID& id) {

	_debug ("Manager: Hangup conference %s", id.c_str());

	Conference *conf;
	ConferenceMap::iterator iter_conf = _conferencemap.find(id);

	AccountID currentAccountId;

	// Call* call = NULL;


	if (iter_conf != _conferencemap.end()) {
		conf = iter_conf->second;

		ParticipantSet participants = conf->getParticipantList();
		ParticipantSet::iterator iter_participant = participants.begin();

		while (iter_participant != participants.end()) {
			_debug ("Manager: Hangup onference participant %s", (*iter_participant).c_str());

			hangupCall(*iter_participant);

			iter_participant++;

		}

	}

	switchCall("");

	return true;
}

//THREAD=Main
bool ManagerImpl::cancelCall (const CallID& id) {
	AccountID accountid;
	bool returnValue;

	_debug("Manager: Cancel call");

	stopTone();

	/* Direct IP to IP call */

	if (getConfigFromCall(id) == Call::IPtoIP) {
		returnValue = SIPVoIPLink::instance(AccountNULL)->cancel(id);
	}

	/* Classic call, attached to an account */
	else {
		accountid = getAccountFromCall(id);

		if (accountid == AccountNULL) {
			_debug ("! Manager Cancel Call: Call doesn't exists");
			return false;
		}

		returnValue = getAccountLink(accountid)->cancel(id);

		removeCallAccount(id);
	}

	// it could be a waiting call?
	removeWaitingCall(id);

	switchCall("");

	return returnValue;
}

//THREAD=Main
bool ManagerImpl::onHoldCall (const CallID& call_id) {
	AccountID account_id;
	bool returnValue;

	_debug ("Manager: Put call %s on hold", call_id.c_str());

	stopTone();

	CallID current_call_id = getCurrentCallId();


	/* Direct IP to IP call */

	if (getConfigFromCall(call_id) == Call::IPtoIP) {
		returnValue = SIPVoIPLink::instance(AccountNULL)-> onhold(call_id);
	}

	/* Classic call, attached to an account */
	else {
		account_id = getAccountFromCall(call_id);

		if (account_id == AccountNULL) {
			_debug ("Manager: Account ID %s or callid %s doesn't exists in call onHold", account_id.c_str(), call_id.c_str());
			return false;
		}

		returnValue = getAccountLink(account_id)->onhold(call_id);
	}

	removeWaitingCall(call_id);

	// keeps current call id if the action is not holding this call or a new outgoing call

	if (current_call_id == call_id) {

		switchCall("");
	}

	if (_dbus)
		_dbus->getCallManager()->callStateChanged(call_id, "HOLD");

	return returnValue;
}

//THREAD=Main
bool ManagerImpl::offHoldCall (const CallID& call_id) {

	AccountID account_id;
	bool returnValue, is_rec;
	std::string codecName;

	is_rec = false;

	_debug ("Manager: Put call %s off hold", call_id.c_str());

	stopTone();

	CallID current_call_id = getCurrentCallId();

	//Place current call on hold if it isn't

	if (hasCurrentCall()) {
		// if this is not a conferenceand this and is not a conference participant
		if (!isConference(current_call_id) && !participToConference(
				current_call_id)) {
			onHoldCall(current_call_id);
		} else if (isConference(current_call_id) && !participToConference(
				call_id)) {
			detachParticipant(default_id, current_call_id);
		}
	}

	// switch current call id to id since sipvoip link need it to amke a call
	// switchCall(id);

	/* Direct IP to IP call */
	if (getConfigFromCall(call_id) == Call::IPtoIP) {
		// is_rec = SIPVoIPLink::instance (AccountNULL)-> isRecording (call_id);
		returnValue = SIPVoIPLink::instance(AccountNULL)-> offhold(call_id);
	}

	/* Classic call, attached to an account */
	else {
		account_id = getAccountFromCall(call_id);

		if (account_id == AccountNULL) {
			_warn ("Manager: Error: Call doesn't exists in off hold");
			return false;
		}

		_debug ("Manager: Setting offhold, Account %s, callid %s", account_id.c_str(), call_id.c_str());

		is_rec = getAccountLink(account_id)->getCall(call_id)->isRecording();
		returnValue = getAccountLink(account_id)->offhold(call_id);
	}

	if (_dbus) {
		if (is_rec)
			_dbus->getCallManager()->callStateChanged(call_id, "UNHOLD_RECORD");
		else
			_dbus->getCallManager()->callStateChanged(call_id, "UNHOLD_CURRENT");

	}

	if (participToConference(call_id)) {

		AccountID currentAccountId;
		Call* call = NULL;

		currentAccountId = getAccountFromCall(call_id);
		call = getAccountLink(currentAccountId)->getCall(call_id);

		switchCall(call->getConfId());

	} else {
		switchCall(call_id);
		_audiodriver->flushMain();
	}

	return returnValue;
}

//THREAD=Main
bool ManagerImpl::transferCall (const CallID& call_id, const std::string& to) {
	AccountID accountid;
	bool returnValue;

	_info("Manager: Transfer call %s\n", call_id.c_str());

	CallID current_call_id = getCurrentCallId();

	// Direct IP to IP call
	if (getConfigFromCall(call_id) == Call::IPtoIP) {
		returnValue = SIPVoIPLink::instance(AccountNULL)-> transfer(call_id, to);
	}
	// Classic call, attached to an account
	else {

	accountid = getAccountFromCall(call_id);

		if (accountid == AccountNULL) {
			_warn ("Manager: Call doesn't exists");
			return false;
		}

		returnValue = getAccountLink(accountid)->transfer(call_id, to);

	}

	// remove waiting call in case we make transfer without even answer
	removeWaitingCall(call_id);

	return returnValue;
}

void ManagerImpl::transferFailed () {

	_debug("UserAgent: Transfer failed");

	if (_dbus)
		_dbus->getCallManager()->transferFailed();
}

void ManagerImpl::transferSucceded () {

	_debug("UserAgent: Transfer succeded");

	if (_dbus)
		_dbus->getCallManager()->transferSucceded();

}

//THREAD=Main : Call:Incoming
bool ManagerImpl::refuseCall (const CallID& id) {
	AccountID accountid;
	bool returnValue;

	_debug("Manager: Refuse call %s", id.c_str());

	CallID current_call_id = getCurrentCallId();

	stopTone();

	int nbCalls = getCallList().size();

	// AudioLayer* audiolayer = getAudioDriver();

	if (nbCalls <= 1) {
		_debug ("    refuseCall: stop audio stream, there is only %i call(s) remaining", nbCalls);

		AudioLayer* audiolayer = getAudioDriver();
		audiolayer->stopStream();
	}

	/* Direct IP to IP call */

	if (getConfigFromCall(id) == Call::IPtoIP) {
		returnValue = SIPVoIPLink::instance(AccountNULL)-> refuse(id);
	}

	/* Classic call, attached to an account */
	else {
		accountid = getAccountFromCall(id);

		if (accountid == AccountNULL) {
			_warn ("Manager: Call doesn't exists");
			return false;
		}

		returnValue = getAccountLink(accountid)->refuse(id);

		removeCallAccount(id);
	}

	// if the call was outgoing or established, we didn't refuse it
	// so the method did nothing
	if (returnValue) {
		removeWaitingCall(id);

		if (_dbus)
			_dbus->getCallManager()->callStateChanged(id, "HUNGUP");
	}

	return returnValue;
}

Conference*
ManagerImpl::createConference (const CallID& id1, const CallID& id2) {
	_debug ("Manager: Create conference with call %s and %s", id1.c_str(), id2.c_str());

	Conference* conf = new Conference();

	conf->add(id1);
	conf->add(id2);

	// Add conference to map
	_conferencemap.insert( std::pair<CallID, Conference*>(conf->getConfID(), conf));

	// broadcast a signal over dbus
	_dbus->getCallManager()->conferenceCreated(conf->getConfID());

	return conf;
}

void ManagerImpl::removeConference (const ConfID& conference_id) {

	_debug ("Manager: Remove conference %s", conference_id.c_str());

	Conference* conf = NULL;

	_debug ("Manager: number of participant: %d", (int) _conferencemap.size());
	ConferenceMap::iterator iter = _conferencemap.find(conference_id);

	if (iter != _conferencemap.end()) {
		conf = iter->second;
	}

	if (conf == NULL) {
		_error ("Manager: Error: Conference not found");
		return;
	}

	// We now need to bind the audio to the remain participant

	// Unbind main participant audio from conference
	_audiodriver->getMainBuffer()->unBindAll(default_id);

	ParticipantSet participants = conf->getParticipantList();

	// bind main participant audio to remaining conference call
	ParticipantSet::iterator iter_p = participants.begin();

	if (iter_p != participants.end()) {

		_audiodriver->getMainBuffer()->bindCallID(*iter_p, default_id);
	}

	// Then remove the conference from the conference map
	if (_conferencemap.erase(conference_id) == 1)
		_debug ("Manager: Conference %s removed succesfully", conference_id.c_str());
	else
		_error ("Manager: Error: Cannot remove conference: %s", conference_id.c_str());

	// broadcast a signal over dbus
	_dbus->getCallManager()->conferenceRemoved(conference_id);

}

Conference*
ManagerImpl::getConferenceFromCallID (const CallID& call_id) {
	AccountID account_id;
	Call* call = NULL;

	account_id = getAccountFromCall(call_id);
	call = getAccountLink(account_id)->getCall(call_id);

	ConferenceMap::iterator iter = _conferencemap.find(call->getConfId());

	if (iter != _conferencemap.end()) {
		return iter->second;
	} else {
		return NULL;
	}
}

void ManagerImpl::holdConference (const CallID& id) {
	_debug ("Manager: Hold conference()");

	Conference *conf;
	ConferenceMap::iterator iter_conf = _conferencemap.find(id);

	AccountID currentAccountId;

	Call* call = NULL;

	if (iter_conf != _conferencemap.end()) {
		conf = iter_conf->second;

		ParticipantSet participants = conf->getParticipantList();
		ParticipantSet::iterator iter_participant = participants.begin();

		while (iter_participant != participants.end()) {
			_debug ("    holdConference: participant %s", (*iter_participant).c_str());
			currentAccountId = getAccountFromCall(*iter_participant);
			call = getAccountLink(currentAccountId)->getCall(*iter_participant);

			switchCall(*iter_participant);
			onHoldCall(*iter_participant);

			iter_participant++;

		}

		conf->setState(Conference::Hold);

		_dbus->getCallManager()->conferenceChanged(conf->getConfID(),
				conf->getStateStr());

	}

}

void ManagerImpl::unHoldConference (const CallID& id) {

	_debug ("Manager: Unhold conference()");

	Conference *conf;
	ConferenceMap::iterator iter_conf = _conferencemap.find(id);

	AccountID currentAccountId;

	Call* call = NULL;

	if (iter_conf != _conferencemap.end()) {
		conf = iter_conf->second;

		ParticipantSet participants = conf->getParticipantList();
		ParticipantSet::iterator iter_participant = participants.begin();

		while (iter_participant != participants.end()) {
			_debug ("    unholdConference: participant %s", (*iter_participant).c_str());
			currentAccountId = getAccountFromCall(*iter_participant);
			call = getAccountLink(currentAccountId)->getCall(*iter_participant);

			offHoldCall(*iter_participant);

			iter_participant++;

		}

		conf->setState(Conference::Active_Atached);

		_dbus->getCallManager()->conferenceChanged(conf->getConfID(),
				conf->getStateStr());

	}

}

bool ManagerImpl::isConference (const CallID& id) {
	ConferenceMap::iterator iter = _conferencemap.find(id);

	if (iter == _conferencemap.end()) {
		return false;
	} else {
		return true;
	}
}

bool ManagerImpl::participToConference (const CallID& call_id) {

	AccountID accountId;

	Call* call = NULL;

	accountId = getAccountFromCall(call_id);
	call = getAccountLink(accountId)->getCall(call_id);

	if (call == NULL) {
		return false;

	}

	if (call->getConfId() == "") {
		return false;
	} else {

		return true;
	}
}

void ManagerImpl::addParticipant (const CallID& call_id, const CallID& conference_id) {
	_debug ("ManagerImpl: Add participant %s to %s", call_id.c_str(), conference_id.c_str());

	std::map<std::string, std::string> call_details = getCallDetails(call_id);

	ConferenceMap::iterator iter = _conferencemap.find(conference_id);
	std::map<std::string, std::string>::iterator iter_details;

	// store the current call id (it will change in offHoldCall or in answerCall)
	CallID current_call_id = getCurrentCallId();

	// detach from the conference and switch to this conference

	if (current_call_id != call_id) {
		if (isConference(current_call_id)) {
			detachParticipant(default_id, current_call_id);
		} else
			onHoldCall(current_call_id);
	}

	// TODO: remove this ugly hack => There should be different calls when double clicking
	// a conference to add main participant to it, or (in this case) adding a participant
	// toconference
	switchCall("");

	addMainParticipant(conference_id);

	_debug ("    addParticipant: enter main process");

	if (iter != _conferencemap.end()) {

		Conference* conf = iter->second;
		switchCall(conf->getConfID());

		AccountID currentAccountId;
		Call* call = NULL;

		currentAccountId = getAccountFromCall(call_id);
		call = getAccountLink(currentAccountId)->getCall(call_id);
		call->setConfId(conf->getConfID());

		conf->add(call_id);

		iter_details = call_details.find("CALL_STATE");

		_debug ("    addParticipant: call state: %s", iter_details->second.c_str());

		if (iter_details->second == "HOLD") {
			_debug ("    OFFHOLD %s", call_id.c_str());

			// offHoldCall create a new rtp session which use addStream to bind participant
			offHoldCall(call_id);
		} else if (iter_details->second == "INCOMING") {
			_debug ("    ANSWER %s", call_id.c_str());
			// answerCall create a new rtp session which use addStream to bind participant
			answerCall(call_id);
		} else if (iter_details->second == "CURRENT") {
			// Already a curent call, so we beed to reset audio stream bindings manually
			_audiodriver->getMainBuffer()->unBindAll(call_id);
			conf->bindParticipant(call_id);
		}

		// _dbus->getCallManager()->conferenceChanged(conference_id, conf->getStateStr());

		ParticipantSet participants = conf->getParticipantList();

		// reset ring buffer for all conference participant
		ParticipantSet::iterator iter_p = participants.begin();

		while (iter_p != participants.end()) {

			// flush conference participants only
			_audiodriver->getMainBuffer()->flush(*iter_p);

			iter_p++;
		}

		_audiodriver->getMainBuffer()->flush(default_id);
	} else {
		_debug ("    addParticipant: Error, conference %s conference_id not found!", conference_id.c_str());
	}

}

void ManagerImpl::addMainParticipant (const CallID& conference_id) {
	if (hasCurrentCall()) {
		CallID current_call_id = getCurrentCallId();

		if (isConference(current_call_id)) {
			detachParticipant(default_id, current_call_id);
		} else {
			onHoldCall(current_call_id);
		}
	}

	ConferenceMap::iterator iter = _conferencemap.find(conference_id);

	Conference *conf = NULL;

	if (iter != _conferencemap.end()) {
		conf = iter->second;

		ParticipantSet participants = conf->getParticipantList();

		ParticipantSet::iterator iter_participant = participants.begin();

		while (iter_participant != participants.end()) {
			_audiodriver->getMainBuffer()->bindCallID(*iter_participant,
					default_id);

			iter_participant++;
		}

		// Reset ringbuffer's readpointers
		iter_participant = participants.begin();

		while (iter_participant != participants.end()) {
			_audiodriver->getMainBuffer()->flush(*iter_participant);

			iter_participant++;
		}

		_audiodriver->getMainBuffer()->flush(default_id);

		conf->setState(Conference::Active_Atached);

		_dbus->getCallManager()->conferenceChanged(conference_id,
				conf->getStateStr());

	}

	switchCall(conference_id);
}

void ManagerImpl::joinParticipant (const CallID& call_id1, const CallID& call_id2) {

	_debug ("Manager: Join participants %s, %s", call_id1.c_str(), call_id2.c_str());

	std::map<std::string, std::string> call1_details = getCallDetails(call_id1);
	std::map<std::string, std::string> call2_details = getCallDetails(call_id2);

	std::map<std::string, std::string>::iterator iter_details;

	// Test if we have valid call ids
	iter_details = call1_details.find("PEER_NUMBER");
	if(iter_details->second == "Unknown") {
		_error("Manager: Error: Id %s is not a valid call", call_id1.c_str());
		return;
	}

	iter_details = call2_details.find("PEER_NUMBER");
	if(iter_details->second == "Unknown") {
		_error("Manager: Error: Id %s is not a valid call", call_id2.c_str());
		return;
	}

	AccountID currentAccountId;
	Call* call = NULL;

	CallID current_call_id = getCurrentCallId();
	_debug ("Manager: current_call_id %s", current_call_id.c_str());

	// detach from the conference and switch to this conference
	if ((current_call_id != call_id1) && (current_call_id != call_id2)) {

		// If currently in a conference
		if (isConference(current_call_id))
			detachParticipant(default_id, current_call_id);
		// If currently in a call
		else
			onHoldCall(current_call_id);
	}

	_debug ("Manager: Create a conference");

	Conference *conf = createConference(call_id1, call_id2);
	switchCall(conf->getConfID());

	currentAccountId = getAccountFromCall(call_id1);
	call = getAccountLink(currentAccountId)->getCall(call_id1);
	call->setConfId(conf->getConfID());

	iter_details = call1_details.find("CALL_STATE");
	_debug ("Manager: Process call %s state: %s", call_id1.c_str(), iter_details->second.c_str());

	if (iter_details->second == "HOLD") {
		offHoldCall(call_id1);
	} else if (iter_details->second == "INCOMING") {
		answerCall(call_id1);
	} else if (iter_details->second == "CURRENT") {
		_audiodriver->getMainBuffer()->unBindAll(call_id1);
		conf->bindParticipant(call_id1);
	} else if (iter_details->second == "INACTIVE") {
		answerCall(call_id1);
	} else {
		_warn ("Manager: Call state not recognized");
	}

	currentAccountId = getAccountFromCall(call_id2);

	call = getAccountLink(currentAccountId)->getCall(call_id2);
	call->setConfId(conf->getConfID());

	iter_details = call2_details.find("CALL_STATE");
	_debug ("Manager: Process call %s state: %s", call_id2.c_str(), iter_details->second.c_str());

	if (iter_details->second == "HOLD") {
		offHoldCall(call_id2);
	} else if (iter_details->second == "INCOMING") {
		answerCall(call_id2);
	} else if (iter_details->second == "CURRENT") {
		_audiodriver->getMainBuffer()->unBindAll(call_id2);
		conf->bindParticipant(call_id2);
	} else if (iter_details->second == "INACTIVE") {
		answerCall(call_id2);
	} else {
		_warn ("Manager: Call state not recognized");
	}

	if (_audiodriver)
		_audiodriver->getMainBuffer()->stateInfo();

}

void ManagerImpl::detachParticipant (const CallID& call_id,
		const CallID& current_id) {
<<<<<<< HEAD
	_debug ("Manager: Detach participant %s", call_id.c_str());
=======
	_debug ("Manager: Detach participant %s from conference", call_id.c_str());
>>>>>>> ea00c340

	CallID current_call_id = current_id;

	current_call_id = getCurrentCallId();

	if (call_id != default_id) {
		AccountID currentAccountId;
		Call* call = NULL;

		currentAccountId = getAccountFromCall(call_id);
		call = getAccountLink(currentAccountId)->getCall(call_id);

		// TODO: add conference_id as a second parameter
		ConferenceMap::iterator iter = _conferencemap.find(call->getConfId());

		Conference *conf = getConferenceFromCallID(call_id);

		if (conf != NULL) {

			_debug ("Manager: Detaching participant %s", call_id.c_str());
			std::map<std::string, std::string> call_details = getCallDetails(
					call_id);
			std::map<std::string, std::string>::iterator iter_details;

			iter_details = call_details.find("CALL_STATE");

			if (iter_details->second == "RINGING") {
				removeParticipant(call_id);
			} else {
				_debug ("    ONHOLD %s", call_id.c_str());
				onHoldCall(call_id);

				removeParticipant(call_id);

				processRemainingParticipant(current_call_id, conf);
			}
		} else {

			_debug ("Manager: Call is not conferencing, cannot detach");

		}
	} else {
		_debug ("Manager: Unbind main participant from all");
		_audiodriver->getMainBuffer()->unBindAll(default_id);

		if (isConference(current_call_id)) {

			ConferenceMap::iterator iter = _conferencemap.find(current_call_id);
			Conference *conf = iter->second;

			conf->setState(Conference::Active_Detached);

			_dbus->getCallManager()->conferenceChanged(conf->getConfID(),
					conf->getStateStr());
		}

		switchCall("");

	}

}

void ManagerImpl::removeParticipant (const CallID& call_id) {
	_debug ("Manager: Remove participant %s", call_id.c_str());

	// TODO: add conference_id as a second parameter
	Conference* conf;

	AccountID currentAccountId;
	Call* call = NULL;

	// this call is no more a conference participant
	currentAccountId = getAccountFromCall(call_id);
	call = getAccountLink(currentAccountId)->getCall(call_id);

	ConferenceMap conf_map = _conferencemap;
	ConferenceMap::iterator iter = conf_map.find(call->getConfId());

	if (iter == conf_map.end()) {
		_debug ("    no conference created, cannot remove participant ");
	} else {

		conf = iter->second;

		_debug ("    removeParticipant %s", call_id.c_str());
		conf->remove(call_id);
		call->setConfId("");

	}

	if (_audiodriver)
		_audiodriver->getMainBuffer()->stateInfo();

}

void ManagerImpl::processRemainingParticipant (CallID current_call_id,
		Conference *conf) {

	_debug ("ManagerImpl::processRemainingParticipant()");

	if (conf->getNbParticipants() > 1) {

		ParticipantSet participants = conf->getParticipantList();
		ParticipantSet::iterator iter_participant = participants.begin();

		// Reset ringbuffer's readpointers
		iter_participant = participants.begin();

		while (iter_participant != participants.end()) {
			_audiodriver->getMainBuffer()->flush(*iter_participant);

			iter_participant++;
		}

		_audiodriver->getMainBuffer()->flush(default_id);

	} else if (conf->getNbParticipants() == 1) {
		AccountID currentAccountId;
		Call* call = NULL;

		ParticipantSet participants = conf->getParticipantList();
		ParticipantSet::iterator iter_participant = participants.begin();

		// bind main participant to remaining conference call

		if (iter_participant != participants.end()) {

			// this call is no more a conference participant
			currentAccountId = getAccountFromCall(*iter_participant);
			call = getAccountLink(currentAccountId)->getCall(*iter_participant);
			call->setConfId("");

			// if we are not listening to this conference

			if (current_call_id != conf->getConfID()) {
				onHoldCall(call->getCallId());
			} else {
				switchCall(*iter_participant);
			}
		}

		removeConference(conf->getConfID());
	} else {
		removeConference(conf->getConfID());

		switchCall("");
	}

}

void ManagerImpl::joinConference (const CallID& conf_id1,
		const CallID& conf_id2) {
	_debug ("Manager: Join conference %s, %s", conf_id1.c_str(), conf_id2.c_str());

	ConferenceMap::iterator iter;

	Conference *conf1 = NULL;
	Conference *conf2 = NULL;

	iter = _conferencemap.find(conf_id1);

	if (iter != _conferencemap.end()) {
		conf1 = iter->second;
	}
	else {
		_error("Manager: Error: Not a valid conference ID");
		return;
	}

	iter = _conferencemap.find(conf_id2);

	if (iter != _conferencemap.end()) {
		conf2 = iter->second;
	}
	else {
		_error("Manager: Error: Not a valid conference ID");
		return;
	}

	ParticipantSet participants = conf1->getParticipantList();

	ParticipantSet::iterator iter_participant = participants.begin();

	while (iter_participant != participants.end()) {
		detachParticipant(*iter_participant, "");
		addParticipant(*iter_participant, conf_id2);

		iter_participant++;
	}

	// detachParticipant(default_id, "");

}

void ManagerImpl::addStream (const CallID& call_id) {
	_debug ("ManagerImpl::addStream %s", call_id.c_str());

	AccountID currentAccountId;
	Call* call = NULL;

	currentAccountId = getAccountFromCall(call_id);
	call = getAccountLink(currentAccountId)->getCall(call_id);

	if (participToConference(call_id)) {

		// bind to conference participant
		ConferenceMap::iterator iter = _conferencemap.find(call->getConfId());

		if (iter != _conferencemap.end()) {
			Conference* conf = iter->second;

			conf->bindParticipant(call_id);

			ParticipantSet participants = conf->getParticipantList();
			// reset ring buffer for all conference participant
			ParticipantSet::iterator iter_p = participants.begin();

			while (iter_p != participants.end()) {

				// to avoid puting onhold the call
				// switchCall("");
				_audiodriver->getMainBuffer()->flush(*iter_p);

				iter_p++;
			}

			_audiodriver->getMainBuffer()->flush(default_id);
		}

	} else {

		// bind to main
		getAudioDriver()->getMainBuffer()->bindCallID(call_id);

		// _audiodriver->getMainBuffer()->flush(default_id);
		_audiodriver->flushUrgent();
		_audiodriver->flushMain();

	}

	if (_audiodriver)
		_audiodriver->getMainBuffer()->stateInfo();
}

void ManagerImpl::removeStream (const CallID& call_id) {
	_debug ("ManagerImpl::removeStream %s", call_id.c_str());

	getAudioDriver()->getMainBuffer()->unBindAll(call_id);

	if (participToConference(call_id)) {
		removeParticipant(call_id);
	}

	if (_audiodriver)
		_audiodriver->getMainBuffer()->stateInfo();
}

//THREAD=Main
bool ManagerImpl::saveConfig (void) {
	_debug ("Saving Configuration to XDG directory %s ... ", _path.c_str());
	setConfig(AUDIO, VOLUME_SPKR, getSpkrVolume());
	setConfig(AUDIO, VOLUME_MICRO, getMicVolume());

	_setupLoaded = _config.saveConfigTree(_path.data());
	return _setupLoaded;
}

//THREAD=Main
bool ManagerImpl::sendDtmf (const CallID& id, char code) {

	AccountID accountid = getAccountFromCall(id);

	bool returnValue = false;

	playDtmf(code);

	CallAccountMap::iterator iter = _callAccountMap.find(id);

	// Make sure the call exist before sending DTMF, ths could be simply call dialing
	if(iter != _callAccountMap.end())
		returnValue = getAccountLink(accountid)->carryingDTMFdigits(id, code);

	return returnValue;
}

//THREAD=Main | VoIPLink
bool ManagerImpl::playDtmf (char code) {
	int pulselen, layer, size;
	bool ret = false;
	AudioLayer *audiolayer;
	SFLDataFormat *buf;

	stopTone();

	bool hasToPlayTone = getConfigBool(SIGNALISATION, PLAY_DTMF);

	if (!hasToPlayTone) {
		_debug ("    playDtmf: Do not have to play a tone...");
		return false;
	}

	// length in milliseconds
	pulselen = getConfigInt(SIGNALISATION, PULSE_LENGTH);

	if (!pulselen) {
		_debug ("    playDtmf: Pulse length is not set...");
		return false;
	}

	// numbers of int = length in milliseconds / 1000 (number of seconds)
	//                = number of seconds * SAMPLING_RATE by SECONDS
	audiolayer = getAudioDriver();

	layer = audiolayer->getLayerType();

	// fast return, no sound, so no dtmf
	if (audiolayer == 0 || _dtmfKey == 0) {
		_debug ("    playDtmf: Error no audio layer...");
		return false;
	}

	// number of data sampling in one pulselen depends on samplerate
	// size (n sampling) = time_ms * sampling/s
	//                     ---------------------
	//                            ms/s
	size = (int) ((pulselen * (float) audiolayer->getSampleRate()) / 1000);

	// this buffer is for mono
	// TODO <-- this should be global and hide if same size
	buf = new SFLDataFormat[size];

	// Handle dtmf
	_dtmfKey->startTone(code);

	// copy the sound
	if (_dtmfKey->generateDTMF(buf, size)) {
		// Put buffer to urgentRingBuffer
		// put the size in bytes...
		// so size * 1 channel (mono) * sizeof (bytes for the data)
		// audiolayer->flushUrgent();
		audiolayer->startStream();
		audiolayer->putUrgent(buf, size * sizeof(SFLDataFormat));
	}

	ret = true;

	// TODO Cache the DTMF

	delete[] buf;
	buf = 0;

	return ret;
}

// Multi-thread
bool ManagerImpl::incomingCallWaiting () {
	return (_nbIncomingWaitingCall > 0) ? true : false;
}

void ManagerImpl::addWaitingCall (const CallID& id) {

	ost::MutexLock m(_waitingCallMutex);
	_waitingCall.insert(id);
	_nbIncomingWaitingCall++;

	_info("Manager: Add waiting call %s (%d calls)", id.c_str(), _nbIncomingWaitingCall);
}

void ManagerImpl::removeWaitingCall (const CallID& id) {

	ost::MutexLock m(_waitingCallMutex);
	// should return more than 1 if it erase a call

	if (_waitingCall.erase(id)) {
		_nbIncomingWaitingCall--;
	}

	_info("Manager: Remove waiting call %s (%d calls)", id.c_str(), _nbIncomingWaitingCall);
}

bool ManagerImpl::isWaitingCall (const CallID& id) {
	CallIDSet::iterator iter = _waitingCall.find(id);

	if (iter != _waitingCall.end()) {
		return false;
	}

	return true;
}

///////////////////////////////////////////////////////////////////////////////
// Management of event peer IP-phone
////////////////////////////////////////////////////////////////////////////////
// SipEvent Thread
bool ManagerImpl::incomingCall (Call* call, const AccountID& accountId) {

	std::string from, number, display_name, display;

	if(!call)
		_error("Manager: Error: no call at this point");

	stopTone();

	_debug ("Manager: Incoming call %s for account %s", call->getCallId().data(), accountId.c_str());

	associateCallToAccount(call->getCallId(), accountId);

	// If account is null it is an ip to ip call
	if (accountId == AccountNULL) {
		associateConfigToCall(call->getCallId(), Call::IPtoIP);
	}
	else {
		// strip sip: which is not required and bring confusion with ip to ip calls
		// when placing new call from history (if call is IAX, do nothing)
		std::string peerNumber = call->getPeerNumber();

		int startIndex = peerNumber.find("sip:");

		if (startIndex != (int) string::npos) {
			std::string strippedPeerNumber = peerNumber.substr(startIndex + 4);
			call->setPeerNumber(strippedPeerNumber);
		}

	}

	if (!hasCurrentCall()) {
		_debug ("Manager: Has no current call");

		call->setConnectionState(Call::Ringing);
		ringtone();

	}
	else {
		_debug ("Manager: has current call");
	}

	addWaitingCall(call->getCallId());

	from = call->getPeerName();
	number = call->getPeerNumber();
	display_name = call->getDisplayName();

	if (from != "" && number != "") {
		from.append(" <");
		from.append(number);
		from.append(">");
	} else if (from.empty()) {
		from.append("<");
		from.append(number);
		from.append(">");
	}

	/* Broadcast a signal over DBus */
	_debug ("Manager: From: %s, Number: %s, Display Name: %s", from.c_str(), number.c_str(), display_name.c_str());

	display = display_name;
	display.append(" ");
	display.append(from);

	if (_dbus)
		_dbus->getCallManager()->incomingCall(accountId, call->getCallId(), display.c_str());

	return true;
}

//THREAD=VoIP
void ManagerImpl::incomingMessage (const AccountID& accountId,
		const std::string& message) {
	if (_dbus) {
		_dbus->getCallManager()->incomingMessage(accountId, message);
	}
}

//THREAD=VoIP CALL=Outgoing
void ManagerImpl::peerAnsweredCall (const CallID& id) {
	// The if statement is usefull only if we sent two calls at the same time.
	if (isCurrentCall(id)) {
		stopTone();
	}

	if (_dbus)
		_dbus->getCallManager()->callStateChanged(id, "CURRENT");

	// std::string codecName = getCurrentCodecName (id);

	// _debug("ManagerImpl::hangupCall(): broadcast codec name %s ",codecName.c_str());
	// if (_dbus) _dbus->getCallManager()->currentSelectedCodec (id,codecName.c_str());

	// Required if there have been no sip reinvite, in this case we must reinit buffers since the
	_audiodriver->flushMain();

	_audiodriver->flushUrgent();
}

//THREAD=VoIP Call=Outgoing
void ManagerImpl::peerRingingCall (const CallID& id) {
	if (isCurrentCall(id)) {
		ringback();
	}

	if (_dbus)
		_dbus->getCallManager()->callStateChanged(id, "RINGING");
}

//THREAD=VoIP Call=Outgoing/Ingoing
void ManagerImpl::peerHungupCall (const CallID& call_id) {
	PulseLayer *pulselayer;
	AccountID account_id;
	bool returnValue;

	_debug ("Manager: Peer hungup call %s", call_id.c_str());

	// store the current call id
	CallID current_call_id = getCurrentCallId();

	if (participToConference(call_id)) {

		Conference *conf = getConferenceFromCallID(call_id);

		if (conf != NULL) {

			removeParticipant(call_id);

			processRemainingParticipant(current_call_id, conf);
		}
	} else {
		if (isCurrentCall(call_id)) {
			stopTone();

			switchCall("");
		}
	}

	/* Direct IP to IP call */
	if (getConfigFromCall(call_id) == Call::IPtoIP) {
		SIPVoIPLink::instance(AccountNULL)->hangup(call_id);
	}

	else {

		account_id = getAccountFromCall(call_id);

		returnValue = getAccountLink(account_id)->peerHungup(call_id);
	}

	/* Broadcast a signal over DBus */
	if (_dbus)
		_dbus->getCallManager()->callStateChanged(call_id, "HUNGUP");

	removeWaitingCall(call_id);

	removeCallAccount(call_id);

	int nbCalls = getCallList().size();

	// stop streams

	if (nbCalls <= 0) {
		_debug ("    hangupCall: stop audio stream, ther is only %i call(s) remaining", nbCalls);

		AudioLayer* audiolayer = getAudioDriver();
		audiolayer->stopStream();
	}

	if (_audiodriver->getLayerType() == PULSEAUDIO) {
		pulselayer = dynamic_cast<PulseLayer *> (getAudioDriver());
	}
}

//THREAD=VoIP
void ManagerImpl::callBusy (const CallID& id) {
	_debug ("Call busy");

	if (_dbus)
		_dbus->getCallManager()->callStateChanged(id, "BUSY");

	if (isCurrentCall(id)) {
		playATone(Tone::TONE_BUSY);
		switchCall("");
	}

	removeCallAccount(id);

	removeWaitingCall(id);
}

//THREAD=VoIP
void ManagerImpl::callFailure (const CallID& call_id) {
	if (_dbus)
		_dbus->getCallManager()->callStateChanged(call_id, "FAILURE");

	if (isCurrentCall(call_id)) {
		playATone(Tone::TONE_BUSY);
		switchCall("");
	}

	CallID current_call_id = getCurrentCallId();

	if (participToConference(call_id)) {

		_debug ("Call %s participating to a conference failed\n", call_id.c_str());

		Conference *conf = getConferenceFromCallID(call_id);

		if (conf != NULL) {
			// remove this participant
			removeParticipant(call_id);

			processRemainingParticipant(current_call_id, conf);
		}

	}

	removeCallAccount(call_id);

	removeWaitingCall(call_id);

}

//THREAD=VoIP
void ManagerImpl::startVoiceMessageNotification (const AccountID& accountId,
		int nb_msg) {
	if (_dbus)
		_dbus->getCallManager()->voiceMailNotify(accountId, nb_msg);
}

void ManagerImpl::connectionStatusNotification () {
	if (_dbus != NULL) {
		_dbus->getConfigurationManager()->accountsChanged();
	}
}

/**
 * Multi Thread
 */
bool ManagerImpl::playATone (Tone::TONEID toneId) {

	bool hasToPlayTone;
	AudioLayer *audiolayer;

	// _debug ("Manager: Play tone %d", toneId);

	hasToPlayTone = getConfigBool(SIGNALISATION, PLAY_TONES);

	if (!hasToPlayTone)
		return false;

	audiolayer = getAudioDriver();

	if (audiolayer) {

		audiolayer->flushUrgent();
		audiolayer->startStream();
	}

	if (_telephoneTone != 0) {
		_toneMutex.enterMutex();
		_telephoneTone->setCurrentTone(toneId);
		_toneMutex.leaveMutex();
	}

	return true;
}

/**
 * Multi Thread
 */
void ManagerImpl::stopTone () {
	bool hasToPlayTone;

	hasToPlayTone = getConfigBool(SIGNALISATION, PLAY_TONES);

	if (!hasToPlayTone)
		return;

	_toneMutex.enterMutex();

	if (_telephoneTone != 0) {
		_telephoneTone->setCurrentTone(Tone::TONE_NULL);
	}

	_audiofile.stop();
	_toneMutex.leaveMutex();
}

/**
 * Multi Thread
 */
bool ManagerImpl::playTone () {
	playATone(Tone::TONE_DIALTONE);
	return true;
}

/**
 * Multi Thread
 */
bool ManagerImpl::playToneWithMessage () {
	playATone(Tone::TONE_CONGESTION);
	return true;
}

/**
 * Multi Thread
 */
void ManagerImpl::congestion () {
	playATone(Tone::TONE_CONGESTION);
}

/**
 * Multi Thread
 */
void ManagerImpl::ringback () {
	playATone(Tone::TONE_RINGTONE);
}

/**
 * Multi Thread
 */
void ManagerImpl::ringtone () {
	std::string ringchoice;
	AudioLayer *audiolayer;
	AudioCodec *codecForTone;
	int layer, samplerate;
	bool loadFile;

	_debug("Manager: Ringtone");

	if (isRingtoneEnabled()) {

		_debug ("Manager: Tone is enabled");
		//TODO Comment this because it makes the daemon crashes since the main thread
		//synchronizes the ringtone thread.

		ringchoice = getConfigString(AUDIO, RING_CHOICE);
		//if there is no / inside the path

		if (ringchoice.find(DIR_SEPARATOR_CH) == std::string::npos) {
			// check inside global share directory
			ringchoice = std::string(PROGSHAREDIR) + DIR_SEPARATOR_STR
					+ RINGDIR + DIR_SEPARATOR_STR + ringchoice;
		}

		audiolayer = getAudioDriver();

		if (!audiolayer) {
			_error("Manager: Error: no audio layer in ringtone");
			return;
		}

		layer = audiolayer->getLayerType();

		samplerate = audiolayer->getSampleRate();

		codecForTone = _codecDescriptorMap.getFirstCodecAvailable();

		_toneMutex.enterMutex();

		loadFile = _audiofile.loadFile(ringchoice, codecForTone, samplerate);

		_toneMutex.leaveMutex();

		if (loadFile) {

			_toneMutex.enterMutex();
			_audiofile.start();
			_toneMutex.leaveMutex();

			// start audio if not started AND flush all buffers (main and urgent)
			audiolayer->startStream();

		} else {
			ringback();
		}

	} else {
		ringback();
	}
}

AudioLoop*
ManagerImpl::getTelephoneTone () {
	// _debug("ManagerImpl::getTelephoneTone()");
	if (_telephoneTone != 0) {
		ost::MutexLock m(_toneMutex);
		return _telephoneTone->getCurrentTone();
	} else {
		return 0;
	}
}

AudioLoop*
ManagerImpl::getTelephoneFile () {
	// _debug("ManagerImpl::getTelephoneFile()");
	ost::MutexLock m(_toneMutex);

	if (_audiofile.isStarted()) {
		return &_audiofile;
	} else {
		return 0;
	}
}

void ManagerImpl::notificationIncomingCall (void) {
	AudioLayer *audiolayer;
	std::ostringstream frequency;
	unsigned int samplerate, nbSampling;

	audiolayer = getAudioDriver();

	_debug ("ManagerImpl::notificationIncomingCall");

	if (audiolayer != 0) {
		samplerate = audiolayer->getSampleRate();
		frequency << "440/" << FRAME_PER_BUFFER;
		Tone tone(frequency.str(), samplerate);
		nbSampling = tone.getSize();
		SFLDataFormat buf[nbSampling];
		tone.getNext(buf, tone.getSize());
		/* Put the data in the urgent ring buffer */
		audiolayer->flushUrgent();
		audiolayer->putUrgent(buf, sizeof(SFLDataFormat) * nbSampling);
	}
}

///////////////////////////////////////////////////////////////////////////////
// Private functions
///////////////////////////////////////////////////////////////////////////////
/**
 * Initialization: Main Thread
 * @return 1: ok
 -1: error directory
 */
int ManagerImpl::createSettingsPath (void) {

	std::string xdg_config, xdg_env;

	_debug ("XDG_CONFIG_HOME: %s", XDG_CONFIG_HOME);

	xdg_config = std::string(HOMEDIR) + DIR_SEPARATOR_STR + ".config"
			+ DIR_SEPARATOR_STR + PROGDIR;

	if (XDG_CONFIG_HOME != NULL) {
		xdg_env = std::string(XDG_CONFIG_HOME);
		(xdg_env.length() > 0) ? _path = xdg_env : _path = xdg_config;
	} else
		_path = xdg_config;

	if (mkdir(_path.data(), 0700) != 0) {
		// If directory	creation failed
		if (errno != EEXIST) {
			_debug ("Cannot create directory: %s", strerror (errno));
			return -1;
		}
	}

	// Load user's configuration
	_path = _path + DIR_SEPARATOR_STR + PROGNAME + "rc";

	return 1;
}

/**
 * Initialization: Main Thread
 */
void ManagerImpl::initConfigFile (bool load_user_value, std::string alternate) {
	_debug ("ManagerImpl::InitConfigFile");

	// Default values, that will be overwritten by the call to
	// 'populateFromFile' below.

	// Peer to peer settings
	_config.addDefaultValue(std::pair<std::string, std::string>(SRTP_ENABLE,
			FALSE_STR), IP2IP_PROFILE);
	_config.addDefaultValue(std::pair<std::string, std::string>(
			SRTP_RTP_FALLBACK, FALSE_STR), IP2IP_PROFILE);
	_config.addDefaultValue(std::pair<std::string, std::string>(
			SRTP_KEY_EXCHANGE, "1"), IP2IP_PROFILE);
	_config.addDefaultValue(std::pair<std::string, std::string>(
			ZRTP_HELLO_HASH, TRUE_STR), IP2IP_PROFILE);
	_config.addDefaultValue(std::pair<std::string, std::string>(
			ZRTP_DISPLAY_SAS, TRUE_STR), IP2IP_PROFILE);
	_config.addDefaultValue(std::pair<std::string, std::string>(
			ZRTP_DISPLAY_SAS_ONCE, FALSE_STR), IP2IP_PROFILE);
	_config.addDefaultValue(std::pair<std::string, std::string>(
			ZRTP_NOT_SUPP_WARNING, TRUE_STR), IP2IP_PROFILE);
	_config.addDefaultValue(std::pair<std::string, std::string>(
			TLS_LISTENER_PORT, DEFAULT_SIP_TLS_PORT), IP2IP_PROFILE);
	_config.addDefaultValue(std::pair<std::string, std::string>(TLS_ENABLE,
			FALSE_STR), IP2IP_PROFILE);
	_config.addDefaultValue(std::pair<std::string, std::string>(
			TLS_CA_LIST_FILE, EMPTY_FIELD), IP2IP_PROFILE);
	_config.addDefaultValue(std::pair<std::string, std::string>(
			TLS_CERTIFICATE_FILE, EMPTY_FIELD), IP2IP_PROFILE);
	_config.addDefaultValue(std::pair<std::string, std::string>(
			TLS_PRIVATE_KEY_FILE, EMPTY_FIELD), IP2IP_PROFILE);
	_config.addDefaultValue(std::pair<std::string, std::string>(TLS_PASSWORD,
			EMPTY_FIELD), IP2IP_PROFILE);
	_config.addDefaultValue(std::pair<std::string, std::string>(TLS_METHOD,
			"TLSv1"), IP2IP_PROFILE);
	_config.addDefaultValue(std::pair<std::string, std::string>(TLS_CIPHERS,
			EMPTY_FIELD), IP2IP_PROFILE);
	_config.addDefaultValue(std::pair<std::string, std::string>(
			TLS_SERVER_NAME, EMPTY_FIELD), IP2IP_PROFILE);
	_config.addDefaultValue(std::pair<std::string, std::string>(
			TLS_VERIFY_SERVER, TRUE_STR), IP2IP_PROFILE);
	_config.addDefaultValue(std::pair<std::string, std::string>(
			TLS_VERIFY_CLIENT, TRUE_STR), IP2IP_PROFILE);
	_config.addDefaultValue(std::pair<std::string, std::string>(
			TLS_REQUIRE_CLIENT_CERTIFICATE, TRUE_STR), IP2IP_PROFILE);
	_config.addDefaultValue(std::pair<std::string, std::string>(
			TLS_NEGOTIATION_TIMEOUT_SEC, "2"), IP2IP_PROFILE);
	_config.addDefaultValue(std::pair<std::string, std::string>(
			TLS_NEGOTIATION_TIMEOUT_MSEC, "0"), IP2IP_PROFILE);
	_config.addDefaultValue(std::pair<std::string, std::string>(
			LOCAL_INTERFACE, "default"), IP2IP_PROFILE);
	_config.addDefaultValue(std::pair<std::string, std::string>(
			PUBLISHED_SAMEAS_LOCAL, TRUE_STR), IP2IP_PROFILE);
	_config.addDefaultValue(std::pair<std::string, std::string>(LOCAL_PORT,
			DEFAULT_SIP_PORT), IP2IP_PROFILE);
	_config.addDefaultValue(std::pair<std::string, std::string>(PUBLISHED_PORT,
			DEFAULT_SIP_PORT), IP2IP_PROFILE);
	_config.addDefaultValue(std::pair<std::string, std::string>(
			PUBLISHED_ADDRESS, DEFAULT_ADDRESS), IP2IP_PROFILE);
	_config.addDefaultValue(std::pair<std::string, std::string>(STUN_ENABLE,
			DFT_STUN_ENABLE), IP2IP_PROFILE);
	_config.addDefaultValue(std::pair<std::string, std::string>(STUN_SERVER,
			DFT_STUN_SERVER), IP2IP_PROFILE);
	_config.addDefaultValue(std::pair<std::string, std::string>(
			CONFIG_ACCOUNT_ALIAS, EMPTY_FIELD), IP2IP_PROFILE);

	// Init display name to the username under which
	// this sflphone instance is running.
	std::string diplayName("");
	uid_t uid = getuid();

	struct passwd * user_info = NULL;
	user_info = getpwuid(uid);

	if (user_info != NULL) {
		diplayName = user_info->pw_name;
	}

	_config.addDefaultValue(std::pair<std::string, std::string>(DISPLAY_NAME,
			diplayName), IP2IP_PROFILE);

	// Signalisation settings
	_config.addDefaultValue(std::pair<std::string, std::string>(SYMMETRIC,
			TRUE_STR), SIGNALISATION);
	_config.addDefaultValue(std::pair<std::string, std::string>(PLAY_DTMF,
			TRUE_STR), SIGNALISATION);
	_config.addDefaultValue(std::pair<std::string, std::string>(PLAY_TONES,
			TRUE_STR), SIGNALISATION);
	_config.addDefaultValue(std::pair<std::string, std::string>(PULSE_LENGTH,
			DFT_PULSE_LENGTH_STR), SIGNALISATION);
	_config.addDefaultValue(std::pair<std::string, std::string>(SEND_DTMF_AS,
			SIP_INFO_STR), SIGNALISATION);
	_config.addDefaultValue(std::pair<std::string, std::string>(ZRTP_ZIDFILE,
			ZRTP_ZID_FILENAME), SIGNALISATION);

	// Audio settings
	_config.addDefaultValue(std::pair<std::string, std::string>(
			ALSA_CARD_ID_IN, ALSA_DFT_CARD), AUDIO);
	_config.addDefaultValue(std::pair<std::string, std::string>(
			ALSA_CARD_ID_OUT, ALSA_DFT_CARD), AUDIO);
	_config.addDefaultValue(std::pair<std::string, std::string>(
			AUDIO_SAMPLE_RATE, DFT_SAMPLE_RATE), AUDIO);
	_config.addDefaultValue(std::pair<std::string, std::string>(
			ALSA_FRAME_SIZE, DFT_FRAME_SIZE), AUDIO);
	_config.addDefaultValue(std::pair<std::string, std::string>(ALSA_PLUGIN,
			PCM_DEFAULT), AUDIO);
	_config.addDefaultValue(std::pair<std::string, std::string>(RING_CHOICE,
			DFT_RINGTONE), AUDIO);
	_config.addDefaultValue(std::pair<std::string, std::string>(VOLUME_SPKR,
			DFT_VOL_SPKR_STR), AUDIO);
	_config.addDefaultValue(std::pair<std::string, std::string>(VOLUME_MICRO,
			DFT_VOL_MICRO_STR), AUDIO);
	_config.addDefaultValue(std::pair<std::string, std::string>(RECORD_PATH,
			DFT_RECORD_PATH), AUDIO);

	// General settings
	_config.addDefaultValue(std::pair<std::string, std::string>(ZONE_TONE,
			DFT_ZONE), PREFERENCES);
	_config.addDefaultValue(std::pair<std::string, std::string>(
			CONFIG_RINGTONE, TRUE_STR), PREFERENCES);
	_config.addDefaultValue(std::pair<std::string, std::string>(CONFIG_DIALPAD,
			TRUE_STR), PREFERENCES);
	_config.addDefaultValue(std::pair<std::string, std::string>(
			CONFIG_SEARCHBAR, TRUE_STR), PREFERENCES);
	_config.addDefaultValue(std::pair<std::string, std::string>(CONFIG_START,
			FALSE_STR), PREFERENCES);
	_config.addDefaultValue(std::pair<std::string, std::string>(CONFIG_POPUP,
			TRUE_STR), PREFERENCES);
	_config.addDefaultValue(std::pair<std::string, std::string>(CONFIG_NOTIFY,
			TRUE_STR), PREFERENCES);
	_config.addDefaultValue(std::pair<std::string, std::string>(
			CONFIG_MAIL_NOTIFY, FALSE_STR), PREFERENCES);
	_config.addDefaultValue(std::pair<std::string, std::string>(CONFIG_VOLUME,
			TRUE_STR), PREFERENCES);
	_config.addDefaultValue(std::pair<std::string, std::string>(
			CONFIG_HISTORY_LIMIT, DFT_HISTORY_LIMIT), PREFERENCES);
	_config.addDefaultValue(std::pair<std::string, std::string>(
			CONFIG_HISTORY_ENABLED, TRUE_STR), PREFERENCES);
	_config.addDefaultValue(std::pair<std::string, std::string>(CONFIG_AUDIO,
			DFT_AUDIO_MANAGER), PREFERENCES);
	_config.addDefaultValue(std::pair<std::string, std::string>(
			CONFIG_SIP_PORT, DFT_SIP_PORT), PREFERENCES);
	_config.addDefaultValue(std::pair<std::string, std::string>(
			CONFIG_ACCOUNTS_ORDER, EMPTY_FIELD), PREFERENCES);
	_config.addDefaultValue(std::pair<std::string, std::string>(CONFIG_MD5HASH,
			FALSE_STR), PREFERENCES);
	_config.addDefaultValue(std::pair<std::string, std::string>(WINDOW_WIDTH,
			DFT_WINDOW_WIDTH), PREFERENCES);
	_config.addDefaultValue(std::pair<std::string, std::string>(WINDOW_HEIGHT,
			DFT_WINDOW_HEIGHT), PREFERENCES);
	_config.addDefaultValue(std::pair<std::string, std::string>(
			WINDOW_POSITION_X, "0"), PREFERENCES);
	_config.addDefaultValue(std::pair<std::string, std::string>(
			WINDOW_POSITION_Y, "0"), PREFERENCES);

	// Addressbook settings
	_config.addDefaultValue(std::pair<std::string, std::string>(
			ADDRESSBOOK_ENABLE, TRUE_STR), ADDRESSBOOK);
	_config.addDefaultValue(std::pair<std::string, std::string>(
			ADDRESSBOOK_MAX_RESULTS, "25"), ADDRESSBOOK);
	_config.addDefaultValue(std::pair<std::string, std::string>(
			ADDRESSBOOK_DISPLAY_CONTACT_PHOTO, FALSE_STR), ADDRESSBOOK);
	_config.addDefaultValue(std::pair<std::string, std::string>(
			ADDRESSBOOK_DISPLAY_PHONE_BUSINESS, TRUE_STR), ADDRESSBOOK);
	_config.addDefaultValue(std::pair<std::string, std::string>(
			ADDRESSBOOK_DISPLAY_PHONE_HOME, FALSE_STR), ADDRESSBOOK);
	_config.addDefaultValue(std::pair<std::string, std::string>(
			ADDRESSBOOK_DISPLAY_PHONE_MOBILE, FALSE_STR), ADDRESSBOOK);

	// Hooks settings
	_config.addDefaultValue(std::pair<std::string, std::string>(
			URLHOOK_SIP_FIELD, HOOK_DEFAULT_SIP_FIELD), HOOKS);
	_config.addDefaultValue(std::pair<std::string, std::string>(
			URLHOOK_COMMAND, HOOK_DEFAULT_URL_COMMAND), HOOKS);
	_config.addDefaultValue(std::pair<std::string, std::string>(
			URLHOOK_SIP_ENABLED, FALSE_STR), HOOKS);
	_config.addDefaultValue(std::pair<std::string, std::string>(
			URLHOOK_IAX2_ENABLED, FALSE_STR), HOOKS);
	_config.addDefaultValue(std::pair<std::string, std::string>(
			PHONE_NUMBER_HOOK_ENABLED, FALSE_STR), HOOKS);
	_config.addDefaultValue(std::pair<std::string, std::string>(
			PHONE_NUMBER_HOOK_ADD_PREFIX, EMPTY_FIELD), HOOKS);

	std::string path;
	// Loads config from ~/.sflphone/sflphonedrc or so..

	if (createSettingsPath() == 1 && load_user_value) {
		(alternate == "") ? path = _path : path = alternate;
		std::cout << path << std::endl;
		_exist = _config.populateFromFile(path);
	}

	// Globally shared default values (not to be populated from file)
	_config.addDefaultValue(std::pair<std::string, std::string>(HOSTNAME,
			EMPTY_FIELD));

	_config.addDefaultValue(std::pair<std::string, std::string>(
			AUTHENTICATION_USERNAME, EMPTY_FIELD));

	_config.addDefaultValue(std::pair<std::string, std::string>(USERNAME,
			EMPTY_FIELD));

	_config.addDefaultValue(std::pair<std::string, std::string>(PASSWORD,
			EMPTY_FIELD));

	_config.addDefaultValue(std::pair<std::string, std::string>(REALM,
			DEFAULT_REALM));

	_config.addDefaultValue(std::pair<std::string, std::string>(USERAGENT,
			DFT_USERAGENT));

	_config.addDefaultValue(std::pair<std::string, std::string>(
			CONFIG_ACCOUNT_REGISTRATION_EXPIRE, DFT_EXPIRE_VALUE));

	_config.addDefaultValue(std::pair<std::string, std::string>(
			CONFIG_ACCOUNT_RESOLVE_ONCE, FALSE_STR));

	_config.addDefaultValue(std::pair<std::string, std::string>(
			CONFIG_ACCOUNT_ALIAS, EMPTY_FIELD));

	_config.addDefaultValue(std::pair<std::string, std::string>(
			CONFIG_ACCOUNT_MAILBOX, EMPTY_FIELD));

	_config.addDefaultValue(std::pair<std::string, std::string>(
			CONFIG_ACCOUNT_ENABLE, TRUE_STR));

	_config.addDefaultValue(std::pair<std::string, std::string>(
			CONFIG_CREDENTIAL_NUMBER, "0"));

	_config.addDefaultValue(std::pair<std::string, std::string>(
			CONFIG_ACCOUNT_TYPE, DEFAULT_ACCOUNT_TYPE));

	_setupLoaded = (_exist == 2) ? false : true;
}

/**
 * Initialization: Main Thread
 */
void ManagerImpl::initAudioCodec (void) {
	_info("Manager: Init audio codecs");

	/* Init list of all supported codecs by the application.
	 * This is a global list. Every account will inherit it.
	 */
	_codecDescriptorMap.init();
}

/*
 * TODO Retrieve the active codec list per account
 */
std::vector<std::string> ManagerImpl::retrieveActiveCodecs () {

	// This property is now set per account basis
	std::string s = getConfigString(AUDIO, "ActiveCodecs");
	_info("Manager: Retrieve active codecs: %s", s.c_str ());
	return unserialize(s);
}

std::vector<std::string> ManagerImpl::unserialize (std::string s) {

	std::vector<std::string> list;
	std::string temp;

	while (s.find("/", 0) != std::string::npos) {
		size_t pos = s.find("/", 0);
		temp = s.substr(0, pos);
		s.erase(0, pos + 1);
		list.push_back(temp);
	}

	return list;
}

std::string ManagerImpl::serialize (std::vector<std::string> v) {

	unsigned int i;
	std::string res;

	for (i = 0; i < v.size(); i++) {
		res += v[i] + "/";
	}

	return res;
}

std::string ManagerImpl::getCurrentCodecName (const CallID& id) {

	AccountID accountid = getAccountFromCall(id);
	VoIPLink* link = getAccountLink(accountid);
	Call* call = link->getCall(id);

	if (!call)
		return "";

	if (call->getState() != Call::Active)
		return "";
	else
		return link->getCurrentCodecName();
}

/**
 * Set input audio plugin
 */
void ManagerImpl::setInputAudioPlugin (const std::string& audioPlugin) {
	int layer = _audiodriver -> getLayerType();

	if (CHECK_INTERFACE (layer , ALSA)) {
		_debug ("Set input audio plugin");
		_audiodriver -> setErrorMessage(-1);
		_audiodriver -> openDevice(_audiodriver -> getIndexIn(),
				_audiodriver -> getIndexOut(), _audiodriver -> getSampleRate(),
				_audiodriver -> getFrameSize(), SFL_PCM_CAPTURE, audioPlugin);

		if (_audiodriver -> getErrorMessage() != -1)
			notifyErrClient(_audiodriver -> getErrorMessage());
	} else {
	}

}

/**
 * Set output audio plugin
 */
void ManagerImpl::setOutputAudioPlugin (const std::string& audioPlugin) {

	int res;

	_debug ("Manager: Set output audio plugin");
	_audiodriver -> setErrorMessage(-1);
	res = _audiodriver -> openDevice(_audiodriver -> getIndexIn(),
			_audiodriver -> getIndexOut(), _audiodriver -> getSampleRate(),
			_audiodriver -> getFrameSize(), SFL_PCM_BOTH, audioPlugin);

	if (_audiodriver -> getErrorMessage() != -1)
		notifyErrClient(_audiodriver -> getErrorMessage());

	// set config
	if (res)
		setConfig(AUDIO, ALSA_PLUGIN, audioPlugin);
}

/**
 * Get list of supported audio output device
 */
std::vector<std::string> ManagerImpl::getAudioOutputDeviceList (void) {
	_debug ("Manager: Get audio output device list");
	AlsaLayer *layer;
	std::vector<std::string> devices;

	layer = dynamic_cast<AlsaLayer*> (getAudioDriver());

	if (layer)
		devices = layer -> getSoundCardsInfo(SFL_PCM_PLAYBACK);

	return devices;
}

/**
 * Set audio output device
 */
void ManagerImpl::setAudioOutputDevice (const int index) {
	AlsaLayer *alsalayer;
	std::string alsaplugin;
	_debug ("Set audio output device: %i", index);

	_audiodriver -> setErrorMessage(-1);

	alsalayer = dynamic_cast<AlsaLayer*> (getAudioDriver());
	alsaplugin = alsalayer->getAudioPlugin();

	_debug ("  set output plugin: %s", alsaplugin.c_str());

	_audiodriver->openDevice(_audiodriver->getIndexIn(), index,
			_audiodriver->getSampleRate(), _audiodriver->getFrameSize(),
			SFL_PCM_PLAYBACK, alsaplugin);

	if (_audiodriver -> getErrorMessage() != -1)
		notifyErrClient(_audiodriver -> getErrorMessage());

	// set config
	setConfig(AUDIO, ALSA_CARD_ID_OUT, index);
}

/**
 * Get list of supported audio input device
 */
std::vector<std::string> ManagerImpl::getAudioInputDeviceList (void) {
	AlsaLayer *audiolayer;
	std::vector<std::string> devices;

	audiolayer = dynamic_cast<AlsaLayer *> (getAudioDriver());

	if (audiolayer)
		devices = audiolayer->getSoundCardsInfo(SFL_PCM_CAPTURE);

	return devices;
}

/**
 * Set audio input device
 */
void ManagerImpl::setAudioInputDevice (const int index) {
	AlsaLayer *alsalayer;
	std::string alsaplugin;

	_debug ("Set audio input device %i", index);

	_audiodriver -> setErrorMessage(-1);

	alsalayer = dynamic_cast<AlsaLayer*> (getAudioDriver());
	alsaplugin = alsalayer->getAudioPlugin();

	_debug ("  set input plugin: %s", alsaplugin.c_str());

	_audiodriver->openDevice(index, _audiodriver->getIndexOut(),
			_audiodriver->getSampleRate(), _audiodriver->getFrameSize(),
			SFL_PCM_CAPTURE, alsaplugin);

	if (_audiodriver -> getErrorMessage() != -1)
		notifyErrClient(_audiodriver -> getErrorMessage());

	// set config
	setConfig(AUDIO, ALSA_CARD_ID_IN, index);
}

/**
 * Get string array representing integer indexes of output and input device
 */
std::vector<std::string> ManagerImpl::getCurrentAudioDevicesIndex () {
	_debug ("Get current audio devices index");
	std::vector<std::string> v;
	std::stringstream ssi, sso;
	sso << _audiodriver->getIndexOut();
	v.push_back(sso.str());
	ssi << _audiodriver->getIndexIn();
	v.push_back(ssi.str());
	return v;
}

int ManagerImpl::isIax2Enabled (void) {
#ifdef USE_IAX
	return true;
#else
	return false;
#endif
}

int ManagerImpl::isRingtoneEnabled (void) {
	return (getConfigString(PREFERENCES, CONFIG_RINGTONE) == "true") ? 1 : 0;
}

void ManagerImpl::ringtoneEnabled (void) {
	(getConfigString(PREFERENCES, CONFIG_RINGTONE) == RINGTONE_ENABLED) ? setConfig(
			PREFERENCES, CONFIG_RINGTONE, FALSE_STR)
			: setConfig(PREFERENCES, CONFIG_RINGTONE, TRUE_STR);
}

std::string ManagerImpl::getRingtoneChoice (void) {
	// we need the absolute path
	std::string tone_name = getConfigString(AUDIO, RING_CHOICE);
	std::string tone_path;

	if (tone_name.find(DIR_SEPARATOR_CH) == std::string::npos) {
		// check in ringtone directory ($(PREFIX)/share/sflphone/ringtones)
		tone_path = std::string(PROGSHAREDIR) + DIR_SEPARATOR_STR + RINGDIR
				+ DIR_SEPARATOR_STR + tone_name;
	} else {
		// the absolute has been saved; do nothing
		tone_path = tone_name;
	}

	_debug ("%s", tone_path.c_str());

	return tone_path;
}

void ManagerImpl::setRingtoneChoice (const std::string& tone) {
	// we save the absolute path
	setConfig(AUDIO, RING_CHOICE, tone);
}

std::string ManagerImpl::getRecordPath (void) {
	return getConfigString(AUDIO, RECORD_PATH);
}

void ManagerImpl::setRecordPath (const std::string& recPath) {
	_debug ("ManagerImpl::setRecordPath(%s)! ", recPath.c_str());
	setConfig(AUDIO, RECORD_PATH, recPath);
}

bool ManagerImpl::getMd5CredentialHashing (void) {
	return getConfigBool(PREFERENCES, CONFIG_MD5HASH);
}

int ManagerImpl::getDialpad (void) {
	if (getConfigString(PREFERENCES, CONFIG_DIALPAD) == TRUE_STR) {
		return 1;
	} else {
		return 0;
	}
}

void ManagerImpl::setDialpad (bool display) {
	std::string set;

	display ? set = TRUE_STR : set = FALSE_STR;
	// If the value we received is different from the one saved in the config file, save the new value
	// Else do nothing

	if ((display && (getConfigString(PREFERENCES, CONFIG_DIALPAD) != TRUE_STR))
			|| (!display && (getConfigString(PREFERENCES, CONFIG_DIALPAD)
					!= FALSE_STR)))
		setConfig(PREFERENCES, CONFIG_DIALPAD, set);
}

int ManagerImpl::getVolumeControls (void) {
	if (getConfigString(PREFERENCES, CONFIG_VOLUME) == TRUE_STR) {
		return 1;
	} else {
		return 0;
	}
}

void ManagerImpl::setVolumeControls (bool display) {
	std::string set;

	display ? set = TRUE_STR : set = FALSE_STR;
	// If the value we received is different from the one saved in the config file, save the new value
	// Else do nothing

	if ((display && (getConfigString(PREFERENCES, CONFIG_VOLUME) != TRUE_STR))
			|| (!display && (getConfigString(PREFERENCES, CONFIG_VOLUME)
					!= FALSE_STR)))
		setConfig(PREFERENCES, CONFIG_VOLUME, set);
}

void ManagerImpl::setRecordingCall (const CallID& id) {
	/*
	 _debug ("ManagerImpl::setRecording()! ");
	 AccountID accountid = getAccountFromCall (id);

	 getAccountLink (accountid)->setRecording (id);
	 */
	AccountID accountid = getAccountFromCall(id);
	Recordable* rec = (Recordable*) getAccountLink(accountid)->getCall(id);

	rec->setRecording();
}

bool ManagerImpl::isRecording (const CallID& id) {
	/*
	 _debug ("ManagerImpl::isRecording()! ");
	 AccountID accountid = getAccountFromCall (id);

	 return getAccountLink (accountid)->isRecording (id);
	 */

	AccountID accountid = getAccountFromCall(id);
	Recordable* rec = (Recordable*) getAccountLink(accountid)->getCall(id);

	return rec->isRecording();
}

void ManagerImpl::startHidden (void) {
	(getConfigString(PREFERENCES, CONFIG_START) == START_HIDDEN) ? setConfig(
			PREFERENCES, CONFIG_START, FALSE_STR) : setConfig(PREFERENCES,
			CONFIG_START, TRUE_STR);
}

int ManagerImpl::isStartHidden (void) {
	return (getConfigBool(PREFERENCES, CONFIG_START) == true) ? 1 : 0;
}

void ManagerImpl::switchPopupMode (void) {
	(getConfigString(PREFERENCES, CONFIG_POPUP) == WINDOW_POPUP) ? setConfig(
			PREFERENCES, CONFIG_POPUP, FALSE_STR) : setConfig(PREFERENCES,
			CONFIG_POPUP, TRUE_STR);
}

void ManagerImpl::setHistoryLimit (const int& days) {
	setConfig(PREFERENCES, CONFIG_HISTORY_LIMIT, days);
}

int ManagerImpl::getHistoryLimit (void) {
	return getConfigInt(PREFERENCES, CONFIG_HISTORY_LIMIT);
}

std::string ManagerImpl::getHistoryEnabled (void) {
	return getConfigString(PREFERENCES, CONFIG_HISTORY_ENABLED);
}

void ManagerImpl::setHistoryEnabled (void) {
	(getConfigString(PREFERENCES, CONFIG_HISTORY_ENABLED) == TRUE_STR) ? setConfig(
			PREFERENCES, CONFIG_HISTORY_ENABLED, FALSE_STR)
			: setConfig(PREFERENCES, CONFIG_HISTORY_ENABLED, TRUE_STR);
}

int ManagerImpl::getSearchbar (void) {
	return getConfigInt(PREFERENCES, CONFIG_SEARCHBAR);
}

void ManagerImpl::setSearchbar (void) {
	(getConfigInt(PREFERENCES, CONFIG_SEARCHBAR) == 1) ? setConfig(PREFERENCES,
			CONFIG_SEARCHBAR, FALSE_STR) : setConfig(PREFERENCES,
			CONFIG_SEARCHBAR, TRUE_STR);
}

int ManagerImpl::popupMode (void) {
	return (getConfigBool(PREFERENCES, CONFIG_POPUP) == true) ? 1 : 0;
}

int32_t ManagerImpl::getNotify (void) {
	return (getConfigBool(PREFERENCES, CONFIG_NOTIFY) == true) ? 1 : 0;
}

void ManagerImpl::setNotify (void) {
	(getConfigString(PREFERENCES, CONFIG_NOTIFY) == NOTIFY_ALL) ? setConfig(
			PREFERENCES, CONFIG_NOTIFY, FALSE_STR) : setConfig(PREFERENCES,
			CONFIG_NOTIFY, TRUE_STR);
}

int32_t ManagerImpl::getMailNotify (void) {
	return getConfigInt(PREFERENCES, CONFIG_MAIL_NOTIFY);
}

void ManagerImpl::setAudioManager (const int32_t& api) {

	int type;
	std::string alsaPlugin;

	_debug ("Setting audio manager ");

	if (!_audiodriver)
		return;

	type = _audiodriver->getLayerType();

	if (type == api) {
		_debug ("Audio manager chosen already in use. No changes made. ");
		return;
	}

	setConfig(PREFERENCES, CONFIG_AUDIO, api);

	switchAudioManager();
	return;

}

int32_t ManagerImpl::getAudioManager (void) {
	return getConfigInt(PREFERENCES, CONFIG_AUDIO);
}

void ManagerImpl::setMailNotify (void) {
	(getConfigString(PREFERENCES, CONFIG_MAIL_NOTIFY) == NOTIFY_ALL) ? setConfig(
			PREFERENCES, CONFIG_MAIL_NOTIFY, FALSE_STR)
			: setConfig(PREFERENCES, CONFIG_MAIL_NOTIFY, TRUE_STR);
}

void ManagerImpl::notifyErrClient (const int32_t& errCode) {
	if (_dbus) {
		_debug ("NOTIFY ERR NUMBER %i" , errCode);
		_dbus -> getConfigurationManager() -> errorAlert(errCode);
	}
}

int ManagerImpl::getAudioDeviceIndex (const std::string name) {
	AlsaLayer *alsalayer;

	_debug ("Get audio device index");

	alsalayer = dynamic_cast<AlsaLayer *> (getAudioDriver());

	if (alsalayer)
		return alsalayer -> soundCardGetIndex(name);
	else
		return 0;
}

std::string ManagerImpl::getCurrentAudioOutputPlugin (void) {
	AlsaLayer *alsalayer;

	_debug ("Get alsa plugin");

	alsalayer = dynamic_cast<AlsaLayer *> (getAudioDriver());

	if (alsalayer)
		return alsalayer -> getAudioPlugin();
	else
		return getConfigString(AUDIO, ALSA_PLUGIN);
}

int ManagerImpl::app_is_running (std::string process) {
	std::ostringstream cmd;

	cmd << "ps -C " << process;
	return system(cmd.str().c_str());
}

/**
 * Initialization: Main Thread
 */
bool ManagerImpl::initAudioDriver (void) {

	int error;

	_debugInit ("AudioLayer Creation");

	if (getConfigInt(PREFERENCES, CONFIG_AUDIO) == ALSA) {
		_audiodriver = new AlsaLayer(this);
		_audiodriver->setMainBuffer(&_mainBuffer);
	} else if (getConfigInt(PREFERENCES, CONFIG_AUDIO) == PULSEAUDIO) {
		if (app_is_running("pulseaudio") == 0) {
			_audiodriver = new PulseLayer(this);
			_audiodriver->setMainBuffer(&_mainBuffer);
		} else {
			_audiodriver = new AlsaLayer(this);
			setConfig(PREFERENCES, CONFIG_AUDIO, ALSA);
			_audiodriver->setMainBuffer(&_mainBuffer);
		}
	} else
		_debug ("Error - Audio API unknown");

	if (_audiodriver == 0) {
		_debug ("Init audio driver error");
		return false;
	} else {
		error = getAudioDriver()->getErrorMessage();

		if (error == -1) {
			_debug ("Init audio driver: %i", error);
			return false;
		}
	}

	return true;

}

/**
 * Initialization: Main Thread and gui
 */
void ManagerImpl::selectAudioDriver (void) {
	int layer, numCardIn, numCardOut, sampleRate, frameSize;
	std::string alsaPlugin;
	AlsaLayer *alsalayer;

	layer = _audiodriver->getLayerType();
	_debug ("Audio layer type: %i" , layer);

	/* Retrieve the global devices info from the user config */
	alsaPlugin = getConfigString(AUDIO, ALSA_PLUGIN);
	numCardIn = getConfigInt(AUDIO, ALSA_CARD_ID_IN);
	numCardOut = getConfigInt(AUDIO, ALSA_CARD_ID_OUT);
	sampleRate = getConfigInt(AUDIO, AUDIO_SAMPLE_RATE);

	if (sampleRate <= 0 || sampleRate > 48000) {
		sampleRate = 44100;
	}

	frameSize = getConfigInt(AUDIO, ALSA_FRAME_SIZE);

	/* Only for the ALSA layer, we check the sound card information */

	if (layer == ALSA) {
		alsalayer = dynamic_cast<AlsaLayer*> (getAudioDriver());

		if (!alsalayer -> soundCardIndexExist(numCardIn, SFL_PCM_CAPTURE)) {
			_debug (" Card with index %i doesn't exist or cannot capture. Switch to 0.", numCardIn);
			numCardIn = ALSA_DFT_CARD_ID;
			setConfig(AUDIO, ALSA_CARD_ID_IN, ALSA_DFT_CARD_ID);
		}

		if (!alsalayer -> soundCardIndexExist(numCardOut, SFL_PCM_PLAYBACK)) {
			_debug (" Card with index %i doesn't exist or cannot playback . Switch to 0.", numCardOut);
			numCardOut = ALSA_DFT_CARD_ID;
			setConfig(AUDIO, ALSA_CARD_ID_OUT, ALSA_DFT_CARD_ID);
		}
	}

	_audiodriver->setErrorMessage(-1);

	/* Open the audio devices */
	_audiodriver->openDevice(numCardIn, numCardOut, sampleRate, frameSize,
			SFL_PCM_BOTH, alsaPlugin);
	/* Notify the error if there is one */

	if (_audiodriver -> getErrorMessage() != -1)
		notifyErrClient(_audiodriver -> getErrorMessage());

}

void ManagerImpl::switchAudioManager (void) {
	int type, samplerate, framesize, numCardIn, numCardOut;
	std::string alsaPlugin;

	_debug ("Switching audio manager ");

	if (!_audiodriver)
		return;

	type = _audiodriver->getLayerType();

	samplerate = getConfigInt(AUDIO, AUDIO_SAMPLE_RATE);

	framesize = getConfigInt(AUDIO, ALSA_FRAME_SIZE);

	_debug ("samplerate: %i, framesize %i\n", samplerate, framesize);

	alsaPlugin = getConfigString(AUDIO, ALSA_PLUGIN);

	numCardIn = getConfigInt(AUDIO, ALSA_CARD_ID_IN);

	numCardOut = getConfigInt(AUDIO, ALSA_CARD_ID_OUT);

	_debug ("Deleting current layer... ");

	// ost::MutexLock lock (*getAudioLayerMutex());
	getAudioLayerMutex()->enter();

	// _audiodriver->closeLayer();
	delete _audiodriver;

	_audiodriver = NULL;

	switch (type) {

	case ALSA:
		_debug ("Creating Pulseaudio layer...");
		_audiodriver = new PulseLayer(this);
		_audiodriver->setMainBuffer(&_mainBuffer);
		break;

	case PULSEAUDIO:
		_debug ("Creating ALSA layer...");
		_audiodriver = new AlsaLayer(this);
		_audiodriver->setMainBuffer(&_mainBuffer);
		break;

	default:
		_debug ("Error: audio layer unknown");
		break;
	}

	_audiodriver->setErrorMessage(-1);

	_audiodriver->openDevice(numCardIn, numCardOut, samplerate, framesize,
			SFL_PCM_BOTH, alsaPlugin);

	if (_audiodriver -> getErrorMessage() != -1)
		notifyErrClient(_audiodriver -> getErrorMessage());

	_debug ("Current device: %i ", type);

	_debug ("has current call: %i ", hasCurrentCall());

	if (hasCurrentCall())
		_audiodriver->startStream();

	// ost::MutexLock unlock (*getAudioLayerMutex());
	getAudioLayerMutex()->leave();

	// need to stop audio streams if there is currently no call
	// if ( (type != PULSEAUDIO) && (!hasCurrentCall())) {
	// _debug("There is currently a call!!");
	// _audiodriver->stopStream();

	// }
}

/**
 * Init the volume for speakers/micro from 0 to 100 value
 * Initialization: Main Thread
 */
void ManagerImpl::initVolume () {
	_debugInit ("Initiate Volume");
	setSpkrVolume(getConfigInt(AUDIO, VOLUME_SPKR));
	setMicVolume(getConfigInt(AUDIO, VOLUME_MICRO));
}

void ManagerImpl::setSpkrVolume (unsigned short spkr_vol) {
	PulseLayer *pulselayer = NULL;

	/* Set the manager sound volume */
	_spkr_volume = spkr_vol;

	/* Only for PulseAudio */
	pulselayer = dynamic_cast<PulseLayer*> (getAudioDriver());

	if (pulselayer) {
		if (pulselayer->getLayerType() == PULSEAUDIO) {
			if (pulselayer)
				pulselayer->setPlaybackVolume(spkr_vol);
		}
	}
}

void ManagerImpl::setMicVolume (unsigned short mic_vol) {
	_mic_volume = mic_vol;
}

int ManagerImpl::getLocalIp2IpPort (void) {
	// The SIP port used for default account (IP to IP) calls=
	return getConfigInt(IP2IP_PROFILE, LOCAL_PORT);

}

// TODO: rewrite this
/**
 * Main Thread
 */
bool ManagerImpl::getCallStatus (const std::string& sequenceId UNUSED) {
	if (!_dbus) {
		return false;
	}

	ost::MutexLock m(_callAccountMapMutex);

	CallAccountMap::iterator iter = _callAccountMap.begin();
	TokenList tk;
	std::string code;
	std::string status;
	std::string destination;
	std::string number;

	while (iter != _callAccountMap.end()) {
		Call* call = getAccountLink(iter->second)->getCall(iter->first);
		Call::ConnectionState state = call->getConnectionState();

		if (state != Call::Connected) {
			switch (state) {

			case Call::Trying:
				code = "110";
				status = "Trying";
				break;

			case Call::Ringing:
				code = "111";
				status = "Ringing";
				break;

			case Call::Progressing:
				code = "125";
				status = "Progressing";
				break;

			case Call::Disconnected:
				code = "125";
				status = "Disconnected";
				break;

			default:
				code = "";
				status = "";
			}
		} else {
			switch (call->getState()) {

			case Call::Active:

			case Call::Conferencing:
				code = "112";
				status = "Established";
				break;

			case Call::Hold:
				code = "114";
				status = "Held";
				break;

			case Call::Busy:
				code = "113";
				status = "Busy";
				break;

			case Call::Refused:
				code = "125";
				status = "Refused";
				break;

			case Call::Error:
				code = "125";
				status = "Error";
				break;

			case Call::Inactive:
				code = "125";
				status = "Inactive";
				break;
			}
		}

		// No Congestion
		// No Wrong Number
		// 116 <CSeq> <call-id> <acc> <destination> Busy
		destination = call->getPeerName();

		number = call->getPeerNumber();

		if (number != "") {
			destination.append(" <");
			destination.append(number);
			destination.append(">");
		}

		tk.push_back(iter->second);

		tk.push_back(destination);
		tk.push_back(status);
		tk.clear();

		iter++;
	}

	return true;
}

//THREAD=Main
bool ManagerImpl::getConfig (const std::string& section,
		const std::string& name, TokenList& arg) {
	return _config.getConfigTreeItemToken(section, name, arg);
}

//THREAD=Main
// throw an Conf::ConfigTreeItemException if not found
int ManagerImpl::getConfigInt (const std::string& section,
		const std::string& name) {
	try {
		return _config.getConfigTreeItemIntValue(section, name);
	} catch (Conf::ConfigTreeItemException& e) {
		throw e;
	}

	return 0;
}

bool ManagerImpl::getConfigBool (const std::string& section,
		const std::string& name) {
	try {
		return (_config.getConfigTreeItemValue(section, name) == TRUE_STR) ? true
				: false;
	} catch (Conf::ConfigTreeItemException& e) {
		throw e;
	}

	return false;
}

//THREAD=Main
std::string ManagerImpl::getConfigString (const std::string& section,
		const std::string& name) {
	try {
		return _config.getConfigTreeItemValue(section, name);
	} catch (Conf::ConfigTreeItemException& e) {
		throw e;
	}

	return "";
}

//THREAD=Main
bool ManagerImpl::setConfig (const std::string& section,
		const std::string& name, const std::string& value) {
	_debug ("ManagerImpl::setConfig %s %s %s", section.c_str(), name.c_str(), value.c_str());
	return _config.setConfigTreeItem(section, name, value);
}

//THREAD=Main
bool ManagerImpl::setConfig (const std::string& section,
		const std::string& name, int value) {
	std::ostringstream valueStream;
	valueStream << value;
	return _config.setConfigTreeItem(section, name, valueStream.str());
}

void ManagerImpl::setAccountsOrder (const std::string& order) {
	_debug ("Setcreate accounts order : %s", order.c_str());
	// Set the new config
	setConfig(PREFERENCES, CONFIG_ACCOUNTS_ORDER, order);
}

std::vector<std::string> ManagerImpl::getAccountList () {

	std::vector<std::string> v;
	std::vector<std::string> account_order;
	unsigned int i;

	account_order = loadAccountOrder();
	AccountMap::iterator iter;

	// The IP2IP profile is always available, and first in the list
	iter = _accountMap.find(IP2IP_PROFILE);
	if (iter->second != NULL)
		v.push_back(iter->first.data());

	// If no order has been set, load the default one
	// ie according to the creation date.

	if (account_order.size() == 0) {
		iter = _accountMap.begin();

		while (iter != _accountMap.end()) {

			if (iter->second != NULL && iter->first != IP2IP_PROFILE) {
				//_debug("PUSHING BACK %s\n", iter->first.c_str());
				v.push_back(iter->first.data());
			}

			iter++;
		}
	}

	// Otherelse, load the custom one
	// ie according to the saved order
	else {

		for (i = 0; i < account_order.size(); i++) {
			// This account has not been loaded, so we ignore it
			if ((iter = _accountMap.find(account_order[i]))
					!= _accountMap.end()) {
				// If the account is valid
				if (iter->second != NULL && iter->first != IP2IP_PROFILE) {
					v.push_back(iter->first.data());
				}
			}
		}
	}

	return v;
}

std::map<std::string, std::string> ManagerImpl::getAccountDetails (
		const AccountID& accountID) {
	std::map<std::string, std::string> a;

	Account * account = _accountMap[accountID];

	if (account == NULL) {
		_debug ("Cannot getAccountDetails on a non-existing accountID %s. Defaults will be used.", accountID.c_str());
	}

	a.insert(std::pair<std::string, std::string>(ACCOUNT_ID, accountID));

	// The IP profile does not allow to set an alias
	(accountID == IP2IP_PROFILE) ? a.insert(
			std::pair<std::string, std::string>(CONFIG_ACCOUNT_ALIAS,
					DIRECT_IP_CALL)) : a.insert(std::pair<std::string,
			std::string>(CONFIG_ACCOUNT_ALIAS, getConfigString(accountID,
			CONFIG_ACCOUNT_ALIAS)));

	a.insert(std::pair<std::string, std::string>(CONFIG_ACCOUNT_ENABLE,
			getConfigString(accountID, CONFIG_ACCOUNT_ENABLE)));
	a.insert(std::pair<std::string, std::string>(CONFIG_ACCOUNT_RESOLVE_ONCE,
			getConfigString(accountID, CONFIG_ACCOUNT_RESOLVE_ONCE)));
	a.insert(std::pair<std::string, std::string>(CONFIG_ACCOUNT_TYPE,
			getConfigString(accountID, CONFIG_ACCOUNT_TYPE)));
	a.insert(std::pair<std::string, std::string>(HOSTNAME, getConfigString(
			accountID, HOSTNAME)));
	a.insert(std::pair<std::string, std::string>(USERNAME, getConfigString(
			accountID, USERNAME)));
	a.insert(std::pair<std::string, std::string>(PASSWORD, getConfigString(
			accountID, PASSWORD)));
	a.insert(std::pair<std::string, std::string>(REALM, getConfigString(
			accountID, REALM)));
	a.insert(std::pair<std::string, std::string>(USERAGENT, getConfigString(
			accountID, USERAGENT)));
	a.insert(std::pair<std::string, std::string>(AUTHENTICATION_USERNAME,
			getConfigString(accountID, AUTHENTICATION_USERNAME)));
	a.insert(std::pair<std::string, std::string>(CONFIG_ACCOUNT_MAILBOX,
			getConfigString(accountID, CONFIG_ACCOUNT_MAILBOX)));
	a.insert(std::pair<std::string, std::string>(
			CONFIG_ACCOUNT_REGISTRATION_EXPIRE, getConfigString(accountID,
					CONFIG_ACCOUNT_REGISTRATION_EXPIRE)));
	a.insert(std::pair<std::string, std::string>(LOCAL_INTERFACE,
			getConfigString(accountID, LOCAL_INTERFACE)));
	a.insert(std::pair<std::string, std::string>(PUBLISHED_SAMEAS_LOCAL,
			getConfigString(accountID, PUBLISHED_SAMEAS_LOCAL)));
	a.insert(std::pair<std::string, std::string>(PUBLISHED_ADDRESS,
			getConfigString(accountID, PUBLISHED_ADDRESS)));
	a.insert(std::pair<std::string, std::string>(LOCAL_PORT, getConfigString(
			accountID, LOCAL_PORT)));
	a.insert(std::pair<std::string, std::string>(PUBLISHED_PORT,
			getConfigString(accountID, PUBLISHED_PORT)));
	a.insert(std::pair<std::string, std::string>(DISPLAY_NAME, getConfigString(
			accountID, DISPLAY_NAME)));
	a.insert(std::pair<std::string, std::string>(STUN_ENABLE, getConfigString(
			accountID, STUN_ENABLE)));
	a.insert(std::pair<std::string, std::string>(STUN_SERVER, getConfigString(
			accountID, STUN_SERVER)));
	a.insert(std::pair<std::string, std::string>(ACCOUNT_DTMF_TYPE, getConfigString(
				accountID, ACCOUNT_DTMF_TYPE)));

	RegistrationState state = Unregistered;
	std::string registrationStateCode;
	std::string registrationStateDescription;

	if (account != NULL) {
		if (accountID == IP2IP_PROFILE) {
			registrationStateCode = EMPTY_FIELD;
			registrationStateDescription = "Direct IP call";
		} else {
			state = account->getRegistrationState();
			int code = account->getRegistrationStateDetailed().first;
			std::stringstream out;
			out << code;
			registrationStateCode = out.str();
			registrationStateDescription
					= account->getRegistrationStateDetailed().second;
		}
	}

	(accountID == IP2IP_PROFILE) ? a.insert(
			std::pair<std::string, std::string>(REGISTRATION_STATUS, "READY"))
			: a.insert(std::pair<std::string, std::string>(REGISTRATION_STATUS,
					mapStateNumberToString(state)));

	a.insert(std::pair<std::string, std::string>(REGISTRATION_STATE_CODE,
			registrationStateCode));
	a.insert(std::pair<std::string, std::string>(
			REGISTRATION_STATE_DESCRIPTION, registrationStateDescription));
	a.insert(std::pair<std::string, std::string>(SRTP_KEY_EXCHANGE,
			getConfigString(accountID, SRTP_KEY_EXCHANGE)));
	a.insert(std::pair<std::string, std::string>(SRTP_ENABLE, getConfigString(
			accountID, SRTP_ENABLE)));
	a.insert(std::pair<std::string, std::string>(SRTP_RTP_FALLBACK,
			getConfigString(accountID, SRTP_RTP_FALLBACK)));
	a.insert(std::pair<std::string, std::string>(ZRTP_DISPLAY_SAS,
			getConfigString(accountID, ZRTP_DISPLAY_SAS)));
	a.insert(std::pair<std::string, std::string>(ZRTP_DISPLAY_SAS_ONCE,
			getConfigString(accountID, ZRTP_DISPLAY_SAS_ONCE)));
	a.insert(std::pair<std::string, std::string>(ZRTP_HELLO_HASH,
			getConfigString(accountID, ZRTP_HELLO_HASH)));
	a.insert(std::pair<std::string, std::string>(ZRTP_NOT_SUPP_WARNING,
			getConfigString(accountID, ZRTP_NOT_SUPP_WARNING)));

	// TLS listener is unique and parameters are modified through IP2IP_PROFILE
	a.insert(std::pair<std::string, std::string>(TLS_LISTENER_PORT,
			Manager::instance().getConfigString(IP2IP_PROFILE,
					TLS_LISTENER_PORT)));
	a.insert(std::pair<std::string, std::string>(TLS_ENABLE,
			Manager::instance().getConfigString(accountID, TLS_ENABLE)));
	a.insert(std::pair<std::string, std::string>(TLS_CA_LIST_FILE,
			Manager::instance().getConfigString(accountID, TLS_CA_LIST_FILE)));
	a.insert(
			std::pair<std::string, std::string>(TLS_CERTIFICATE_FILE,
					Manager::instance().getConfigString(accountID,
							TLS_CERTIFICATE_FILE)));
	a.insert(
			std::pair<std::string, std::string>(TLS_PRIVATE_KEY_FILE,
					Manager::instance().getConfigString(accountID,
							TLS_PRIVATE_KEY_FILE)));
	a.insert(std::pair<std::string, std::string>(TLS_PASSWORD,
			Manager::instance().getConfigString(accountID, TLS_PASSWORD)));
	a.insert(std::pair<std::string, std::string>(TLS_METHOD,
			Manager::instance().getConfigString(accountID, TLS_METHOD)));
	a.insert(std::pair<std::string, std::string>(TLS_CIPHERS,
			Manager::instance().getConfigString(accountID, TLS_CIPHERS)));
	a.insert(std::pair<std::string, std::string>(TLS_SERVER_NAME,
			Manager::instance().getConfigString(accountID, TLS_SERVER_NAME)));
	a.insert(std::pair<std::string, std::string>(TLS_VERIFY_SERVER,
			Manager::instance().getConfigString(accountID, TLS_VERIFY_SERVER)));
	a.insert(std::pair<std::string, std::string>(TLS_VERIFY_CLIENT,
			Manager::instance().getConfigString(accountID, TLS_VERIFY_CLIENT)));
	a.insert(std::pair<std::string, std::string>(
			TLS_REQUIRE_CLIENT_CERTIFICATE,
			Manager::instance().getConfigString(accountID,
					TLS_REQUIRE_CLIENT_CERTIFICATE)));
	a.insert(std::pair<std::string, std::string>(TLS_NEGOTIATION_TIMEOUT_SEC,
			Manager::instance().getConfigString(accountID,
					TLS_NEGOTIATION_TIMEOUT_SEC)));
	a.insert(std::pair<std::string, std::string>(TLS_NEGOTIATION_TIMEOUT_MSEC,
			Manager::instance().getConfigString(accountID,
					TLS_NEGOTIATION_TIMEOUT_MSEC)));

	return a;
}

/* Transform digest to string.
 * output must be at least PJSIP_MD5STRLEN+1 bytes.
 * Helper function taken from sip_auth_client.c in
 * pjproject-1.0.3.
 *
 * NOTE: THE OUTPUT STRING IS NOT NULL TERMINATED!
 */

void ManagerImpl::digest2str (const unsigned char digest[], char *output) {
	int i;

	for (i = 0; i < 16; ++i) {
		pj_val_to_hex_digit(digest[i], output);
		output += 2;
	}
}

std::string ManagerImpl::computeMd5HashFromCredential (
		const std::string& username, const std::string& password,
		const std::string& realm) {
	pj_md5_context pms;
	unsigned char digest[16];
	char ha1[PJSIP_MD5STRLEN];

	pj_str_t usernamePjFormat = pj_str(strdup(username.c_str()));
	pj_str_t passwordPjFormat = pj_str(strdup(password.c_str()));
	pj_str_t realmPjFormat = pj_str(strdup(realm.c_str()));

	/* Compute md5 hash = MD5(username ":" realm ":" password) */
	pj_md5_init(&pms);
	MD5_APPEND (&pms, usernamePjFormat.ptr, usernamePjFormat.slen);
	MD5_APPEND (&pms, ":", 1);
	MD5_APPEND (&pms, realmPjFormat.ptr, realmPjFormat.slen);
	MD5_APPEND (&pms, ":", 1);
	MD5_APPEND (&pms, passwordPjFormat.ptr, passwordPjFormat.slen);
	pj_md5_final(&pms, digest);

	digest2str(digest, ha1);

	char ha1_null_terminated[PJSIP_MD5STRLEN + 1];
	memcpy(ha1_null_terminated, ha1, sizeof(char) * PJSIP_MD5STRLEN);
	ha1_null_terminated[PJSIP_MD5STRLEN] = '\0';

	std::string hashedDigest = ha1_null_terminated;
	return hashedDigest;
}

void ManagerImpl::setCredential (const std::string& accountID,
		const int32_t& index, const std::map<std::string, std::string>& details) {
	std::map<std::string, std::string>::iterator it;
	std::map<std::string, std::string> credentialInformation = details;

	std::string credentialIndex;
	std::stringstream streamOut;
	streamOut << index;
	credentialIndex = streamOut.str();

	std::string section = "Credential" + std::string(":") + accountID
			+ std::string(":") + credentialIndex;

	_debug ("Setting credential in section %s", section.c_str());

	it = credentialInformation.find(USERNAME);
	std::string username;

	if (it == credentialInformation.end()) {
		username = EMPTY_FIELD;
	} else {
		username = it->second;
	}

	Manager::instance().setConfig(section, USERNAME, username);

	it = credentialInformation.find(REALM);
	std::string realm;

	if (it == credentialInformation.end()) {
		realm = EMPTY_FIELD;
	} else {
		realm = it->second;
	}

	Manager::instance().setConfig(section, REALM, realm);

	it = credentialInformation.find(PASSWORD);
	std::string password;

	if (it == credentialInformation.end()) {
		password = EMPTY_FIELD;
	} else {
		password = it->second;
	}

	if (getMd5CredentialHashing()) {
		// TODO: Fix this.
		// This is an extremly weak test in order to check
		// if the password is a hashed value. This is done
		// because deleteCredential() is called before this
		// method. Therefore, we cannot check if the value
		// is different from the one previously stored in
		// the configuration file. This is to avoid to
		// re-hash a hashed password.

		if (password.length() != 32) {
			password = computeMd5HashFromCredential(username, password, realm);
		}
	}

	Manager::instance().setConfig(section, PASSWORD, password);
}

//TODO: tidy this up. Make a macro or inline
// method to reduce the if/else mess.
// Even better, switch to XML !

void ManagerImpl::setAccountDetails (const std::string& accountID,
		const std::map<std::string, std::string>& details) {

	std::string accountType;
	std::map<std::string, std::string> map_cpy;
	std::map<std::string, std::string>::iterator iter;

	// Work on a copy
	map_cpy = details;

	std::string username;
	std::string authenticationName;
	std::string password;
	std::string realm;
	std::string voicemail_count;
	std::string ua_name;

	if ((iter = map_cpy.find(AUTHENTICATION_USERNAME)) != map_cpy.end()) {
		authenticationName = iter->second;
	}

	if ((iter = map_cpy.find(USERNAME)) != map_cpy.end()) {
		username = iter->second;
	}

	if ((iter = map_cpy.find(PASSWORD)) != map_cpy.end()) {
		password = iter->second;
	}

	if ((iter = map_cpy.find(REALM)) != map_cpy.end()) {
		realm = iter->second;
	}

	if ((iter = map_cpy.find(USERAGENT)) != map_cpy.end()) {
		ua_name = iter->second;
	}

	setConfig(accountID, REALM, realm);
	setConfig(accountID, USERAGENT, ua_name);
	setConfig(accountID, USERNAME, username);
	setConfig(accountID, AUTHENTICATION_USERNAME, authenticationName);

	if (!getMd5CredentialHashing()) {
		setConfig(accountID, PASSWORD, password);
	} else {
		// Make sure not to re-hash the password field if
		// it is already saved as a MD5 Hash.
		// TODO: This test is weak. Fix this.
		if ((password.compare(getConfigString(accountID, PASSWORD)) != 0)) {
			_debug ("Password sent and password from config are different. Re-hashing");
			std::string hash;

			if (authenticationName.empty()) {
				hash = computeMd5HashFromCredential(username, password, realm);
			} else {
				hash = computeMd5HashFromCredential(authenticationName,
						password, realm);
			}

			setConfig(accountID, PASSWORD, hash);
		}
	}

	std::string alias;

	std::string mailbox;
	std::string accountEnable;
	std::string type;
	std::string resolveOnce;
	std::string registrationExpire;

	std::string hostname;
	std::string displayName;
	std::string localInterface;
	std::string publishedSameasLocal;
	std::string localAddress;
	std::string publishedAddress;
	std::string localPort;
	std::string publishedPort;
	std::string stunEnable;
	std::string stunServer;
	std::string dtmfType;
	std::string srtpEnable;
	std::string srtpRtpFallback;
	std::string zrtpDisplaySas;
	std::string zrtpDisplaySasOnce;
	std::string zrtpNotSuppWarning;
	std::string zrtpHelloHash;
	std::string srtpKeyExchange;

	std::string tlsListenerPort;
	std::string tlsEnable;
	std::string tlsCaListFile;
	std::string tlsCertificateFile;
	std::string tlsPrivateKeyFile;
	std::string tlsPassword;
	std::string tlsMethod;
	std::string tlsCiphers;
	std::string tlsServerName;
	std::string tlsVerifyServer;
	std::string tlsVerifyClient;
	std::string tlsRequireClientCertificate;
	std::string tlsNegotiationTimeoutSec;
	std::string tlsNegotiationTimeoutMsec;

	if ((iter = map_cpy.find(HOSTNAME)) != map_cpy.end()) {
		hostname = iter->second;
	}

	if ((iter = map_cpy.find(DISPLAY_NAME)) != map_cpy.end()) {
		displayName = iter->second;
	}

	if ((iter = map_cpy.find(LOCAL_INTERFACE)) != map_cpy.end()) {
		localInterface = iter->second;
	}

	if ((iter = map_cpy.find(PUBLISHED_SAMEAS_LOCAL)) != map_cpy.end()) {
		publishedSameasLocal = iter->second;
	}

	if ((iter = map_cpy.find(PUBLISHED_ADDRESS)) != map_cpy.end()) {
		publishedAddress = iter->second;
	}

	if ((iter = map_cpy.find(LOCAL_PORT)) != map_cpy.end()) {
		localPort = iter->second;
	}

	if ((iter = map_cpy.find(PUBLISHED_PORT)) != map_cpy.end()) {
		publishedPort = iter->second;
	}

	if ((iter = map_cpy.find(STUN_ENABLE)) != map_cpy.end()) {
		stunEnable = iter->second;
	}

	if ((iter = map_cpy.find(STUN_SERVER)) != map_cpy.end()) {
		stunServer = iter->second;
	}

	if((iter = map_cpy.find(ACCOUNT_DTMF_TYPE)) != map_cpy.end()) {
		dtmfType = iter->second;
	}

	if ((iter = map_cpy.find(SRTP_ENABLE)) != map_cpy.end()) {
		srtpEnable = iter->second;
	}

	if ((iter = map_cpy.find(SRTP_RTP_FALLBACK)) != map_cpy.end()) {
		srtpRtpFallback = iter->second;
	}

	if ((iter = map_cpy.find(ZRTP_DISPLAY_SAS)) != map_cpy.end()) {
		zrtpDisplaySas = iter->second;
	}

	if ((iter = map_cpy.find(ZRTP_DISPLAY_SAS_ONCE)) != map_cpy.end()) {
		zrtpDisplaySasOnce = iter->second;
	}

	if ((iter = map_cpy.find(ZRTP_NOT_SUPP_WARNING)) != map_cpy.end()) {
		zrtpNotSuppWarning = iter->second;
	}

	if ((iter = map_cpy.find(ZRTP_HELLO_HASH)) != map_cpy.end()) {
		zrtpHelloHash = iter->second;
	}

	if ((iter = map_cpy.find(SRTP_KEY_EXCHANGE)) != map_cpy.end()) {
		srtpKeyExchange = iter->second;
	}

	if ((iter = map_cpy.find(CONFIG_ACCOUNT_ALIAS)) != map_cpy.end()) {
		alias = iter->second;
	}

	if ((iter = map_cpy.find(CONFIG_ACCOUNT_MAILBOX)) != map_cpy.end()) {
		mailbox = iter->second;
	}

	if ((iter = map_cpy.find(CONFIG_ACCOUNT_ENABLE)) != map_cpy.end()) {
		accountEnable = iter->second;
	}

	if ((iter = map_cpy.find(CONFIG_ACCOUNT_TYPE)) != map_cpy.end()) {
		type = iter->second;
	}

	if ((iter = map_cpy.find(CONFIG_ACCOUNT_RESOLVE_ONCE)) != map_cpy.end()) {
		resolveOnce = iter->second;
	}

	if ((iter = map_cpy.find(CONFIG_ACCOUNT_REGISTRATION_EXPIRE))
			!= map_cpy.end()) {
		registrationExpire = iter->second;
	}

	// The TLS listener is unique and globally defined through IP2IP_PROFILE
	if ((accountID == IP2IP_PROFILE)
			&& (iter = map_cpy.find(TLS_LISTENER_PORT)) != map_cpy.end()) {
		tlsListenerPort = iter->second;
	}

	if ((iter = map_cpy.find(TLS_ENABLE)) != map_cpy.end()) {
		tlsEnable = iter->second;
	}

	if ((iter = map_cpy.find(TLS_CA_LIST_FILE)) != map_cpy.end()) {
		tlsCaListFile = iter->second;
	}

	if ((iter = map_cpy.find(TLS_CERTIFICATE_FILE)) != map_cpy.end()) {
		tlsCertificateFile = iter->second;
	}

	if ((iter = map_cpy.find(TLS_PRIVATE_KEY_FILE)) != map_cpy.end()) {
		tlsPrivateKeyFile = iter->second;
	}

	if ((iter = map_cpy.find(TLS_PASSWORD)) != map_cpy.end()) {
		tlsPassword = iter->second;
	}

	if ((iter = map_cpy.find(TLS_METHOD)) != map_cpy.end()) {
		tlsMethod = iter->second;
	}

	if ((iter = map_cpy.find(TLS_CIPHERS)) != map_cpy.end()) {
		tlsCiphers = iter->second;
	}

	if ((iter = map_cpy.find(TLS_SERVER_NAME)) != map_cpy.end()) {
		tlsServerName = iter->second;
	}

	if ((iter = map_cpy.find(TLS_VERIFY_SERVER)) != map_cpy.end()) {
		tlsVerifyServer = iter->second;
	}

	if ((iter = map_cpy.find(TLS_VERIFY_CLIENT)) != map_cpy.end()) {
		tlsVerifyClient = iter->second;
	}

	if ((iter = map_cpy.find(TLS_REQUIRE_CLIENT_CERTIFICATE)) != map_cpy.end()) {
		tlsRequireClientCertificate = iter->second;
	}

	if ((iter = map_cpy.find(TLS_NEGOTIATION_TIMEOUT_SEC)) != map_cpy.end()) {
		tlsNegotiationTimeoutSec = iter->second;
	}

	if ((iter = map_cpy.find(TLS_NEGOTIATION_TIMEOUT_MSEC)) != map_cpy.end()) {
		tlsNegotiationTimeoutMsec = iter->second;
	}

	setConfig(accountID, HOSTNAME, hostname);

	setConfig(accountID, LOCAL_INTERFACE, localInterface);
	setConfig(accountID, PUBLISHED_SAMEAS_LOCAL, publishedSameasLocal);
	setConfig(accountID, PUBLISHED_ADDRESS, publishedAddress);
	setConfig(accountID, LOCAL_PORT, localPort);
	setConfig(accountID, PUBLISHED_PORT, publishedPort);
	setConfig(accountID, DISPLAY_NAME, displayName);
	setConfig(accountID, SRTP_ENABLE, srtpEnable);
	setConfig(accountID, SRTP_RTP_FALLBACK, srtpRtpFallback);
	setConfig(accountID, ZRTP_DISPLAY_SAS, zrtpDisplaySas);
	setConfig(accountID, ZRTP_DISPLAY_SAS_ONCE, zrtpDisplaySasOnce);
	setConfig(accountID, ZRTP_NOT_SUPP_WARNING, zrtpNotSuppWarning);
	setConfig(accountID, ZRTP_HELLO_HASH, zrtpHelloHash);
	setConfig(accountID, SRTP_KEY_EXCHANGE, srtpKeyExchange);

	setConfig(accountID, STUN_ENABLE, stunEnable);
	setConfig(accountID, STUN_SERVER, stunServer);
	setConfig(accountID, ACCOUNT_DTMF_TYPE, dtmfType);

	// The TLS listener is unique and globally defined through IP2IP_PROFILE
	if (accountID == IP2IP_PROFILE)
		setConfig(accountID, TLS_LISTENER_PORT, tlsListenerPort);

	setConfig(accountID, TLS_ENABLE, tlsEnable);
	setConfig(accountID, TLS_CA_LIST_FILE, tlsCaListFile);
	setConfig(accountID, TLS_CERTIFICATE_FILE, tlsCertificateFile);
	setConfig(accountID, TLS_PRIVATE_KEY_FILE, tlsPrivateKeyFile);
	setConfig(accountID, TLS_PASSWORD, tlsPassword);
	setConfig(accountID, TLS_METHOD, tlsMethod);
	setConfig(accountID, TLS_CIPHERS, tlsCiphers);
	setConfig(accountID, TLS_SERVER_NAME, tlsServerName);
	setConfig(accountID, TLS_VERIFY_SERVER, tlsVerifyServer);
	setConfig(accountID, TLS_VERIFY_CLIENT, tlsVerifyClient);
	setConfig(accountID, TLS_REQUIRE_CLIENT_CERTIFICATE,
			tlsRequireClientCertificate);
	setConfig(accountID, TLS_NEGOTIATION_TIMEOUT_SEC, tlsNegotiationTimeoutSec);
	setConfig(accountID, TLS_NEGOTIATION_TIMEOUT_MSEC,
			tlsNegotiationTimeoutMsec);

	setConfig(accountID, CONFIG_ACCOUNT_ALIAS, alias);
	setConfig(accountID, CONFIG_ACCOUNT_MAILBOX, mailbox);
	setConfig(accountID, CONFIG_ACCOUNT_ENABLE, accountEnable);
	setConfig(accountID, CONFIG_ACCOUNT_TYPE, type);
	setConfig(accountID, CONFIG_ACCOUNT_RESOLVE_ONCE, resolveOnce);
	setConfig(accountID, CONFIG_ACCOUNT_REGISTRATION_EXPIRE, registrationExpire);

	saveConfig();

	Account * acc = NULL;
	acc = getAccount(accountID);

	if (acc != NULL) {
		acc->loadConfig();

		if (acc->isEnabled()) {
			acc->registerVoIPLink();
		} else {
			acc->unregisterVoIPLink();
		}
	} else {
		_debug ("ManagerImpl::setAccountDetails: account is NULL");
	}

	// Update account details to the client side
	if (_dbus)
		_dbus->getConfigurationManager()->accountsChanged();

}

std::string ManagerImpl::addAccount (
		const std::map<std::string, std::string>& details) {

	/** @todo Deal with both the _accountMap and the Configuration */
	std::string accountType, account_list;
	Account* newAccount;
	std::stringstream accountID;
	AccountID newAccountID;

	accountID << "Account:" << time(NULL);
	newAccountID = accountID.str();

	// Get the type
	accountType = (*details.find(CONFIG_ACCOUNT_TYPE)).second;

	_debug ("%s", newAccountID.c_str());

	/** @todo Verify the uniqueness, in case a program adds accounts, two in a row. */

	if (accountType == "SIP") {
		newAccount = AccountCreator::createAccount(AccountCreator::SIP_ACCOUNT,
				newAccountID);
		newAccount->setVoIPLink();
	} else if (accountType == "IAX") {
		newAccount = AccountCreator::createAccount(AccountCreator::IAX_ACCOUNT,
				newAccountID);
	} else {
		_debug ("Unknown %s param when calling addAccount(): %s", CONFIG_ACCOUNT_TYPE, accountType.c_str());
		return "";
	}

	_accountMap[newAccountID] = newAccount;

	setAccountDetails(accountID.str(), details);

	// Add the newly created account in the account order list
	account_list = getConfigString(PREFERENCES, CONFIG_ACCOUNTS_ORDER);

	if (account_list != "") {
		newAccountID += "/";
		// Prepend the new account
		account_list.insert(0, newAccountID);
		setConfig(PREFERENCES, CONFIG_ACCOUNTS_ORDER, account_list);
	}

	saveConfig();

	if (_dbus)
		_dbus->getConfigurationManager()->accountsChanged();

	return accountID.str();
}

void ManagerImpl::deleteAllCredential (const AccountID& accountID) {
	int numberOfCredential = getConfigInt(accountID, CONFIG_CREDENTIAL_NUMBER);

	int i;

	for (i = 0; i < numberOfCredential; i++) {
		std::string credentialIndex;
		std::stringstream streamOut;
		streamOut << i;
		credentialIndex = streamOut.str();
		std::string section = "Credential" + std::string(":") + accountID
				+ std::string(":") + credentialIndex;

		_config.removeSection(section);
	}

	if (accountID.empty() == false) {
		setConfig(accountID, CONFIG_CREDENTIAL_NUMBER, 0);
	}
}

void ManagerImpl::removeAccount (const AccountID& accountID) {
	// Get it down and dying
	Account* remAccount = NULL;
	remAccount = getAccount(accountID);

	if (remAccount != NULL) {
		remAccount->unregisterVoIPLink();
		_accountMap.erase(accountID);
		// http://projects.savoirfairelinux.net/issues/show/2355
		// delete remAccount;
	}

	_config.removeSection(accountID);

	saveConfig();

	_debug ("REMOVE ACCOUNT");

	if (_dbus)
		_dbus->getConfigurationManager()->accountsChanged();

}

// ACCOUNT handling
bool ManagerImpl::associateCallToAccount (const CallID& callID,
		const AccountID& accountID) {
	if (getAccountFromCall(callID) == AccountNULL) { // nothing with the same ID
		if (accountExists(accountID)) { // account id exist in AccountMap
			ost::MutexLock m(_callAccountMapMutex);
			_callAccountMap[callID] = accountID;
			_debug ("Associate Call %s with Account %s", callID.data(), accountID.data());
			return true;
		} else {
			return false;
		}
	} else {
		return false;
	}
}

AccountID ManagerImpl::getAccountFromCall (const CallID& callID) {
	ost::MutexLock m(_callAccountMapMutex);
	CallAccountMap::iterator iter = _callAccountMap.find(callID);

	if (iter == _callAccountMap.end()) {
		return AccountNULL;
	} else {
		return iter->second;
	}
}

bool ManagerImpl::removeCallAccount (const CallID& callID) {
	ost::MutexLock m(_callAccountMapMutex);

	if (_callAccountMap.erase(callID)) {
		return true;
	}
	return false;
}

CallID ManagerImpl::getNewCallID () {
	std::ostringstream random_id("s");
	random_id << (unsigned) rand();

	// when it's not found, it return ""
	// generate, something like s10000s20000s4394040

	while (getAccountFromCall(random_id.str()) != AccountNULL) {
		random_id.clear();
		random_id << "s";
		random_id << (unsigned) rand();
	}

	return random_id.str();
}

std::vector<std::string> ManagerImpl::loadAccountOrder (void) {

	std::string account_list;
	std::vector<std::string> account_vect;

	account_list = getConfigString(PREFERENCES, CONFIG_ACCOUNTS_ORDER);
	return unserialize(account_list);
}

short ManagerImpl::loadAccountMap () {

	_debug ("Loading account map");

	short nbAccount = 0;
	TokenList sections = _config.getSections();
	std::string accountType;
	Account *tmpAccount = 0;
	std::vector<std::string> account_order;

	TokenList::iterator iter = sections.begin();

	// Those calls that are placed to an uri that cannot be
	// associated to an account are using that special account.
	// An account, that is not account, in the sense of
	// registration. This is useful since the Account object
	// provides a handful of method that simplifies URI creation
	// and loading of various settings.
	_directIpAccount = AccountCreator::createAccount(
			AccountCreator::SIP_DIRECT_IP_ACCOUNT, "");

	_debug ("Create default \"account\" (used as default UDP transport)");
	if (_directIpAccount == NULL) {

		_debug ("Failed to create default \"account\"");
	} else {

		_accountMap[IP2IP_PROFILE] = _directIpAccount;

		// Force IP2IP settings to be loaded to be loaded
		// No registration in the sense of the REGISTER method is performed.
		_directIpAccount->registerVoIPLink();

		// SIPVoIPlink is used as a singleton, it is the first call to instance here
		// The SIP library initialization is done in the SIPVoIPLink constructor
		// We need the IP2IP settings to be loaded at this time as they are used
		// for default sip transport

		// _directIpAccount->setVoIPLink(SIPVoIPLink::instance (""));
		_directIpAccount->setVoIPLink();

	}

	// initialize other accounts
	while (iter != sections.end()) {
		// Check if it starts with "Account:" (SIP and IAX pour le moment)
		if ((int) (iter->find("Account:")) != 0) {
			iter++;
			continue;
		}

		accountType = getConfigString(*iter, CONFIG_ACCOUNT_TYPE);

		if (accountType == "SIP") {
			tmpAccount = AccountCreator::createAccount(
					AccountCreator::SIP_ACCOUNT, *iter);
		}

		else if (accountType == "IAX") {
			tmpAccount = AccountCreator::createAccount(
					AccountCreator::IAX_ACCOUNT, *iter);
		}

		else {
			_error ("Unknown %s param in config file (%s)", CONFIG_ACCOUNT_TYPE, accountType.c_str());
		}

		if (tmpAccount != NULL) {
			_debug ("Loading account %s ", iter->c_str());
			_accountMap[iter->c_str()] = tmpAccount;
			// tmpAccount->setVoIPLink(SIPVoIPLink::instance (""));
			tmpAccount->setVoIPLink();
			nbAccount++;
		}

		iter++;
	}

	_debug ("nb account loaded %i \n", nbAccount);

	return nbAccount;
}

void ManagerImpl::unloadAccountMap () {

	AccountMap::iterator iter = _accountMap.begin();

	while (iter != _accountMap.end()) {

		_debug ("Unloading account %s\n", iter->first.c_str());

		delete iter->second;
		iter->second = 0;

		iter++;
	}

	_accountMap.clear();
}

bool ManagerImpl::accountExists (const AccountID& accountID) {
	AccountMap::iterator iter = _accountMap.find(accountID);

	if (iter == _accountMap.end()) {
		return false;
	}

	return true;
}

Account*
ManagerImpl::getAccount (const AccountID& accountID) {
	// In our definition,
	// this is the "direct ip calls account"
	if (accountID == AccountNULL) {
		_debug ("Returns the direct IP account");
		return _directIpAccount;
	}

	AccountMap::iterator iter = _accountMap.find(accountID);

	if (iter == _accountMap.end()) {
		return NULL;
	}

	return iter->second;
}

AccountID ManagerImpl::getAccountIdFromNameAndServer (
		const std::string& userName, const std::string& server) {

	AccountMap::iterator iter;
	SIPAccount *account;

	_info ("Manager : username = %s , server = %s", userName.c_str(), server.c_str());
	// Try to find the account id from username and server name by full match

	for (iter = _accountMap.begin(); iter != _accountMap.end(); ++iter) {
		account = dynamic_cast<SIPAccount *> (iter->second);

		if (account != NULL) {
			if (account->fullMatch(userName, server)) {
				_debug ("Manager: Matching account id in request is a fullmatch %s@%s", userName.c_str(), server.c_str());
				return iter->first;
			}
		}
	}

	// We failed! Then only match the hostname
	for (iter = _accountMap.begin(); iter != _accountMap.end(); ++iter) {
		account = dynamic_cast<SIPAccount *> (iter->second);

		if (account != NULL) {
			if (account->hostnameMatch(server)) {
				_debug ("Manager: Matching account id in request with hostname %s", server.c_str());
				return iter->first;
			}
		}
	}

	// We failed! Then only match the username
	for (iter = _accountMap.begin(); iter != _accountMap.end(); ++iter) {
		account = dynamic_cast<SIPAccount *> (iter->second);

		if (account != NULL) {
			if (account->userMatch(userName)) {
				_debug ("Manager: Matching account id in request with username %s", userName.c_str());
				return iter->first;
			}
		}
	}

	 _debug ("Manager: Username %s or server %s doesn't match any account, using IP2IP", userName.c_str(), server.c_str());

	// Failed again! return AccountNULL
	return AccountNULL;
}

std::map<std::string, int32_t> ManagerImpl::getAddressbookSettings () {

	std::map<std::string, int32_t> settings;

	settings.insert(std::pair<std::string, int32_t>("ADDRESSBOOK_ENABLE",
			getConfigInt(ADDRESSBOOK, ADDRESSBOOK_ENABLE)));
	settings.insert(std::pair<std::string, int32_t>("ADDRESSBOOK_MAX_RESULTS",
			getConfigInt(ADDRESSBOOK, ADDRESSBOOK_MAX_RESULTS)));
	settings.insert(std::pair<std::string, int32_t>(
			"ADDRESSBOOK_DISPLAY_CONTACT_PHOTO", getConfigInt(ADDRESSBOOK,
					ADDRESSBOOK_DISPLAY_CONTACT_PHOTO)));
	settings.insert(std::pair<std::string, int32_t>(
			"ADDRESSBOOK_DISPLAY_PHONE_BUSINESS", getConfigInt(ADDRESSBOOK,
					ADDRESSBOOK_DISPLAY_PHONE_BUSINESS)));
	settings.insert(std::pair<std::string, int32_t>(
			"ADDRESSBOOK_DISPLAY_PHONE_HOME", getConfigInt(ADDRESSBOOK,
					ADDRESSBOOK_DISPLAY_PHONE_HOME)));
	settings.insert(std::pair<std::string, int32_t>(
			"ADDRESSBOOK_DISPLAY_PHONE_MOBILE", getConfigInt(ADDRESSBOOK,
					ADDRESSBOOK_DISPLAY_PHONE_MOBILE)));

	return settings;
}

void ManagerImpl::setAddressbookSettings (
		const std::map<std::string, int32_t>& settings) {

	setConfig(ADDRESSBOOK, ADDRESSBOOK_ENABLE, (*settings.find(
			"ADDRESSBOOK_ENABLE")).second);
	setConfig(ADDRESSBOOK, ADDRESSBOOK_MAX_RESULTS, (*settings.find(
			"ADDRESSBOOK_MAX_RESULTS")).second);
	setConfig(ADDRESSBOOK, ADDRESSBOOK_DISPLAY_CONTACT_PHOTO, (*settings.find(
			"ADDRESSBOOK_DISPLAY_CONTACT_PHOTO")).second);
	setConfig(ADDRESSBOOK, ADDRESSBOOK_DISPLAY_PHONE_BUSINESS, (*settings.find(
			"ADDRESSBOOK_DISPLAY_PHONE_BUSINESS")).second);
	setConfig(ADDRESSBOOK, ADDRESSBOOK_DISPLAY_PHONE_HOME, (*settings.find(
			"ADDRESSBOOK_DISPLAY_PHONE_HOME")).second);
	setConfig(ADDRESSBOOK, ADDRESSBOOK_DISPLAY_PHONE_MOBILE, (*settings.find(
			"ADDRESSBOOK_DISPLAY_PHONE_MOBILE")).second);

	// Write it to the configuration file
	saveConfig();
}

void ManagerImpl::setAddressbookList (const std::vector<std::string>& list) {

	std::string s = serialize(list);
	setConfig(ADDRESSBOOK, ADDRESSBOOK_LIST, s);
}

std::vector<std::string> ManagerImpl::getAddressbookList (void) {

	std::string s = getConfigString(ADDRESSBOOK, ADDRESSBOOK_LIST);
	return unserialize(s);
}

std::map<std::string, std::string> ManagerImpl::getHookSettings () {

	std::map<std::string, std::string> settings;

	settings.insert(std::pair<std::string, std::string>("URLHOOK_SIP_FIELD",
			getConfigString(HOOKS, URLHOOK_SIP_FIELD)));
	settings.insert(std::pair<std::string, std::string>("URLHOOK_COMMAND",
			getConfigString(HOOKS, URLHOOK_COMMAND)));
	settings.insert(std::pair<std::string, std::string>("URLHOOK_SIP_ENABLED",
			getConfigString(HOOKS, URLHOOK_SIP_ENABLED)));
	settings.insert(std::pair<std::string, std::string>("URLHOOK_IAX2_ENABLED",
			getConfigString(HOOKS, URLHOOK_IAX2_ENABLED)));
	settings.insert(std::pair<std::string, std::string>(
			"PHONE_NUMBER_HOOK_ENABLED", getConfigString(HOOKS,
					PHONE_NUMBER_HOOK_ENABLED)));
	settings.insert(std::pair<std::string, std::string>(
			"PHONE_NUMBER_HOOK_ADD_PREFIX", getConfigString(HOOKS,
					PHONE_NUMBER_HOOK_ADD_PREFIX)));

	return settings;
}

void ManagerImpl::setHookSettings (
		const std::map<std::string, std::string>& settings) {

	setConfig(HOOKS, URLHOOK_SIP_FIELD,
			(*settings.find("URLHOOK_SIP_FIELD")).second);
	setConfig(HOOKS, URLHOOK_COMMAND,
			(*settings.find("URLHOOK_COMMAND")).second);
	setConfig(HOOKS, URLHOOK_SIP_ENABLED,
			(*settings.find("URLHOOK_SIP_ENABLED")).second);
	setConfig(HOOKS, URLHOOK_IAX2_ENABLED, (*settings.find(
			"URLHOOK_IAX2_ENABLED")).second);
	setConfig(HOOKS, PHONE_NUMBER_HOOK_ENABLED, (*settings.find(
			"PHONE_NUMBER_HOOK_ENABLED")).second);
	setConfig(HOOKS, PHONE_NUMBER_HOOK_ADD_PREFIX, (*settings.find(
			"PHONE_NUMBER_HOOK_ADD_PREFIX")).second);

	// Write it to the configuration file
	saveConfig();
}

void ManagerImpl::check_call_configuration (const CallID& id,
		const std::string &to, Call::CallConfiguration *callConfig) {
	Call::CallConfiguration config;

	if (to.find(SIP_SCHEME) == 0 || to.find(SIPS_SCHEME) == 0) {
		_debug ("Manager: Sip scheme detected (sip: or sips:), sending IP2IP Call");
		config = Call::IPtoIP;
	} else {
		config = Call::Classic;
	}

	associateConfigToCall(id, config);

	*callConfig = config;
}

bool ManagerImpl::associateConfigToCall (const CallID& callID,
		Call::CallConfiguration config) {

	if (getConfigFromCall(callID) == CallConfigNULL) { // nothing with the same ID
		_callConfigMap[callID] = config;
		_debug ("Manager: Associate call %s with config %i", callID.c_str(), config);
		return true;
	} else {
		return false;
	}
}

Call::CallConfiguration ManagerImpl::getConfigFromCall (const CallID& callID) {

	CallConfigMap::iterator iter = _callConfigMap.find(callID);

	if (iter == _callConfigMap.end()) {
		return (Call::CallConfiguration) CallConfigNULL;
	} else {
		return iter->second;
	}
}

bool ManagerImpl::removeCallConfig (const CallID& callID) {

	if (_callConfigMap.erase(callID)) {
		return true;
	}

	return false;
}

std::map<std::string, std::string> ManagerImpl::getCallDetails (const CallID& callID) {

	std::map<std::string, std::string> call_details;
	AccountID accountid;
	Account *account;
	VoIPLink *link;
	Call *call = NULL;
	std::stringstream type;

	// We need here to retrieve the call information attached to the call ID
	// To achieve that, we need to get the voip link attached to the call
	// But to achieve that, we need to get the account the call was made with

	// So first we fetch the account
	accountid = getAccountFromCall(callID);

	// Then the VoIP link this account is linked with (IAX2 or SIP)
	if ((account = getAccount(accountid)) != 0) {
		link = account->getVoIPLink();

		if (link) {
			call = link->getCall(callID);
		}
	}

	if (call) {
		type << call->getCallType();
		call_details.insert(std::pair<std::string, std::string>("ACCOUNTID", accountid));
		call_details.insert(std::pair<std::string, std::string>("PEER_NUMBER", call->getPeerNumber()));
		call_details.insert(std::pair<std::string, std::string>("PEER_NAME", call->getPeerName()));
		call_details.insert(std::pair<std::string, std::string>("DISPLAY_NAME", call->getDisplayName()));
		call_details.insert(std::pair<std::string, std::string>("CALL_STATE", call->getStateStr()));
		call_details.insert(std::pair<std::string, std::string>("CALL_TYPE", type.str()));
	} else {
		_error ("Manager: Error: getCallDetails()");
		call_details.insert(std::pair<std::string, std::string>("ACCOUNTID", AccountNULL));
		call_details.insert(std::pair<std::string, std::string>("PEER_NUMBER", "Unknown"));
		call_details.insert(std::pair<std::string, std::string>("PEER_NAME", "Unknown"));
		call_details.insert(std::pair<std::string, std::string>("CALL_STATE", "UNKNOWN"));
		call_details.insert(std::pair<std::string, std::string>("CALL_TYPE", "0"));
	}

	return call_details;
}

std::map<std::string, std::string> ManagerImpl::send_history_to_client (void) {
	return _history->get_history_serialized();
}

void ManagerImpl::receive_history_from_client (std::map<std::string,
		std::string> history) {
	_history->set_serialized_history(history, Manager::instance().getConfigInt(
			PREFERENCES, CONFIG_HISTORY_LIMIT));
	_history->save_history();
}

std::vector<std::string> ManagerImpl::getCallList (void) {
	std::vector<std::string> v;

	CallAccountMap::iterator iter = _callAccountMap.begin();

	while (iter != _callAccountMap.end()) {
		v.push_back(iter->first.data());
		iter++;
	}

	return v;
}

std::map<std::string, std::string> ManagerImpl::getConferenceDetails (
		const ConfID& confID) {

	std::map<std::string, std::string> conf_details;
	ConferenceMap::iterator iter_conf;

	iter_conf = _conferencemap.find(confID);

	Conference* conf = NULL;

	if (iter_conf != _conferencemap.end()) {

		conf = iter_conf->second;
		conf_details.insert(std::pair<std::string, std::string>("CONFID",
				confID));
		conf_details.insert(std::pair<std::string, std::string>("CONF_STATE",
				conf->getStateStr()));
	}

	return conf_details;
}

std::vector<std::string> ManagerImpl::getConferenceList (void) {
	_debug ("ManagerImpl::getConferenceList");
	std::vector<std::string> v;

	ConferenceMap::iterator iter = _conferencemap.begin();

	while (iter != _conferencemap.end()) {
		v.push_back(iter->first);
		iter++;
	}

	return v;
}

std::vector<std::string> ManagerImpl::getParticipantList (
		const std::string& confID) {

        _debug ("ManagerImpl: Get participant list %s", confID.c_str());
	std::vector<std::string> v;

	ConferenceMap::iterator iter_conf = _conferencemap.find(confID);
	Conference *conf = NULL;

	if (iter_conf != _conferencemap.end())
		conf = iter_conf->second;

	if (conf != NULL) {
		ParticipantSet participants = conf->getParticipantList();
		ParticipantSet::iterator iter_participant = participants.begin();

		while (iter_participant != participants.end()) {

			v.push_back(*iter_participant);

			iter_participant++;
		}
	}
	else {
	  _warn("Manager: Warning: Did not found conference %s", confID.c_str());
	}

	return v;
}
<|MERGE_RESOLUTION|>--- conflicted
+++ resolved
@@ -1121,11 +1121,8 @@
 
 void ManagerImpl::detachParticipant (const CallID& call_id,
 		const CallID& current_id) {
-<<<<<<< HEAD
-	_debug ("Manager: Detach participant %s", call_id.c_str());
-=======
+
 	_debug ("Manager: Detach participant %s from conference", call_id.c_str());
->>>>>>> ea00c340
 
 	CallID current_call_id = current_id;
 
