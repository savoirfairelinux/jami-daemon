--- conflicted
+++ resolved
@@ -1909,13 +1909,7 @@
 void
 ManagerImpl::callFailure (const CallID& call_id)
 {
-<<<<<<< HEAD
-    if (_dbus) _dbus->getCallManager()->callStateChanged (id, "FAILURE");
-
-    _debug ("CALL ID = %s" , id.c_str());
-=======
     if (_dbus) _dbus->getCallManager()->callStateChanged (call_id, "FAILURE");
->>>>>>> 9b057b9e
 
     if (isCurrentCall (call_id)) {
         playATone (Tone::TONE_BUSY);
@@ -3222,12 +3216,7 @@
 
 void ManagerImpl::setLocalIp2IpInfo (const std::string& address)
 {
-<<<<<<< HEAD
-    std::string ip_address = std::string(address);
-=======
-
     std::string ip_address = std::string (address);
->>>>>>> 9b057b9e
 
     int index = ip_address.find_first_of (":");
 
@@ -3266,11 +3255,7 @@
 int ManagerImpl::getLocalIp2IpPort (void)
 {
     /* The SIP port used for default account (IP to IP) calls */
-<<<<<<< HEAD
-    _debug("Default account port %i", getConfigInt (IP2IP_PROFILE, LOCAL_PORT));
-=======
-    _debug ("Default account port %i\n", getConfigInt (IP2IP_PROFILE, LOCAL_PORT));
->>>>>>> 9b057b9e
+    _debug ("Default account port %i", getConfigInt (IP2IP_PROFILE, LOCAL_PORT));
 
     return getConfigInt (IP2IP_PROFILE, LOCAL_PORT);
 
@@ -3514,11 +3499,7 @@
     Account * account = _accountMap[accountID];
 
     if (account == NULL) {
-<<<<<<< HEAD
-      _debug ("Cannot getAccountDetails on a non-existing accountID %s. Defaults will be used.", accountID.c_str());
-=======
-        _debug ("Cannot getAccountDetails on a non-existing accountID %s. Defaults will be used.\n", accountID.c_str());
->>>>>>> 9b057b9e
+        _debug ("Cannot getAccountDetails on a non-existing accountID %s. Defaults will be used.", accountID.c_str());
     }
 
     a.insert (std::pair<std::string, std::string> (CONFIG_ACCOUNT_ALIAS, getConfigString (accountID, CONFIG_ACCOUNT_ALIAS)));
@@ -4277,11 +4258,7 @@
     // In our definition,
     // this is the "direct ip calls account"
     if (accountID == AccountNULL) {
-<<<<<<< HEAD
-		_debug ("Returns the direct IP account");
-=======
-        _debug ("Returns the direct IP account\n");
->>>>>>> 9b057b9e
+        _debug ("Returns the direct IP account");
         return _directIpAccount;
     }
 
@@ -4342,127 +4319,6 @@
     return AccountNULL;
 }
 
-<<<<<<< HEAD
-=======
-void ManagerImpl::restartPJSIP (void)
-{
-    _debug ("ManagerImpl::restartPJSIP\n");
-    VoIPLink *link = getSIPAccountLink();
-    SIPVoIPLink *siplink = NULL;
-
-    if (link) {
-        siplink = dynamic_cast<SIPVoIPLink*> (getSIPAccountLink ());
-    }
-
-    _debug ("ManagerImpl::unregister sip account\n");
-
-    this->unregisterCurSIPAccounts();
-    /* Terminate and initialize the PJSIP library */
-
-    if (siplink) {
-        _debug ("ManagerImpl::Terminate sip\n");
-        siplink->terminate ();
-        siplink = SIPVoIPLink::instance ("");
-        _debug ("ManagerImpl::Init new sip\n");
-        siplink->init ();
-    }
-
-    _debug ("ManagerImpl::register sip account\n");
-
-    /* Then register all enabled SIP accounts */
-    this->registerCurSIPAccounts ();
-}
-
-VoIPLink* ManagerImpl::getAccountLink (const AccountID& accountID)
-{
-    if (accountID!=AccountNULL) {
-        Account* acc = getAccount (accountID);
-
-        if (acc) {
-            return acc->getVoIPLink();
-        }
-
-        return 0;
-    } else
-        return SIPVoIPLink::instance ("");
-}
-
-VoIPLink* ManagerImpl::getSIPAccountLink()
-{
-    /* We are looking for the first SIP account we met because all the SIP accounts have the same voiplink */
-    Account *account;
-    AccountMap::iterator iter = _accountMap.begin();
-
-    while (iter != _accountMap.end()) {
-
-        account = iter->second;
-
-        if (account->getType() == "sip") {
-            return account->getVoIPLink();
-        }
-
-        ++iter;
-    }
-
-    return NULL;
-}
-
-
-
-
-pjsip_regc *getSipRegcFromID (const AccountID& id UNUSED)
-{
-    /*SIPAccount *tmp = dynamic_cast<SIPAccount *>getAccount(id);
-    if(tmp != NULL)
-      return tmp->getSipRegc();
-    else*/
-    return NULL;
-}
-
-void ManagerImpl::unregisterCurSIPAccounts()
-{
-    Account *current;
-
-    AccountMap::iterator iter = _accountMap.begin();
-
-    while (iter != _accountMap.end()) {
-        current = iter->second;
-
-        if (current) {
-            if (current->isEnabled() && current->getType() == "sip") {
-                current->unregisterVoIPLink();
-            }
-        }
-
-        iter++;
-    }
-}
-
-void ManagerImpl::registerCurSIPAccounts (void)
-{
-
-    Account *current;
-
-    AccountMap::iterator iter = _accountMap.begin();
-
-    while (iter != _accountMap.end()) {
-        current = iter->second;
-
-        if (current) {
-            if (current->isEnabled() && current->getType() == "sip") {
-                //current->setVoIPLink(link);
-                current->registerVoIPLink();
-            }
-        }
-
-        current = NULL;
-
-        iter++;
-    }
-}
-
-
->>>>>>> 9b057b9e
 std::map<std::string, int32_t> ManagerImpl::getAddressbookSettings ()
 {
 
