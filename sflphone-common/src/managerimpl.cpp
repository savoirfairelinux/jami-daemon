--- conflicted
+++ resolved
@@ -707,11 +707,7 @@
 	// AudioLayer* audiolayer = getAudioDriver();
 
 	if (nbCalls <= 1) {
-<<<<<<< HEAD
-		_debug ("    refuseCall: stop audio stream, ther is only %i call(s) remaining", nbCalls);
-=======
-		_debug ("Manager: Stop audio stream, ther is only %i  call(s) remaining", nbCalls);
->>>>>>> bb1a13a0
+		_debug ("    refuseCall: stop audio stream, there is only %i call(s) remaining", nbCalls);
 
 		AudioLayer* audiolayer = getAudioDriver();
 		audiolayer->stopStream();
@@ -730,11 +726,7 @@
 		accountid = getAccountFromCall(id);
 
 		if (accountid == AccountNULL) {
-<<<<<<< HEAD
-			_debug ("! Manager refuseCall: Call doesn't exists");
-=======
 			_warn ("Manager: Call doesn't exists");
->>>>>>> bb1a13a0
 			return false;
 		}
 
