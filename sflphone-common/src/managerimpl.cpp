--- conflicted
+++ resolved
@@ -581,13 +581,8 @@
     		/* Classic call, attached to an account */
     		account_id = getAccountFromCall (callId);
 
-<<<<<<< HEAD
-    		if (account_id == AccountNULL) {
+    		if (account_id.empty()) {
                 _error ("Manager: Account ID %s or callid %s doesn't exists in call onHold", account_id.c_str(), callId.c_str());
-=======
-    		if (account_id == "") {
-    			_debug ("Manager: Account ID %s or callid %s doesn't exists in call onHold", account_id.c_str(), callId.c_str());
->>>>>>> 3e010966
     			return false;
     		}
     		returnValue = getAccountLink (account_id)->onhold (callId);
