--- conflicted
+++ resolved
@@ -4230,22 +4230,13 @@
     }
 
     // build preferences
-<<<<<<< HEAD
-    preferences.unserialize ( (Conf::MappingNode *) (parser_->getPreferenceSequence()));
-    voipPreferences.unserialize ( (Conf::MappingNode *) (parser_->getVoipPreferenceSequence()));
-    addressbookPreference.unserialize ( (Conf::MappingNode *) (parser_->getAddressbookSequence()));
-    hookPreference.unserialize ( (Conf::MappingNode *) (parser_->getHookSequence()));
-    audioPreference.unserialize ( (Conf::MappingNode *) (parser_->getAudioSequence()));
-    videoPreference.unserialize ( (Conf::MappingNode *) (parser_->getVideoSequence()));
-    shortcutPreferences.unserialize ( (Conf::MappingNode *) (parser_->getShortcutSequence()));
-=======
-    preferences.unserialize (parser->getPreferenceNode());
-    voipPreferences.unserialize (parser->getVoipPreferenceNode());
-    addressbookPreference.unserialize (parser->getAddressbookNode());
-    hookPreference.unserialize (parser->getHookNode());
-    audioPreference.unserialize (parser->getAudioNode());
-    shortcutPreferences.unserialize (parser->getShortcutNode());
->>>>>>> 77b55d14
+    preferences.unserialize (parser_->getPreferenceNode());
+    voipPreferences.unserialize (parser_->getVoipPreferenceNode());
+    addressbookPreference.unserialize (parser_->getAddressbookNode());
+    hookPreference.unserialize (parser_->getHookNode());
+    audioPreference.unserialize (parser_->getAudioNode());
+    videoPreference.unserialize (parser_->getAudioNode());
+    shortcutPreferences.unserialize (parser_->getShortcutNode());
 
     Conf::SequenceNode *seq = parser_->getAccountSequence();
 
