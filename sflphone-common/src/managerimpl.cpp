--- conflicted
+++ resolved
@@ -2545,10 +2545,6 @@
 
 
 void ManagerImpl::setRecordingCall (const CallID& id) {
-<<<<<<< HEAD
-=======
-
->>>>>>> 57aba779
 
   Recordable* rec;
   if(!isConference(id)) {
