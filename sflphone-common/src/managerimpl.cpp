--- conflicted
+++ resolved
@@ -3201,11 +3201,6 @@
 
 void ManagerImpl::setLocalIp2IpInfo(const std::string& address)
 {
-<<<<<<< HEAD
-  _debug ("Setting new ip to ip address %s", address.c_str());
-=======
->>>>>>> 50fc8ce2
-
     std::string ip_address = std::string(address);
 
     int index = ip_address.find_first_of(":");
@@ -3214,11 +3209,7 @@
     std::string local_port = ip_address.substr(index+1); 
     int newPort = atoi(local_port.c_str());
 
-<<<<<<< HEAD
-    _debug ("Setting new ip to ip address %s and port %s", local_address.c_str(), local_port.c_str());
-=======
-    _debug ("Setting new address %s and port %s for default account (ip to ip calls)\n", local_address.c_str(), local_port.c_str());
->>>>>>> 50fc8ce2
+    _debug ("Setting new address %s and port %s for default account (ip to ip calls)", local_address.c_str(), local_port.c_str());
 
     int prevPort = getConfigInt (IP2IP_PROFILE, LOCAL_PORT);
     std::string prevAddress  = getConfigString(IP2IP_PROFILE, LOCAL_ADDRESS);
@@ -3247,15 +3238,8 @@
 
 int ManagerImpl::getLocalIp2IpPort (void)
 {
-<<<<<<< HEAD
-    // return getConfigInt (PREFERENCES , CONFIG_SIP_PORT);
-    /* The 'global' SIP port is set throug the IP profile */
-    _debug("-----------------------------------------getSipAddress %i", getConfigInt (IP2IP_PROFILE, LOCAL_PORT));
-=======
-
     /* The SIP port used for default account (IP to IP) calls */
-    _debug("Default account port %i\n", getConfigInt (IP2IP_PROFILE, LOCAL_PORT));
->>>>>>> 50fc8ce2
+    _debug("Default account port %i", getConfigInt (IP2IP_PROFILE, LOCAL_PORT));
 
     return getConfigInt (IP2IP_PROFILE, LOCAL_PORT);
 
@@ -4215,13 +4199,8 @@
         _directIpAccount->registerVoIPLink();
 	_accountMap[IP2IP_PROFILE] = _directIpAccount;
     }
-<<<<<<< HEAD
-
-    _debug ("nbAccount loaded %i ",nbAccount);
-=======
     */
-    _debug ("nbAccount loaded %i \n", nbAccount);
->>>>>>> 50fc8ce2
+    _debug ("nbAccount loaded %i", nbAccount);
 
     return nbAccount;
 }
@@ -4323,126 +4302,6 @@
     return AccountNULL;
 }
 
-<<<<<<< HEAD
-=======
-void ManagerImpl::restartPJSIP (void)
-{
-    _debug("ManagerImpl::restartPJSIP\n");
-    VoIPLink *link = getSIPAccountLink();  
-    SIPVoIPLink *siplink = NULL;
-
-    if(link) {
-        siplink = dynamic_cast<SIPVoIPLink*> (getSIPAccountLink ());
-    }
-
-    _debug("ManagerImpl::unregister sip account\n");
-    this->unregisterCurSIPAccounts();
-    /* Terminate and initialize the PJSIP library */
-
-    if (siplink) {
-        _debug("ManagerImpl::Terminate sip\n");
-        siplink->terminate ();
-        siplink = SIPVoIPLink::instance ("");
-	_debug("ManagerImpl::Init new sip\n");
-        siplink->init ();
-    }
-
-    _debug("ManagerImpl::register sip account\n");
-    /* Then register all enabled SIP accounts */
-    this->registerCurSIPAccounts (siplink);
-}
-
-VoIPLink* ManagerImpl::getAccountLink (const AccountID& accountID)
-{
-    if (accountID!=AccountNULL) {
-        Account* acc = getAccount (accountID);
-
-        if (acc) {
-            return acc->getVoIPLink();
-        }
-
-        return 0;
-    } else
-        return SIPVoIPLink::instance ("");
-}
-
-VoIPLink* ManagerImpl::getSIPAccountLink()
-{
-    /* We are looking for the first SIP account we met because all the SIP accounts have the same voiplink */
-    Account *account;
-    AccountMap::iterator iter = _accountMap.begin();
-    
-    while(iter != _accountMap.end()) {
-
-        account = iter->second;
-
-        if (account->getType() == "sip") {
-            return account->getVoIPLink();
-        }
-
-	++iter;
-    }
-
-    return NULL;
-}
-
-
-
-
-pjsip_regc
-*getSipRegcFromID (const AccountID& id UNUSED)
-{
-    /*SIPAccount *tmp = dynamic_cast<SIPAccount *>getAccount(id);
-    if(tmp != NULL)
-      return tmp->getSipRegc();
-    else*/
-    return NULL;
-}
-
-void ManagerImpl::unregisterCurSIPAccounts()
-{
-    Account *current;
-
-    AccountMap::iterator iter = _accountMap.begin();
-
-    while (iter != _accountMap.end()) {
-        current = iter->second;
-
-        if (current) {
-            if (current->isEnabled() && current->getType() == "sip") {
-                current->unregisterVoIPLink();
-            }
-        }
-
-        iter++;
-    }
-}
-
-void ManagerImpl::registerCurSIPAccounts (VoIPLink *link)
-{
-
-    Account *current;
-
-    AccountMap::iterator iter = _accountMap.begin();
-
-    while (iter != _accountMap.end()) {
-        current = iter->second;
-
-        if (current) {
-            if (current->isEnabled() && current->getType() == "sip") {
-                //current->setVoIPLink(link);
-                current->registerVoIPLink();
-            }
-        }
-
-        current = NULL;
-
-        iter++;
-    }
-}
-
-
->>>>>>> 50fc8ce2
 std::map<std::string, int32_t> ManagerImpl::getAddressbookSettings ()
 {
 
