/*
 *  Copyright (C) 2004-2007 Savoir-Faire Linux inc.
 *  Author: Alexandre Bourget <alexandre.bourget@savoirfairelinux.com>
 *  Author: Yan Morin <yan.morin@savoirfairelinux.com>
 *  Author: Laurielle Lea <laurielle.lea@savoirfairelinux.com>
 *  Author: Emmanuel Milou <emmanuel.milou@savoirfairelinux.com>
 *  Author: Guillaume Carmel-Archambault <guillaume.carmel-archambault@savoirfairelinux.com>
 *
 *  This program is free software; you can redistribute it and/or modify
 *  it under the terms of the GNU General Public License as published by
 *  the Free Software Foundation; either version 3 of the License, or
 *  (at your option) any later version.
 *
 *  This program is distributed in the hope that it will be useful,
 *  but WITHOUT ANY WARRANTY; without even the implied warranty of
 *  MERCHANTABILITY or FITNESS FOR A PARTICULAR PURPOSE.  See the
 *  GNU General Public License for more details.
 *
 *  You should have received a copy of the GNU General Public License
 *  along with this program; if not, write to the Free Software
 *   Foundation, Inc., 675 Mass Ave, Cambridge, MA 02139, USA.
 */

#include "managerimpl.h"

#include "account.h"
#include "dbus/callmanager.h"
#include "user_cfg.h"
#include "global.h"
#include "sip/sipaccount.h"
#include "audio/audiolayer.h"
#include "audio/alsa/alsalayer.h"
#include "audio/pulseaudio/pulselayer.h"
#include "audio/sound/tonelist.h"
#include "history/historymanager.h"
#include "accountcreator.h" // create new account
#include "sip/sipvoiplink.h"
#include "manager.h"
#include "dbus/configurationmanager.h"

#include <errno.h>
#include <time.h>
#include <cstdlib>
#include <iostream>
#include <fstream>
#include <sstream>
#include <sys/types.h> // mkdir(2)
#include <sys/stat.h>	// mkdir(2)

//#include <cc++/file.h>




#define fill_config_str(name, value) \
  (_config.addConfigTreeItem(section, Conf::ConfigTreeItem(std::string(name), std::string(value), type_str)))
#define fill_config_int(name, value) \
  (_config.addConfigTreeItem(section, Conf::ConfigTreeItem(std::string(name), std::string(value), type_int)))

#define MD5_APPEND(pms,buf,len) pj_md5_update(pms, (const pj_uint8_t*)buf, len)

ManagerImpl::ManagerImpl (void)
        : _hasTriedToRegister (false)
        , _config()
        , _currentCallId2()
        , _currentCallMutex()
        , _codecBuilder (NULL)
        , _audiodriver (NULL)
        , _dtmfKey (NULL)
        , _codecDescriptorMap()
        , _toneMutex()
        , _telephoneTone (NULL)
        , _audiofile()
        , _spkr_volume (0)
        , _mic_volume (0)
        , _mutex()
        , _dbus (NULL)
        , _waitingCall()
        , _waitingCallMutex()
        , _nbIncomingWaitingCall (0)
        , _path ("")
        , _exist (0)
        , _setupLoaded (false)
        , _firewallPort()
        , _firewallAddr ("")
        , _hasZeroconf (false)
        , _callAccountMap()
        , _callAccountMapMutex()
        , _callConfigMap()
        , _accountMap()
        , _cleaner (NULL)
        , _history (NULL)
{

    // initialize random generator for call id
    srand (time (NULL));

    _cleaner = new NumberCleaner ();
    _history = new HistoryManager ();

#ifdef TEST
    testAccountMap();
    loadAccountMap();
    testCallAccountMap();
    unloadAccountMap();
#endif

    // should be call before initConfigFile
    // loadAccountMap();, called in init() now.
}

// never call if we use only the singleton...
ManagerImpl::~ManagerImpl (void)
{
    // terminate();
    delete _cleaner;
    _cleaner=0;
    _debug ("%s stop correctly.\n", PROGNAME);
}

void
ManagerImpl::init()
{
    // Load accounts, init map
    loadAccountMap();

    initVolume();

    if (_exist == 0) {
        _debug ("Cannot create config file in your home directory\n");
    }

    initAudioDriver();

    selectAudioDriver();

    // Initialize the list of supported audio codecs
    initAudioCodec();

    AudioLayer *audiolayer = getAudioDriver();

    if (audiolayer != 0) {
        unsigned int sampleRate = audiolayer->getSampleRate();

        _debugInit ("Load Telephone Tone");
        std::string country = getConfigString (PREFERENCES, ZONE_TONE);
        _telephoneTone = new TelephoneTone (country, sampleRate);

        _debugInit ("Loading DTMF key");
        _dtmfKey = new DTMF (sampleRate);
    }

    if (audiolayer == 0)
        audiolayer->stopStream();


    // Load the history
    _history->load_history (getConfigInt (PREFERENCES, CONFIG_HISTORY_LIMIT));
}

void ManagerImpl::terminate()
{
    _debug ("ManagerImpl::terminate \n");
    saveConfig();

    unloadAccountMap();

    _debug ("Unload DTMF Key \n");
    delete _dtmfKey;

    _debug ("Unload Audio Driver \n");
    delete _audiodriver;
    _audiodriver = NULL;

    _debug ("Unload Telephone Tone \n");
    delete _telephoneTone;
    _telephoneTone = NULL;

    _debug ("Unload Audio Codecs \n");
    _codecDescriptorMap.deleteHandlePointer();

}

bool
ManagerImpl::isCurrentCall (const CallID& callId)
{
    return (_currentCallId2 == callId ? true : false);
}

bool
ManagerImpl::hasCurrentCall()
{
    _debug ("Current call ID = %s\n", _currentCallId2.c_str());

    if (_currentCallId2 != "") {
        return true;
    }

    return false;
}

const CallID&
ManagerImpl::getCurrentCallId()
{
    return _currentCallId2;
}

void
ManagerImpl::switchCall (const CallID& id)
{
    ost::MutexLock m (_currentCallMutex);
    _currentCallId2 = id;
}


///////////////////////////////////////////////////////////////////////////////
// Management of events' IP-phone user
///////////////////////////////////////////////////////////////////////////////
/* Main Thread */

bool
ManagerImpl::outgoingCall (const std::string& accountid, const CallID& id, const std::string& to)
{
    std::string pattern, to_cleaned;
    Call::CallConfiguration callConfig;
    SIPVoIPLink *siplink;

    _debug ("ManagerImpl::outgoingCall() method \n");

    if (getConfigString (HOOKS, PHONE_NUMBER_HOOK_ENABLED) ==  "1")
        _cleaner->set_phone_number_prefix (getConfigString (HOOKS, PHONE_NUMBER_HOOK_ADD_PREFIX));
    else
        _cleaner->set_phone_number_prefix ("");

    to_cleaned = _cleaner->clean (to);

    /* Check what kind of call we are dealing with */
    check_call_configuration (id, to_cleaned, &callConfig);

    if (callConfig == Call::IPtoIP) {
        _debug ("Start IP to IP call\n");
        /* We need to retrieve the sip voiplink instance */
        siplink = SIPVoIPLink::instance ("");

        if (siplink->new_ip_to_ip_call (id, to_cleaned)) {
            switchCall (id);
            return true;
        } else {
            callFailure (id);
        }

        return false;
    }

    if (!accountExists (accountid)) {
        _debug ("! Manager Error: Outgoing Call: account doesn't exist\n");
        return false;
    }

    if (getAccountFromCall (id) != AccountNULL) {
        _debug ("! Manager Error: Outgoing Call: call id already exists\n");
        return false;
    }

    if (hasCurrentCall()) {
        _debug ("* Manager Info: there is currently a call, try to hold it\n");
        onHoldCall (getCurrentCallId());
    }

    _debug ("- Manager Action: Adding Outgoing Call %s on account %s\n", id.data(), accountid.data());

    associateCallToAccount (id, accountid);

    if (getAccountLink (accountid)->newOutgoingCall (id, to_cleaned)) {
        switchCall (id);
        return true;
    } else {
        callFailure (id);
        _debug ("! Manager Error: An error occur, the call was not created\n");
    }

    return false;
}

//THREAD=Main : for outgoing Call
bool
ManagerImpl::answerCall (const CallID& id)
{
    stopTone (true);

    AccountID currentAccountId;
    currentAccountId = getAccountFromCall (id);
    if(currentAccountId == AccountNULL) {
        _debug("ManagerImpl::answerCall : AccountId is null\n");
        return false;
    }
    
    Call* currentCall = NULL;
    currentCall = getAccountLink (currentAccountId)->getCall (id);
    if (currentCall == NULL) {
        _debug("ManagerImpl::answerCall : currentCall is null\n");
    }
    
    Call* lastCall = NULL;
    if (!getCurrentCallId().empty()) {
        lastCall = getAccountLink (currentAccountId)->getCall (getCurrentCallId());
        if (lastCall == NULL) {
            _debug("ManagerImpl::answerCall : lastCall is null\n");
        }
    }

    _debug ("ManagerImpl::answerCall :: current call->getState %i \n", currentCall->getState());
    _debug ("Try to answer call: %s\n", id.data());

    if (lastCall != NULL) {
        if (lastCall->getState() == Call::Active) {
            _debug ("* Manager Info: there is currently a call, try to hold it\n");
            onHoldCall (getCurrentCallId());
        }
    }

    if (!getAccountLink (currentAccountId)->answer (id)) {
        // error when receiving...
        removeCallAccount (id);
        return false;
    }

    // if it was waiting, it's waiting no more
    if (_dbus) _dbus->getCallManager()->callStateChanged (id, "CURRENT");
        
    std::string codecName = Manager::instance().getCurrentCodecName (id);
    if (_dbus) _dbus->getCallManager()->currentSelectedCodec (id,codecName.c_str());
        
    removeWaitingCall (id);

    switchCall (id);

    return true;
}

//THREAD=Main
bool
ManagerImpl::hangupCall (const CallID& id)
{
    _debug ("ManagerImpl::hangupCall()\n");
    PulseLayer *pulselayer;
    AccountID accountid;
    bool returnValue;
    AudioLayer *audiolayer;

    stopTone (false);

    /* Broadcast a signal over DBus */

    if (_dbus) _dbus->getCallManager()->callStateChanged (id, "HUNGUP");

    _debug ("Stop audio stream\n");

    audiolayer = getAudioDriver();

    int nbCalls = getCallList().size();

    _debug ("hangupCall: callList is of size %i call(s)\n", nbCalls);

    // stop stream
    if (! (nbCalls > 1))
        audiolayer->stopStream();

    /* Direct IP to IP call */
    if (getConfigFromCall (id) == Call::IPtoIP) {
        returnValue = SIPVoIPLink::instance (AccountNULL)->hangup (id);
    }

    /* Classic call, attached to an account */
    else {
        accountid = getAccountFromCall (id);

        if (accountid == AccountNULL) {
            _debug ("! Manager Hangup Call: Call doesn't exists\n");
            return false;
        }

        returnValue = getAccountLink (accountid)->hangup (id);

        removeCallAccount (id);
    }

    switchCall ("");

    if (_audiodriver->getLayerType() == PULSEAUDIO && getConfigInt (PREFERENCES , CONFIG_PA_VOLUME_CTRL)) {
        pulselayer = dynamic_cast<PulseLayer *> (getAudioDriver());

        if (pulselayer)  pulselayer->restorePulseAppsVolume();
    }



    return returnValue;
}

//THREAD=Main
bool
ManagerImpl::cancelCall (const CallID& id)
{
    AccountID accountid;
    bool returnValue;

    stopTone (true);

    /* Direct IP to IP call */

    if (getConfigFromCall (id) == Call::IPtoIP) {
        returnValue = SIPVoIPLink::instance (AccountNULL)->cancel (id);
    }

    /* Classic call, attached to an account */
    else {
        accountid = getAccountFromCall (id);

        if (accountid == AccountNULL) {
            _debug ("! Manager Cancel Call: Call doesn't exists\n");
            return false;
        }

        returnValue = getAccountLink (accountid)->cancel (id);

        removeCallAccount (id);
    }

    // it could be a waiting call?
    removeWaitingCall (id);

    switchCall ("");

    return returnValue;
}

//THREAD=Main
bool
ManagerImpl::onHoldCall (const CallID& id)
{
    AccountID accountid;
    bool returnValue;
    CallID call_id;

    stopTone (true);

    call_id = id;

    /* Direct IP to IP call */

    if (getConfigFromCall (id) == Call::IPtoIP) {
        returnValue = SIPVoIPLink::instance (AccountNULL)-> onhold (id);
    }

    /* Classic call, attached to an account */
    else {
        accountid = getAccountFromCall (id);

        if (accountid == AccountNULL) {
            _debug ("Manager On Hold Call: Account ID %s or callid %s doesn't exists\n", accountid.c_str(), id.c_str());
            return false;
        }

        returnValue = getAccountLink (accountid)->onhold (id);
    }

    removeWaitingCall (id);

    switchCall ("");

    if (_dbus) _dbus->getCallManager()->callStateChanged (call_id, "HOLD");

    return returnValue;
}

//THREAD=Main
bool
ManagerImpl::offHoldCall (const CallID& id)
{

    AccountID accountid;
    bool returnValue, rec;
    std::string codecName;
    CallID call_id;

    stopTone (false);

    call_id = id;
    //Place current call on hold if it isn't

    if (hasCurrentCall()) {
        _debug ("Put the current call (ID=%s) on hold\n", getCurrentCallId().c_str());
        onHoldCall (getCurrentCallId());
    }

    /* Direct IP to IP call */
    if (getConfigFromCall (id) == Call::IPtoIP) {
        rec = SIPVoIPLink::instance (AccountNULL)-> isRecording (id);
        returnValue = SIPVoIPLink::instance (AccountNULL)-> offhold (id);
    }

    /* Classic call, attached to an account */
    else {
        accountid = getAccountFromCall (id);

        if (accountid == AccountNULL) {
            _debug ("Manager OffHold Call: Call doesn't exists\n");
            return false;
        }

        _debug ("Setting OFFHOLD, Account %s, callid %s\n", accountid.c_str(), id.c_str());

        rec = getAccountLink (accountid)->isRecording (id);
        returnValue = getAccountLink (accountid)->offhold (id);
    }


    if (_dbus) {
        if (rec)
            _dbus->getCallManager()->callStateChanged (call_id, "UNHOLD_RECORD");
        else
            _dbus->getCallManager()->callStateChanged (call_id, "UNHOLD_CURRENT");

    }

    switchCall (id);

    codecName = getCurrentCodecName (id);
    // _debug("ManagerImpl::hangupCall(): broadcast codec name %s \n",codecName.c_str());

    if (_dbus) _dbus->getCallManager()->currentSelectedCodec (id,codecName.c_str());

    return returnValue;
}

//THREAD=Main
bool
ManagerImpl::transferCall (const CallID& id, const std::string& to)
{
    AccountID accountid;
    bool returnValue;

    stopTone (true);

    /* Direct IP to IP call */

    if (getConfigFromCall (id) == Call::IPtoIP) {
        returnValue = SIPVoIPLink::instance (AccountNULL)-> transfer (id, to);
    }

    /* Classic call, attached to an account */
    else {
        accountid = getAccountFromCall (id);

        if (accountid == AccountNULL) {
            _debug ("! Manager Transfer Call: Call doesn't exists\n");
            return false;
        }

        returnValue = getAccountLink (accountid)->transfer (id, to);

        removeCallAccount (id);
    }

    removeWaitingCall (id);

    switchCall ("");

    if (_dbus) _dbus->getCallManager()->callStateChanged (id, "HUNGUP");

    return returnValue;
}

void ManagerImpl::transferFailed()
{
    if (_dbus) _dbus->getCallManager()->transferFailed();
}

void ManagerImpl::transferSucceded()
{
    if (_dbus) _dbus->getCallManager()->transferSucceded();

}


//THREAD=Main : Call:Incoming
bool
ManagerImpl::refuseCall (const CallID& id)
{
    AccountID accountid;
    bool returnValue;

    stopTone (true);

    /* Direct IP to IP call */

    if (getConfigFromCall (id) == Call::IPtoIP) {
        returnValue = SIPVoIPLink::instance (AccountNULL)-> refuse (id);
    }

    /* Classic call, attached to an account */
    else {
        accountid = getAccountFromCall (id);

        if (accountid == AccountNULL) {
            _debug ("! Manager OffHold Call: Call doesn't exists\n");
            return false;
        }

        returnValue = getAccountLink (accountid)->refuse (id);

        removeCallAccount (id);
    }

    // if the call was outgoing or established, we didn't refuse it
    // so the method did nothing
    if (returnValue) {
        removeWaitingCall (id);

        if (_dbus) _dbus->getCallManager()->callStateChanged (id, "HUNGUP");

        switchCall ("");
    }

    return returnValue;
}

//THREAD=Main
bool
ManagerImpl::saveConfig (void)
{
    _debug ("Saving Configuration to XDG directory %s ... \n", _path.c_str());
    setConfig (AUDIO, VOLUME_SPKR, getSpkrVolume());
    setConfig (AUDIO, VOLUME_MICRO, getMicVolume());

    _setupLoaded = _config.saveConfigTree (_path.data());
    return _setupLoaded;
}

//THREAD=Main
int
ManagerImpl::initRegisterAccounts()
{
    int status;
    bool flag = true;
    AccountMap::iterator iter;

    _debugInit ("Initiate VoIP Links Registration");
    iter = _accountMap.begin();

    /* Loop on the account map previously loaded */

    while (iter != _accountMap.end()) {
        if (iter->second) {
            iter->second->loadConfig();
            /* If the account is set as enabled, try to register */

            if (iter->second->isEnabled()) {
                status = iter->second->registerVoIPLink();

                if (status != SUCCESS) {
                    flag = false;
                }
            }
        }

        iter++;
    }

    // calls the client notification here in case of errors at startup...
    if (_audiodriver -> getErrorMessage() != -1)
        notifyErrClient (_audiodriver -> getErrorMessage());

    ASSERT (flag, true);

    return SUCCESS;
}

//THREAD=Main
bool
ManagerImpl::sendDtmf (const CallID& id, char code)
{
    AccountID accountid = getAccountFromCall (id);

    if (accountid == AccountNULL) {
        //_debug("Send DTMF: call doesn't exists\n");
        playDtmf (code, false);
        return false;
    }

    int sendType = getConfigInt (SIGNALISATION, SEND_DTMF_AS);

    bool returnValue = false;

    switch (sendType) {

        case 0: // SIP INFO
            playDtmf (code , true);
            returnValue = getAccountLink (accountid)->carryingDTMFdigits (id, code);
            break;

        case 1: // Audio way
            break;

        case 2: // rfc 2833
            break;

        default: // unknown - error config?
            break;
    }

    return returnValue;
}

//THREAD=Main | VoIPLink
bool
ManagerImpl::playDtmf (char code, bool isTalking)
{
    int hasToPlayTone, pulselen, layer, size;
    bool ret = false;
    AudioLayer *audiolayer;
    SFLDataFormat *buf;

    stopTone (false);

    hasToPlayTone = getConfigInt (SIGNALISATION, PLAY_DTMF);

    if (!hasToPlayTone)
        return false;

    // length in milliseconds
    pulselen = getConfigInt (SIGNALISATION, PULSE_LENGTH);

    if (!pulselen)
        return false;

    // numbers of int = length in milliseconds / 1000 (number of seconds)
    //                = number of seconds * SAMPLING_RATE by SECONDS
    audiolayer = getAudioDriver();

    layer = audiolayer->getLayerType();

    // fast return, no sound, so no dtmf
    if (audiolayer==0 || _dtmfKey == 0)
        return false;

    // number of data sampling in one pulselen depends on samplerate
    // size (n sampling) = time_ms * sampling/s
    //                     ---------------------
    //                            ms/s
    size = (int) (pulselen * ( (float) audiolayer->getSampleRate() /1000));

    // this buffer is for mono
    // TODO <-- this should be global and hide if same size
    buf = new SFLDataFormat[size];

    // Handle dtmf
    _dtmfKey->startTone (code);

    // copy the sound
    if (_dtmfKey->generateDTMF (buf, size)) {
        // Put buffer to urgentRingBuffer
        // put the size in bytes...
        // so size * 1 channel (mono) * sizeof (bytes for the data)
        audiolayer->startStream();
        audiolayer->putUrgent (buf, size * sizeof (SFLDataFormat));
    }

    ret = true;

    // TODO Cache the DTMF

    delete[] buf;
    buf = 0;

    return ret;
}

// Multi-thread
bool
ManagerImpl::incomingCallWaiting()
{
    return (_nbIncomingWaitingCall > 0) ? true : false;
}

void
ManagerImpl::addWaitingCall (const CallID& id)
{
    ost::MutexLock m (_waitingCallMutex);
    _waitingCall.insert (id);
    _nbIncomingWaitingCall++;
}

void
ManagerImpl::removeWaitingCall (const CallID& id)
{
    ost::MutexLock m (_waitingCallMutex);
    // should return more than 1 if it erase a call

    if (_waitingCall.erase (id)) {
        _nbIncomingWaitingCall--;
    }
}

bool
ManagerImpl::isWaitingCall (const CallID& id)
{
    CallIDSet::iterator iter = _waitingCall.find (id);

    if (iter != _waitingCall.end()) {
        return false;
    }

    return true;
}

///////////////////////////////////////////////////////////////////////////////
// Management of event peer IP-phone
////////////////////////////////////////////////////////////////////////////////
// SipEvent Thread
bool
ManagerImpl::incomingCall (Call* call, const AccountID& accountId)
{
    PulseLayer *pulselayer;
    std::string from, number;

    stopTone (true);

    _debug ("Incoming call %s for account %s\n", call->getCallId().data(), accountId.c_str());

    associateCallToAccount (call->getCallId(), accountId);

    if (accountId==AccountNULL)
        associateConfigToCall (call->getCallId(), Call::IPtoIP);

    _debug ("ManagerImpl::incomingCall :: hasCurrentCall() %i \n",hasCurrentCall());

    if (!hasCurrentCall()) {
        call->setConnectionState (Call::Ringing);
        ringtone();
        switchCall (call->getCallId());

    }

    /*
    else {
        addWaitingCall(call->getCallId());
    }
    */

    addWaitingCall (call->getCallId());

    from = call->getPeerName();

    number = call->getPeerNumber();

    if (from != "" && number != "") {
        from.append (" <");
        from.append (number);
        from.append (">");
    } else if (from.empty()) {
        from.append ("<");
        from.append (number);
        from.append (">");
    }

    /*
    CallIDSet::iterator iter = _waitingCall.begin();
    while (iter != _waitingCall.end()) {
        CallID ident = *iter;
        _debug("ManagerImpl::incomingCall :: CALL iteration: %s \n",ident.c_str());
        ++iter;
    }
    */

    /* Broadcast a signal over DBus */
    if (_dbus) _dbus->getCallManager()->incomingCall (accountId, call->getCallId(), from);

    //if (_dbus) _dbus->getCallManager()->callStateChanged(call->getCallId(), "INCOMING");

    // Reduce volume of the other pulseaudio-connected audio applications
    if (_audiodriver->getLayerType() == PULSEAUDIO && getConfigInt (PREFERENCES , CONFIG_PA_VOLUME_CTRL)) {
        pulselayer = dynamic_cast<PulseLayer *> (getAudioDriver());

        if (pulselayer)  pulselayer->reducePulseAppsVolume();
    }

    return true;
}

//THREAD=VoIP
void
ManagerImpl::incomingMessage (const AccountID& accountId, const std::string& message)
{
    if (_dbus) {
        _dbus->getCallManager()->incomingMessage (accountId, message);
    }
}

//THREAD=VoIP CALL=Outgoing
void
ManagerImpl::peerAnsweredCall (const CallID& id)
{
    if (isCurrentCall (id)) {
        stopTone (false);
    }

    if (_dbus) _dbus->getCallManager()->callStateChanged (id, "CURRENT");

    std::string codecName = getCurrentCodecName (id);

    // _debug("ManagerImpl::hangupCall(): broadcast codec name %s \n",codecName.c_str());
    if (_dbus) _dbus->getCallManager()->currentSelectedCodec (id,codecName.c_str());
}

//THREAD=VoIP Call=Outgoing
void
ManagerImpl::peerRingingCall (const CallID& id)
{
    if (isCurrentCall (id)) {
        ringback();
    }

    if (_dbus) _dbus->getCallManager()->callStateChanged (id, "RINGING");
}

//THREAD=VoIP Call=Outgoing/Ingoing
void
ManagerImpl::peerHungupCall (const CallID& id)
{
    PulseLayer *pulselayer;
    AccountID accountid;
    bool returnValue;

    /* Direct IP to IP call */

    if (getConfigFromCall (id) == Call::IPtoIP) {
        SIPVoIPLink::instance (AccountNULL)->hangup (id);
    }

    else {
        accountid = getAccountFromCall (id);

        if (accountid == AccountNULL) {
            _debug ("peerHungupCall: Call doesn't exists\n");
            return;
        }

        returnValue = getAccountLink (accountid)->peerHungup (id);
    }

    /* Broadcast a signal over DBus */
    if (_dbus) _dbus->getCallManager()->callStateChanged (id, "HUNGUP");

    if (isCurrentCall (id)) {
        stopTone (true);
        switchCall ("");
    }

    removeWaitingCall (id);

    removeCallAccount (id);

    if (_audiodriver->getLayerType() == PULSEAUDIO && getConfigInt (PREFERENCES , CONFIG_PA_VOLUME_CTRL)) {
        pulselayer = dynamic_cast<PulseLayer *> (getAudioDriver());

        if (pulselayer)  pulselayer->restorePulseAppsVolume();
    }
}

//THREAD=VoIP
void
ManagerImpl::callBusy (const CallID& id)
{
    _debug ("Call busy\n");

    if (_dbus) _dbus->getCallManager()->callStateChanged (id, "BUSY");

    if (isCurrentCall (id)) {
        playATone (Tone::TONE_BUSY);
        switchCall ("");
    }

    removeCallAccount (id);

    removeWaitingCall (id);
}

//THREAD=VoIP
void
ManagerImpl::callFailure (const CallID& id)
{
    if (_dbus) _dbus->getCallManager()->callStateChanged (id, "FAILURE");

    _debug ("CALL ID = %s\n" , id.c_str());

    if (isCurrentCall (id)) {
        playATone (Tone::TONE_BUSY);
        switchCall ("");
    }

    removeCallAccount (id);

    removeWaitingCall (id);

}

//THREAD=VoIP
void
ManagerImpl::startVoiceMessageNotification (const AccountID& accountId, int nb_msg)
{
    if (_dbus) _dbus->getCallManager()->voiceMailNotify (accountId, nb_msg) ;
}

void ManagerImpl::connectionStatusNotification()
{
    if (_dbus)
        _dbus->getConfigurationManager()->accountsChanged();
}

/**
 * Multi Thread
 */
bool ManagerImpl::playATone (Tone::TONEID toneId)
{
    int hasToPlayTone;
    AudioLoop *audioloop;
    AudioLayer *audiolayer;
    unsigned int nbSamples;

    hasToPlayTone = getConfigInt (SIGNALISATION, PLAY_TONES);

    if (!hasToPlayTone)
        return false;

    audiolayer = getAudioDriver();

    if (_telephoneTone != 0) {
        _toneMutex.enterMutex();
        _telephoneTone->setCurrentTone (toneId);
        _toneMutex.leaveMutex();

        audioloop = getTelephoneTone();
        nbSamples = audioloop->getSize();
        SFLDataFormat buf[nbSamples];

        if (audiolayer) {
            audiolayer->putUrgent (buf, nbSamples);
        } else
            return false;
    }

    return true;
}

/**
 * Multi Thread
 */
void ManagerImpl::stopTone (bool stopAudio=true)
{
    int hasToPlayTone;

    hasToPlayTone = getConfigInt (SIGNALISATION, PLAY_TONES);

    if (!hasToPlayTone)
        return;

    _toneMutex.enterMutex();

    if (_telephoneTone != 0) {
        _telephoneTone->setCurrentTone (Tone::TONE_NULL);
    }

    _toneMutex.leaveMutex();

    // for ringing tone..
    _toneMutex.enterMutex();
    _audiofile.stop();
    _toneMutex.leaveMutex();
}

/**
 * Multi Thread
 */
bool
ManagerImpl::playTone()
{
    playATone (Tone::TONE_DIALTONE);
    return true;
}

/**
 * Multi Thread
 */
bool
ManagerImpl::playToneWithMessage()
{
    playATone (Tone::TONE_CONGESTION);
    return true;
}

/**
 * Multi Thread
 */
void
ManagerImpl::congestion ()
{
    playATone (Tone::TONE_CONGESTION);
}

/**
 * Multi Thread
 */
void
ManagerImpl::ringback ()
{
    playATone (Tone::TONE_RINGTONE);
}

/**
 * Multi Thread
 */
void
ManagerImpl::ringtone()
{
    std::string ringchoice;
    AudioLayer *audiolayer;
    AudioCodec *codecForTone;
    int layer, samplerate;
    bool loadFile;

    // stopTone(true);

    if (isRingtoneEnabled()) {
        //TODO Comment this because it makes the daemon crashes since the main thread
        //synchronizes the ringtone thread.

        ringchoice = getConfigString (AUDIO, RING_CHOICE);
        //if there is no / inside the path

        if (ringchoice.find (DIR_SEPARATOR_CH) == std::string::npos) {
            // check inside global share directory
            ringchoice = std::string (PROGSHAREDIR) + DIR_SEPARATOR_STR + RINGDIR + DIR_SEPARATOR_STR + ringchoice;
        }

        audiolayer = getAudioDriver();

        layer = audiolayer->getLayerType();

        if (audiolayer == 0)
            return;


        samplerate  = audiolayer->getSampleRate();

        codecForTone = _codecDescriptorMap.getFirstCodecAvailable();

        _toneMutex.enterMutex();

        loadFile = _audiofile.loadFile (ringchoice, codecForTone , samplerate);

        _toneMutex.leaveMutex();

        if (loadFile) {

            _toneMutex.enterMutex();
            _audiofile.start();
            _toneMutex.leaveMutex();

            if (CHECK_INTERFACE (layer, ALSA)) {
                //ringback();

            } else {
                audiolayer->startStream();
            }
        } else {
            ringback();
        }

    } else {
        ringback();
    }
}

AudioLoop*
ManagerImpl::getTelephoneTone()
{
    // _debug("ManagerImpl::getTelephoneTone()\n");
    if (_telephoneTone != 0) {
        ost::MutexLock m (_toneMutex);
        return _telephoneTone->getCurrentTone();
    } else {
        return 0;
    }
}

AudioLoop*
ManagerImpl::getTelephoneFile()
{
    // _debug("ManagerImpl::getTelephoneFile()\n");
    ost::MutexLock m (_toneMutex);

    if (_audiofile.isStarted()) {
        return &_audiofile;
    } else {
        return 0;
    }
}

void ManagerImpl::notificationIncomingCall (void)
{
    AudioLayer *audiolayer;
    std::ostringstream frequency;
    unsigned int samplerate, nbSampling;

    audiolayer = getAudioDriver();

    if (audiolayer != 0) {
        samplerate = audiolayer->getSampleRate();
        frequency << "440/" << FRAME_PER_BUFFER;
        Tone tone (frequency.str(), samplerate);
        nbSampling = tone.getSize();
        SFLDataFormat buf[nbSampling];
        tone.getNext (buf, tone.getSize());
        /* Put the data in the urgent ring buffer */
        audiolayer->putUrgent (buf, sizeof (SFLDataFormat) *nbSampling);
    }
}

/**
 * Multi Thread
 */
bool
ManagerImpl::getStunInfo (StunAddress4& stunSvrAddr, int port)
{
    StunAddress4 mappedAddr;

    struct in_addr in;
    char* addr;

    //int fd3, fd4;
    // bool ok = stunOpenSocketPair(stunSvrAddr, &mappedAddr, &fd3, &fd4, port);
    int fd1 = stunOpenSocket (stunSvrAddr, &mappedAddr, port);
    bool ok = (fd1 == -1 || fd1 == INVALID_SOCKET) ? false : true;

    if (ok) {
        closesocket (fd1);
        //closesocket(fd3);
        //closesocket(fd4);
        _firewallPort = mappedAddr.port;
        // Convert ipv4 address to host byte ordering
        in.s_addr = ntohl (mappedAddr.addr);
        addr = inet_ntoa (in);
        _firewallAddr = std::string (addr);
        _debug ("STUN Firewall: [%s:%d]\n", _firewallAddr.data(), _firewallPort);
        return true;
    } else {
        _debug ("Opening a stun socket pair failed\n");
    }

    return false;
}

bool
ManagerImpl::behindNat (const std::string& svr, int port)
{
    StunAddress4 stunSvrAddr;
    stunSvrAddr.addr = 0;

    // Convert char* to StunAddress4 structure
    bool ret = stunParseServerName ( (char*) svr.data(), stunSvrAddr);

    if (!ret) {
        _debug ("SIP: Stun server address (%s) is not valid\n", svr.data());
        return 0;
    }

    // Firewall address
    _debug ("STUN server: %s\n", svr.data());

    return getStunInfo (stunSvrAddr, port);
}


///////////////////////////////////////////////////////////////////////////////
// Private functions
///////////////////////////////////////////////////////////////////////////////
/**
 * Initialization: Main Thread
 * @return 1: ok
 -1: error directory
 */
int
ManagerImpl::createSettingsPath (void)
{

	std::string xdg_config, xdg_env;

	_debug ("XDG_CONFIG_HOME: %s\n", XDG_CONFIG_HOME);

	xdg_config = std::string (HOMEDIR) + DIR_SEPARATOR_STR + ".config" + DIR_SEPARATOR_STR + PROGDIR;

    //_path = std::string (HOMEDIR) + DIR_SEPARATOR_STR + "." + PROGDIR;
    if (XDG_CONFIG_HOME != NULL) 
	{
		xdg_env = std::string (XDG_CONFIG_HOME);
		(xdg_env.length() > 0) ? _path = xdg_env
							:	 _path = xdg_config;
	}
	else
		_path = xdg_config;

    if (mkdir (_path.data(), 0700) != 0) {
        // If directory	creation failed
        if (errno != EEXIST) {
            _debug ("Cannot create directory: %s\n", strerror (errno));
            return -1;
        }
    }

    // Load user's configuration
    _path = _path + DIR_SEPARATOR_STR + PROGNAME + "rc";

    return 1;
}

/**
 * Initialization: Main Thread
 */
void
ManagerImpl::initConfigFile (bool load_user_value, std::string alternate)
{
    std::string mes = gettext ("Init config file\n");
    _debug ("%s",mes.c_str());

    std::string type_str ("string");
    std::string type_int ("int");

    std::string section, path;

    // Default values, that will be overwritten by the call to
    // 'populateFromFile' below.
    section = IP2IP_PROFILE;
    fill_config_int(SRTP_ENABLE, NO_STR);
    fill_config_int(SRTP_KEY_EXCHANGE, YES_STR);
    fill_config_int(ZRTP_HELLO_HASH, YES_STR);
    fill_config_int(ZRTP_DISPLAY_SAS, YES_STR);
    fill_config_int(ZRTP_DISPLAY_SAS_ONCE, NO_STR);
    fill_config_int(ZRTP_NOT_SUPP_WARNING, YES_STR);
  
    section = SIGNALISATION;
    fill_config_int (SYMMETRIC, YES_STR);
    fill_config_int (PLAY_DTMF, YES_STR);
    fill_config_int (PLAY_TONES, YES_STR);
    fill_config_int (PULSE_LENGTH, DFT_PULSE_LENGTH_STR);
    fill_config_int (SEND_DTMF_AS, SIP_INFO_STR);
    fill_config_int (STUN_ENABLE, DFT_STUN_ENABLE);
    fill_config_int (STUN_SERVER, DFT_STUN_SERVER);
    fill_config_int (ZRTP_ZIDFILE, ZRTP_ZID_FILENAME);

    section = AUDIO;
    fill_config_int (ALSA_CARD_ID_IN, ALSA_DFT_CARD);
    fill_config_int (ALSA_CARD_ID_OUT, ALSA_DFT_CARD);
    fill_config_int (ALSA_SAMPLE_RATE, DFT_SAMPLE_RATE);
    fill_config_int (ALSA_FRAME_SIZE, DFT_FRAME_SIZE);
    fill_config_str (ALSA_PLUGIN, PCM_DEFAULT);
    fill_config_str (RING_CHOICE, DFT_RINGTONE);
    fill_config_int (VOLUME_SPKR, DFT_VOL_SPKR_STR);
    fill_config_int (VOLUME_MICRO, DFT_VOL_MICRO_STR);
    fill_config_str (RECORD_PATH,DFT_RECORD_PATH);

    section = PREFERENCES;
    fill_config_str (ZONE_TONE, DFT_ZONE);
    fill_config_int (CONFIG_RINGTONE, YES_STR);
    fill_config_int (CONFIG_DIALPAD, YES_STR);
    fill_config_int (CONFIG_SEARCHBAR, YES_STR);
    fill_config_int (CONFIG_START, NO_STR);
    fill_config_int (CONFIG_POPUP, YES_STR);
    fill_config_int (CONFIG_NOTIFY , YES_STR);
    fill_config_int (CONFIG_MAIL_NOTIFY , NO_STR);
    fill_config_int (CONFIG_VOLUME , YES_STR);
    fill_config_int (CONFIG_HISTORY_LIMIT, DFT_HISTORY_LIMIT);
    fill_config_int (CONFIG_HISTORY_ENABLED, YES_STR);
    fill_config_int (CONFIG_AUDIO , DFT_AUDIO_MANAGER);
    fill_config_int (CONFIG_PA_VOLUME_CTRL , YES_STR);
    fill_config_int (CONFIG_SIP_PORT, DFT_SIP_PORT);
    fill_config_str (CONFIG_ACCOUNTS_ORDER, "");
    fill_config_int (CONFIG_MD5HASH, NO_STR);

    section = ADDRESSBOOK;
    fill_config_int (ADDRESSBOOK_ENABLE, YES_STR);
    fill_config_int (ADDRESSBOOK_MAX_RESULTS, "25");
    fill_config_int (ADDRESSBOOK_DISPLAY_CONTACT_PHOTO, NO_STR);
    fill_config_int (ADDRESSBOOK_DISPLAY_PHONE_BUSINESS, YES_STR);
    fill_config_int (ADDRESSBOOK_DISPLAY_PHONE_HOME, NO_STR);
    fill_config_int (ADDRESSBOOK_DISPLAY_PHONE_MOBILE, NO_STR);

    section = HOOKS;
    fill_config_str (URLHOOK_SIP_FIELD, HOOK_DEFAULT_SIP_FIELD);
    fill_config_str (URLHOOK_COMMAND, HOOK_DEFAULT_URL_COMMAND);
    fill_config_str (URLHOOK_SIP_ENABLED, NO_STR);
    fill_config_str (URLHOOK_IAX2_ENABLED, NO_STR);
    fill_config_str (PHONE_NUMBER_HOOK_ENABLED, NO_STR);
    fill_config_str (PHONE_NUMBER_HOOK_ADD_PREFIX, "");

    // Loads config from ~/.sflphone/sflphonedrc or so..

    if (createSettingsPath() == 1 && load_user_value) {

        (alternate == "") ? path = _path : path = alternate;

        std::cout << path << std::endl;

        _exist = _config.populateFromFile (path);
    }

    _setupLoaded = (_exist == 2) ? false : true;
}

/**
 * Initialization: Main Thread
 */
void
ManagerImpl::initAudioCodec (void)
{
    _debugInit ("Active Codecs List");
    // init list of all supported codecs
    _codecDescriptorMap.init();
    // if the user never set the codec list, use the default configuration

    if (getConfigString (AUDIO, "ActiveCodecs") == "") {
        _codecDescriptorMap.setDefaultOrder();
    }

    // else retrieve the one set in the user config file
    else {
        std::vector<std::string> active_list = retrieveActiveCodecs();
        setActiveCodecList (active_list);
    }
}


void
ManagerImpl::setActiveCodecList (const std::vector<  std::string >& list)
{
    _debug ("Set active codecs list\n");
    _codecDescriptorMap.saveActiveCodecs (list);
    // setConfig
    std::string s = serialize (list);
    _debug ("Setting codec with payload number %s to the active list\n", s.c_str());
    setConfig ("Audio", "ActiveCodecs", s);
}

std::vector<std::string>
ManagerImpl::retrieveActiveCodecs()
{
    std::string s = getConfigString (AUDIO, "ActiveCodecs");
    return unserialize (s);
}

std::vector<std::string>
ManagerImpl::unserialize (std::string s)
{

    std::vector<std::string> list;
    std::string  temp;

    while (s.find ("/", 0) != std::string::npos) {
        size_t  pos = s.find ("/", 0);
        temp = s.substr (0, pos);
        s.erase (0, pos + 1);
        list.push_back (temp);
    }

    return list;
}

std::string
ManagerImpl::serialize (std::vector<std::string> v)
{
    unsigned int i;
    std::string res;

    for (i=0;i<v.size();i++) {
        res += v[i] + "/";
    }

    return res;
}


std::vector <std::string>
ManagerImpl::getActiveCodecList (void)
{
    _debug ("ManagerImpl::getActiveCodecList\n");
    std::vector< std::string > v;
    CodecOrder active = _codecDescriptorMap.getActiveCodecs();
    unsigned int i=0;
    size_t size = active.size();

    while (i<size) {
        std::stringstream ss;
        ss << active[i];
        v.push_back ( (ss.str()).data());
        _debug ("Codec with payload number %s is active\n", ss.str().data());
        i++;
    }

    return v;
}


/**
 * Send the list of codecs to the client through DBus.
 */
std::vector< std::string >
ManagerImpl::getCodecList (void)
{
    std::vector<std::string> list;
    //CodecMap codecs = _codecDescriptorMap.getCodecMap();
    CodecsMap codecs = _codecDescriptorMap.getCodecsMap();
    CodecOrder order = _codecDescriptorMap.getActiveCodecs();
    CodecsMap::iterator iter = codecs.begin();

    while (iter!=codecs.end()) {
        std::stringstream ss;

        if (iter->second != NULL) {
            ss << iter->first;
            list.push_back ( (ss.str()).data());
        }

        iter++;
    }

    return list;
}

std::vector<std::string>
ManagerImpl::getCodecDetails (const int32_t& payload)
{

    std::vector<std::string> v;
    std::stringstream ss;

    v.push_back (_codecDescriptorMap.getCodecName ( (AudioCodecType) payload));
    ss << _codecDescriptorMap.getSampleRate ( (AudioCodecType) payload);
    v.push_back ( (ss.str()).data());
    ss.str ("");
    ss << _codecDescriptorMap.getBitRate ( (AudioCodecType) payload);
    v.push_back ( (ss.str()).data());
    ss.str ("");
    ss << _codecDescriptorMap.getBandwidthPerCall ( (AudioCodecType) payload);
    v.push_back ( (ss.str()).data());
    ss.str ("");

    return v;
}

std::string
ManagerImpl::getCurrentCodecName (const CallID& id)
{
    // _debug("ManagerImpl::getCurrentCodecName method called \n");
    AccountID accountid = getAccountFromCall (id);
    // _debug("ManagerImpl::getCurrentCodecName : %s \n",getAccountLink(accountid)->getCurrentCodecName().c_str());
    return getAccountLink (accountid)->getCurrentCodecName();
}

/**
 * Get list of supported input audio plugin
 */
std::vector<std::string>
ManagerImpl::getInputAudioPluginList (void)
{
    std::vector<std::string> v;
    _debug ("Get input audio plugin list\n");

    v.push_back ("default");
    v.push_back ("surround40");
    v.push_back ("plug:hw");

    return v;
}

/**
 * Get list of supported output audio plugin
 */
std::vector<std::string>
ManagerImpl::getOutputAudioPluginList (void)
{
    std::vector<std::string> v;
    _debug ("Get output audio plugin list\n");

    v.push_back (PCM_DEFAULT);
    v.push_back (PCM_DMIX);

    return v;
}

/**
 * Set input audio plugin
 */
void
ManagerImpl::setInputAudioPlugin (const std::string& audioPlugin)
{
    int layer = _audiodriver -> getLayerType();

    if (CHECK_INTERFACE (layer , ALSA)) {
        _debug ("Set input audio plugin\n");
        _audiodriver -> setErrorMessage (-1);
        _audiodriver -> openDevice (_audiodriver -> getIndexIn(),
                                    _audiodriver -> getIndexOut(),
                                    _audiodriver -> getSampleRate(),
                                    _audiodriver -> getFrameSize(),
                                    SFL_PCM_CAPTURE,
                                    audioPlugin);

        if (_audiodriver -> getErrorMessage() != -1)
            notifyErrClient (_audiodriver -> getErrorMessage());
    } else {}

}

/**
 * Set output audio plugin
 */
void
ManagerImpl::setOutputAudioPlugin (const std::string& audioPlugin)
{

    int res;

    _debug ("Set output audio plugin\n");
    _audiodriver -> setErrorMessage (-1);
    res = _audiodriver -> openDevice (_audiodriver -> getIndexIn(),
                                      _audiodriver -> getIndexOut(),
                                      _audiodriver -> getSampleRate(),
                                      _audiodriver -> getFrameSize(),
                                      SFL_PCM_BOTH,
                                      audioPlugin);

    if (_audiodriver -> getErrorMessage() != -1)
        notifyErrClient (_audiodriver -> getErrorMessage());

    // set config
    if (res)   setConfig (AUDIO , ALSA_PLUGIN , audioPlugin);
}

/**
 * Get list of supported audio output device
 */
std::vector<std::string>
ManagerImpl::getAudioOutputDeviceList (void)
{
    _debug ("Get audio output device list\n");
    AlsaLayer *layer;
    std::vector <std::string> devices;

    layer = dynamic_cast<AlsaLayer*> (getAudioDriver ());

    if (layer)
        devices = layer -> getSoundCardsInfo (SFL_PCM_PLAYBACK);

    return devices;
}

/**
 * Set audio output device
 */
void
ManagerImpl::setAudioOutputDevice (const int index)
{
    AlsaLayer *alsalayer;
    std::string alsaplugin;
    _debug ("Set audio output device: %i\n", index);

    _audiodriver -> setErrorMessage (-1);

    alsalayer = dynamic_cast<AlsaLayer*> (getAudioDriver ());
    alsaplugin = alsalayer->getAudioPlugin ();

    _audiodriver->openDevice (_audiodriver->getIndexIn(), index, _audiodriver->getSampleRate(), _audiodriver->getFrameSize(), SFL_PCM_PLAYBACK, alsaplugin);

    if (_audiodriver -> getErrorMessage() != -1)
        notifyErrClient (_audiodriver -> getErrorMessage());

    // set config
    setConfig (AUDIO , ALSA_CARD_ID_OUT , index);
}

/**
 * Get list of supported audio input device
 */
std::vector<std::string>
ManagerImpl::getAudioInputDeviceList (void)
{
    AlsaLayer *audiolayer;
    std::vector <std::string> devices;

    audiolayer = dynamic_cast<AlsaLayer *> (getAudioDriver());

    if (audiolayer)
        devices = audiolayer->getSoundCardsInfo (SFL_PCM_CAPTURE);

    return devices;
}

/**
 * Set audio input device
 */
void
ManagerImpl::setAudioInputDevice (const int index)
{
    AlsaLayer *alsalayer;
    std::string alsaplugin;

    _debug ("Set audio input device %i\n", index);

    _audiodriver -> setErrorMessage (-1);

    alsalayer = dynamic_cast<AlsaLayer*> (getAudioDriver ());
    alsaplugin = alsalayer->getAudioPlugin ();

    _audiodriver->openDevice (index, _audiodriver->getIndexOut(), _audiodriver->getSampleRate(), _audiodriver->getFrameSize(), SFL_PCM_CAPTURE, alsaplugin);

    if (_audiodriver -> getErrorMessage() != -1)
        notifyErrClient (_audiodriver -> getErrorMessage());

    // set config
    setConfig (AUDIO , ALSA_CARD_ID_IN , index);
}

/**
 * Get string array representing integer indexes of output and input device
 */
std::vector<std::string>
ManagerImpl::getCurrentAudioDevicesIndex()
{
    _debug ("Get current audio devices index\n");
    std::vector<std::string> v;
    std::stringstream ssi , sso;
    sso << _audiodriver->getIndexOut();
    v.push_back (sso.str());
    ssi << _audiodriver->getIndexIn();
    v.push_back (ssi.str());
    return v;
}

int
ManagerImpl::isIax2Enabled (void)
{
    //return ( IAX2_ENABLED ) ? true : false;
#ifdef USE_IAX
    return true;
#else
    return false;
#endif
}

int
ManagerImpl::isRingtoneEnabled (void)
{
    return getConfigInt (PREFERENCES , CONFIG_RINGTONE);
}

void
ManagerImpl::ringtoneEnabled (void)
{
    (getConfigInt (PREFERENCES , CONFIG_RINGTONE) == RINGTONE_ENABLED) ? setConfig (PREFERENCES , CONFIG_RINGTONE , NO_STR) : setConfig (PREFERENCES , CONFIG_RINGTONE , YES_STR);
}

std::string
ManagerImpl::getRingtoneChoice (void)
{
    // we need the absolute path
    std::string tone_name = getConfigString (AUDIO , RING_CHOICE);
    std::string tone_path ;

    if (tone_name.find (DIR_SEPARATOR_CH) == std::string::npos) {
        // check in ringtone directory ($(PREFIX)/share/sflphone/ringtones)
        tone_path = std::string (PROGSHAREDIR) + DIR_SEPARATOR_STR + RINGDIR + DIR_SEPARATOR_STR + tone_name ;
    } else {
        // the absolute has been saved; do nothing
        tone_path = tone_name ;
    }

    _debug ("%s\n", tone_path.c_str());

    return tone_path;
}

void
ManagerImpl::setRingtoneChoice (const std::string& tone)
{
    // we save the absolute path
    setConfig (AUDIO , RING_CHOICE , tone);
}

std::string
ManagerImpl::getRecordPath (void)
{
    return getConfigString (AUDIO, RECORD_PATH);
}

void
ManagerImpl::setRecordPath (const std::string& recPath)
{
    _debug ("ManagerImpl::setRecordPath(%s)! \n", recPath.c_str());
    setConfig (AUDIO, RECORD_PATH, recPath);
}

bool
ManagerImpl::getMd5CredentialHashing(void)
{
    return getConfigInt(PREFERENCES, CONFIG_MD5HASH);
}

void 
ManagerImpl::setMd5CredentialHashing(bool enabled)
{
    if (enabled) {
        setConfig(PREFERENCES, CONFIG_MD5HASH, YES_STR);
    } else {
        setConfig(PREFERENCES, CONFIG_MD5HASH, NO_STR);
    }
}

int
ManagerImpl::getDialpad (void)
{
    return getConfigInt (PREFERENCES , CONFIG_DIALPAD);
}

void
ManagerImpl::setDialpad (void)
{
    (getConfigInt (PREFERENCES , CONFIG_DIALPAD) == DISPLAY_DIALPAD) ? setConfig (PREFERENCES , CONFIG_DIALPAD , NO_STR) : setConfig (PREFERENCES , CONFIG_DIALPAD , YES_STR);
}

std::string ManagerImpl::getStunServer (void)
{
    return getConfigString (SIGNALISATION , STUN_SERVER);
}

void ManagerImpl::setStunServer (const std::string &server)
{
    setConfig (SIGNALISATION , STUN_SERVER, server);
}

int ManagerImpl::isStunEnabled (void)
{
    return getConfigInt (SIGNALISATION , STUN_ENABLE);
}

void ManagerImpl::enableStun (void)
{
    /* Update the config */
    (getConfigInt (SIGNALISATION , STUN_ENABLE) == STUN_ENABLED) ? setConfig (SIGNALISATION , STUN_ENABLE , NO_STR) : setConfig (SIGNALISATION , STUN_ENABLE , YES_STR);

    /* Restart PJSIP */
    this->restartPJSIP ();
}


int
ManagerImpl::getVolumeControls (void)
{
    return getConfigInt (PREFERENCES , CONFIG_VOLUME);
}

void
ManagerImpl::setVolumeControls (void)
{
    (getConfigInt (PREFERENCES , CONFIG_VOLUME) == DISPLAY_VOLUME_CONTROLS) ? setConfig (PREFERENCES , CONFIG_VOLUME , NO_STR) : setConfig (PREFERENCES , CONFIG_VOLUME , YES_STR);
}

void
ManagerImpl::setRecordingCall (const CallID& id)
{
    _debug ("ManagerImpl::setRecording()! \n");
    AccountID accountid = getAccountFromCall (id);

    getAccountLink (accountid)->setRecording (id);
}

bool
ManagerImpl::isRecording (const CallID& id)
{
    _debug ("ManagerImpl::isRecording()! \n");
    AccountID accountid = getAccountFromCall (id);

    return getAccountLink (accountid)->isRecording (id);
}

void
ManagerImpl::startHidden (void)
{
    (getConfigInt (PREFERENCES , CONFIG_START) ==  START_HIDDEN) ? setConfig (PREFERENCES , CONFIG_START , NO_STR) : setConfig (PREFERENCES , CONFIG_START , YES_STR);
}

int
ManagerImpl::isStartHidden (void)
{
    return getConfigInt (PREFERENCES , CONFIG_START);
}

void
ManagerImpl::switchPopupMode (void)
{
    (getConfigInt (PREFERENCES , CONFIG_POPUP) ==  WINDOW_POPUP) ? setConfig (PREFERENCES , CONFIG_POPUP , NO_STR) : setConfig (PREFERENCES , CONFIG_POPUP , YES_STR);
}

void ManagerImpl::setHistoryLimit (const int& days)
{
    setConfig (PREFERENCES, CONFIG_HISTORY_LIMIT, days);
}

int ManagerImpl::getHistoryLimit (void)
{
    return getConfigInt (PREFERENCES , CONFIG_HISTORY_LIMIT);
}

int ManagerImpl::getHistoryEnabled (void)
{
    return getConfigInt (PREFERENCES, CONFIG_HISTORY_ENABLED);
}

void ManagerImpl::setHistoryEnabled (void)
{
    (getConfigInt (PREFERENCES, CONFIG_HISTORY_ENABLED) == 1) ? setConfig (PREFERENCES, CONFIG_HISTORY_ENABLED, NO_STR) : setConfig (PREFERENCES, CONFIG_HISTORY_ENABLED, YES_STR);
}

int
ManagerImpl::getSearchbar (void)
{
    return getConfigInt (PREFERENCES , CONFIG_SEARCHBAR);
}

void
ManagerImpl::setSearchbar (void)
{
    (getConfigInt (PREFERENCES , CONFIG_SEARCHBAR) ==  1) ? setConfig (PREFERENCES , CONFIG_SEARCHBAR , NO_STR) : setConfig (PREFERENCES , CONFIG_SEARCHBAR , YES_STR);
}

int
ManagerImpl::popupMode (void)
{
    return getConfigInt (PREFERENCES , CONFIG_POPUP);
}

int32_t
ManagerImpl::getNotify (void)
{
    return getConfigInt (PREFERENCES , CONFIG_NOTIFY);
}

void
ManagerImpl::setNotify (void)
{
    (getConfigInt (PREFERENCES , CONFIG_NOTIFY) == NOTIFY_ALL) ?  setConfig (PREFERENCES , CONFIG_NOTIFY , NO_STR) : setConfig (PREFERENCES , CONFIG_NOTIFY , YES_STR);
}

int32_t
ManagerImpl::getMailNotify (void)
{
    return getConfigInt (PREFERENCES , CONFIG_MAIL_NOTIFY);
}

int32_t
ManagerImpl::getPulseAppVolumeControl (void)
{
    return getConfigInt (PREFERENCES , CONFIG_PA_VOLUME_CTRL);
}

void
ManagerImpl::setPulseAppVolumeControl (void)
{
    (getConfigInt (PREFERENCES , CONFIG_PA_VOLUME_CTRL) == 1) ? setConfig (PREFERENCES , CONFIG_PA_VOLUME_CTRL , NO_STR) : setConfig (PREFERENCES , CONFIG_PA_VOLUME_CTRL , YES_STR) ;
}

void ManagerImpl::setAudioManager (const int32_t& api)
{

    int type;
    std::string alsaPlugin;

    _debug ("Setting audio manager \n");

    if (!_audiodriver)
        return;

    type = _audiodriver->getLayerType();

    if (type == api) {
        _debug ("Audio manager chosen already in use. No changes made. \n");
        return;
    }

    setConfig (PREFERENCES , CONFIG_AUDIO , api) ;

    switchAudioManager();
    return;

}

int32_t
ManagerImpl::getAudioManager (void)
{
    return getConfigInt (PREFERENCES , CONFIG_AUDIO);
}

void
ManagerImpl::setMailNotify (void)
{
    (getConfigInt (PREFERENCES , CONFIG_MAIL_NOTIFY) == NOTIFY_ALL) ?  setConfig (PREFERENCES , CONFIG_MAIL_NOTIFY , NO_STR) : setConfig (PREFERENCES , CONFIG_MAIL_NOTIFY , YES_STR);
}

void
ManagerImpl::notifyErrClient (const int32_t& errCode)
{
    if (_dbus) {
        _debug ("NOTIFY ERR NUMBER %i\n" , errCode);
        _dbus -> getConfigurationManager() -> errorAlert (errCode);
    }
}

int
ManagerImpl::getAudioDeviceIndex (const std::string name)
{
    AlsaLayer *alsalayer;

    _debug ("Get audio device index\n");

    alsalayer = dynamic_cast<AlsaLayer *> (getAudioDriver());

    if (alsalayer)
        return alsalayer -> soundCardGetIndex (name);
    else
        return 0;
}

std::string
ManagerImpl::getCurrentAudioOutputPlugin (void)
{
    AlsaLayer *alsalayer;

    _debug ("Get alsa plugin\n");

    alsalayer = dynamic_cast<AlsaLayer *> (getAudioDriver());

    if (alsalayer)   return alsalayer -> getAudioPlugin ();
    else            return getConfigString (AUDIO , ALSA_PLUGIN);
}

int ManagerImpl::app_is_running (std::string process)
{
    std::ostringstream cmd;

    cmd << "ps -C " << process;
    return system (cmd.str().c_str());
}


/**
 * Initialization: Main Thread
 */
bool
ManagerImpl::initAudioDriver (void)
{

    int error;

    _debugInit ("AudioLayer Creation");

    if (getConfigInt (PREFERENCES , CONFIG_AUDIO) == ALSA) {
        _audiodriver = new AlsaLayer (this);
    } else if (getConfigInt (PREFERENCES , CONFIG_AUDIO) == PULSEAUDIO) {
        if (app_is_running ("pulseaudio") == 0) {
            _audiodriver = new PulseLayer (this);
        } else {
            _audiodriver = new AlsaLayer (this);
            setConfig (PREFERENCES, CONFIG_AUDIO, ALSA);
        }
    } else
        _debug ("Error - Audio API unknown\n");

    if (_audiodriver == 0) {
        _debug ("Init audio driver error\n");
        return false;
    } else {
        error = getAudioDriver()->getErrorMessage();

        if (error == -1) {
            _debug ("Init audio driver: %i\n", error);
            return false;
        }
    }

    return true;

}

/**
 * Initialization: Main Thread and gui
 */
void
ManagerImpl::selectAudioDriver (void)
{
    int layer, numCardIn, numCardOut, sampleRate, frameSize;
    std::string alsaPlugin;
    AlsaLayer *alsalayer;

    layer = _audiodriver->getLayerType();
    _debug ("Audio layer type: %i\n" , layer);

    /* Retrieve the global devices info from the user config */
    alsaPlugin = getConfigString (AUDIO , ALSA_PLUGIN);
    numCardIn  = getConfigInt (AUDIO , ALSA_CARD_ID_IN);
    numCardOut = getConfigInt (AUDIO , ALSA_CARD_ID_OUT);
    sampleRate = getConfigInt (AUDIO , ALSA_SAMPLE_RATE);

    if (sampleRate <=0 || sampleRate > 48000) {
        sampleRate = 44100;
    }

    frameSize = getConfigInt (AUDIO , ALSA_FRAME_SIZE);

    /* Only for the ALSA layer, we check the sound card information */

    if (layer == ALSA) {
        alsalayer = dynamic_cast<AlsaLayer*> (getAudioDriver ());

        if (!alsalayer -> soundCardIndexExist (numCardIn , SFL_PCM_CAPTURE)) {
            _debug (" Card with index %i doesn't exist or cannot capture. Switch to 0.\n", numCardIn);
            numCardIn = ALSA_DFT_CARD_ID ;
            setConfig (AUDIO , ALSA_CARD_ID_IN , ALSA_DFT_CARD_ID);
        }

        if (!alsalayer -> soundCardIndexExist (numCardOut , SFL_PCM_PLAYBACK)) {
            _debug (" Card with index %i doesn't exist or cannot playback . Switch to 0.\n", numCardOut);
            numCardOut = ALSA_DFT_CARD_ID ;
            setConfig (AUDIO , ALSA_CARD_ID_OUT , ALSA_DFT_CARD_ID);
        }
    }

    _audiodriver->setErrorMessage (-1);

    /* Open the audio devices */
    _audiodriver->openDevice (numCardIn , numCardOut, sampleRate, frameSize, SFL_PCM_BOTH, alsaPlugin);
    /* Notify the error if there is one */

    if (_audiodriver -> getErrorMessage() != -1)
        notifyErrClient (_audiodriver -> getErrorMessage());

}

void ManagerImpl::switchAudioManager (void)
{
    int type, samplerate, framesize, numCardIn, numCardOut;
    std::string alsaPlugin;

    _debug ("Switching audio manager \n");

    if (!_audiodriver)
        return;

    type = _audiodriver->getLayerType();

    samplerate = getConfigInt (AUDIO , ALSA_SAMPLE_RATE);

    framesize = getConfigInt (AUDIO , ALSA_FRAME_SIZE);

    alsaPlugin = getConfigString (AUDIO , ALSA_PLUGIN);

    numCardIn  = getConfigInt (AUDIO , ALSA_CARD_ID_IN);

    numCardOut = getConfigInt (AUDIO , ALSA_CARD_ID_OUT);

    _debug ("Deleting current layer... \n");

    //_audiodriver->closeLayer();
    delete _audiodriver;

    _audiodriver = NULL;

    switch (type) {

        case ALSA:
            _debug ("Creating Pulseaudio layer...\n");
            _audiodriver = new PulseLayer (this);
            break;

        case PULSEAUDIO:
            _debug ("Creating ALSA layer...\n");
            _audiodriver = new AlsaLayer (this);
            break;

        default:
            _debug ("Error: audio layer unknown\n");
    }

    _audiodriver->setErrorMessage (-1);

    _audiodriver->openDevice (numCardIn , numCardOut, samplerate, framesize, SFL_PCM_BOTH, alsaPlugin);

    if (_audiodriver -> getErrorMessage() != -1)
        notifyErrClient (_audiodriver -> getErrorMessage());

    _debug ("Current device: %i \n", type);

    _debug ("has current call: %i \n", hasCurrentCall());

    // need to stop audio streams if there is currently no call
    if ( (type != PULSEAUDIO) && (!hasCurrentCall())) {
        // _debug("There is currently a call!!\n");
        _audiodriver->stopStream();

    }
}

/**
 * Init the volume for speakers/micro from 0 to 100 value
 * Initialization: Main Thread
 */
void
ManagerImpl::initVolume()
{
    _debugInit ("Initiate Volume");
    setSpkrVolume (getConfigInt (AUDIO, VOLUME_SPKR));
    setMicVolume (getConfigInt (AUDIO, VOLUME_MICRO));
}


void ManagerImpl::setSpkrVolume (unsigned short spkr_vol)
{
    PulseLayer *pulselayer = NULL;

    /* Set the manager sound volume */
    _spkr_volume = spkr_vol;

    /* Only for PulseAudio */
    pulselayer = dynamic_cast<PulseLayer*> (getAudioDriver());

    if (pulselayer) {
        if (pulselayer->getLayerType() == PULSEAUDIO) {
            if (pulselayer)  pulselayer->setPlaybackVolume (spkr_vol);
        }
    }
}

void ManagerImpl::setMicVolume (unsigned short mic_vol)
{
    _mic_volume = mic_vol;
}

void ManagerImpl::setSipPort (int port)
{
    _debug("Setting to new port %d\n", port);
    int prevPort = getConfigInt (PREFERENCES , CONFIG_SIP_PORT);
    if(prevPort != port){
        setConfig(PREFERENCES, CONFIG_SIP_PORT, port);
        this->restartPJSIP ();
    }
}

int ManagerImpl::getSipPort (void)
{
    return getConfigInt (PREFERENCES , CONFIG_SIP_PORT);
}


// TODO: rewrite this
/**
 * Main Thread
 */
bool
ManagerImpl::getCallStatus (const std::string& sequenceId UNUSED)
{
    if (!_dbus) {
        return false;
    }

    ost::MutexLock m (_callAccountMapMutex);

    CallAccountMap::iterator iter = _callAccountMap.begin();
    TokenList tk;
    std::string code;
    std::string status;
    std::string destination;
    std::string number;

    while (iter != _callAccountMap.end()) {
        Call* call = getAccountLink (iter->second)->getCall (iter->first);
        Call::ConnectionState state = call->getConnectionState();

        if (state != Call::Connected) {
            switch (state) {

                case Call::Trying:
                    code="110";
                    status = "Trying";
                    break;

                case Call::Ringing:
                    code="111";
                    status = "Ringing";
                    break;

                case Call::Progressing:
                    code="125";
                    status = "Progressing";
                    break;

                case Call::Disconnected:
                    code="125";
                    status = "Disconnected";
                    break;

                default:
                    code="";
                    status= "";
            }
        } else {
            switch (call->getState()) {

                case Call::Active:
                    code="112";
                    status = "Established";
                    break;

                case Call::Hold:
                    code="114";
                    status = "Held";
                    break;

                case Call::Busy:
                    code="113";
                    status = "Busy";
                    break;

                case Call::Refused:
                    code="125";
                    status = "Refused";
                    break;

                case Call::Error:
                    code="125";
                    status = "Error";
                    break;

                case Call::Inactive:
                    code="125";
                    status = "Inactive";
                    break;
            }
        }

        // No Congestion
        // No Wrong Number
        // 116 <CSeq> <call-id> <acc> <destination> Busy
        destination = call->getPeerName();

        number = call->getPeerNumber();

        if (number!="") {
            destination.append (" <");
            destination.append (number);
            destination.append (">");
        }

        tk.push_back (iter->second);

        tk.push_back (destination);
        tk.push_back (status);
        tk.clear();

        iter++;
    }

    return true;
}

//THREAD=Main
bool
ManagerImpl::getConfig (const std::string& section, const std::string& name, TokenList& arg)
{
    return _config.getConfigTreeItemToken (section, name, arg);
}

//THREAD=Main
// throw an Conf::ConfigTreeItemException if not found
int
ManagerImpl::getConfigInt (const std::string& section, const std::string& name)
{
    try {
        return _config.getConfigTreeItemIntValue (section, name);
    } catch (Conf::ConfigTreeItemException& e) {
        throw e;
    }

    return 0;
}

void ManagerImpl::getConfigStringFromFileOrDefaultValue(std::map<std::string, std::string>& details, const std::string& section, const std::string& field) 
{
    getConfigStringFromFileOrDefaultValue(details, section, field, EMPTY_FIELD);
}

void ManagerImpl::getConfigStringFromFileOrDefaultValue(std::map<std::string, std::string>& details, 
                                                        const std::string& section, const std::string& field, const  std::string& value) 
{
    std::string setting = getConfigString(section, field);
    
    if (setting == "TRUE") {
        details.insert (std::pair<std::string, std::string>(field, "1"));
    } 
    
    if (setting == "FALSE") {
        details.insert (std::pair<std::string, std::string>(field, "0"));
    }
    
    details.insert (std::pair<std::string, std::string>(field, value));
}
    
//THREAD=Main
std::string
ManagerImpl::getConfigString (const std::string& section, const std::string&
                              name)
{
    try {
        return _config.getConfigTreeItemValue (section, name);
    } catch (Conf::ConfigTreeItemException& e) {
        throw e;
    }

    return "";
}

//THREAD=Main
bool
ManagerImpl::setConfig (const std::string& section, const std::string& name, const std::string& value)
{
    return _config.setConfigTreeItem (section, name, value);
}

//THREAD=Main
bool
ManagerImpl::setConfig (const std::string& section, const std::string& name, int value)
{
    std::ostringstream valueStream;
    valueStream << value;
    return _config.setConfigTreeItem (section, name, valueStream.str());
}

bool ManagerImpl::setConfigOrDefaultValue(const std::map<std::string, std::string>& details, const std::string& section, const std::string& field)
{
   return setConfigOrDefaultValue(details, section, field, EMPTY_FIELD);
}

bool ManagerImpl::setConfigOrDefaultValue(const std::map<std::string, std::string>& details, const std::string& section, const std::string& field, const std::string& value)
{
    std::map<std::string, std::string>::iterator it;
    std::map<std::string, std::string> detailsCpy = details;
    
    it = detailsCpy.find(field);
    if (it == detailsCpy.end()) {
        return setConfig(section, field, value);
    } else {
        if (it->second == "TRUE") {
            return setConfig(section, field, "1");
        } 
        
        if (it->second == "FALSE") {
            return setConfig(section, field, "0");
        }
        
        return setConfig(section, field, it->second);
    }
}

void ManagerImpl::setAccountsOrder (const std::string& order)
{
    _debug ("Set accounts order : %s\n", order.c_str());
    // Set the new config
    setConfig (PREFERENCES, CONFIG_ACCOUNTS_ORDER, order);
}

std::vector< std::string >
ManagerImpl::getAccountList()
{
    std::vector< std::string > v;
    std::vector< std::string > account_order;
    unsigned int i;

    account_order = loadAccountOrder ();
    AccountMap::iterator iter;

    // If no order has been set, load the default one
    // ie according to the creation date.

    if (account_order.size () == 0) {
        iter = _accountMap.begin ();

        while (iter != _accountMap.end()) {
            if (iter->second != 0) {
                v.push_back (iter->first.data());
            }

            iter++;
        }
    }

    // Otherelse, load the custom one
    // ie according to the saved order
    else {

        for (i=0; i<account_order.size (); i++) {
            // This account has not been loaded, so we ignore it
            if ( (iter=_accountMap.find (account_order[i])) != _accountMap.end()) {
                // If the account is valid
                if (iter->second != 0) {
                    v.push_back (iter->first.data ());
                }
            }
        }


    }

    return v;
}

std::map< std::string, std::string > ManagerImpl::getAccountDetails (const AccountID& accountID)
{

    std::map<std::string, std::string> a;
    
    Account * account = _accountMap[accountID];
    if(!account){
        _debug("Cannot getAccountDetails on a non-existing accountID. Returning.\n");
        return a;
    }

    getConfigStringFromFileOrDefaultValue(a, accountID, CONFIG_ACCOUNT_ALIAS);
    getConfigStringFromFileOrDefaultValue(a, accountID, CONFIG_ACCOUNT_ENABLE, "0");    
    getConfigStringFromFileOrDefaultValue(a, accountID, CONFIG_ACCOUNT_RESOLVE_ONCE, "FALSE");
    getConfigStringFromFileOrDefaultValue(a, accountID, CONFIG_ACCOUNT_TYPE, DEFAULT_ACCOUNT_TYPE);    
    getConfigStringFromFileOrDefaultValue(a, accountID, USERNAME);
    getConfigStringFromFileOrDefaultValue(a, accountID, PASSWORD);        
    getConfigStringFromFileOrDefaultValue(a, accountID, REALM, "*");
    getConfigStringFromFileOrDefaultValue(a, accountID, AUTHENTICATION_USERNAME);
    getConfigStringFromFileOrDefaultValue(a, accountID, CONFIG_ACCOUNT_MAILBOX);
    getConfigStringFromFileOrDefaultValue(a, accountID, CONFIG_ACCOUNT_REGISTRATION_EXPIRE, DFT_EXPIRE_VALUE);
    
    RegistrationState state; 
    state = account->getRegistrationState();           
    a.insert (std::pair<std::string, std::string> ("Status", mapStateNumberToString (state)));

    getConfigStringFromFileOrDefaultValue(a, accountID, SRTP_KEY_EXCHANGE, "0");
    getConfigStringFromFileOrDefaultValue(a, accountID, SRTP_ENABLE, "FALSE");    
    getConfigStringFromFileOrDefaultValue(a, accountID, ZRTP_DISPLAY_SAS, "TRUE");
    getConfigStringFromFileOrDefaultValue(a, accountID, ZRTP_DISPLAY_SAS_ONCE, "FALSE");            
    getConfigStringFromFileOrDefaultValue(a, accountID, ZRTP_HELLO_HASH, "TRUE");    
    getConfigStringFromFileOrDefaultValue(a, accountID, ZRTP_NOT_SUPP_WARNING, "FALSE");    
    
    return a;
}

/* Transform digest to string.
 * output must be at least PJSIP_MD5STRLEN+1 bytes.
 * Helper function taken from sip_auth_client.c in 
 * pjproject-1.0.3.
 *
 * NOTE: THE OUTPUT STRING IS NOT NULL TERMINATED!
 */

void ManagerImpl::digest2str(const unsigned char digest[], char *output)
{
    int i;
    for (i = 0; i<16; ++i) {
        pj_val_to_hex_digit(digest[i], output);
        output += 2;
    }    
}

std::string  ManagerImpl::computeMd5HashFromCredential(const std::string& username, const std::string& password, const std::string& realm)
{
    pj_md5_context pms;
    unsigned char digest[16];
    char ha1[PJSIP_MD5STRLEN];

    pj_str_t usernamePjFormat = pj_str(strdup(username.c_str()));
    pj_str_t passwordPjFormat = pj_str(strdup(password.c_str()));
    pj_str_t realmPjFormat = pj_str(strdup(realm.c_str()));

    /* Compute md5 hash = MD5(username ":" realm ":" password) */
    pj_md5_init(&pms);
    MD5_APPEND( &pms, usernamePjFormat.ptr, usernamePjFormat.slen);
    MD5_APPEND( &pms, ":", 1);
    MD5_APPEND( &pms, realmPjFormat.ptr, realmPjFormat.slen);
    MD5_APPEND( &pms, ":", 1);
    MD5_APPEND( &pms, passwordPjFormat.ptr, passwordPjFormat.slen);
    pj_md5_final(&pms, digest);

    digest2str(digest, ha1);

    char ha1_null_terminated[PJSIP_MD5STRLEN+1];
    memcpy(ha1_null_terminated, ha1, sizeof(char)*PJSIP_MD5STRLEN);
    ha1_null_terminated[PJSIP_MD5STRLEN] = '\0';

    std::string hashedDigest = ha1_null_terminated;
    return hashedDigest;
}

void ManagerImpl::setCredential (const std::string& accountID, const int32_t& index, const std::map< std::string, std::string >& details)
{
    std::map<std::string, std::string>::iterator it;
    std::map<std::string, std::string> credentialInformation = details;
    
    std::string credentialIndex;
    std::stringstream streamOut;
    streamOut << index;
    credentialIndex = streamOut.str();
    
    std::string section = "Credential" + std::string(":") + accountID + std::string(":") + credentialIndex;
    
    _debug("Setting credential in section %s\n", section.c_str());
    
    it = credentialInformation.find(USERNAME);
    std::string username;
    if (it == credentialInformation.end()) { 
        username = EMPTY_FIELD;
    } else {
        username = it->second;
    }
    Manager::instance().setConfig (section, USERNAME, username);

    it = credentialInformation.find(REALM);
    std::string realm;
    if (it == credentialInformation.end()) { 
        realm = EMPTY_FIELD;
    } else {
        realm = it->second;
    }
    Manager::instance().setConfig (section, REALM, realm);

    
    it = credentialInformation.find(PASSWORD);
    std::string password;
    if (it == credentialInformation.end()) { 
        password = EMPTY_FIELD;
    } else {
        password = it->second;
    }
    
    if(getMd5CredentialHashing()) {
        // TODO: Fix this.
        // This is an extremly weak test in order to check 
        // if the password is a hashed value. This is done
        // because deleteCredential() is called before this 
        // method. Therefore, we cannot check if the value 
        // is different from the one previously stored in 
        // the configuration file.
         
        if(password.length() != 32) {
            password = computeMd5HashFromCredential(username, password, realm);
        }
    } 
        
    Manager::instance().setConfig (section, PASSWORD, password);
}

//TODO: tidy this up. Make a macro or inline 
// method to reduce the if/else mess.

void ManagerImpl::setAccountDetails (const std::string& accountID, const std::map< std::string, std::string >& details)
{

    std::string accountType;
    Account *acc;
	std::map <std::string, std::string> map_cpy;
	std::map<std::string, std::string>::iterator iter;

	// Work on a copy
	map_cpy = details;
<<<<<<< HEAD
                
    setConfigOrDefaultValue (details, accountID, REALM, "*");
    setConfigOrDefaultValue (details, accountID, USERNAME);
    setConfigOrDefaultValue (details, accountID, PASSWORD);    
    setConfigOrDefaultValue (details, accountID, HOSTNAME);    
    setConfigOrDefaultValue (details, accountID, AUTHENTICATION_USERNAME);    
	
    setConfigOrDefaultValue(details, accountID, SRTP_ENABLE, "0");
    setConfigOrDefaultValue(details, accountID, ZRTP_DISPLAY_SAS, "1");
    setConfigOrDefaultValue(details, accountID, ZRTP_DISPLAY_SAS_ONCE, "0");        
    setConfigOrDefaultValue(details, accountID, ZRTP_NOT_SUPP_WARNING, "0");   
    setConfigOrDefaultValue(details, accountID, ZRTP_HELLO_HASH, "1");    
    setConfigOrDefaultValue(details, accountID, SRTP_KEY_EXCHANGE, "0");
    
    setConfigOrDefaultValue (details, accountID, CONFIG_ACCOUNT_ALIAS);
    setConfigOrDefaultValue (details, accountID, CONFIG_ACCOUNT_MAILBOX);           
    setConfigOrDefaultValue (details, accountID, CONFIG_ACCOUNT_ENABLE, "0");
    setConfigOrDefaultValue (details, accountID, CONFIG_ACCOUNT_TYPE, DEFAULT_ACCOUNT_TYPE);														
    setConfigOrDefaultValue (details, accountID, CONFIG_ACCOUNT_RESOLVE_ONCE, DFT_RESOLVE_ONCE);
    setConfigOrDefaultValue (details, accountID, CONFIG_ACCOUNT_REGISTRATION_EXPIRE, DFT_EXPIRE_VALUE);
       
=======

	// We check if every fields are available in the map before making any processing on it
    ( (iter = map_cpy.find (CONFIG_ACCOUNT_TYPE)) == map_cpy.end ()) ? accountType = DEFAULT_ACCOUNT_TYPE 
																	: accountType = iter->second;
    setConfig (accountID, CONFIG_ACCOUNT_TYPE, accountType);

    ( (iter = map_cpy.find (CONFIG_ACCOUNT_ALIAS)) == map_cpy.end ()) ? setConfig (accountID, CONFIG_ACCOUNT_ALIAS, EMPTY_FIELD) 
																	: setConfig (accountID, CONFIG_ACCOUNT_ALIAS, iter->second); 

    ( (iter = map_cpy.find (CONFIG_ACCOUNT_ENABLE)) == map_cpy.end ()) ? setConfig (accountID, CONFIG_ACCOUNT_ENABLE, "0") 
																	: setConfig (accountID, CONFIG_ACCOUNT_ENABLE, iter->second == "TRUE" ? "1"
																																: "0");
																																																																
    if(!getMd5CredentialHashing()) {
        if((iter = map_cpy.find(AUTHENTICATION_USERNAME)) == map_cpy.end()) 
            { setConfig (accountID, AUTHENTICATION_USERNAME, EMPTY_FIELD); } 
        else 
            { setConfig (accountID, AUTHENTICATION_USERNAME, iter->second); }
																		         
        if((iter = map_cpy.find(USERNAME)) == map_cpy.end()) 
            { setConfig (accountID, USERNAME, EMPTY_FIELD); } 
        else 
            { setConfig (accountID, USERNAME, iter->second); }
            
        if((iter = map_cpy.find(PASSWORD)) == map_cpy.end()) 
            { setConfig (accountID, PASSWORD, EMPTY_FIELD); } 
        else 
            { setConfig (accountID, PASSWORD, iter->second); }
            
        if((iter = map_cpy.find(REALM)) == map_cpy.end()) 
            { setConfig (accountID, REALM, EMPTY_FIELD); } 
        else 
            { setConfig (accountID, REALM, iter->second); }                 
    } else {
    
        std::string username;
        std::string authenticationName;
        std::string password;
        std::string realm; 

        if((iter = map_cpy.find(AUTHENTICATION_USERNAME)) == map_cpy.end()) { authenticationName = EMPTY_FIELD; } else { authenticationName = iter->second; }
        if((iter = map_cpy.find(USERNAME)) == map_cpy.end()) { username = EMPTY_FIELD; } else { username = iter->second; }
        if((iter = map_cpy.find(PASSWORD)) == map_cpy.end()) { password = EMPTY_FIELD; } else { password = iter->second; }
        if((iter = map_cpy.find(REALM)) == map_cpy.end()) { realm = EMPTY_FIELD; } else { realm = iter->second; }

        // Make sure not to re-hash the password field if
        // it is already saved as a MD5 Hash.
        // TODO: This test is weak. Fix this.
        if ((password.compare(getConfigString(accountID, PASSWORD)) != 0) && (password.length() != 32)) {
            _debug("Password sent and password from config are different. Re-hashing\n");
            std::string hash;
            if(authenticationName.empty()) {
                hash = computeMd5HashFromCredential(username, password, realm);
            } else {
                hash = computeMd5HashFromCredential(authenticationName, password, realm);
            }
            setConfig(accountID, PASSWORD, hash);
        }
    }				
    																									
    ( (iter = map_cpy.find (CONFIG_ACCOUNT_RESOLVE_ONCE)) == map_cpy.end ()) ? setConfig (accountID, CONFIG_ACCOUNT_RESOLVE_ONCE, DFT_RESOLVE_ONCE)
																			: setConfig (accountID, CONFIG_ACCOUNT_RESOLVE_ONCE, iter->second == "TRUE" ? "1"
																																			: "0");

	( (iter = map_cpy.find (HOSTNAME)) == map_cpy.end ()) ? setConfig (accountID, HOSTNAME, EMPTY_FIELD)
														: setConfig (accountID, HOSTNAME, iter->second);
														

	( (iter = map_cpy.find (CONFIG_ACCOUNT_MAILBOX)) == map_cpy.end ()) ? setConfig (accountID, CONFIG_ACCOUNT_MAILBOX, EMPTY_FIELD)
																		: setConfig (accountID, CONFIG_ACCOUNT_MAILBOX, iter->second);

	( (iter = map_cpy.find (CONFIG_ACCOUNT_REGISTRATION_EXPIRE)) == map_cpy.end ()) ? setConfig (accountID, CONFIG_ACCOUNT_REGISTRATION_EXPIRE, DFT_EXPIRE_VALUE)
																					: setConfig (accountID, CONFIG_ACCOUNT_REGISTRATION_EXPIRE, iter->second);
																					
>>>>>>> cd4ef84c
    saveConfig();

    acc = getAccount (accountID);
    acc->loadConfig();

    if (acc->isEnabled()) {
        acc->unregisterVoIPLink();
        acc->registerVoIPLink();
    } else {
        acc->unregisterVoIPLink();
    }

    // Update account details to the client side
    if (_dbus) _dbus->getConfigurationManager()->accountsChanged();
    
}

void
ManagerImpl::sendRegister (const std::string& accountID , const int32_t& expire)
{

    _debug ("ManagerImpl::sendRegister \n");
    // Update the active field
    setConfig (accountID, CONFIG_ACCOUNT_ENABLE, expire);
    _debug ("ManagerImpl::sendRegister set config done\n");

    Account* acc = getAccount (accountID);
    acc->loadConfig();
    _debug ("ManagerImpl::sendRegister acc->loadconfig done\n");

    // Test on the freshly updated value

    if (acc->isEnabled()) {
        // Verify we aren't already registered, then register
        _debug ("Send register for account %s\n" , accountID.c_str());
        acc->registerVoIPLink();
    } else {
        // Verify we are already registered, then unregister
        _debug ("Send unregister for account %s\n" , accountID.c_str());
        acc->unregisterVoIPLink();
    }

}

std::string
ManagerImpl::addAccount (const std::map< std::string, std::string >& details)
{

    /** @todo Deal with both the _accountMap and the Configuration */
    std::string accountType, account_list;
    Account* newAccount;
    std::stringstream accountID;
    AccountID newAccountID;

    accountID << "Account:" << time (NULL);
    newAccountID = accountID.str();

    // Get the type
    accountType = (*details.find (CONFIG_ACCOUNT_TYPE)).second;

	_debug ("%s\n", newAccountID.c_str());

    /** @todo Verify the uniqueness, in case a program adds accounts, two in a row. */

    if (accountType == "SIP") {
        newAccount = AccountCreator::createAccount (AccountCreator::SIP_ACCOUNT, newAccountID);
    } else if (accountType == "IAX") {
        newAccount = AccountCreator::createAccount (AccountCreator::IAX_ACCOUNT, newAccountID);
    } else {
        _debug ("Unknown %s param when calling addAccount(): %s\n", CONFIG_ACCOUNT_TYPE, accountType.c_str());
        return "";
    }

    _accountMap[newAccountID] = newAccount;

    setAccountDetails (accountID.str(), details);

    // Add the newly created account in the account order list
    account_list = getConfigString (PREFERENCES, CONFIG_ACCOUNTS_ORDER);

    if (account_list != "") {
        newAccountID += "/";
        // Prepend the new account
        account_list.insert (0, newAccountID);
        setConfig (PREFERENCES, CONFIG_ACCOUNTS_ORDER, account_list);
    }

    saveConfig();

    if (_dbus) _dbus->getConfigurationManager()->accountsChanged();

    return newAccountID;
}

void
ManagerImpl::deleteAllCredential(const AccountID& accountID) 
{
    int numberOfCredential = getConfigInt (accountID, CONFIG_CREDENTIAL_NUMBER);
     
    int i;
    for(i = 0; i < numberOfCredential; i++) {   
        std::string credentialIndex;
        std::stringstream streamOut;
        streamOut << i;
        credentialIndex = streamOut.str();
        std::string section = "Credential" + std::string(":") + accountID + std::string(":") + credentialIndex;
        
        _config.removeSection (section);
    }
    
    setConfig (accountID, CONFIG_CREDENTIAL_NUMBER, 0);
}

void
ManagerImpl::removeAccount (const AccountID& accountID)
{
    // Get it down and dying
    Account* remAccount = getAccount (accountID);

    if (remAccount) {
        remAccount->unregisterVoIPLink();
        _accountMap.erase (accountID);
        delete remAccount;
    }

    _config.removeSection (accountID);

    saveConfig();

    _debug ("REMOVE ACCOUNT\n");

    if (_dbus) _dbus->getConfigurationManager()->accountsChanged();
}

// ACCOUNT handling
bool
ManagerImpl::associateCallToAccount (const CallID& callID, const AccountID& accountID)
{
    if (getAccountFromCall (callID) == AccountNULL) { // nothing with the same ID
        if (accountExists (accountID)) {    // account id exist in AccountMap
            ost::MutexLock m (_callAccountMapMutex);
            _callAccountMap[callID] = accountID;
            _debug ("Associate Call %s with Account %s\n", callID.data(), accountID.data());
            return true;
        } else {
            return false;
        }
    } else {
        return false;
    }
}

AccountID
ManagerImpl::getAccountFromCall (const CallID& callID)
{
    ost::MutexLock m (_callAccountMapMutex);
    CallAccountMap::iterator iter = _callAccountMap.find (callID);

    if (iter == _callAccountMap.end()) {
        return AccountNULL;
    } else {
        return iter->second;
    }
}

bool
ManagerImpl::removeCallAccount (const CallID& callID)
{
    ost::MutexLock m (_callAccountMapMutex);

    if (_callAccountMap.erase (callID)) {
        return true;
    }

    return false;
}

CallID
ManagerImpl::getNewCallID()
{
    std::ostringstream random_id ("s");
    random_id << (unsigned) rand();

    // when it's not found, it return ""
    // generate, something like s10000s20000s4394040

    while (getAccountFromCall (random_id.str()) != AccountNULL) {
        random_id.clear();
        random_id << "s";
        random_id << (unsigned) rand();
    }

    return random_id.str();
}

std::vector <std::string> ManagerImpl::loadAccountOrder (void)
{

    std::string account_list;
    std::vector <std::string> account_vect;

    account_list = getConfigString (PREFERENCES, CONFIG_ACCOUNTS_ORDER);
    return unserialize (account_list);
}


short
ManagerImpl::loadAccountMap()
{

    short nbAccount = 0;
    TokenList sections = _config.getSections();
    std::string accountType;
    Account *tmpAccount = 0;
    std::vector <std::string> account_order;

    TokenList::iterator iter = sections.begin();

    while (iter != sections.end()) {
        // Check if it starts with "Account:" (SIP and IAX pour le moment)
        if ( (int) (iter->find ("Account:")) != 0) {
            iter++;
            continue;
        }

        accountType = getConfigString (*iter, CONFIG_ACCOUNT_TYPE);

        if (accountType == "SIP") {
            tmpAccount = AccountCreator::createAccount (AccountCreator::SIP_ACCOUNT, *iter);
        }

        else if (accountType == "IAX") {
            tmpAccount = AccountCreator::createAccount (AccountCreator::IAX_ACCOUNT, *iter);
        }

        else {
            _debug ("Unknown %s param in config file (%s)\n", CONFIG_ACCOUNT_TYPE, accountType.c_str());
        }

        if (tmpAccount != NULL) {
            _debug ("Loading account %s \n", iter->c_str());
            _accountMap[iter->c_str() ] = tmpAccount;
            nbAccount++;
        }

        iter++;
    }

    _debug ("nbAccount loaded %i \n",nbAccount);

    return nbAccount;
}

void
ManagerImpl::unloadAccountMap()
{

    AccountMap::iterator iter = _accountMap.begin();

    while (iter != _accountMap.end()) {

        _debug ("-> Unloading account %s\n", iter->first.c_str());
        delete iter->second;
        iter->second = 0;

        iter++;
    }

    _accountMap.clear();
}

bool
ManagerImpl::accountExists (const AccountID& accountID)
{
    AccountMap::iterator iter = _accountMap.find (accountID);

    if (iter == _accountMap.end()) {
        return false;
    }

    return true;
}

Account*
ManagerImpl::getAccount (const AccountID& accountID)
{
    AccountMap::iterator iter = _accountMap.find (accountID);

    if (iter == _accountMap.end()) {
        return 0;
    }

    return iter->second;
}

AccountID
ManagerImpl::getAccountIdFromNameAndServer (const std::string& userName, const std::string& server)
{
    AccountMap::iterator iter;
    SIPAccount *account;
    _debug ("getAccountIdFromNameAndServer : username = %s , server = %s\n", userName.c_str(), server.c_str());
    // Try to find the account id from username and server name by full match

    for (iter = _accountMap.begin(); iter != _accountMap.end(); ++iter) {
        _debug ("for : account = %s\n", iter->first.c_str());
        account = dynamic_cast<SIPAccount *> (iter->second);

        if (account != NULL) {
            if (account->fullMatch (userName, server)) {
                _debug ("fullMatch\n");
                return iter->first;
            }
        }
    }

    // We failed! Then only match the hostname
    for (iter = _accountMap.begin(); iter != _accountMap.end(); ++iter) {
        account = dynamic_cast<SIPAccount *> (iter->second);

        if (account != NULL) {
            if (account->hostnameMatch (server)) {
                _debug ("hostnameMatch\n");
                return iter->first;
            }
        }
    }

    // We failed! Then only match the username
    for (iter = _accountMap.begin(); iter != _accountMap.end(); ++iter) {
        account = dynamic_cast<SIPAccount *> (iter->second);

        if (account != NULL) {
            if (account->userMatch (userName)) {
                _debug ("userMatch\n");
                return iter->first;
            }
        }
    }

    // Failed again! return AccountNULL
    return AccountNULL;
}

void ManagerImpl::restartPJSIP (void)
{
    SIPVoIPLink *siplink;
    siplink = dynamic_cast<SIPVoIPLink*> (getSIPAccountLink ());

    this->unregisterCurSIPAccounts();
    /* Terminate and initialize the PJSIP library */

    if (siplink) {
        siplink->terminate ();
        siplink = SIPVoIPLink::instance ("");
        siplink->init ();
    }

    /* Then register all enabled SIP accounts */
    this->registerCurSIPAccounts (siplink);
}

VoIPLink* ManagerImpl::getAccountLink (const AccountID& accountID)
{
    if (accountID!=AccountNULL) {
        Account* acc = getAccount (accountID);

        if (acc) {
            return acc->getVoIPLink();
        }

        return 0;
    } else
        return SIPVoIPLink::instance ("");
}

VoIPLink* ManagerImpl::getSIPAccountLink()
{
    /* We are looking for the first SIP account we met because all the SIP accounts have the same voiplink */
    Account *account;
    AccountMap::iterator iter;

    for (iter = _accountMap.begin(); iter != _accountMap.end(); ++iter) {
        account = iter->second;

        if (account->getType() == "sip") {
            return account->getVoIPLink();
        }
    }

    return NULL;
}




pjsip_regc
*getSipRegcFromID (const AccountID& id UNUSED)
{
    /*SIPAccount *tmp = dynamic_cast<SIPAccount *>getAccount(id);
    if(tmp != NULL)
      return tmp->getSipRegc();
    else*/
    return NULL;
}

void ManagerImpl::unregisterCurSIPAccounts()
{
    Account *current;

    AccountMap::iterator iter = _accountMap.begin();

    while (iter != _accountMap.end()) {
        current = iter->second;

        if (current) {
            if (current->isEnabled() && current->getType() == "sip") {
                current->unregisterVoIPLink();
            }
        }

        iter++;
    }
}

void ManagerImpl::registerCurSIPAccounts (VoIPLink *link)
{

    Account *current;

    AccountMap::iterator iter = _accountMap.begin();

    while (iter != _accountMap.end()) {
        current = iter->second;

        if (current) {
            if (current->isEnabled() && current->getType() == "sip") {
                //current->setVoIPLink(link);
                current->registerVoIPLink();
            }
        }

        current = NULL;

        iter++;
    }
}


std::map<std::string, int32_t> ManagerImpl::getAddressbookSettings ()
{

    std::map<std::string, int32_t> settings;

    settings.insert (std::pair<std::string, int32_t> ("ADDRESSBOOK_ENABLE", getConfigInt (ADDRESSBOOK, ADDRESSBOOK_ENABLE)));
    settings.insert (std::pair<std::string, int32_t> ("ADDRESSBOOK_MAX_RESULTS", getConfigInt (ADDRESSBOOK, ADDRESSBOOK_MAX_RESULTS)));
    settings.insert (std::pair<std::string, int32_t> ("ADDRESSBOOK_DISPLAY_CONTACT_PHOTO", getConfigInt (ADDRESSBOOK, ADDRESSBOOK_DISPLAY_CONTACT_PHOTO)));
    settings.insert (std::pair<std::string, int32_t> ("ADDRESSBOOK_DISPLAY_PHONE_BUSINESS", getConfigInt (ADDRESSBOOK, ADDRESSBOOK_DISPLAY_PHONE_BUSINESS)));
    settings.insert (std::pair<std::string, int32_t> ("ADDRESSBOOK_DISPLAY_PHONE_HOME", getConfigInt (ADDRESSBOOK, ADDRESSBOOK_DISPLAY_PHONE_HOME)));
    settings.insert (std::pair<std::string, int32_t> ("ADDRESSBOOK_DISPLAY_PHONE_MOBILE", getConfigInt (ADDRESSBOOK, ADDRESSBOOK_DISPLAY_PHONE_MOBILE)));

    return settings;
}

void ManagerImpl::setAddressbookSettings (const std::map<std::string, int32_t>& settings)
{

    setConfig (ADDRESSBOOK, ADDRESSBOOK_ENABLE, (*settings.find ("ADDRESSBOOK_ENABLE")).second);
    setConfig (ADDRESSBOOK, ADDRESSBOOK_MAX_RESULTS, (*settings.find ("ADDRESSBOOK_MAX_RESULTS")).second);
    setConfig (ADDRESSBOOK, ADDRESSBOOK_DISPLAY_CONTACT_PHOTO , (*settings.find ("ADDRESSBOOK_DISPLAY_CONTACT_PHOTO")).second);
    setConfig (ADDRESSBOOK, ADDRESSBOOK_DISPLAY_PHONE_BUSINESS , (*settings.find ("ADDRESSBOOK_DISPLAY_PHONE_BUSINESS")).second);
    setConfig (ADDRESSBOOK, ADDRESSBOOK_DISPLAY_PHONE_HOME , (*settings.find ("ADDRESSBOOK_DISPLAY_PHONE_HOME")).second);
    setConfig (ADDRESSBOOK, ADDRESSBOOK_DISPLAY_PHONE_MOBILE , (*settings.find ("ADDRESSBOOK_DISPLAY_PHONE_MOBILE")).second);

    // Write it to the configuration file
    saveConfig ();
}

void
ManagerImpl::setAddressbookList (const std::vector<  std::string >& list)
{

    std::string s = serialize (list);
    setConfig (ADDRESSBOOK, ADDRESSBOOK_LIST, s);
}

std::vector <std::string>
ManagerImpl::getAddressbookList (void)
{

    std::string s = getConfigString (ADDRESSBOOK, ADDRESSBOOK_LIST);
    return unserialize (s);
}

std::map<std::string, std::string> ManagerImpl::getHookSettings ()
{

    std::map<std::string, std::string> settings;

    settings.insert (std::pair<std::string, std::string> ("URLHOOK_SIP_FIELD", getConfigString (HOOKS, URLHOOK_SIP_FIELD)));
    settings.insert (std::pair<std::string, std::string> ("URLHOOK_COMMAND", getConfigString (HOOKS, URLHOOK_COMMAND)));
    settings.insert (std::pair<std::string, std::string> ("URLHOOK_SIP_ENABLED", getConfigString (HOOKS, URLHOOK_SIP_ENABLED)));
    settings.insert (std::pair<std::string, std::string> ("URLHOOK_IAX2_ENABLED", getConfigString (HOOKS, URLHOOK_IAX2_ENABLED)));
    settings.insert (std::pair<std::string, std::string> ("PHONE_NUMBER_HOOK_ENABLED", getConfigString (HOOKS, PHONE_NUMBER_HOOK_ENABLED)));
    settings.insert (std::pair<std::string, std::string> ("PHONE_NUMBER_HOOK_ADD_PREFIX", getConfigString (HOOKS, PHONE_NUMBER_HOOK_ADD_PREFIX)));

    return settings;
}

void ManagerImpl::setHookSettings (const std::map<std::string, std::string>& settings)
{

    setConfig (HOOKS, URLHOOK_SIP_FIELD, (*settings.find ("URLHOOK_SIP_FIELD")).second);
    setConfig (HOOKS, URLHOOK_COMMAND, (*settings.find ("URLHOOK_COMMAND")).second);
    setConfig (HOOKS, URLHOOK_SIP_ENABLED, (*settings.find ("URLHOOK_SIP_ENABLED")).second);
    setConfig (HOOKS, URLHOOK_IAX2_ENABLED, (*settings.find ("URLHOOK_IAX2_ENABLED")).second);
    setConfig (HOOKS, PHONE_NUMBER_HOOK_ENABLED, (*settings.find ("PHONE_NUMBER_HOOK_ENABLED")).second);
    setConfig (HOOKS, PHONE_NUMBER_HOOK_ADD_PREFIX, (*settings.find ("PHONE_NUMBER_HOOK_ADD_PREFIX")).second);

    // Write it to the configuration file
    saveConfig ();
}




void ManagerImpl::check_call_configuration (const CallID& id, const std::string &to, Call::CallConfiguration *callConfig)
{
    std::string pattern;
    Call::CallConfiguration config;

    /* Check if the call is an IP-to-IP call */
    /* For an IP-to-IP call, we don't need any account */
    /* Pattern looked for : ip:xxx.xxx.xxx.xxx */
    pattern = to.substr (0,4);

    if (pattern==IP_TO_IP_PATTERN) {
        _debug ("Sending Sip Call \n");
        config = Call::IPtoIP;
    } else {
        config = Call::Classic;
    }

    associateConfigToCall (id, config);

    *callConfig = config;
}


bool ManagerImpl::associateConfigToCall (const CallID& callID, Call::CallConfiguration config)
{

    if (getConfigFromCall (callID) == CallConfigNULL) { // nothing with the same ID
        _callConfigMap[callID] = config;
        _debug ("Associate Call %s with config %i\n", callID.data(), config);
        return true;
    } else {
        return false;
    }
}

Call::CallConfiguration ManagerImpl::getConfigFromCall (const CallID& callID)
{

    CallConfigMap::iterator iter = _callConfigMap.find (callID);

    if (iter == _callConfigMap.end()) {
        return (Call::CallConfiguration) CallConfigNULL;
    } else {
        return iter->second;
    }
}

bool ManagerImpl::removeCallConfig (const CallID& callID)
{

    if (_callConfigMap.erase (callID)) {
        return true;
    }

    return false;
}

std::map< std::string, std::string > ManagerImpl::getCallDetails (const CallID& callID)
{

    std::map<std::string, std::string> call_details;
    AccountID accountid;
    Account *account;
    VoIPLink *link;
    Call *call = NULL;
    std::stringstream type;


    // We need here to retrieve the call information attached to the call ID
    // To achieve that, we need to get the voip link attached to the call
    // But to achieve that, we need to get the account the call was made with

    // So first we fetch the account
    accountid = getAccountFromCall (callID);
    _debug ("%s\n",callID.c_str());
    // Then the VoIP link this account is linked with (IAX2 or SIP)

    if ( (account=getAccount (accountid)) != 0) {
        link = account->getVoIPLink ();

        if (link) {
            call = link->getCall (callID);
        }
    }

    if (call) {
        type << call->getCallType ();
        call_details.insert (std::pair<std::string, std::string> ("ACCOUNTID", accountid));
        call_details.insert (std::pair<std::string, std::string> ("PEER_NUMBER", call->getPeerNumber ()));
        call_details.insert (std::pair<std::string, std::string> ("PEER_NAME", call->getPeerName ()));
        call_details.insert (std::pair<std::string, std::string> ("CALL_STATE", call->getStateStr ()));
        call_details.insert (std::pair<std::string, std::string> ("CALL_TYPE", type.str ()));
    } else {
        _debug ("Error: Managerimpl - getCallDetails ()\n");
        call_details.insert (std::pair<std::string, std::string> ("ACCOUNTID", AccountNULL));
        call_details.insert (std::pair<std::string, std::string> ("PEER_NUMBER", "Unknown"));
        call_details.insert (std::pair<std::string, std::string> ("PEER_NAME", "Unknown"));
        call_details.insert (std::pair<std::string, std::string> ("CALL_STATE", "UNKNOWN"));
        call_details.insert (std::pair<std::string, std::string> ("CALL_TYPE", "0"));
    }

    return call_details;
}


std::map<std::string, std::string> ManagerImpl::send_history_to_client (void)
{
    return _history->get_history_serialized ();
}

void ManagerImpl::receive_history_from_client (std::map<std::string, std::string> history)
{
    _history->set_serialized_history (history, Manager::instance().getConfigInt (PREFERENCES, CONFIG_HISTORY_LIMIT));
    _history->save_history ();
}


std::vector< std::string >
ManagerImpl::getCallList (void)
{
    std::vector< std::string > v;

    CallAccountMap::iterator iter = _callAccountMap.begin ();

    while (iter != _callAccountMap.end ()) {
        v.push_back (iter->first.data());
        iter++;
    }

    return v;
}<|MERGE_RESOLUTION|>--- conflicted
+++ resolved
@@ -2420,7 +2420,11 @@
         details.insert (std::pair<std::string, std::string>(field, "0"));
     }
     
-    details.insert (std::pair<std::string, std::string>(field, value));
+    if (setting.empty()) {
+        details.insert (std::pair<std::string, std::string>(field, value));  
+    } else {
+        details.insert (std::pair<std::string, std::string>(field, setting));
+    }
 }
     
 //THREAD=Main
@@ -2546,6 +2550,7 @@
     getConfigStringFromFileOrDefaultValue(a, accountID, CONFIG_ACCOUNT_ENABLE, "0");    
     getConfigStringFromFileOrDefaultValue(a, accountID, CONFIG_ACCOUNT_RESOLVE_ONCE, "FALSE");
     getConfigStringFromFileOrDefaultValue(a, accountID, CONFIG_ACCOUNT_TYPE, DEFAULT_ACCOUNT_TYPE);    
+    getConfigStringFromFileOrDefaultValue(a, accountID, HOSTNAME);
     getConfigStringFromFileOrDefaultValue(a, accountID, USERNAME);
     getConfigStringFromFileOrDefaultValue(a, accountID, PASSWORD);        
     getConfigStringFromFileOrDefaultValue(a, accountID, REALM, "*");
@@ -2684,64 +2689,13 @@
 
 	// Work on a copy
 	map_cpy = details;
-<<<<<<< HEAD
-                
-    setConfigOrDefaultValue (details, accountID, REALM, "*");
-    setConfigOrDefaultValue (details, accountID, USERNAME);
-    setConfigOrDefaultValue (details, accountID, PASSWORD);    
-    setConfigOrDefaultValue (details, accountID, HOSTNAME);    
-    setConfigOrDefaultValue (details, accountID, AUTHENTICATION_USERNAME);    
-	
-    setConfigOrDefaultValue(details, accountID, SRTP_ENABLE, "0");
-    setConfigOrDefaultValue(details, accountID, ZRTP_DISPLAY_SAS, "1");
-    setConfigOrDefaultValue(details, accountID, ZRTP_DISPLAY_SAS_ONCE, "0");        
-    setConfigOrDefaultValue(details, accountID, ZRTP_NOT_SUPP_WARNING, "0");   
-    setConfigOrDefaultValue(details, accountID, ZRTP_HELLO_HASH, "1");    
-    setConfigOrDefaultValue(details, accountID, SRTP_KEY_EXCHANGE, "0");
-    
-    setConfigOrDefaultValue (details, accountID, CONFIG_ACCOUNT_ALIAS);
-    setConfigOrDefaultValue (details, accountID, CONFIG_ACCOUNT_MAILBOX);           
-    setConfigOrDefaultValue (details, accountID, CONFIG_ACCOUNT_ENABLE, "0");
-    setConfigOrDefaultValue (details, accountID, CONFIG_ACCOUNT_TYPE, DEFAULT_ACCOUNT_TYPE);														
-    setConfigOrDefaultValue (details, accountID, CONFIG_ACCOUNT_RESOLVE_ONCE, DFT_RESOLVE_ONCE);
-    setConfigOrDefaultValue (details, accountID, CONFIG_ACCOUNT_REGISTRATION_EXPIRE, DFT_EXPIRE_VALUE);
-       
-=======
-
-	// We check if every fields are available in the map before making any processing on it
-    ( (iter = map_cpy.find (CONFIG_ACCOUNT_TYPE)) == map_cpy.end ()) ? accountType = DEFAULT_ACCOUNT_TYPE 
-																	: accountType = iter->second;
-    setConfig (accountID, CONFIG_ACCOUNT_TYPE, accountType);
-
-    ( (iter = map_cpy.find (CONFIG_ACCOUNT_ALIAS)) == map_cpy.end ()) ? setConfig (accountID, CONFIG_ACCOUNT_ALIAS, EMPTY_FIELD) 
-																	: setConfig (accountID, CONFIG_ACCOUNT_ALIAS, iter->second); 
-
-    ( (iter = map_cpy.find (CONFIG_ACCOUNT_ENABLE)) == map_cpy.end ()) ? setConfig (accountID, CONFIG_ACCOUNT_ENABLE, "0") 
-																	: setConfig (accountID, CONFIG_ACCOUNT_ENABLE, iter->second == "TRUE" ? "1"
-																																: "0");
 																																																																
     if(!getMd5CredentialHashing()) {
-        if((iter = map_cpy.find(AUTHENTICATION_USERNAME)) == map_cpy.end()) 
-            { setConfig (accountID, AUTHENTICATION_USERNAME, EMPTY_FIELD); } 
-        else 
-            { setConfig (accountID, AUTHENTICATION_USERNAME, iter->second); }
-																		         
-        if((iter = map_cpy.find(USERNAME)) == map_cpy.end()) 
-            { setConfig (accountID, USERNAME, EMPTY_FIELD); } 
-        else 
-            { setConfig (accountID, USERNAME, iter->second); }
-            
-        if((iter = map_cpy.find(PASSWORD)) == map_cpy.end()) 
-            { setConfig (accountID, PASSWORD, EMPTY_FIELD); } 
-        else 
-            { setConfig (accountID, PASSWORD, iter->second); }
-            
-        if((iter = map_cpy.find(REALM)) == map_cpy.end()) 
-            { setConfig (accountID, REALM, EMPTY_FIELD); } 
-        else 
-            { setConfig (accountID, REALM, iter->second); }                 
+        setConfigOrDefaultValue(map_cpy, accountID, REALM, "*");
+        setConfigOrDefaultValue(map_cpy, accountID, USERNAME);
+        setConfigOrDefaultValue(map_cpy, accountID, PASSWORD);    
+        setConfigOrDefaultValue (details, accountID, AUTHENTICATION_USERNAME);
     } else {
-    
         std::string username;
         std::string authenticationName;
         std::string password;
@@ -2767,21 +2721,21 @@
         }
     }				
     																									
-    ( (iter = map_cpy.find (CONFIG_ACCOUNT_RESOLVE_ONCE)) == map_cpy.end ()) ? setConfig (accountID, CONFIG_ACCOUNT_RESOLVE_ONCE, DFT_RESOLVE_ONCE)
-																			: setConfig (accountID, CONFIG_ACCOUNT_RESOLVE_ONCE, iter->second == "TRUE" ? "1"
-																																			: "0");
-
-	( (iter = map_cpy.find (HOSTNAME)) == map_cpy.end ()) ? setConfig (accountID, HOSTNAME, EMPTY_FIELD)
-														: setConfig (accountID, HOSTNAME, iter->second);
-														
-
-	( (iter = map_cpy.find (CONFIG_ACCOUNT_MAILBOX)) == map_cpy.end ()) ? setConfig (accountID, CONFIG_ACCOUNT_MAILBOX, EMPTY_FIELD)
-																		: setConfig (accountID, CONFIG_ACCOUNT_MAILBOX, iter->second);
-
-	( (iter = map_cpy.find (CONFIG_ACCOUNT_REGISTRATION_EXPIRE)) == map_cpy.end ()) ? setConfig (accountID, CONFIG_ACCOUNT_REGISTRATION_EXPIRE, DFT_EXPIRE_VALUE)
-																					: setConfig (accountID, CONFIG_ACCOUNT_REGISTRATION_EXPIRE, iter->second);
+    setConfigOrDefaultValue(map_cpy, accountID, HOSTNAME);    
+    setConfigOrDefaultValue(map_cpy, accountID, SRTP_ENABLE, "0");
+    setConfigOrDefaultValue(map_cpy, accountID, ZRTP_DISPLAY_SAS, "1");
+    setConfigOrDefaultValue(map_cpy, accountID, ZRTP_DISPLAY_SAS_ONCE, "0");        
+    setConfigOrDefaultValue(map_cpy, accountID, ZRTP_NOT_SUPP_WARNING, "0");   
+    setConfigOrDefaultValue(map_cpy, accountID, ZRTP_HELLO_HASH, "1");    
+    setConfigOrDefaultValue(map_cpy, accountID, SRTP_KEY_EXCHANGE, "0");											
+
+    setConfigOrDefaultValue(map_cpy, accountID, CONFIG_ACCOUNT_ALIAS);
+    setConfigOrDefaultValue(map_cpy, accountID, CONFIG_ACCOUNT_MAILBOX);           
+    setConfigOrDefaultValue(map_cpy, accountID, CONFIG_ACCOUNT_ENABLE, "0");
+    setConfigOrDefaultValue(map_cpy, accountID, CONFIG_ACCOUNT_TYPE, DEFAULT_ACCOUNT_TYPE);														
+    setConfigOrDefaultValue(map_cpy, accountID, CONFIG_ACCOUNT_RESOLVE_ONCE, DFT_RESOLVE_ONCE);
+    setConfigOrDefaultValue(map_cpy, accountID, CONFIG_ACCOUNT_REGISTRATION_EXPIRE, DFT_EXPIRE_VALUE);
 																					
->>>>>>> cd4ef84c
     saveConfig();
 
     acc = getAccount (accountID);
