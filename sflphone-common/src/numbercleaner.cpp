--- conflicted
+++ resolved
@@ -44,13 +44,8 @@
 std::string NumberCleaner::clean (std::string to_clean)
 {
 
-<<<<<<< HEAD
     strip_char (" ", &to_clean);
     // TODO Check for IP to IP call
-=======
-    // TODO Check for IP to IP call
-	strip_char (" ", &to_clean);
->>>>>>> 6ab078ae
     // strip_char (".", &to_clean);
     strip_char ("-", &to_clean);
     strip_char ("(", &to_clean);
