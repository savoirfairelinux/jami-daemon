--- conflicted
+++ resolved
@@ -242,17 +242,13 @@
          */
         unsigned int getLocalAudioPort();
 
-<<<<<<< HEAD
         /**
          * Return port used locally (for my machine) [mutex protected]
          * @return unsigned int  The local video port
          */
         unsigned int getLocalVideoPort();
 
-        std::string getRecFileId (void) {
-=======
         std::string getRecFileId (void) const {
->>>>>>> 49f272ab
             return getPeerName();
         }
 
