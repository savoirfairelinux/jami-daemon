/*
 *  Copyright (C) 2004-2008 Savoir-Faire Linux inc.
 *  Author: Yan Morin <yan.morin@savoirfairelinux.com>
 *  Author: Laurielle Lea <laurielle.lea@savoirfairelinux.com>
 *  Authoe: Emmanuel Milou <emmanuel.milou@savoirfairelinux.com>
 *
 *  This program is free software; you can redistribute it and/or modify
 *  it under the terms of the GNU General Public License as published by
 *  the Free Software Foundation; either version 2 of the License, or
 *  (at your option) any later version.
 *
 *  This program is distributed in the hope that it will be useful,
 *  but WITHOUT ANY WARRANTY; without even the implied warranty of
 *  MERCHANTABILITY or FITNESS FOR A PARTICULAR PURPOSE.  See the
 *  GNU General Public License for more details.
 *
 *  You should have received a copy of the GNU General Public License
 *  along with this program; if not, write to the Free Software
 *   Foundation, Inc., 675 Mass Ave, Cambridge, MA 02139, USA.
 */

#ifndef __USER_CFG_H__
#define __USER_CFG_H__

#define HOMEDIR	(getenv ("HOME"))	                                    /** Home directory */

#define DIR_SEPARATOR_CH '/'			                                /** Directory separator string */
#define DIR_SEPARATOR_STR "/"			                                /** Directory separator char */

#define ACCOUNT_SIP0  "SIP0"			                                /** Account type SIP */
#define ACCOUNT_IAX0  "IAX0"			                                /** Account type IAX */

/** User configuration file fields */
#define AUDIO                               "Audio"		                /** Section Audio */
#define CODECS                              "ActiveCodecs"	            /** List of active codecs */
#define ALSA_CARD_ID_IN	                    "Alsa.cardID_In"            /** Soundcard index to use for capture */
#define ALSA_CARD_ID_OUT                    "Alsa.cardID_Out"           /** Soundcard index to use for playback */
#define ALSA_FRAME_SIZE	                    "Alsa.framesize"            /** Audio layer frame size */
#define ALSA_PLUGIN	                        "Alsa.plugin"	            /** Alsa plugin */
#define ALSA_SAMPLE_RATE                    "Alsa.sampleRate"           /** Audio layer sample rate */
#define RING_CHOICE	                        "Rings.ringChoice"          /** Ringtone */
#define VOLUME_SPKR	                        "Volume.speakers"           /** Speaker volume */
#define VOLUME_MICRO                        "Volume.micro"	            /** Mic volume */
#define RECORD_PATH                         "Record.path"               /** Recording path */

<<<<<<< HEAD
#define PREFERENCES		                    "Preferences"		        /** Section Preferences */
#define CONFIG_DIALPAD		                "Dialpad.display"	        /** Display dialpad preferences */
#define CONFIG_SEARCHBAR                    "Searchbar.display"	        /** Whether or nor display the search bar */
#define CONFIG_HISTORY_LIMIT                "History.limit"	            /** Set the maximum number of days kept */
#define CONFIG_HISTORY_ENABLED              "History.enabled"	        /** Is the history enabled or not */
#define CONFIG_NOTIFY                       "Notify.all"		        /** Desktop notification level */
#define CONFIG_MAIL_NOTIFY                  "Notify.mails"		        /** Desktop mail notification level */
#define ZONE_TONE		                    "Options.zoneToneChoice"    /** Country tone */
#define CONFIG_RINGTONE		                "Ringtones.enable"	        /** Ringtones preferences */
#define CONFIG_START		                "Start.hidden"		        /** SFLphone starts in the systm tray or not */
#define CONFIG_POPUP		                "Window.popup"		        /** SFLphone pops up on incoming calls or not */
#define CONFIG_VOLUME		                "Volume.display"	        /** Display the mic and speaker volume controls */
#define CONFIG_AUDIO                        "Audio.api"		            /** Audio manager (ALSA or pulseaudio) */
#define CONFIG_PA_VOLUME_CTRL               "Pulseaudio.volumeCtrl"	    /** Whether or not PA should modify volume of other applications on the same sink */
#define CONFIG_SIP_PORT                     "SIP.portNum"
#define CONFIG_ACCOUNTS_ORDER               "Accounts.order"            /** To restore account order */
=======
#define PREFERENCES		"Preferences"		  /** Section Preferences */
#define CONFIG_MD5HASH         "md5Hash"
#define CONFIG_DIALPAD		"Dialpad.display"	  /** Display dialpad preferences */
#define CONFIG_SEARCHBAR	"Searchbar.display"	  /** Whether or nor display the search bar */
#define CONFIG_HISTORY_LIMIT		"History.limit"	  /** Set the maximum number of days kept */
#define CONFIG_HISTORY_ENABLED		"History.enabled"	  /** Is the history enabled or not */
#define CONFIG_NOTIFY		"Notify.all"		  /** Desktop notification level */
#define CONFIG_MAIL_NOTIFY	"Notify.mails"		  /** Desktop mail notification level */
#define ZONE_TONE		"Options.zoneToneChoice"  /** Country tone */
#define CONFIG_RINGTONE		"Ringtones.enable"	  /** Ringtones preferences */
#define CONFIG_START		"Start.hidden"		  /** SFLphone starts in the systm tray or not */
#define CONFIG_POPUP		"Window.popup"		  /** SFLphone pops up on incoming calls or not */
#define CONFIG_VOLUME		"Volume.display"	  /** Display the mic and speaker volume controls */
#define CONFIG_ZEROCONF		"Zeroconf.enable"	  /** Zero configuration networking module */
#define CONFIG_AUDIO		"Audio.api"		  /** Audio manager (ALSA or pulseaudio) */
#define CONFIG_PA_VOLUME_CTRL	"Pulseaudio.volumeCtrl"	  /** Whether or not PA should modify volume of other applications on the same sink */
#define CONFIG_SIP_PORT         "SIP.portNum"
#define CONFIG_ACCOUNTS_ORDER    "Accounts.order"            /** To restore account order */
>>>>>>> cd4ef84c

#define IP2IP_PROFILE                       "IP2IP"    
#define SIGNALISATION                       "VoIPLink"	                /** Section Signalisation */
#define ZRTP_ZIDFILE                        "ZRTP.zidFile"              /** The filename used for storing ZIDs */
#define PLAY_DTMF		                    "DTMF.playDtmf"	            /** Whether or not should play dtmf */
#define PLAY_TONES		                    "DTMF.playTones"            /** Whether or not should play tones */
#define PULSE_LENGTH                        "DTMF.pulseLength"          /** Length of the DTMF in millisecond */
#define SEND_DTMF_AS                        "DTMF.sendDTMFas"           /** DTMF send mode */
#define SYMMETRIC		                    "VoIPLink.symmetric"        /** VoIP link type */
#define STUN_ENABLE                         "STUN.enable"
#define STUN_SERVER                         "STUN.server"

#define ADDRESSBOOK                         "Addressbook"               /** Address book section */
#define ADDRESSBOOK_ENABLE                  "Addressbook.enable"        /** Enable address book */
#define ADDRESSBOOK_MAX_RESULTS             "Addressbook.max_results"
#define ADDRESSBOOK_DISPLAY_CONTACT_PHOTO   "Addressbook.contact_photo"
#define ADDRESSBOOK_DISPLAY_PHONE_BUSINESS  "Addressbook.phone_business"
#define ADDRESSBOOK_DISPLAY_PHONE_HOME      "Addressbook.phone_home"
#define ADDRESSBOOK_DISPLAY_PHONE_MOBILE    "Addressbook.phone_mobile"
#define ADDRESSBOOK_LIST                    "Addressbook.list"

#define HOOKS                               "Hooks"                     /** Hooks section */
#define URLHOOK_SIP_FIELD                   "Hooks.url_sip_field"
#define URLHOOK_COMMAND                     "Hooks.url_command"
#define URLHOOK_SIP_ENABLED                 "Hooks.sip_enabled"
#define URLHOOK_IAX2_ENABLED                "Hooks.iax2_enabled"
#define PHONE_NUMBER_HOOK_ENABLED           "Hooks.phone_number_enabled"    
#define PHONE_NUMBER_HOOK_ADD_PREFIX        "Hooks.phone_number_add_prefix"

#define EMPTY_FIELD		                    ""			                /** Default value for empty field */
#define DEFAULT_ACCOUNT_TYPE                "SIP"		
#define DFT_STUN_SERVER 	                "stun.sflphone.org"	        /** Default STUN server address */
#define	YES_STR			                    "1"			                /** Default YES value */
#define	NO_STR			                    "0"			                /** Default NO value */
#define DFT_PULSE_LENGTH_STR                "250"			            /** Default DTMF lenght */
#define SIP_INFO_STR		                "0"			                /** Default DTMF transport mode */
#define ALSA_DFT_CARD		                "0"			                /** Default sound card index */
#define DFT_VOL_SPKR_STR	                "100"			            /** Default speaker volume */
#define DFT_VOL_MICRO_STR	                "100"			            /** Default mic volume */
#define DFT_RINGTONE 		                "konga.ul"	                /** Default ringtone */
#define DFT_ZONE		                    "North America"		        /** Default geographical zone */
#define DFT_VOICEMAIL 		                "888"			            /** Default voicemail number */
#define DFT_FRAME_SIZE		                "20"			            /** Default frame size in millisecond */
#define DFT_SAMPLE_RATE		                "44100"		                /** Default sample rate in HZ */
#define DFT_NOTIF_LEVEL		                "2"			                /** Default desktop notification level : maximum */
#define DFT_HISTORY_LIMIT                   "30"			            /** Default maximum days in history */
#define DFT_EXPIRE_VALUE	                "600"			            /** Default expire value for registration */
#define DFT_RESOLVE_ONCE	                "0"
#define DFT_AUDIO_MANAGER	                "1"			                /** Default audio manager */
#define DFT_SIP_PORT                        "5060"
#define DFT_STUN_ENABLE                     "0"
#define DFT_RECORD_PATH                     HOMEDIR

#endif // __USER_CFG_H__<|MERGE_RESOLUTION|>--- conflicted
+++ resolved
@@ -43,8 +43,8 @@
 #define VOLUME_MICRO                        "Volume.micro"	            /** Mic volume */
 #define RECORD_PATH                         "Record.path"               /** Recording path */
 
-<<<<<<< HEAD
 #define PREFERENCES		                    "Preferences"		        /** Section Preferences */
+#define CONFIG_MD5HASH                      "md5Hash"                   /** Option to store credential as md5 hash*/
 #define CONFIG_DIALPAD		                "Dialpad.display"	        /** Display dialpad preferences */
 #define CONFIG_SEARCHBAR                    "Searchbar.display"	        /** Whether or nor display the search bar */
 #define CONFIG_HISTORY_LIMIT                "History.limit"	            /** Set the maximum number of days kept */
@@ -60,26 +60,6 @@
 #define CONFIG_PA_VOLUME_CTRL               "Pulseaudio.volumeCtrl"	    /** Whether or not PA should modify volume of other applications on the same sink */
 #define CONFIG_SIP_PORT                     "SIP.portNum"
 #define CONFIG_ACCOUNTS_ORDER               "Accounts.order"            /** To restore account order */
-=======
-#define PREFERENCES		"Preferences"		  /** Section Preferences */
-#define CONFIG_MD5HASH         "md5Hash"
-#define CONFIG_DIALPAD		"Dialpad.display"	  /** Display dialpad preferences */
-#define CONFIG_SEARCHBAR	"Searchbar.display"	  /** Whether or nor display the search bar */
-#define CONFIG_HISTORY_LIMIT		"History.limit"	  /** Set the maximum number of days kept */
-#define CONFIG_HISTORY_ENABLED		"History.enabled"	  /** Is the history enabled or not */
-#define CONFIG_NOTIFY		"Notify.all"		  /** Desktop notification level */
-#define CONFIG_MAIL_NOTIFY	"Notify.mails"		  /** Desktop mail notification level */
-#define ZONE_TONE		"Options.zoneToneChoice"  /** Country tone */
-#define CONFIG_RINGTONE		"Ringtones.enable"	  /** Ringtones preferences */
-#define CONFIG_START		"Start.hidden"		  /** SFLphone starts in the systm tray or not */
-#define CONFIG_POPUP		"Window.popup"		  /** SFLphone pops up on incoming calls or not */
-#define CONFIG_VOLUME		"Volume.display"	  /** Display the mic and speaker volume controls */
-#define CONFIG_ZEROCONF		"Zeroconf.enable"	  /** Zero configuration networking module */
-#define CONFIG_AUDIO		"Audio.api"		  /** Audio manager (ALSA or pulseaudio) */
-#define CONFIG_PA_VOLUME_CTRL	"Pulseaudio.volumeCtrl"	  /** Whether or not PA should modify volume of other applications on the same sink */
-#define CONFIG_SIP_PORT         "SIP.portNum"
-#define CONFIG_ACCOUNTS_ORDER    "Accounts.order"            /** To restore account order */
->>>>>>> cd4ef84c
 
 #define IP2IP_PROFILE                       "IP2IP"    
 #define SIGNALISATION                       "VoIPLink"	                /** Section Signalisation */
