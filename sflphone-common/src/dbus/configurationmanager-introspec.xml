<?xml version="1.0" ?>
<<<<<<< HEAD
<node name="/org/sflphone/SFLphone">
  <interface name="org.sflphone.SFLphone.ConfigurationManager">
    
  <!-- Accounts-related methods -->  
    <method name="getAccountDetails">
      <arg type="s" name="accountID" direction="in"/>
      <annotation name="com.trolltech.QtDBus.QtTypeName.Out0" value="MapStringString"/>
      <arg type="a{ss}" name="details" direction="out"/>
    </method>
    
    <method name="setAccountDetails">
      <annotation name="com.trolltech.QtDBus.QtTypeName.In1" value="MapStringString"/>
      <arg type="s" name="accountID" direction="in"/>
      <arg type="a{ss}" name="details" direction="in"/>
    </method>
    
    <method name="setCredential">
      <arg type="s" name="accountID" direction="in"/>
      <arg type="i" name="index" direction="in"/>
      <arg type="a{ss}" name="credentialInformation" direction="in"/>
    </method>

    <method name="setNumberOfCredential">
      <arg type="s" name="accountID" direction="in"/>
      <arg type="i" name="number" direction="in"/>
    </method>
       
     <method name="deleteAllCredential">
      <arg type="s" name="accountID" direction="in"/>
    </method>
  
    <method name="getIp2IpDetails">
      <arg type="a{ss}" name="details" direction="out"/>
    </method>
    
    <method name="setIp2IpDetails">
      <arg type="a{ss}" name="details" direction="in"/>
    </method>
      
    <method name="getCredential">
      <arg type="s" name="accountID" direction="in"/>
      <arg type="i" name="index" direction="in"/>
      <arg type="a{ss}" name="credentialInformation" direction="out"/>
    </method>
    
    <method name="getNumberOfCredential">
      <arg type="s" name="accountID" direction="in"/>
      <arg type="i" name="numberOfCredential" direction="out"/>
    </method>
        
    <method name="addAccount">
      <annotation name="com.trolltech.QtDBus.QtTypeName.In0" value="MapStringString"/>
      <arg type="a{ss}" name="details" direction="in"/>
      <arg type="s" name="createdAccountId" direction="out"/>
    </method>
    
    <method name="setAccountsOrder">
      <arg type="s" name="order" direction="in"/>
    </method>
    
    <method name="removeAccount">
      <arg type="s" name="accoundID" direction="in"/>
    </method>
    
    <method name="getAccountList">
      <annotation name="com.trolltech.QtDBus.QtTypeName.Out0" value="VectorString"/>
      <arg type="as" name="list" direction="out"/>
    </method>
   
    <method name="sendRegister">
      <arg type="s" name="accountID" direction="in"/>
      <arg type="i" name="expire" direction="in"/>
    </method>

   <!--      ///////////////////////               -->

  <!-- Various audio-related methods   -->
 
    <method name="getToneLocaleList">
      <annotation name="com.trolltech.QtDBus.QtTypeName.Out0" value="VectorString"/>
      <arg type="as" name="list" direction="out"/>
    </method>
  
    <method name="getVersion">
      <arg type="s" name="version" direction="out"/>
    </method>
    
    <method name="getRingtoneList">
      <annotation name="com.trolltech.QtDBus.QtTypeName.Out0" value="VectorString"/>
      <arg type="as" name="list" direction="out"/>
    </method>
   
    <method name="getPlaybackDeviceList">
      <annotation name="com.trolltech.QtDBus.QtTypeName.Out0" value="VectorString"/>
      <arg type="as" name="list" direction="out"/>
    </method>
    
    <method name="getRecordDeviceList">
      <annotation name="com.trolltech.QtDBus.QtTypeName.Out0" value="VectorString"/>
      <arg type="as" name="list" direction="out"/>
    </method>
    
    <method name="isRingtoneEnabled">
      <arg type="i" name="bool" direction="out"/>
    </method>

    <method name="ringtoneEnabled">
    </method>

    <method name="getRingtoneChoice">
      <arg type="s" name="tone" direction="out"/>
    </method>

    <method name="setRingtoneChoice">
      <arg type="s" name="tone" direction="in"/>
    </method>

    <method name="getAudioManager">
      <arg type="i" name="api" direction="out"/>
    </method>

    <method name="setAudioManager">
      <arg type="i" name="api" direction="in"/>
    </method>
    
    <method name="getRecordPath">
      <arg type="s" name="rec" direction="out"/>
    </method>

    <method name="setRecordPath">
      <arg type="s" name="rec" direction="in"/>
    </method>

   <!--      ///////////////////////               -->
   
   <!-- Codecs-related methods -->
 
    <method name="getCodecList">
      <annotation name="com.trolltech.QtDBus.QtTypeName.Out0" value="VectorString"/>
      <arg type="as" name="list" direction="out"/>
    </method>
       
   <method name="getCodecDetails">
     <arg type="i" name="payload" direction="in"/>
     <annotation name="com.trolltech.QtDBus.QtTypeName.Out0" value="VectorString"/>
     <arg type="as" name="details" direction="out"/>
   </method>
 
    <method name="getActiveCodecList">
      <annotation name="com.trolltech.QtDBus.QtTypeName.Out0" value="VectorString"/>
      <arg type="as" name="list" direction="out"/>
    </method>

    <method name="setActiveCodecList">
      <annotation name="com.trolltech.QtDBus.QtTypeName.In0" value="VectorString"/>
      <arg type="as" name="list" direction="in"/>
    </method>


	<!-- Audio devices methods -->
	
    <method name="getInputAudioPluginList">
      <annotation name="com.trolltech.QtDBus.QtTypeName.Out0" value="VectorString"/>
      <arg type="as" name="list" direction="out"/>
    </method>
		
    <method name="getOutputAudioPluginList">
      <annotation name="com.trolltech.QtDBus.QtTypeName.Out0" value="VectorString"/>
      <arg type="as" name="list" direction="out"/>
    </method>
    
    <method name="setInputAudioPlugin">
      <arg type="s" name="audioPlugin" direction="in"/>
    </method>
    
    <method name="setOutputAudioPlugin">
      <arg type="s" name="audioPlugin" direction="in"/>
    </method>
    
    <method name="getAudioOutputDeviceList">
      <annotation name="com.trolltech.QtDBus.QtTypeName.Out0" value="VectorString"/>
      <arg type="as" name="list" direction="out"/>
    </method>
    
    <method name="setAudioOutputDevice">
      <arg type="i" name="index" direction="in"/>
    </method>
    
    <method name="getAudioInputDeviceList">
      <annotation name="com.trolltech.QtDBus.QtTypeName.Out0" value="VectorString"/>
      <arg type="as" name="list" direction="out"/>
    </method>
    
    <method name="setAudioInputDevice">
      <arg type="i" name="index" direction="in"/>
    </method>
    
    <method name="getCurrentAudioDevicesIndex">
      <annotation name="com.trolltech.QtDBus.QtTypeName.Out0" value="VectorString"/>
      <arg type="as" name="list" direction="out"/>
    </method>

    <method name="getAudioDeviceIndex">
      <arg type="s" name="name" direction="in"/>
      <arg type="i" name="index" direction="out"/>
    </method>

    <method name="getCurrentAudioOutputPlugin">
      <arg type="s" name="plugin" direction="out"/>
    </method>

  <!--    General Settings Panel         -->

    <method name="isMd5CredentialHashing">
      <arg type="b" name="res" direction="out"/>
    </method>

    <method name="setMd5CredentialHashing">
      <arg type="b" name="enabled" direction="in"/>
    </method>
     
    <method name="isIax2Enabled">
      <arg type="i" name="res" direction="out"/>
    </method>

    <method name="setNotify">
    </method>

    <method name="getNotify">
      <arg type="i" name="level" direction="out"/>
    </method>

    <method name="setMailNotify">
    </method>

    <method name="getMailNotify">
      <arg type="i" name="level" direction="out"/>
    </method>

    <method name="getDialpad">
      <arg type="i" name="state" direction="out"/>
    </method>

    <method name="setDialpad">
      <arg type="b" name="display" direction="in"/>
    </method>

    <method name="getSearchbar">
      <arg type="i" name="state" direction="out"/>
    </method>

    <method name="setSearchbar">
    </method>

    <method name="setHistoryEnabled">
    </method>

    <method name="getHistoryEnabled">
      <arg type="s" name="state" direction="out"/>
    </method>

    <method name="getVolumeControls">
      <arg type="i" name="state" direction="out"/>
    </method>

    <method name="setVolumeControls">
      <arg type="b" name="display" direction="in"/>
    </method>

    <method name="getHistoryLimit">
      <arg type="i" name="days" direction="out"/>
    </method>

    <method name="setHistoryLimit">
      <arg type="i" name="days" direction="in"/>
    </method>

    <method name="startHidden">
    </method>

    <method name="isStartHidden">
      <arg type="i" name="state" direction="out"/>
    </method>

    <method name="popupMode">
      <arg type="i" name="state" direction="out"/>
    </method>

    <method name="switchPopupMode">
    </method>


    <!-- Addressbook configuration -->
    <method name="getAddressbookSettings">
      <annotation name="com.trolltech.QtDBus.QtTypeName.Out0" value="MapStringInt"/>
      <arg type="a{si}" name="settings" direction="out"/>
    </method>

    <method name="setAddressbookSettings">
      <annotation name="com.trolltech.QtDBus.QtTypeName.In0" value="MapStringInt"/>
      <arg type="a{si}" name="settings" direction="in"/>
    </method>

	<!-- Addressbook list -->
    <method name="getAddressbookList">
      <annotation name="com.trolltech.QtDBus.QtTypeName.Out0" value="VectorString"/>
      <arg type="as" name="settings" direction="out"/>
    </method>

    <method name="setAddressbookList">
      <annotation name="com.trolltech.QtDBus.QtTypeName.In0" value="VectorString"/>
      <arg type="as" name="settings" direction="in"/>
    </method>

    <!-- Hook configuration -->
    <method name="getHookSettings">
      <annotation name="com.trolltech.QtDBus.QtTypeName.Out0" value="MapStringString"/>
      <arg type="a{ss}" name="settings" direction="out"/>
    </method>

    <method name="setHookSettings">
      <annotation name="com.trolltech.QtDBus.QtTypeName.In0" value="MapStringString"/>
      <arg type="a{ss}" name="settings" direction="in"/>
    </method>

    <method name="getHistory">
        <annotation name="com.trolltech.QtDBus.QtTypeName.Out0" value="MapStringString"/>
        <arg type="a{ss}" name="entries" direction="out"/>
    </method>

    <method name="setHistory">
        <annotation name="com.trolltech.QtDBus.QtTypeName.In0" value="MapStringString"/>
        <arg type="a{ss}" name="entries" direction="in"/>
    </method>
      
    <signal name="accountsChanged">
    </signal>  

    <signal name="audioManagerChanged">
    </signal>

    <signal name="errorAlert">
      <arg type="i" name="code" direction="out"/>
    </signal> 
    
    <!-- TLS Methods -->
    <method name="getSupportedTlsMethod">
      <annotation name="com.trolltech.QtDBus.QtTypeName.Out0" value="VectorString"/>
      <arg type="as" name="list" direction="out"/>
    </method>

    <method name="getTlsSettingsDefault">
      <arg type="a{ss}" name="details" direction="out"/>
    </method>

    <method name="getTlsSettings">
      <arg type="s" name="accountID" direction="in"/>
      <annotation name="com.trolltech.QtDBus.QtTypeName.Out0" value="MapStringString"/>
      <arg type="a{ss}" name="details" direction="out"/>
    </method>
    
    <method name="setTlsSettings">
      <annotation name="com.trolltech.QtDBus.QtTypeName.In1" value="MapStringString"/>
      <arg type="s" name="accountID" direction="in"/>
      <arg type="a{ss}" name="details" direction="in"/>
    </method>

    <method name="getAddrFromInterfaceName">
      <arg type="s" name="interface" direction="in"/>
      <arg type="s" name="address" direction="out"/>
    </method>

    <method name="getAllIpInterface">
      <annotation name="com.trolltech.QtDBus.QtTypeName.Out0" value="VectorString"/>
      <arg type="as" name="list" direction="out"/>
    </method>

    <method name="getAllIpInterfaceByName">
      <annotation name="com.trolltech.QtDBus.QtTypeName.Out0" value="VectorString"/>
      <arg type="as" name="list" direction="out"/>
    </method>
    
  </interface>
</node>
=======

<node name="/configurationmanager-introspec" xmlns:tp="http://telepathy.freedesktop.org/wiki/DbusSpec#extensions-v0">
	<interface name="org.sflphone.SFLphone.ConfigurationManager">

		<tp:docstring xmlns="http://www.w3.org/1999/xhtml">
			Used to handle the configuration stuff: accounts settings, account registration, user preferences, ...
		</tp:docstring>

		<method name="getAccountDetails" tp:name-for-bindings="getAccountDetails">
			<tp:docstring>
				Get all parameters of the specified account.
			</tp:docstring>
			<arg type="s" name="accountID" direction="in">
				<tp:docstring>
					The account ID
				</tp:docstring>
			</arg>
			<annotation name="com.trolltech.QtDBus.QtTypeName.Out0" value="MapStringString"/>
			<arg type="a{ss}" name="details" direction="out" tp:type="String_String_Map">
				<tp:docstring>
					The available keys / parameters are:
					<ul>
						<li>CONFIG_ACCOUNT_ENABLE:	True or False (Default: True)</li>
						<li>CONFIG_ACCOUNT_RESOLVE_ONCE</li>
						<li>CONFIG_ACCOUNT_TYPE: SIP or IAX2 (Default: SIP)</li>
						<li>HOSTNAME: The IP adress or hostname of the registrar</li>
						<li>USERNAME: The username (or extension) of the account</li>
						<li>PASSWORD: The password associated to the account</li>
						<li>REALM</li>
						<li>AUTHENTICATION_USERNAME</li>
						<li>CONFIG_ACCOUNT_MAILBOX: Number to dial to access the voicemail box</li>
						<li>CONFIG_ACCOUNT_REGISTRATION_EXPIRE: SIP header expiration value (Default: 1600)</li>
						<li>LOCAL_INTERFACE: The network interface (Default: eth0)</li>
						<li>PUBLISHED_SAMEAS_LOCAL: If False, the published address equals the local address. This is the default.</li>
						<li>PUBLISHED_ADDRESS: The SIP published address</li>
						<li>LOCAL_PORT: The SIP listening port (Default: 5060)</li>
						<li>PUBLISHED_PORT: The SIP published port</li>
						<li>DISPLAY_NAMEL: The display name</li>
						<li>STUN_ENABLE: True or False (Default: False)</li>
						<li>STUN_SERVER: The STUN server address</li>
						<li>REGISTRATION_STATUS: The account registration status. Should be Registered to make calls.</li>
						<li>REGISTRATION_STATE_CODE</li>
						<li>REGISTRATION_STATE_DESCRIPTION</li>
						<li>SRTP_KEY_EXCHANGE</li>
						<li>SRTP_ENABLE: Whether or not voice communication are encrypted - True or False (Default: False)</li>
						<li>SRTP_RTP_FALLBACK</li>
						<li>ZRTP_DISPLAY_SAS</li>
						<li>ZRTP_DISPLAY_SAS_ONCE</li>
						<li>ZRTP_HELLO_HASH</li>
						<li>ZRTP_NOT_SUPP_WARNING</li>
						<li>TLS_LISTENER_PORT: TLS listening port (Default: 5061)</li>
						<li>TLS_ENABLE: Whether or not signalling is encrypted - True or False (Default: False)</li>
						<li>TLS_CA_LIST_FILE</li>
						<li>TLS_CERTIFICATE_FILE</li>
						<li>TLS_PRIVATE_KEY_FILE</li>
						<li>TLS_METHOD</li>
						<li>TLS_CIPHERS</li>
						<li>TLS_SERVER_NAME</li>
						<li>TLS_VERIFY_SERVER</li>
						<li>TLS_VERIFY_CLIENT</li>
						<li>TLS_REQUIRE_CLIENT_CERTIFICATE</li>
						<li>TLS_NEGOTIATION_TIMEOUT_SEC</li>
						<li>TLS_NEGOTIATION_TIMEOUT_MSEC</li>
					</ul>
				</tp:docstring>
			</arg>
		</method>

		<method name="setAccountDetails" tp:name-for-bindings="setAccountDetails">
			<tp:docstring>
				Send new account parameters, or account parameters changes, to the core. The hash table is not required to be complete, only the updated parameters may be specified.
				<tp:rationale>Account settings are written to the configuration file when sflphone properly quits.</tp:rationale>
				<tp:rationale>After calling this method, the core will emit the signal <tp:member-ref>accountsChanged</tp:member-ref> with the updated data. The client must subscribe to this signal and use it to update its internal data structure.</tp:rationale>
			</tp:docstring>
			<annotation name="com.trolltech.QtDBus.QtTypeName.In1" value="MapStringString"/>
			<arg type="s" name="accountID" direction="in">
				<tp:docstring>
				</tp:docstring>
			</arg>
			<arg type="a{ss}" name="details" direction="in" tp:type="String_String_Map">
				<tp:docstring>
				</tp:docstring>
			</arg>
		</method>

		<method name="setCredential" tp:name-for-bindings="setCredential">
			<tp:docstring>
			</tp:docstring>

			<arg type="s" name="accountID" direction="in">
				<tp:docstring>
				</tp:docstring>
			</arg>
			<arg type="i" name="index" direction="in">
				<tp:docstring>
				</tp:docstring>
			</arg>
			<arg type="a{ss}" name="credentialInformation" direction="in" tp:type="String_String_Map">
				<tp:docstring>
				</tp:docstring>
			</arg>
		</method>

		<method name="setNumberOfCredential" tp:name-for-bindings="setNumberOfCredential">
			<tp:docstring>
			</tp:docstring>
			<arg type="s" name="accountID" direction="in">
				<tp:docstring>
				</tp:docstring>
			</arg>
			<arg type="i" name="number" direction="in">
				<tp:docstring>
				</tp:docstring>
			</arg>
		</method>

		<method name="deleteAllCredential" tp:name-for-bindings="deleteAllCredential">
			<tp:docstring>
			</tp:docstring>
			<arg type="s" name="accountID" direction="in">
				<tp:docstring>
				</tp:docstring>
			</arg>
		</method>

		<method name="getIp2IpDetails" tp:name-for-bindings="getIp2IpDetails">
			<tp:docstring>
				Get configuration settings of the IP2IP_PROFILE. They are sligthly different from account settings since no VoIP accounts are involved.
			</tp:docstring>
			<arg type="a{ss}" name="details" direction="out" tp:type="String_String_Map">
				<tp:docstring>
					Available parameters are:
					<ul>
						<li>ACCOUNT_ID</li>
						<li>SRTP_KEY_EXCHANGE</li>
						<li>SRTP_ENABLE</li>
						<li>SRTP_RTP_FALLBACK</li>
						<li>ZRTP_DISPLAY_SAS</li>
						<li>ZRTP_HELLO_HASH</li>
						<li>ZRTP_NOT_SUPP_WARNING</li>
						<li>ZRTP_DISPLAY_SAS_ONCE</li>
						<li>LOCAL_INTERFACE</li>
						<li>LOCAL_PORT</li>
						<li>TLS_LISTENER_PORT</li>
						<li>TLS_CA_LIST_FILE</li>
						<li>TLS_CERTIFICATE_FILE</li>
						<li>TLS_PRIVATE_KEY_FILE</li>
						<li>TLS_PASSWORD</li>
						<li>TLS_METHOD</li>
						<li>TLS_CIPHERS</li>
						<li>TLS_SERVER_NAME</li>
						<li>TLS_VERIFY_SERVER</li>
						<li>TLS_VERIFY_CLIENT</li>
						<li>TLS_REQUIRE_CLIENT_CERTIFICATE</li>
						<li>TLS_NEGOTIATION_TIMEOUT_SEC</li>
						<li>TLS_NEGOTIATION_TIMEOUT_MSEC</li>
						</ul>
					</tp:docstring>
				</arg>
			</method>

			<method name="setIp2IpDetails" tp:name-for-bindings="setIp2IpDetails">
				<tp:docstring>
					Same as <tp:member-ref>getAccountDetails</tp:member-ref>, but for the IP-to-IP profile.
				</tp:docstring>
		   <arg type="a{ss}" name="details" direction="in" tp:type="String_String_Map">
			   <tp:docstring>
				   The map of parameters. See <tp:member-ref>getIp2IpDetails</tp:member-ref> for complete reference.
			   </tp:docstring>
		   </arg>
	   </method>

	   <method name="getCredential" tp:name-for-bindings="getCredential">
		   <tp:docstring>
		   </tp:docstring>
		   <arg type="s" name="accountID" direction="in">
			   <tp:docstring>
			   </tp:docstring>
		   </arg>
		   <arg type="i" name="index" direction="in">
			   <tp:docstring>
			   </tp:docstring>
		   </arg>
		   <arg type="a{ss}" name="credentialInformation" direction="out">
			   <tp:docstring>
			   </tp:docstring>
		   </arg>
	   </method>

	   <method name="getNumberOfCredential" tp:name-for-bindings="getNumberOfCredential">
		   <tp:docstring>
		   </tp:docstring>
		   <arg type="s" name="accountID" direction="in">
			   <tp:docstring>
			   </tp:docstring>
		   </arg>
		   <arg type="i" name="numberOfCredential" direction="out">
			   <tp:docstring>
			   </tp:docstring>
		   </arg>
	   </method>

	   <method name="addAccount" tp:name-for-bindings="addAccount">
		   <tp:docstring>
			   Add a new account. When created, the signal <tp:member-ref>accountsChanged</tp:member-ref> is emitted. The clients must then call <tp:member-ref>getAccountList</tp:member-ref> to update their internal data structure.
			   <tp:rationale>If no details are specified, the default parameters are used.</tp:rationale>
			   <tp:rationale>The core tries to register the account as soon it is created.</tp:rationale>
		   </tp:docstring>
		   <annotation name="com.trolltech.QtDBus.QtTypeName.In0" value="MapStringString"/>
		   <arg type="a{ss}" name="details" direction="in"  tp:type="String_String_Map">
			   <tp:docstring>
					The new account settings
			   </tp:docstring>
		   </arg>
		   <arg type="s" name="createdAccountId" direction="out">
			   <tp:docstring>
					A new account ID
			   </tp:docstring>
		   </arg>
	   </method>

	   <method name="setAccountsOrder" tp:name-for-bindings="setAccountsOrder">
		   <tp:docstring>
				Update the accounts order.
				<tp:rationale>When placing a call, the first registered account in the list is used.</tp:rationale>
		   </tp:docstring>
		   <arg type="s" name="order" direction="in">
			   <tp:docstring>
				   An ordered list of account IDs, delimited by '/'
			   </tp:docstring>
		   </arg>
	   </method>

	   <method name="removeAccount" tp:name-for-bindings="removeAccount">
		   <tp:docstring>
			   Remove an existing account. When removed, the signal <tp:member-ref>accountsChanged</tp:member-ref> is emitted. The clients must then call <tp:member-ref>getAccountList</tp:member-ref> to update their internal data structure.
		   </tp:docstring>
		   <arg type="s" name="accoundID" direction="in">
			   <tp:docstring>
					The account to remove, identified by its ID
			   </tp:docstring>
		   </arg>
	   </method>

	   <method name="getAccountList" tp:name-for-bindings="getAccountList">
		   <tp:docstring>
				Get a list of all created accounts, as stored by the core.
		   </tp:docstring>
		   <annotation name="com.trolltech.QtDBus.QtTypeName.Out0" value="VectorString"/>
		   <arg type="as" name="list" direction="out">
			   <tp:docstring>
				   A list of account IDs
			   </tp:docstring>
		   </arg>
	   </method>

	   <method name="sendRegister" tp:name-for-bindings="sendRegister">
		   <tp:docstring>
				Send account registration (REGISTER) to the registrar.
		   </tp:docstring>
		   the account if expire=1, unregister if expire=0.

		   @param[in] input accountID
		   -->
		   <arg type="s" name="accountID" direction="in">
			   <tp:docstring>
					The account ID
			   </tp:docstring>
		   </arg>
		   <arg type="i" name="expire" direction="in">
			   <tp:docstring>
					<p>To register, expire must be 1.</p>
					<p>To un-register, expire must be 0.</p>
			   </tp:docstring>
		   </arg>
	   </method>

	   <method name="getToneLocaleList" tp:name-for-bindings="getToneLocaleList">
		   <tp:docstring>
		   </tp:docstring>
		   <annotation name="com.trolltech.QtDBus.QtTypeName.Out0" value="VectorString"/>
		   <arg type="as" name="list" direction="out">
			   <tp:docstring>
			   </tp:docstring>
		   </arg>
	   </method>

	   <method name="getVersion" tp:name-for-bindings="getVersion">
		   <tp:docstring>
		   </tp:docstring>
		   <arg type="s" name="version" direction="out">
			   <tp:docstring>
			   </tp:docstring>
		   </arg>
	   </method>

	   <method name="getRingtoneList" tp:name-for-bindings="getRingtoneList">
		   <tp:docstring>
		   </tp:docstring>
		   <annotation name="com.trolltech.QtDBus.QtTypeName.Out0" value="VectorString"/>
		   <arg type="as" name="list" direction="out">
			   <tp:docstring>
			   </tp:docstring>
		   </arg>
	   </method>

	   <method name="getPlaybackDeviceList" tp:name-for-bindings="getPlaybackDeviceList">
		   <tp:docstring>
		   </tp:docstring>
		   <annotation name="com.trolltech.QtDBus.QtTypeName.Out0" value="VectorString"/>
		   <arg type="as" name="list" direction="out">
			   <tp:docstring>
			   </tp:docstring>
		   </arg>
	   </method>

	   <method name="getRecordDeviceList" tp:name-for-bindings="getRecordDeviceList">
		   <tp:docstring>
		   </tp:docstring>
		   <annotation name="com.trolltech.QtDBus.QtTypeName.Out0" value="VectorString"/>
		   <arg type="as" name="list" direction="out">
			   <tp:docstring>
			   </tp:docstring>
		   </arg>
	   </method>

	   <method name="isRingtoneEnabled" tp:name-for-bindings="isRingtoneEnabled">
		   <tp:docstring>
		   </tp:docstring>
		   <arg type="i" name="bool" direction="out">
			   <tp:docstring>
			   </tp:docstring>
		   </arg>
	   </method>

	   <method name="ringtoneEnabled" tp:name-for-bindings="ringtoneEnabled">
		   <tp:docstring>
		   </tp:docstring>
	   </method>

	   <method name="getRingtoneChoice" tp:name-for-bindings="getRingtoneChoice">
		   <tp:docstring>
		   </tp:docstring>
		   <arg type="s" name="tone" direction="out">
			   <tp:docstring>
			   </tp:docstring>
		   </arg>
	   </method>

	   <method name="setRingtoneChoice" tp:name-for-bindings="setRingtoneChoice">
		   <tp:docstring>
		   </tp:docstring>
		   <arg type="s" name="tone" direction="in">
			   <tp:docstring>
			   </tp:docstring>
		   </arg>
	   </method>

	   <method name="getAudioManager" tp:name-for-bindings="getAudioManager">
		   <tp:docstring>
		   </tp:docstring>
		   <arg type="i" name="api" direction="out">
			   <tp:docstring>
			   </tp:docstring>
		   </arg>
	   </method>

	   <method name="setAudioManager" tp:name-for-bindings="setAudioManager">
		   <tp:docstring>
		   </tp:docstring>
		   <arg type="i" name="api" direction="in">
			   <tp:docstring>
			   </tp:docstring>
		   </arg>
	   </method>

	   <method name="getRecordPath" tp:name-for-bindings="getRecordPath">
		   <tp:docstring>
		   </tp:docstring>
		   <arg type="s" name="rec" direction="out">
			   <tp:docstring>
			   </tp:docstring>
		   </arg>
	   </method>

	   <method name="setRecordPath" tp:name-for-bindings="setRecordPath">
		   <tp:docstring>
		   </tp:docstring>
		   <arg type="s" name="rec" direction="in">
			   <tp:docstring>
			   </tp:docstring>
		   </arg>
	   </method>

	   <!--      ///////////////////////               -->

	   <!-- Codecs-related methods -->

	   <method name="getCodecList" tp:name-for-bindings="getCodecList">
		   <tp:docstring>
		   </tp:docstring>
		   <annotation name="com.trolltech.QtDBus.QtTypeName.Out0" value="VectorString"/>
		   <arg type="as" name="list" direction="out">
			   <tp:docstring>
			   </tp:docstring>
		   </arg>
	   </method>

	   <method name="getCodecDetails" tp:name-for-bindings="getCodecDetails">
		   <tp:docstring>
		   </tp:docstring>
		   <arg type="i" name="payload" direction="in">
			   <tp:docstring>
			   </tp:docstring>
		   </arg>
		   <annotation name="com.trolltech.QtDBus.QtTypeName.Out0" value="VectorString"/>
		   <arg type="as" name="details" direction="out">
			   <tp:docstring>
			   </tp:docstring>
		   </arg>
	   </method>

	   <method name="getActiveCodecList" tp:name-for-bindings="getActiveCodecList">
		   <tp:docstring>
		   </tp:docstring>
		   <annotation name="com.trolltech.QtDBus.QtTypeName.Out0" value="VectorString"/>
		   <arg type="s" name="accountID" direction="in">
			   <tp:docstring>
			   </tp:docstring>
		   </arg>
		   <arg type="as" name="list" direction="out">
			   <tp:docstring>
			   </tp:docstring>
		   </arg>
	   </method>

	   <method name="setActiveCodecList" tp:name-for-bindings="setActiveCodecList">
		   <tp:docstring>
		   </tp:docstring>
		   <annotation name="com.trolltech.QtDBus.QtTypeName.In0" value="VectorString"/>
		   <arg type="as" name="list" direction="in">
			   <tp:docstring>
			   </tp:docstring>
		   </arg>
		   <arg type="s" name="accountID" direction="in">
			   <tp:docstring>
			   </tp:docstring>
		   </arg>
	   </method>


	   <!-- Audio devices methods -->

	   <method name="getInputAudioPluginList" tp:name-for-bindings="getInputAudioPluginList">
		   <tp:docstring>
		   </tp:docstring>
		   <annotation name="com.trolltech.QtDBus.QtTypeName.Out0" value="VectorString"/>
		   <arg type="as" name="list" direction="out">
			   <tp:docstring>
			   </tp:docstring>
		   </arg>
	   </method>

	   <method name="getOutputAudioPluginList" tp:name-for-bindings="getOutputAudioPluginList">
		   <tp:docstring>
		   </tp:docstring>
		   <annotation name="com.trolltech.QtDBus.QtTypeName.Out0" value="VectorString"/>
		   <arg type="as" name="list" direction="out">
			   <tp:docstring>
			   </tp:docstring>
		   </arg>
	   </method>

	   <method name="setInputAudioPlugin" tp:name-for-bindings="setInputAudioPlugin">
		   <tp:docstring>
		   </tp:docstring>
		   <arg type="s" name="audioPlugin" direction="in">
			   <tp:docstring>
			   </tp:docstring>
		   </arg>
	   </method>

	   <method name="setOutputAudioPlugin" tp:name-for-bindings="setOutputAudioPlugin">
		   <tp:docstring>
		   </tp:docstring>
		   <arg type="s" name="audioPlugin" direction="in">
			   <tp:docstring>
			   </tp:docstring>
		   </arg>
	   </method>

	   <method name="getAudioOutputDeviceList" tp:name-for-bindings="getAudioOutputDeviceList">
		   <tp:docstring>
		   </tp:docstring>
		   <annotation name="com.trolltech.QtDBus.QtTypeName.Out0" value="VectorString"/>
		   <arg type="as" name="list" direction="out">
			   <tp:docstring>
			   </tp:docstring>
		   </arg>
	   </method>

	   <method name="setAudioOutputDevice" tp:name-for-bindings="setAudioOutputDevice">
		   <tp:docstring>
		   </tp:docstring>
		   <arg type="i" name="index" direction="in">
			   <tp:docstring>
			   </tp:docstring>
		   </arg>
	   </method>

	   <method name="getAudioInputDeviceList" tp:name-for-bindings="getAudioInputDeviceList">
		   <tp:docstring>
		   </tp:docstring>
		   <annotation name="com.trolltech.QtDBus.QtTypeName.Out0" value="VectorString"/>
		   <arg type="as" name="list" direction="out">
			   <tp:docstring>
			   </tp:docstring>
		   </arg>
	   </method>

	   <method name="setAudioInputDevice" tp:name-for-bindings="setAudioInputDevice">
		   <tp:docstring>
		   </tp:docstring>
		   <arg type="i" name="index" direction="in">
			   <tp:docstring>
			   </tp:docstring>
		   </arg>
	   </method>

	   <method name="getCurrentAudioDevicesIndex" tp:name-for-bindings="getCurrentAudioDevicesIndex">
		   <tp:docstring>
		   </tp:docstring>
		   <annotation name="com.trolltech.QtDBus.QtTypeName.Out0" value="VectorString"/>
		   <arg type="as" name="list" direction="out">
			   <tp:docstring>
			   </tp:docstring>
		   </arg>
	   </method>

	   <method name="getAudioDeviceIndex" tp:name-for-bindings="getAudioDeviceIndex">
		   <tp:docstring>
		   </tp:docstring>
		   <arg type="s" name="name" direction="in">
			   <tp:docstring>
			   </tp:docstring>
		   </arg>
		   <arg type="i" name="index" direction="out">
			   <tp:docstring>
			   </tp:docstring>
		   </arg>
	   </method>

	   <method name="getCurrentAudioOutputPlugin" tp:name-for-bindings="getCurrentAudioOutputPlugin">
		   <tp:docstring>
		   </tp:docstring>
		   <arg type="s" name="plugin" direction="out">
			   <tp:docstring>
			   </tp:docstring>
		   </arg>
	   </method>

	   <!--    General Settings Panel         -->

	   <method name="isMd5CredentialHashing" tp:name-for-bindings="isMd5CredentialHashing">
		   <tp:docstring>
		   </tp:docstring>
		   <arg type="b" name="res" direction="out">
			   <tp:docstring>
			   </tp:docstring>
		   </arg>
	   </method>

	   <method name="setMd5CredentialHashing" tp:name-for-bindings="setMd5CredentialHashing">
		   <tp:docstring>
		   </tp:docstring>
		   <arg type="b" name="enabled" direction="in">
			   <tp:docstring>
			   </tp:docstring>
		   </arg>
	   </method>

	   <method name="isIax2Enabled" tp:name-for-bindings="isIax2Enabled">
		   <tp:docstring>
		   </tp:docstring>
		   <arg type="i" name="res" direction="out">
			   <tp:docstring>
			   </tp:docstring>
		   </arg>
	   </method>

	   <method name="setNotify" tp:name-for-bindings="setNotify">
		   <tp:docstring>
		   </tp:docstring>
	   </method>

	   <method name="getNotify" tp:name-for-bindings="getNotify">
		   <tp:docstring>
		   </tp:docstring>
		   <arg type="i" name="level" direction="out">
			   <tp:docstring>
			   </tp:docstring>
		   </arg>
	   </method>

	   <method name="setMailNotify" tp:name-for-bindings="setMailNotify">
		   <tp:docstring>
		   </tp:docstring>
	   </method>

	   <method name="getMailNotify" tp:name-for-bindings="getMailNotify">
		   <tp:docstring>
		   </tp:docstring>
		   <arg type="i" name="level" direction="out">
			   <tp:docstring>
			   </tp:docstring>
		   </arg>
	   </method>

	   <method name="getDialpad" tp:name-for-bindings="getDialpad">
		   <tp:docstring>
		   </tp:docstring>
		   <arg type="i" name="state" direction="out">
			   <tp:docstring>
			   </tp:docstring>
		   </arg>
	   </method>

	   <method name="setDialpad" tp:name-for-bindings="setDialpad">
		   <tp:docstring>
		   </tp:docstring>
		   <arg type="b" name="display" direction="in">
			   <tp:docstring>
			   </tp:docstring>
		   </arg>
	   </method>

	   <method name="getSearchbar" tp:name-for-bindings="getSearchbar">
		   <tp:docstring>
		   </tp:docstring>
		   <arg type="i" name="state" direction="out">
			   <tp:docstring>
			   </tp:docstring>
		   </arg>
	   </method>

	   <method name="setSearchbar" tp:name-for-bindings="setSearchbar">
		   <tp:docstring>
		   </tp:docstring>
	   </method>

	   <method name="setHistoryEnabled" tp:name-for-bindings="setHistoryEnabled">
		   <tp:docstring>
		   </tp:docstring>
	   </method>

	   <method name="getHistoryEnabled" tp:name-for-bindings="getHistoryEnabled">
		   <tp:docstring>
		   </tp:docstring>
		   <arg type="s" name="state" direction="out">
			   <tp:docstring>
			   </tp:docstring>
		   </arg>
	   </method>

	   <method name="getVolumeControls" tp:name-for-bindings="getVolumeControls">
		   <tp:docstring>
		   </tp:docstring>
		   <arg type="i" name="state" direction="out">
			   <tp:docstring>
			   </tp:docstring>
		   </arg>
	   </method>

	   <method name="setVolumeControls" tp:name-for-bindings="setVolumeControls">
		   <tp:docstring>
		   </tp:docstring>
		   <arg type="b" name="display" direction="in">
			   <tp:docstring>
			   </tp:docstring>
		   </arg>
	   </method>

	   <method name="getHistoryLimit" tp:name-for-bindings="getHistoryLimit">
		   <tp:docstring>
		   </tp:docstring>
		   <arg type="i" name="days" direction="out">
			   <tp:docstring>
			   </tp:docstring>
		   </arg>
	   </method>

	   <method name="setHistoryLimit" tp:name-for-bindings="setHistoryLimit">
		   <tp:docstring>
		   </tp:docstring>
		   <arg type="i" name="days" direction="in">
			   <tp:docstring>
			   </tp:docstring>
		   </arg>
	   </method>

	   <method name="startHidden" tp:name-for-bindings="startHidden">
		   <tp:docstring>
		   </tp:docstring>
	   </method>

	   <method name="isStartHidden" tp:name-for-bindings="isStartHidden">
		   <tp:docstring>
		   </tp:docstring>
		   <arg type="i" name="state" direction="out">
			   <tp:docstring>
			   </tp:docstring>
		   </arg>
	   </method>

	   <method name="popupMode" tp:name-for-bindings="popupMode">
		   <tp:docstring>
		   </tp:docstring>
		   <arg type="i" name="state" direction="out">
			   <tp:docstring>
			   </tp:docstring>
		   </arg>
	   </method>

	   <method name="switchPopupMode" tp:name-for-bindings="switchPopupMode">
		   <tp:docstring>
		   </tp:docstring>
	   </method>

	   <method name="getWindowWidth" tp:name-for-bindings="getWindowWidth">
		   <tp:docstring>
		   </tp:docstring>
		   <arg type="i" name="width" direction="out">
			   <tp:docstring>
			   </tp:docstring>
		   </arg>
	   </method>

	   <method name="getWindowHeight" tp:name-for-bindings="getWindowHeight">
		   <tp:docstring>
		   </tp:docstring>
		   <arg type="i" name="height" direction="out">
			   <tp:docstring>
			   </tp:docstring>
		   </arg>
	   </method>

	   <method name="setWindowWidth" tp:name-for-bindings="setWindowWidth">
		   <tp:docstring>
		   </tp:docstring>
		   <arg type="i" name="width" direction="in">
			   <tp:docstring>
			   </tp:docstring>
		   </arg>
	   </method>

	   <method name="setWindowHeight" tp:name-for-bindings="setWindowHeight">
		   <tp:docstring>
		   </tp:docstring>
		   <arg type="i" name="height" direction="in">
			   <tp:docstring>
			   </tp:docstring>
		   </arg>
	   </method>

	   <method name="getWindowPositionX" tp:name-for-bindings="getWindowPositionX">
		   <tp:docstring>
		   </tp:docstring>
		   <arg type="i" name="posX" direction="out">
			   <tp:docstring>
			   </tp:docstring>
		   </arg>
	   </method>

	   <method name="setWindowPositionX" tp:name-for-bindings="setWindowPositionX">
		   <tp:docstring>
		   </tp:docstring>
		   <arg type="i" name="posX" direction="in">
			   <tp:docstring>
			   </tp:docstring>
		   </arg>
	   </method>

	   <method name="getWindowPositionY" tp:name-for-bindings="getWindowPositionY">
		   <tp:docstring>
		   </tp:docstring>
		   <arg type="i" name="posY" direction="out">
			   <tp:docstring>
			   </tp:docstring>
		   </arg>
	   </method>

	   <method name="setWindowPositionY" tp:name-for-bindings="setWindowPositionY">
		   <tp:docstring>
		   </tp:docstring>
		   <arg type="i" name="posY" direction="in">
			   <tp:docstring>
			   </tp:docstring>
		   </arg>
	   </method>

	   <method name="enableStatusIcon" tp:name-for-bindings="enableStatusIcon">
		   <tp:docstring>
		   </tp:docstring>
		   <arg type="s" name="value" direction="in">
			   <tp:docstring>
			   </tp:docstring>
		   </arg>
	   </method>

	   <method name="isStatusIconEnabled" tp:name-for-bindings="isStatusIconEnabled">
		   <tp:docstring>
		   </tp:docstring>
		   <arg type="s" name="value" direction="out">
			   <tp:docstring>
			   </tp:docstring>
		   </arg>
	   </method>


	   <!-- Addressbook configuration -->
	   <method name="getAddressbookSettings" tp:name-for-bindings="getAddressbookSettings">
		   <tp:docstring>
		   </tp:docstring>
		   <annotation name="com.trolltech.QtDBus.QtTypeName.Out0" value="MapStringInt"/>
		   <arg type="a{si}" name="settings" direction="out">
			   <tp:docstring>
			   </tp:docstring>
		   </arg>
	   </method>

	   <method name="setAddressbookSettings" tp:name-for-bindings="setAddressbookSettings">
		   <tp:docstring>
		   </tp:docstring>
		   <annotation name="com.trolltech.QtDBus.QtTypeName.In0" value="MapStringInt"/>
		   <arg type="a{si}" name="settings" direction="in">
			   <tp:docstring>
			   </tp:docstring>
		   </arg>
	   </method>

	   <!-- Addressbook list -->
	   <method name="getAddressbookList" tp:name-for-bindings="getAddressbookList">
		   <tp:docstring>
		   </tp:docstring>
		   <annotation name="com.trolltech.QtDBus.QtTypeName.Out0" value="VectorString"/>
		   <arg type="as" name="settings" direction="out">
			   <tp:docstring>
			   </tp:docstring>
		   </arg>
	   </method>

	   <method name="setAddressbookList" tp:name-for-bindings="setAddressbookList">
		   <tp:docstring>
		   </tp:docstring>
		   <annotation name="com.trolltech.QtDBus.QtTypeName.In0" value="VectorString"/>
		   <arg type="as" name="settings" direction="in">
			   <tp:docstring>
			   </tp:docstring>
		   </arg>
	   </method>

	   <!-- Hook configuration -->
	   <method name="getHookSettings" tp:name-for-bindings="getHookSettings">
		   <tp:docstring>
		   </tp:docstring>
		   <annotation name="com.trolltech.QtDBus.QtTypeName.Out0" value="MapStringString"/>
		   <arg type="a{ss}" name="settings" direction="out">
			   <tp:docstring>
			   </tp:docstring>
		   </arg>
	   </method>

	   <method name="setHookSettings" tp:name-for-bindings="setHookSettings">
		   <tp:docstring>
		   </tp:docstring>
		   <annotation name="com.trolltech.QtDBus.QtTypeName.In0" value="MapStringString"/>
		   <arg type="a{ss}" name="settings" direction="in">
			   <tp:docstring>
			   </tp:docstring>
		   </arg>
	   </method>

	   <method name="getHistory" tp:name-for-bindings="getHistory">
		   <tp:docstring>
		   </tp:docstring>
		   <annotation name="com.trolltech.QtDBus.QtTypeName.Out0" value="MapStringString"/>
		   <arg type="a{ss}" name="entries" direction="out">
			   <tp:docstring>
			   </tp:docstring>
		   </arg>
	   </method>

	   <method name="setHistory" tp:name-for-bindings="setHistory">
		   <tp:docstring>
		   </tp:docstring>
		   <annotation name="com.trolltech.QtDBus.QtTypeName.In0" value="MapStringString"/>
		   <arg type="a{ss}" name="entries" direction="in">
			   <tp:docstring>
			   </tp:docstring>
		   </arg>
	   </method>

	   <signal name="accountsChanged" tp:name-for-bindings="accountsChanged">
	   </signal>  

	   <signal name="errorAlert" tp:name-for-bindings="errorAlert">
		   <arg type="i" name="code">
			   <tp:docstring>
			   </tp:docstring>
		   </arg>
	   </signal> 

	   <!-- TLS Methods -->
	   <method name="getSupportedTlsMethod" tp:name-for-bindings="getSupportedTlsMethod">
		   <tp:docstring>
		   </tp:docstring>
		   <annotation name="com.trolltech.QtDBus.QtTypeName.Out0" value="VectorString"/>
		   <arg type="as" name="list" direction="out">
			   <tp:docstring>
			   </tp:docstring>
		   </arg>
	   </method>

	   <method name="getTlsSettingsDefault" tp:name-for-bindings="getTlsSettingsDefault">
		   <tp:docstring>
		   </tp:docstring>
		   <arg type="a{ss}" name="details" direction="out">
			   <tp:docstring>
			   </tp:docstring>
		   </arg>
	   </method>

	   <method name="getTlsSettings" tp:name-for-bindings="getTlsSettings">
		   <tp:docstring>
		   </tp:docstring>
		   <arg type="s" name="accountID" direction="in">
			   <tp:docstring>
			   </tp:docstring>
		   </arg>
		   <annotation name="com.trolltech.QtDBus.QtTypeName.Out0" value="MapStringString"/>
		   <arg type="a{ss}" name="details" direction="out">
			   <tp:docstring>
			   </tp:docstring>
		   </arg>
	   </method>

	   <method name="setTlsSettings" tp:name-for-bindings="setTlsSettings">
		   <tp:docstring>
		   </tp:docstring>
		   <annotation name="com.trolltech.QtDBus.QtTypeName.In1" value="MapStringString"/>
		   <arg type="s" name="accountID" direction="in">
			   <tp:docstring>
			   </tp:docstring>
		   </arg>
		   <arg type="a{ss}" name="details" direction="in">
			   <tp:docstring>
			   </tp:docstring>
		   </arg>
	   </method>

	   <method name="getAddrFromInterfaceName" tp:name-for-bindings="getAddrFromInterfaceName">
		   <tp:docstring>
		   </tp:docstring>
		   <arg type="s" name="interface" direction="in">
			   <tp:docstring>
			   </tp:docstring>
		   </arg>
		   <arg type="s" name="address" direction="out">
			   <tp:docstring>
			   </tp:docstring>
		   </arg>
	   </method>

	   <method name="getAllIpInterface" tp:name-for-bindings="getAllIpInterface">
		   <tp:docstring>
		   </tp:docstring>
		   <annotation name="com.trolltech.QtDBus.QtTypeName.Out0" value="VectorString"/>
		   <arg type="as" name="list" direction="out">
			   <tp:docstring>
			   </tp:docstring>
		   </arg>
	   </method>

	   <method name="getAllIpInterfaceByName" tp:name-for-bindings="getAllIpInterfaceByName">
		   <tp:docstring>
		   </tp:docstring>
		   <annotation name="com.trolltech.QtDBus.QtTypeName.Out0" value="VectorString"/>
		   <arg type="as" name="list" direction="out">
			   <tp:docstring>
			   </tp:docstring>
		   </arg>
	   </method>

	   <method name="getShortcuts" tp:name-for-bindings="getShortcuts">
		   <tp:docstring>
		   </tp:docstring>
		   <arg type="a{si}" name="shortcutsMap" direction="out">
			   <tp:docstring>
			   </tp:docstring>
		   </arg>
	   </method>

	   <method name="setShortcuts" tp:name-for-bindings="setShortcuts">
		   <tp:docstring>
		   </tp:docstring>
		   <arg type="a{si}" name="shortcutsMap" direction="in">
			   <tp:docstring>
			   </tp:docstring>
		   </arg>
	   </method>
   </interface>
	   </node>
>>>>>>> 5fd75db9
<|MERGE_RESOLUTION|>--- conflicted
+++ resolved
@@ -1,391 +1,4 @@
 <?xml version="1.0" ?>
-<<<<<<< HEAD
-<node name="/org/sflphone/SFLphone">
-  <interface name="org.sflphone.SFLphone.ConfigurationManager">
-    
-  <!-- Accounts-related methods -->  
-    <method name="getAccountDetails">
-      <arg type="s" name="accountID" direction="in"/>
-      <annotation name="com.trolltech.QtDBus.QtTypeName.Out0" value="MapStringString"/>
-      <arg type="a{ss}" name="details" direction="out"/>
-    </method>
-    
-    <method name="setAccountDetails">
-      <annotation name="com.trolltech.QtDBus.QtTypeName.In1" value="MapStringString"/>
-      <arg type="s" name="accountID" direction="in"/>
-      <arg type="a{ss}" name="details" direction="in"/>
-    </method>
-    
-    <method name="setCredential">
-      <arg type="s" name="accountID" direction="in"/>
-      <arg type="i" name="index" direction="in"/>
-      <arg type="a{ss}" name="credentialInformation" direction="in"/>
-    </method>
-
-    <method name="setNumberOfCredential">
-      <arg type="s" name="accountID" direction="in"/>
-      <arg type="i" name="number" direction="in"/>
-    </method>
-       
-     <method name="deleteAllCredential">
-      <arg type="s" name="accountID" direction="in"/>
-    </method>
-  
-    <method name="getIp2IpDetails">
-      <arg type="a{ss}" name="details" direction="out"/>
-    </method>
-    
-    <method name="setIp2IpDetails">
-      <arg type="a{ss}" name="details" direction="in"/>
-    </method>
-      
-    <method name="getCredential">
-      <arg type="s" name="accountID" direction="in"/>
-      <arg type="i" name="index" direction="in"/>
-      <arg type="a{ss}" name="credentialInformation" direction="out"/>
-    </method>
-    
-    <method name="getNumberOfCredential">
-      <arg type="s" name="accountID" direction="in"/>
-      <arg type="i" name="numberOfCredential" direction="out"/>
-    </method>
-        
-    <method name="addAccount">
-      <annotation name="com.trolltech.QtDBus.QtTypeName.In0" value="MapStringString"/>
-      <arg type="a{ss}" name="details" direction="in"/>
-      <arg type="s" name="createdAccountId" direction="out"/>
-    </method>
-    
-    <method name="setAccountsOrder">
-      <arg type="s" name="order" direction="in"/>
-    </method>
-    
-    <method name="removeAccount">
-      <arg type="s" name="accoundID" direction="in"/>
-    </method>
-    
-    <method name="getAccountList">
-      <annotation name="com.trolltech.QtDBus.QtTypeName.Out0" value="VectorString"/>
-      <arg type="as" name="list" direction="out"/>
-    </method>
-   
-    <method name="sendRegister">
-      <arg type="s" name="accountID" direction="in"/>
-      <arg type="i" name="expire" direction="in"/>
-    </method>
-
-   <!--      ///////////////////////               -->
-
-  <!-- Various audio-related methods   -->
- 
-    <method name="getToneLocaleList">
-      <annotation name="com.trolltech.QtDBus.QtTypeName.Out0" value="VectorString"/>
-      <arg type="as" name="list" direction="out"/>
-    </method>
-  
-    <method name="getVersion">
-      <arg type="s" name="version" direction="out"/>
-    </method>
-    
-    <method name="getRingtoneList">
-      <annotation name="com.trolltech.QtDBus.QtTypeName.Out0" value="VectorString"/>
-      <arg type="as" name="list" direction="out"/>
-    </method>
-   
-    <method name="getPlaybackDeviceList">
-      <annotation name="com.trolltech.QtDBus.QtTypeName.Out0" value="VectorString"/>
-      <arg type="as" name="list" direction="out"/>
-    </method>
-    
-    <method name="getRecordDeviceList">
-      <annotation name="com.trolltech.QtDBus.QtTypeName.Out0" value="VectorString"/>
-      <arg type="as" name="list" direction="out"/>
-    </method>
-    
-    <method name="isRingtoneEnabled">
-      <arg type="i" name="bool" direction="out"/>
-    </method>
-
-    <method name="ringtoneEnabled">
-    </method>
-
-    <method name="getRingtoneChoice">
-      <arg type="s" name="tone" direction="out"/>
-    </method>
-
-    <method name="setRingtoneChoice">
-      <arg type="s" name="tone" direction="in"/>
-    </method>
-
-    <method name="getAudioManager">
-      <arg type="i" name="api" direction="out"/>
-    </method>
-
-    <method name="setAudioManager">
-      <arg type="i" name="api" direction="in"/>
-    </method>
-    
-    <method name="getRecordPath">
-      <arg type="s" name="rec" direction="out"/>
-    </method>
-
-    <method name="setRecordPath">
-      <arg type="s" name="rec" direction="in"/>
-    </method>
-
-   <!--      ///////////////////////               -->
-   
-   <!-- Codecs-related methods -->
- 
-    <method name="getCodecList">
-      <annotation name="com.trolltech.QtDBus.QtTypeName.Out0" value="VectorString"/>
-      <arg type="as" name="list" direction="out"/>
-    </method>
-       
-   <method name="getCodecDetails">
-     <arg type="i" name="payload" direction="in"/>
-     <annotation name="com.trolltech.QtDBus.QtTypeName.Out0" value="VectorString"/>
-     <arg type="as" name="details" direction="out"/>
-   </method>
- 
-    <method name="getActiveCodecList">
-      <annotation name="com.trolltech.QtDBus.QtTypeName.Out0" value="VectorString"/>
-      <arg type="as" name="list" direction="out"/>
-    </method>
-
-    <method name="setActiveCodecList">
-      <annotation name="com.trolltech.QtDBus.QtTypeName.In0" value="VectorString"/>
-      <arg type="as" name="list" direction="in"/>
-    </method>
-
-
-	<!-- Audio devices methods -->
-	
-    <method name="getInputAudioPluginList">
-      <annotation name="com.trolltech.QtDBus.QtTypeName.Out0" value="VectorString"/>
-      <arg type="as" name="list" direction="out"/>
-    </method>
-		
-    <method name="getOutputAudioPluginList">
-      <annotation name="com.trolltech.QtDBus.QtTypeName.Out0" value="VectorString"/>
-      <arg type="as" name="list" direction="out"/>
-    </method>
-    
-    <method name="setInputAudioPlugin">
-      <arg type="s" name="audioPlugin" direction="in"/>
-    </method>
-    
-    <method name="setOutputAudioPlugin">
-      <arg type="s" name="audioPlugin" direction="in"/>
-    </method>
-    
-    <method name="getAudioOutputDeviceList">
-      <annotation name="com.trolltech.QtDBus.QtTypeName.Out0" value="VectorString"/>
-      <arg type="as" name="list" direction="out"/>
-    </method>
-    
-    <method name="setAudioOutputDevice">
-      <arg type="i" name="index" direction="in"/>
-    </method>
-    
-    <method name="getAudioInputDeviceList">
-      <annotation name="com.trolltech.QtDBus.QtTypeName.Out0" value="VectorString"/>
-      <arg type="as" name="list" direction="out"/>
-    </method>
-    
-    <method name="setAudioInputDevice">
-      <arg type="i" name="index" direction="in"/>
-    </method>
-    
-    <method name="getCurrentAudioDevicesIndex">
-      <annotation name="com.trolltech.QtDBus.QtTypeName.Out0" value="VectorString"/>
-      <arg type="as" name="list" direction="out"/>
-    </method>
-
-    <method name="getAudioDeviceIndex">
-      <arg type="s" name="name" direction="in"/>
-      <arg type="i" name="index" direction="out"/>
-    </method>
-
-    <method name="getCurrentAudioOutputPlugin">
-      <arg type="s" name="plugin" direction="out"/>
-    </method>
-
-  <!--    General Settings Panel         -->
-
-    <method name="isMd5CredentialHashing">
-      <arg type="b" name="res" direction="out"/>
-    </method>
-
-    <method name="setMd5CredentialHashing">
-      <arg type="b" name="enabled" direction="in"/>
-    </method>
-     
-    <method name="isIax2Enabled">
-      <arg type="i" name="res" direction="out"/>
-    </method>
-
-    <method name="setNotify">
-    </method>
-
-    <method name="getNotify">
-      <arg type="i" name="level" direction="out"/>
-    </method>
-
-    <method name="setMailNotify">
-    </method>
-
-    <method name="getMailNotify">
-      <arg type="i" name="level" direction="out"/>
-    </method>
-
-    <method name="getDialpad">
-      <arg type="i" name="state" direction="out"/>
-    </method>
-
-    <method name="setDialpad">
-      <arg type="b" name="display" direction="in"/>
-    </method>
-
-    <method name="getSearchbar">
-      <arg type="i" name="state" direction="out"/>
-    </method>
-
-    <method name="setSearchbar">
-    </method>
-
-    <method name="setHistoryEnabled">
-    </method>
-
-    <method name="getHistoryEnabled">
-      <arg type="s" name="state" direction="out"/>
-    </method>
-
-    <method name="getVolumeControls">
-      <arg type="i" name="state" direction="out"/>
-    </method>
-
-    <method name="setVolumeControls">
-      <arg type="b" name="display" direction="in"/>
-    </method>
-
-    <method name="getHistoryLimit">
-      <arg type="i" name="days" direction="out"/>
-    </method>
-
-    <method name="setHistoryLimit">
-      <arg type="i" name="days" direction="in"/>
-    </method>
-
-    <method name="startHidden">
-    </method>
-
-    <method name="isStartHidden">
-      <arg type="i" name="state" direction="out"/>
-    </method>
-
-    <method name="popupMode">
-      <arg type="i" name="state" direction="out"/>
-    </method>
-
-    <method name="switchPopupMode">
-    </method>
-
-
-    <!-- Addressbook configuration -->
-    <method name="getAddressbookSettings">
-      <annotation name="com.trolltech.QtDBus.QtTypeName.Out0" value="MapStringInt"/>
-      <arg type="a{si}" name="settings" direction="out"/>
-    </method>
-
-    <method name="setAddressbookSettings">
-      <annotation name="com.trolltech.QtDBus.QtTypeName.In0" value="MapStringInt"/>
-      <arg type="a{si}" name="settings" direction="in"/>
-    </method>
-
-	<!-- Addressbook list -->
-    <method name="getAddressbookList">
-      <annotation name="com.trolltech.QtDBus.QtTypeName.Out0" value="VectorString"/>
-      <arg type="as" name="settings" direction="out"/>
-    </method>
-
-    <method name="setAddressbookList">
-      <annotation name="com.trolltech.QtDBus.QtTypeName.In0" value="VectorString"/>
-      <arg type="as" name="settings" direction="in"/>
-    </method>
-
-    <!-- Hook configuration -->
-    <method name="getHookSettings">
-      <annotation name="com.trolltech.QtDBus.QtTypeName.Out0" value="MapStringString"/>
-      <arg type="a{ss}" name="settings" direction="out"/>
-    </method>
-
-    <method name="setHookSettings">
-      <annotation name="com.trolltech.QtDBus.QtTypeName.In0" value="MapStringString"/>
-      <arg type="a{ss}" name="settings" direction="in"/>
-    </method>
-
-    <method name="getHistory">
-        <annotation name="com.trolltech.QtDBus.QtTypeName.Out0" value="MapStringString"/>
-        <arg type="a{ss}" name="entries" direction="out"/>
-    </method>
-
-    <method name="setHistory">
-        <annotation name="com.trolltech.QtDBus.QtTypeName.In0" value="MapStringString"/>
-        <arg type="a{ss}" name="entries" direction="in"/>
-    </method>
-      
-    <signal name="accountsChanged">
-    </signal>  
-
-    <signal name="audioManagerChanged">
-    </signal>
-
-    <signal name="errorAlert">
-      <arg type="i" name="code" direction="out"/>
-    </signal> 
-    
-    <!-- TLS Methods -->
-    <method name="getSupportedTlsMethod">
-      <annotation name="com.trolltech.QtDBus.QtTypeName.Out0" value="VectorString"/>
-      <arg type="as" name="list" direction="out"/>
-    </method>
-
-    <method name="getTlsSettingsDefault">
-      <arg type="a{ss}" name="details" direction="out"/>
-    </method>
-
-    <method name="getTlsSettings">
-      <arg type="s" name="accountID" direction="in"/>
-      <annotation name="com.trolltech.QtDBus.QtTypeName.Out0" value="MapStringString"/>
-      <arg type="a{ss}" name="details" direction="out"/>
-    </method>
-    
-    <method name="setTlsSettings">
-      <annotation name="com.trolltech.QtDBus.QtTypeName.In1" value="MapStringString"/>
-      <arg type="s" name="accountID" direction="in"/>
-      <arg type="a{ss}" name="details" direction="in"/>
-    </method>
-
-    <method name="getAddrFromInterfaceName">
-      <arg type="s" name="interface" direction="in"/>
-      <arg type="s" name="address" direction="out"/>
-    </method>
-
-    <method name="getAllIpInterface">
-      <annotation name="com.trolltech.QtDBus.QtTypeName.Out0" value="VectorString"/>
-      <arg type="as" name="list" direction="out"/>
-    </method>
-
-    <method name="getAllIpInterfaceByName">
-      <annotation name="com.trolltech.QtDBus.QtTypeName.Out0" value="VectorString"/>
-      <arg type="as" name="list" direction="out"/>
-    </method>
-    
-  </interface>
-</node>
-=======
-
 <node name="/configurationmanager-introspec" xmlns:tp="http://telepathy.freedesktop.org/wiki/DbusSpec#extensions-v0">
 	<interface name="org.sflphone.SFLphone.ConfigurationManager">
 
@@ -1396,5 +1009,4 @@
 		   </arg>
 	   </method>
    </interface>
-	   </node>
->>>>>>> 5fd75db9
+	   </node>