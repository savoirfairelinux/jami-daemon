<?xml version="1.0" ?>
<node name="/configurationmanager-introspec" xmlns:tp="http://telepathy.freedesktop.org/wiki/DbusSpec#extensions-v0">
	<interface name="org.sflphone.SFLphone.ConfigurationManager">

		<tp:docstring xmlns="http://www.w3.org/1999/xhtml">
			Used to handle the configuration stuff: accounts settings, account registration, user preferences, ...
		</tp:docstring>

		<method name="getAccountDetails" tp:name-for-bindings="getAccountDetails">
			<tp:docstring>
				Get all parameters of the specified account.
			</tp:docstring>
			<arg type="s" name="accountID" direction="in">
				<tp:docstring>
					The account ID
				</tp:docstring>
			</arg>
			<annotation name="com.trolltech.QtDBus.QtTypeName.Out0" value="MapStringString"/>
			<arg type="a{ss}" name="details" direction="out" tp:type="String_String_Map">
				<tp:docstring>
					The available keys / parameters are:
					<ul>
						<li>CONFIG_ACCOUNT_ENABLE:	True or False (Default: True)</li>
						<li>CONFIG_ACCOUNT_RESOLVE_ONCE</li>
						<li>CONFIG_ACCOUNT_TYPE: SIP or IAX2 (Default: SIP)</li>
						<li>HOSTNAME: The IP adress or hostname of the registrar</li>
						<li>USERNAME: The username (or extension) of the account</li>
						<li>PASSWORD: The password associated to the account</li>
						<li>REALM</li>
						<li>AUTHENTICATION_USERNAME</li>
						<li>CONFIG_ACCOUNT_MAILBOX: Number to dial to access the voicemail box</li>
						<li>CONFIG_ACCOUNT_REGISTRATION_EXPIRE: SIP header expiration value (Default: 1600)</li>
						<li>LOCAL_INTERFACE: The network interface (Default: eth0)</li>
						<li>PUBLISHED_SAMEAS_LOCAL: If False, the published address equals the local address. This is the default.</li>
						<li>PUBLISHED_ADDRESS: The SIP published address</li>
						<li>LOCAL_PORT: The SIP listening port (Default: 5060)</li>
						<li>PUBLISHED_PORT: The SIP published port</li>
						<li>DISPLAY_NAMEL: The display name</li>
						<li>STUN_ENABLE: True or False (Default: False)</li>
						<li>STUN_SERVER: The STUN server address</li>
						<li>REGISTRATION_STATUS: The account registration status. Should be Registered to make calls.</li>
						<li>REGISTRATION_STATE_CODE</li>
						<li>REGISTRATION_STATE_DESCRIPTION</li>
						<li>SRTP_KEY_EXCHANGE</li>
						<li>SRTP_ENABLE: Whether or not voice communication are encrypted - True or False (Default: False)</li>
						<li>SRTP_RTP_FALLBACK</li>
						<li>ZRTP_DISPLAY_SAS</li>
						<li>ZRTP_DISPLAY_SAS_ONCE</li>
						<li>ZRTP_HELLO_HASH</li>
						<li>ZRTP_NOT_SUPP_WARNING</li>
						<li>TLS_LISTENER_PORT: TLS listening port (Default: 5061)</li>
						<li>TLS_ENABLE: Whether or not signalling is encrypted - True or False (Default: False)</li>
						<li>TLS_CA_LIST_FILE</li>
						<li>TLS_CERTIFICATE_FILE</li>
						<li>TLS_PRIVATE_KEY_FILE</li>
						<li>TLS_METHOD</li>
						<li>TLS_CIPHERS</li>
						<li>TLS_SERVER_NAME</li>
						<li>TLS_VERIFY_SERVER</li>
						<li>TLS_VERIFY_CLIENT</li>
						<li>TLS_REQUIRE_CLIENT_CERTIFICATE</li>
						<li>TLS_NEGOTIATION_TIMEOUT_SEC</li>
						<li>TLS_NEGOTIATION_TIMEOUT_MSEC</li>
					</ul>
				</tp:docstring>
			</arg>
		</method>

		<method name="setAccountDetails" tp:name-for-bindings="setAccountDetails">
			<tp:docstring>
				Send new account parameters, or account parameters changes, to the core. The hash table is not required to be complete, only the updated parameters may be specified.
				<tp:rationale>Account settings are written to the configuration file when sflphone properly quits.</tp:rationale>
				<tp:rationale>After calling this method, the core will emit the signal <tp:member-ref>accountsChanged</tp:member-ref> with the updated data. The client must subscribe to this signal and use it to update its internal data structure.</tp:rationale>
			</tp:docstring>
			<annotation name="com.trolltech.QtDBus.QtTypeName.In1" value="MapStringString"/>
			<arg type="s" name="accountID" direction="in">
				<tp:docstring>
				</tp:docstring>
			</arg>
			<arg type="a{ss}" name="details" direction="in" tp:type="String_String_Map">
				<tp:docstring>
				</tp:docstring>
			</arg>
		</method>

		<method name="setCredential" tp:name-for-bindings="setCredential">
			<tp:docstring>
			</tp:docstring>
                        <annotation name="com.trolltech.QtDBus.QtTypeName.In2" value="MapStringString"/>
			<arg type="s" name="accountID" direction="in">
				<tp:docstring>
				</tp:docstring>
			</arg>
			<arg type="i" name="index" direction="in">
				<tp:docstring>
				</tp:docstring>
			</arg>
			<arg type="a{ss}" name="credentialInformation" direction="in" tp:type="String_String_Map">
				<tp:docstring>
				</tp:docstring>
			</arg>
		</method>

		<method name="setNumberOfCredential" tp:name-for-bindings="setNumberOfCredential">
			<tp:docstring>
			</tp:docstring>
			<arg type="s" name="accountID" direction="in">
				<tp:docstring>
				</tp:docstring>
			</arg>
			<arg type="i" name="number" direction="in">
				<tp:docstring>
				</tp:docstring>
			</arg>
		</method>

		<method name="deleteAllCredential" tp:name-for-bindings="deleteAllCredential">
			<tp:docstring>
			</tp:docstring>
			<arg type="s" name="accountID" direction="in">
				<tp:docstring>
				</tp:docstring>
			</arg>
		</method>

		<method name="getIp2IpDetails" tp:name-for-bindings="getIp2IpDetails">
			<tp:docstring>
				Get configuration settings of the IP2IP_PROFILE. They are sligthly different from account settings since no VoIP accounts are involved.
			</tp:docstring>
			<annotation name="com.trolltech.QtDBus.QtTypeName.Out0" value="MapStringString"/>
			<!--<annotation name="com.trolltech.QtDBus.QtTypeName.In0" value="MapStringString"/>-->
			<arg type="a{ss}" name="details" direction="out" tp:type="String_String_Map">
				<tp:docstring>
					Available parameters are:
					<ul>
						<li>ACCOUNT_ID</li>
						<li>SRTP_KEY_EXCHANGE</li>
						<li>SRTP_ENABLE</li>
						<li>SRTP_RTP_FALLBACK</li>
						<li>ZRTP_DISPLAY_SAS</li>
						<li>ZRTP_HELLO_HASH</li>
						<li>ZRTP_NOT_SUPP_WARNING</li>
						<li>ZRTP_DISPLAY_SAS_ONCE</li>
						<li>LOCAL_INTERFACE</li>
						<li>LOCAL_PORT</li>
						<li>TLS_LISTENER_PORT</li>
						<li>TLS_CA_LIST_FILE</li>
						<li>TLS_CERTIFICATE_FILE</li>
						<li>TLS_PRIVATE_KEY_FILE</li>
						<li>TLS_PASSWORD</li>
						<li>TLS_METHOD</li>
						<li>TLS_CIPHERS</li>
						<li>TLS_SERVER_NAME</li>
						<li>TLS_VERIFY_SERVER</li>
						<li>TLS_VERIFY_CLIENT</li>
						<li>TLS_REQUIRE_CLIENT_CERTIFICATE</li>
						<li>TLS_NEGOTIATION_TIMEOUT_SEC</li>
						<li>TLS_NEGOTIATION_TIMEOUT_MSEC</li>
						</ul>
					</tp:docstring>
				</arg>
			</method>

			<method name="setIp2IpDetails" tp:name-for-bindings="setIp2IpDetails">
                                 <annotation name="com.trolltech.QtDBus.QtTypeName.In0" value="MapStringString"/>
				<tp:docstring>
					Same as <tp:member-ref>getAccountDetails</tp:member-ref>, but for the IP-to-IP profile.
				</tp:docstring>
                              <arg type="a{ss}" name="details" direction="in" tp:type="String_String_Map">
			   <tp:docstring>
				   The map of parameters. See <tp:member-ref>getIp2IpDetails</tp:member-ref> for complete reference.
			   </tp:docstring>
		   </arg>
	   </method>

	   <method name="getCredential" tp:name-for-bindings="getCredential">
		   <tp:docstring>
		   </tp:docstring>
		   <annotation name="com.trolltech.QtDBus.QtTypeName.Out0" value="MapStringString"/>
		   <arg type="s" name="accountID" direction="in">
			   <tp:docstring>
			   </tp:docstring>
		   </arg>
		   <arg type="i" name="index" direction="in">
			   <tp:docstring>
			   </tp:docstring>
		   </arg>
		   <arg type="a{ss}" name="credentialInformation" direction="out">
			   <tp:docstring>
			   </tp:docstring>
		   </arg>
	   </method>

	   <method name="getNumberOfCredential" tp:name-for-bindings="getNumberOfCredential">
		   <tp:docstring>
		   </tp:docstring>
		   <arg type="s" name="accountID" direction="in">
			   <tp:docstring>
			   </tp:docstring>
		   </arg>
		   <arg type="i" name="numberOfCredential" direction="out">
			   <tp:docstring>
			   </tp:docstring>
		   </arg>
	   </method>

	   <method name="addAccount" tp:name-for-bindings="addAccount">
		   <tp:docstring>
			   Add a new account. When created, the signal <tp:member-ref>accountsChanged</tp:member-ref> is emitted. The clients must then call <tp:member-ref>getAccountList</tp:member-ref> to update their internal data structure.
			   <tp:rationale>If no details are specified, the default parameters are used.</tp:rationale>
			   <tp:rationale>The core tries to register the account as soon it is created.</tp:rationale>
		   </tp:docstring>
		   <annotation name="com.trolltech.QtDBus.QtTypeName.In0" value="MapStringString"/>
		   <arg type="a{ss}" name="details" direction="in"  tp:type="String_String_Map">
			   <tp:docstring>
					The new account settings
			   </tp:docstring>
		   </arg>
		   <arg type="s" name="createdAccountId" direction="out">
			   <tp:docstring>
					A new account ID
			   </tp:docstring>
		   </arg>
	   </method>

	   <method name="setAccountsOrder" tp:name-for-bindings="setAccountsOrder">
		   <tp:docstring>
				Update the accounts order.
				<tp:rationale>When placing a call, the first registered account in the list is used.</tp:rationale>
		   </tp:docstring>
		   <arg type="s" name="order" direction="in">
			   <tp:docstring>
				   An ordered list of account IDs, delimited by '/'
			   </tp:docstring>
		   </arg>
	   </method>

	   <method name="removeAccount" tp:name-for-bindings="removeAccount">
		   <tp:docstring>
			   Remove an existing account. When removed, the signal <tp:member-ref>accountsChanged</tp:member-ref> is emitted. The clients must then call <tp:member-ref>getAccountList</tp:member-ref> to update their internal data structure.
		   </tp:docstring>
		   <arg type="s" name="accoundID" direction="in">
			   <tp:docstring>
					The account to remove, identified by its ID
			   </tp:docstring>
		   </arg>
	   </method>

	   <method name="getAccountList" tp:name-for-bindings="getAccountList">
		   <tp:docstring>
				Get a list of all created accounts, as stored by the core.
		   </tp:docstring>
		   <annotation name="com.trolltech.QtDBus.QtTypeName.Out0" value="VectorString"/>
		   <arg type="as" name="list" direction="out">
			   <tp:docstring>
				   A list of account IDs
			   </tp:docstring>
		   </arg>
	   </method>

	   <method name="sendRegister" tp:name-for-bindings="sendRegister">
		   <tp:docstring>
				Send account registration (REGISTER) to the registrar.
		   </tp:docstring>
		   the account if expire=1, unregister if expire=0.

		   @param[in] input accountID
		   -->
		   <arg type="s" name="accountID" direction="in">
			   <tp:docstring>
					The account ID
			   </tp:docstring>
		   </arg>
		   <arg type="i" name="expire" direction="in">
			   <tp:docstring>
					<p>To register, expire must be 1.</p>
					<p>To un-register, expire must be 0.</p>
			   </tp:docstring>
		   </arg>
	   </method>

	   <method name="getToneLocaleList" tp:name-for-bindings="getToneLocaleList">
		   <tp:docstring>
		   </tp:docstring>
		   <annotation name="com.trolltech.QtDBus.QtTypeName.Out0" value="VectorString"/>
		   <arg type="as" name="list" direction="out">
			   <tp:docstring>
			   </tp:docstring>
		   </arg>
	   </method>

	   <method name="getVersion" tp:name-for-bindings="getVersion">
		   <tp:docstring>
		   </tp:docstring>
		   <arg type="s" name="version" direction="out">
			   <tp:docstring>
			   </tp:docstring>
		   </arg>
	   </method>

	   <method name="getRingtoneList" tp:name-for-bindings="getRingtoneList">
		   <tp:docstring>
		   </tp:docstring>
		   <annotation name="com.trolltech.QtDBus.QtTypeName.Out0" value="VectorString"/>
		   <arg type="as" name="list" direction="out">
			   <tp:docstring>
			   </tp:docstring>
		   </arg>
	   </method>

	   <method name="getPlaybackDeviceList" tp:name-for-bindings="getPlaybackDeviceList">
		   <tp:docstring>
		   </tp:docstring>
		   <annotation name="com.trolltech.QtDBus.QtTypeName.Out0" value="VectorString"/>
		   <arg type="as" name="list" direction="out">
			   <tp:docstring>
			   </tp:docstring>
		   </arg>
	   </method>

	   <method name="getRecordDeviceList" tp:name-for-bindings="getRecordDeviceList">
		   <tp:docstring>
		   </tp:docstring>
		   <annotation name="com.trolltech.QtDBus.QtTypeName.Out0" value="VectorString"/>
		   <arg type="as" name="list" direction="out">
			   <tp:docstring>
			   </tp:docstring>
		   </arg>
	   </method>

	   <method name="isRingtoneEnabled" tp:name-for-bindings="isRingtoneEnabled">
		   <tp:docstring>
		   </tp:docstring>
		   <arg type="i" name="bool" direction="out">
			   <tp:docstring>
			   </tp:docstring>
		   </arg>
	   </method>

	   <method name="ringtoneEnabled" tp:name-for-bindings="ringtoneEnabled">
		   <tp:docstring>
		   </tp:docstring>
	   </method>

	   <method name="getRingtoneChoice" tp:name-for-bindings="getRingtoneChoice">
		   <tp:docstring>
		   </tp:docstring>
		   <arg type="s" name="tone" direction="out">
			   <tp:docstring>
			   </tp:docstring>
		   </arg>
	   </method>

	   <method name="setRingtoneChoice" tp:name-for-bindings="setRingtoneChoice">
		   <tp:docstring>
		   </tp:docstring>
		   <arg type="s" name="tone" direction="in">
			   <tp:docstring>
			   </tp:docstring>
		   </arg>
	   </method>

	   <method name="getAudioManager" tp:name-for-bindings="getAudioManager">
		   <tp:docstring>
		   </tp:docstring>
		   <arg type="i" name="api" direction="out">
			   <tp:docstring>
			   </tp:docstring>
		   </arg>
	   </method>

	   <method name="setAudioManager" tp:name-for-bindings="setAudioManager">
		   <tp:docstring>
		   </tp:docstring>
		   <arg type="i" name="api" direction="in">
			   <tp:docstring>
			   </tp:docstring>
		   </arg>
	   </method>

	   <method name="getRecordPath" tp:name-for-bindings="getRecordPath">
		   <tp:docstring>
		   </tp:docstring>
		   <arg type="s" name="rec" direction="out">
			   <tp:docstring>
			   </tp:docstring>
		   </arg>
	   </method>

	   <method name="setRecordPath" tp:name-for-bindings="setRecordPath">
		   <tp:docstring>
		   </tp:docstring>
		   <arg type="s" name="rec" direction="in">
			   <tp:docstring>
			   </tp:docstring>
		   </arg>
	   </method>

	   <!--      ///////////////////////               -->

	   <!-- Codecs-related methods -->

	   <method name="getCodecList" tp:name-for-bindings="getCodecList">
		   <tp:docstring>
		   </tp:docstring>
		   <annotation name="com.trolltech.QtDBus.QtTypeName.Out0" value="VectorString"/>
		   <arg type="as" name="list" direction="out">
			   <tp:docstring>
			   </tp:docstring>
		   </arg>
	   </method>

	   <method name="getCodecDetails" tp:name-for-bindings="getCodecDetails">
		   <tp:docstring>
		   </tp:docstring>
		   <arg type="i" name="payload" direction="in">
			   <tp:docstring>
			   </tp:docstring>
		   </arg>
		   <annotation name="com.trolltech.QtDBus.QtTypeName.Out0" value="VectorString"/>
		   <arg type="as" name="details" direction="out">
			   <tp:docstring>
			   </tp:docstring>
		   </arg>
	   </method>

	   <method name="getActiveCodecList" tp:name-for-bindings="getActiveCodecList">
		   <tp:docstring>
		   </tp:docstring>
		   <annotation name="com.trolltech.QtDBus.QtTypeName.Out0" value="VectorString"/>
		   <arg type="s" name="accountID" direction="in">
			   <tp:docstring>
			   </tp:docstring>
		   </arg>
		   <arg type="as" name="list" direction="out">
			   <tp:docstring>
			   </tp:docstring>
		   </arg>
	   </method>

	   <method name="setActiveCodecList" tp:name-for-bindings="setActiveCodecList">
		   <tp:docstring>
		   </tp:docstring>
		   <annotation name="com.trolltech.QtDBus.QtTypeName.In0" value="VectorString"/>
		   <arg type="as" name="list" direction="in">
			   <tp:docstring>
			   </tp:docstring>
		   </arg>
		   <arg type="s" name="accountID" direction="in">
			   <tp:docstring>
			   </tp:docstring>
		   </arg>
	   </method>


	   <!-- Audio devices methods -->

	   <method name="getAudioPluginList" tp:name-for-bindings="getAudioPluginList">
		   <tp:docstring>
		   </tp:docstring>
		   <annotation name="com.trolltech.QtDBus.QtTypeName.Out0" value="VectorString"/>
		   <arg type="as" name="list" direction="out">
			   <tp:docstring>
			   </tp:docstring>
		   </arg>
	   </method>

	   <method name="setInputAudioPlugin" tp:name-for-bindings="setInputAudioPlugin">
		   <tp:docstring>
		   </tp:docstring>
		   <arg type="s" name="audioPlugin" direction="in">
			   <tp:docstring>
			   </tp:docstring>
		   </arg>
	   </method>

	   <method name="setOutputAudioPlugin" tp:name-for-bindings="setOutputAudioPlugin">
		   <tp:docstring>
		   </tp:docstring>
		   <arg type="s" name="audioPlugin" direction="in">
			   <tp:docstring>
			   </tp:docstring>
		   </arg>
	   </method>

	   <method name="getAudioOutputDeviceList" tp:name-for-bindings="getAudioOutputDeviceList">
		   <tp:docstring>
		   </tp:docstring>
		   <annotation name="com.trolltech.QtDBus.QtTypeName.Out0" value="VectorString"/>
		   <arg type="as" name="list" direction="out">
			   <tp:docstring>
			   </tp:docstring>
		   </arg>
	   </method>

	   <method name="setAudioOutputDevice" tp:name-for-bindings="setAudioOutputDevice">
		   <tp:docstring>
		   </tp:docstring>
		   <arg type="i" name="index" direction="in">
			   <tp:docstring>
			   </tp:docstring>
		   </arg>
	   </method>

	   <method name="setAudioInputDevice" tp:name-for-bindings="setAudioInputDevice">
		   <tp:docstring>
		   </tp:docstring>
		   <arg type="i" name="index" direction="in">
			   <tp:docstring>
			   </tp:docstring>
		   </arg>
	   </method>

	   <method name="setAudioRingtoneDevice" tp:name-for-binding="setAudioRingtoneDevice">
	           <tp:docstring>
		   </tp:docstring>
		   <arg type="i" name="index" direction="in">
		     <tp:docstring>
		     </tp:docstring>
		   </arg>
	   </method>

	   <method name="getAudioInputDeviceList" tp:name-for-bindings="getAudioInputDeviceList">
		   <tp:docstring>
		   </tp:docstring>
		   <annotation name="com.trolltech.QtDBus.QtTypeName.Out0" value="VectorString"/>
		   <arg type="as" name="list" direction="out">
			   <tp:docstring>
			   </tp:docstring>
		   </arg>
	   </method>


	   <method name="getCurrentAudioDevicesIndex" tp:name-for-bindings="getCurrentAudioDevicesIndex">
		   <tp:docstring>
		   </tp:docstring>
		   <annotation name="com.trolltech.QtDBus.QtTypeName.Out0" value="VectorString"/>
		   <arg type="as" name="list" direction="out">
			   <tp:docstring>
			   </tp:docstring>
		   </arg>
	   </method>

	   <method name="getAudioDeviceIndex" tp:name-for-bindings="getAudioDeviceIndex">
		   <tp:docstring>
		   </tp:docstring>
		   <arg type="s" name="name" direction="in">
			   <tp:docstring>
			   </tp:docstring>
		   </arg>
		   <arg type="i" name="index" direction="out">
			   <tp:docstring>
			   </tp:docstring>
		   </arg>
	   </method>

	   <method name="getCurrentAudioOutputPlugin" tp:name-for-bindings="getCurrentAudioOutputPlugin">
		   <tp:docstring>
		   </tp:docstring>
		   <arg type="s" name="plugin" direction="out">
			   <tp:docstring>
			   </tp:docstring>
		   </arg>
	   </method>

	   <method name="getEchoCancelState" tp:name-for-bindings="getEchoCancelState">
	           <tp:docstring>
	           </tp:docstring>
	           <arg type="s" name="state" direction="out">
		           <tp:docstring>
			   </tp:docstring>
	           </arg>
	   </method>

	   <method name="setEchoCancelState" tp:name-for-bindings="setEchoCancelState">
	           <tp:docstring>
		   </tp:docstring>
		   <arg type="s" name="state" direction="in">
		   </arg>
	   </method>

           <method name="getNoiseSuppressState" tp:name-for-bindings="getNoiseSuppressState">
	           <tp:docstring>
		   </tp:docstring>
		   <arg type="s" name="state" direction="out">
		           <tp:docstring>
			   </tp:docstring>
		   </arg>
	   </method>

	   <method name="setNoiseSuppressState" tp:name-for-binding="setNoiseSuppressState">
	           <arg type="s" name="state" direction="in">
	           </arg>
	   </method>

	   <!--    General Settings Panel         -->

	   <method name="isMd5CredentialHashing" tp:name-for-bindings="isMd5CredentialHashing">
		   <tp:docstring>
		   </tp:docstring>
		   <arg type="b" name="res" direction="out">
			   <tp:docstring>
			   </tp:docstring>
		   </arg>
	   </method>

	   <method name="setMd5CredentialHashing" tp:name-for-bindings="setMd5CredentialHashing">
		   <tp:docstring>
		   </tp:docstring>
		   <arg type="b" name="enabled" direction="in">
			   <tp:docstring>
			   </tp:docstring>
		   </arg>
	   </method>

	   <method name="isIax2Enabled" tp:name-for-bindings="isIax2Enabled">
		   <tp:docstring>
		   </tp:docstring>
		   <arg type="i" name="res" direction="out">
			   <tp:docstring>
			   </tp:docstring>
		   </arg>
	   </method>

	   <method name="setMailNotify" tp:name-for-bindings="setMailNotify">
		   <tp:docstring>
		   </tp:docstring>
	   </method>

	   <method name="getMailNotify" tp:name-for-bindings="getMailNotify">
		   <tp:docstring>
		   </tp:docstring>
		   <arg type="i" name="level" direction="out">
			   <tp:docstring>
			   </tp:docstring>
		   </arg>
	   </method>


	   <method name="getHistoryLimit" tp:name-for-bindings="getHistoryLimit">
		   <tp:docstring>
		   </tp:docstring>
		   <arg type="i" name="days" direction="out">
			   <tp:docstring>
			   </tp:docstring>
		   </arg>
	   </method>

	   <method name="setHistoryLimit" tp:name-for-bindings="setHistoryLimit">
		   <tp:docstring>
		   </tp:docstring>
		   <arg type="i" name="days" direction="in">
			   <tp:docstring>
			   </tp:docstring>
		   </arg>
	   </method>

<<<<<<< HEAD
	   <method name="startHidden" tp:name-for-bindings="startHidden">
		   <tp:docstring>
		   </tp:docstring>
	   </method>

	   <method name="isStartHidden" tp:name-for-bindings="isStartHidden">
		   <tp:docstring>
		   </tp:docstring>
		   <arg type="i" name="state" direction="out">
			   <tp:docstring>
			   </tp:docstring>
		   </arg>
	   </method>

	   <method name="popupMode" tp:name-for-bindings="popupMode">
		   <tp:docstring>
		   </tp:docstring>
		   <arg type="i" name="state" direction="out">
			   <tp:docstring>
			   </tp:docstring>
		   </arg>
	   </method>

	   <method name="switchPopupMode" tp:name-for-bindings="switchPopupMode">
		   <tp:docstring>
		   </tp:docstring>
	   </method>

	   <method name="getWindowWidth" tp:name-for-bindings="getWindowWidth">
		   <tp:docstring>
		   </tp:docstring>
		   <arg type="i" name="width" direction="out">
			   <tp:docstring>
			   </tp:docstring>
		   </arg>
	   </method>

	   <method name="getWindowHeight" tp:name-for-bindings="getWindowHeight">
		   <tp:docstring>
		   </tp:docstring>
		   <arg type="i" name="height" direction="out">
			   <tp:docstring>
			   </tp:docstring>
		   </arg>
	   </method>

	   <method name="setWindowWidth" tp:name-for-bindings="setWindowWidth">
		   <tp:docstring>
		   </tp:docstring>
		   <arg type="i" name="width" direction="in">
			   <tp:docstring>
			   </tp:docstring>
		   </arg>
	   </method>

	   <method name="setWindowHeight" tp:name-for-bindings="setWindowHeight">
		   <tp:docstring>
		   </tp:docstring>
		   <arg type="i" name="height" direction="in">
			   <tp:docstring>
			   </tp:docstring>
		   </arg>
	   </method>

	   <method name="getWindowPositionX" tp:name-for-bindings="getWindowPositionX">
		   <tp:docstring>
		   </tp:docstring>
		   <arg type="i" name="posX" direction="out">
			   <tp:docstring>
			   </tp:docstring>
		   </arg>
	   </method>

	   <method name="setWindowPositionX" tp:name-for-bindings="setWindowPositionX">
		   <tp:docstring>
		   </tp:docstring>
		   <arg type="i" name="posX" direction="in">
			   <tp:docstring>
			   </tp:docstring>
		   </arg>
	   </method>

	   <method name="getWindowPositionY" tp:name-for-bindings="getWindowPositionY">
		   <tp:docstring>
		   </tp:docstring>
		   <arg type="i" name="posY" direction="out">
			   <tp:docstring>
			   </tp:docstring>
		   </arg>
	   </method>

	   <method name="setWindowPositionY" tp:name-for-bindings="setWindowPositionY">
		   <tp:docstring>
		   </tp:docstring>
		   <arg type="i" name="posY" direction="in">
			   <tp:docstring>
			   </tp:docstring>
		   </arg>
	   </method>

	   <method name="enableStatusIcon" tp:name-for-bindings="enableStatusIcon">
		   <tp:docstring>
		   </tp:docstring>
		   <arg type="s" name="value" direction="in">
			   <tp:docstring>
			   </tp:docstring>
		   </arg>
	   </method>

	   <method name="isStatusIconEnabled" tp:name-for-bindings="isStatusIconEnabled">
		   <tp:docstring>
		   </tp:docstring>
		   <arg type="s" name="value" direction="out">
			   <tp:docstring>
			   </tp:docstring>
		   </arg>
	   </method>

=======
>>>>>>> c9d7e1f3

	   <!-- Addressbook configuration -->
	   <method name="getAddressbookSettings" tp:name-for-bindings="getAddressbookSettings">
		   <tp:docstring>
		   </tp:docstring>
		   <annotation name="com.trolltech.QtDBus.QtTypeName.Out0" value="MapStringInt"/>
		   <arg type="a{si}" name="settings" direction="out">
			   <tp:docstring>
			   </tp:docstring>
		   </arg>
	   </method>

	   <method name="setAddressbookSettings" tp:name-for-bindings="setAddressbookSettings">
		   <tp:docstring>
		   </tp:docstring>
		   <annotation name="com.trolltech.QtDBus.QtTypeName.In0" value="MapStringInt"/>
		   <arg type="a{si}" name="settings" direction="in">
			   <tp:docstring>
			   </tp:docstring>
		   </arg>
	   </method>

	   <!-- Addressbook list -->
	   <method name="getAddressbookList" tp:name-for-bindings="getAddressbookList">
		   <tp:docstring>
		   </tp:docstring>
		   <annotation name="com.trolltech.QtDBus.QtTypeName.Out0" value="VectorString"/>
		   <arg type="as" name="settings" direction="out">
			   <tp:docstring>
			   </tp:docstring>
		   </arg>
	   </method>

	   <method name="setAddressbookList" tp:name-for-bindings="setAddressbookList">
		   <tp:docstring>
		   </tp:docstring>
		   <annotation name="com.trolltech.QtDBus.QtTypeName.In0" value="VectorString"/>
		   <arg type="as" name="settings" direction="in">
			   <tp:docstring>
			   </tp:docstring>
		   </arg>
	   </method>

	   <!-- Hook configuration -->
	   <method name="getHookSettings" tp:name-for-bindings="getHookSettings">
		   <tp:docstring>
		   </tp:docstring>
		   <annotation name="com.trolltech.QtDBus.QtTypeName.Out0" value="MapStringString"/>
		   <arg type="a{ss}" name="settings" direction="out">
			   <tp:docstring>
			   </tp:docstring>
		   </arg>
	   </method>

	   <method name="setHookSettings" tp:name-for-bindings="setHookSettings">
		   <tp:docstring>
		   </tp:docstring>
		   <annotation name="com.trolltech.QtDBus.QtTypeName.In0" value="MapStringString"/>
		   <arg type="a{ss}" name="settings" direction="in">
			   <tp:docstring>
			   </tp:docstring>
		   </arg>
	   </method>

	   <method name="getHistory" tp:name-for-bindings="getHistory">
		   <tp:docstring>
		   </tp:docstring>
		   <annotation name="com.trolltech.QtDBus.QtTypeName.Out0" value="MapStringString"/>
		   <arg type="a{ss}" name="entries" direction="out">
			   <tp:docstring>
			   </tp:docstring>
		   </arg>
	   </method>

	   <method name="setHistory" tp:name-for-bindings="setHistory">
		   <tp:docstring>
		   </tp:docstring>
		   <annotation name="com.trolltech.QtDBus.QtTypeName.In0" value="MapStringString"/>
		   <arg type="a{ss}" name="entries" direction="in">
			   <tp:docstring>
			   </tp:docstring>
		   </arg>
	   </method>

	   <signal name="accountsChanged" tp:name-for-bindings="accountsChanged">
	   </signal>  

	   <signal name="errorAlert" tp:name-for-bindings="errorAlert">
		   <arg type="i" name="code">
			   <tp:docstring>
			   </tp:docstring>
		   </arg>
	   </signal> 

	   <!-- TLS Methods -->
	   <method name="getSupportedTlsMethod" tp:name-for-bindings="getSupportedTlsMethod">
		   <tp:docstring>
		   </tp:docstring>
		   <annotation name="com.trolltech.QtDBus.QtTypeName.Out0" value="VectorString"/>
		   <arg type="as" name="list" direction="out">
			   <tp:docstring>
			   </tp:docstring>
		   </arg>
	   </method>

	   <method name="getTlsSettingsDefault" tp:name-for-bindings="getTlsSettingsDefault">
                   <annotation name="com.trolltech.QtDBus.QtTypeName.Out0" value="MapStringString"/>
		   <tp:docstring>
		   </tp:docstring>
		   <arg type="a{ss}" name="details" direction="out">
			   <tp:docstring>
			   </tp:docstring>
		   </arg>
	   </method>

	   <method name="getTlsSettings" tp:name-for-bindings="getTlsSettings">
		   <tp:docstring>
		   </tp:docstring>
		   <arg type="s" name="accountID" direction="in">
			   <tp:docstring>
			   </tp:docstring>
		   </arg>
		   <annotation name="com.trolltech.QtDBus.QtTypeName.Out0" value="MapStringString"/>
		   <arg type="a{ss}" name="details" direction="out">
			   <tp:docstring>
			   </tp:docstring>
		   </arg>
	   </method>

	   <method name="setTlsSettings" tp:name-for-bindings="setTlsSettings">
		   <tp:docstring>
		   </tp:docstring>
		   <annotation name="com.trolltech.QtDBus.QtTypeName.In1" value="MapStringString"/>
		   <arg type="s" name="accountID" direction="in">
			   <tp:docstring>
			   </tp:docstring>
		   </arg>
		   <arg type="a{ss}" name="details" direction="in">
			   <tp:docstring>
			   </tp:docstring>
		   </arg>
	   </method>

	   <method name="getAddrFromInterfaceName" tp:name-for-bindings="getAddrFromInterfaceName">
		   <tp:docstring>
		   </tp:docstring>
		   <arg type="s" name="interface" direction="in">
			   <tp:docstring>
			   </tp:docstring>
		   </arg>
		   <arg type="s" name="address" direction="out">
			   <tp:docstring>
			   </tp:docstring>
		   </arg>
	   </method>

	   <method name="getAllIpInterface" tp:name-for-bindings="getAllIpInterface">
		   <tp:docstring>
		   </tp:docstring>
		   <annotation name="com.trolltech.QtDBus.QtTypeName.Out0" value="VectorString"/>
		   <arg type="as" name="list" direction="out">
			   <tp:docstring>
			   </tp:docstring>
		   </arg>
	   </method>

	   <method name="getAllIpInterfaceByName" tp:name-for-bindings="getAllIpInterfaceByName">
		   <tp:docstring>
		   </tp:docstring>
		   <annotation name="com.trolltech.QtDBus.QtTypeName.Out0" value="VectorString"/>
		   <arg type="as" name="list" direction="out">
			   <tp:docstring>
			   </tp:docstring>
		   </arg>
	   </method>

	   <method name="getShortcuts" tp:name-for-bindings="getShortcuts">
                   <annotation name="com.trolltech.QtDBus.QtTypeName.Out0" value="MapStringString"/>
		   <tp:docstring>
		   </tp:docstring>
		   <arg type="a{ss}" name="shortcutsMap" direction="out">
			   <tp:docstring>
			   </tp:docstring>
		   </arg>
	   </method>

	   <method name="setShortcuts" tp:name-for-bindings="setShortcuts">
                   <annotation name="com.trolltech.QtDBus.QtTypeName.In0" value="MapStringString"/>
		   <tp:docstring>
		   </tp:docstring>
		   <arg type="a{ss}" name="shortcutsMap" direction="in">
			   <tp:docstring>
			   </tp:docstring>
		   </arg>
	   </method>
   </interface>
	   </node><|MERGE_RESOLUTION|>--- conflicted
+++ resolved
@@ -655,128 +655,6 @@
 		   </arg>
 	   </method>
 
-<<<<<<< HEAD
-	   <method name="startHidden" tp:name-for-bindings="startHidden">
-		   <tp:docstring>
-		   </tp:docstring>
-	   </method>
-
-	   <method name="isStartHidden" tp:name-for-bindings="isStartHidden">
-		   <tp:docstring>
-		   </tp:docstring>
-		   <arg type="i" name="state" direction="out">
-			   <tp:docstring>
-			   </tp:docstring>
-		   </arg>
-	   </method>
-
-	   <method name="popupMode" tp:name-for-bindings="popupMode">
-		   <tp:docstring>
-		   </tp:docstring>
-		   <arg type="i" name="state" direction="out">
-			   <tp:docstring>
-			   </tp:docstring>
-		   </arg>
-	   </method>
-
-	   <method name="switchPopupMode" tp:name-for-bindings="switchPopupMode">
-		   <tp:docstring>
-		   </tp:docstring>
-	   </method>
-
-	   <method name="getWindowWidth" tp:name-for-bindings="getWindowWidth">
-		   <tp:docstring>
-		   </tp:docstring>
-		   <arg type="i" name="width" direction="out">
-			   <tp:docstring>
-			   </tp:docstring>
-		   </arg>
-	   </method>
-
-	   <method name="getWindowHeight" tp:name-for-bindings="getWindowHeight">
-		   <tp:docstring>
-		   </tp:docstring>
-		   <arg type="i" name="height" direction="out">
-			   <tp:docstring>
-			   </tp:docstring>
-		   </arg>
-	   </method>
-
-	   <method name="setWindowWidth" tp:name-for-bindings="setWindowWidth">
-		   <tp:docstring>
-		   </tp:docstring>
-		   <arg type="i" name="width" direction="in">
-			   <tp:docstring>
-			   </tp:docstring>
-		   </arg>
-	   </method>
-
-	   <method name="setWindowHeight" tp:name-for-bindings="setWindowHeight">
-		   <tp:docstring>
-		   </tp:docstring>
-		   <arg type="i" name="height" direction="in">
-			   <tp:docstring>
-			   </tp:docstring>
-		   </arg>
-	   </method>
-
-	   <method name="getWindowPositionX" tp:name-for-bindings="getWindowPositionX">
-		   <tp:docstring>
-		   </tp:docstring>
-		   <arg type="i" name="posX" direction="out">
-			   <tp:docstring>
-			   </tp:docstring>
-		   </arg>
-	   </method>
-
-	   <method name="setWindowPositionX" tp:name-for-bindings="setWindowPositionX">
-		   <tp:docstring>
-		   </tp:docstring>
-		   <arg type="i" name="posX" direction="in">
-			   <tp:docstring>
-			   </tp:docstring>
-		   </arg>
-	   </method>
-
-	   <method name="getWindowPositionY" tp:name-for-bindings="getWindowPositionY">
-		   <tp:docstring>
-		   </tp:docstring>
-		   <arg type="i" name="posY" direction="out">
-			   <tp:docstring>
-			   </tp:docstring>
-		   </arg>
-	   </method>
-
-	   <method name="setWindowPositionY" tp:name-for-bindings="setWindowPositionY">
-		   <tp:docstring>
-		   </tp:docstring>
-		   <arg type="i" name="posY" direction="in">
-			   <tp:docstring>
-			   </tp:docstring>
-		   </arg>
-	   </method>
-
-	   <method name="enableStatusIcon" tp:name-for-bindings="enableStatusIcon">
-		   <tp:docstring>
-		   </tp:docstring>
-		   <arg type="s" name="value" direction="in">
-			   <tp:docstring>
-			   </tp:docstring>
-		   </arg>
-	   </method>
-
-	   <method name="isStatusIconEnabled" tp:name-for-bindings="isStatusIconEnabled">
-		   <tp:docstring>
-		   </tp:docstring>
-		   <arg type="s" name="value" direction="out">
-			   <tp:docstring>
-			   </tp:docstring>
-		   </arg>
-	   </method>
-
-=======
->>>>>>> c9d7e1f3
-
 	   <!-- Addressbook configuration -->
 	   <method name="getAddressbookSettings" tp:name-for-bindings="getAddressbookSettings">
 		   <tp:docstring>
