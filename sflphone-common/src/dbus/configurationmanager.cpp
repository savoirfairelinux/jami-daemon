--- conflicted
+++ resolved
@@ -397,27 +397,7 @@
  */
 std::vector<std::string> ConfigurationManager::getVideoCodecList (void)
 {
-<<<<<<< HEAD
-    std::vector<std::string> list;
-    typedef std::map<int, std::string> VideoCodecsMap;
-    VideoCodecsMap codecs = sfl_video::getCodecsMap();
-    VideoCodecsMap::iterator iter = codecs.begin();
-
-    while (iter != codecs.end()) {
-        std::stringstream ss;
-
-        if (not iter->second.empty()) {
-            ss << iter->first;
-            list.push_back(ss.str());
-        }
-
-        iter++;
-    }
-
-    return list;
-=======
     return sfl_video::getVideoCodecList();
->>>>>>> 09abe126
 }
 
 std::vector<std::string> ConfigurationManager::getSupportedTlsMethod (void)
@@ -439,15 +419,9 @@
 }
 
 std::vector<std::string> ConfigurationManager::getVideoCodecDetails (
-<<<<<<< HEAD
-        const int32_t& payload)
-{
-    return sfl_video::getCodecSpecifications(payload);
-=======
         const std::string& codec)
 {
     return sfl_video::getCodecSpecifications(codec);
->>>>>>> 09abe126
 }
 
 std::vector<std::string> ConfigurationManager::getActiveAudioCodecList (
