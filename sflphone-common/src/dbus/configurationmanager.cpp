--- conflicted
+++ resolved
@@ -856,15 +856,7 @@
 std::string ConfigurationManager::getAddrFromInterfaceName (
         const std::string& interface)
 {
-<<<<<<< HEAD
-
-    std::string address = SIPVoIPLink::instance ("")->getInterfaceAddrFromName (
-            interface);
-
-    return address;
-=======
     return SIPVoIPLink::instance()->getInterfaceAddrFromName (interface);
->>>>>>> 77b55d14
 }
 
 std::vector<std::string> ConfigurationManager::getAllIpInterface (void)
