/*
 *  Copyright (C) 2007 Savoir-Faire Linux inc.
 *  Author: Pierre-Luc Beaudoin <pierre-luc.beaudoin@savoirfairelinux.com>
 *  Author: Emmanuel Milou <emmanuel.milou@savoirfairelinux.com>
 *  Author: Guillaume Carmel-Archambault <guillaume.carmel-archambault@savoirfairelinux.com>
 *
 *  This program is free software; you can redistribute it and/or modify
 *  it under the terms of the GNU General Public License as published by
 *  the Free Software Foundation; either version 3 of the License, or
 *  (at your option) any later version.
 *
 *  This program is distributed in the hope that it will be useful,
 *  but WITHOUT ANY WARRANTY; without even the implied warranty of
 *  MERCHANTABILITY or FITNESS FOR A PARTICULAR PURPOSE.  See the
 *  GNU General Public License for more details.
 *
 *  You should have received a copy of the GNU General Public License
 *  along with this program; if not, write to the Free Software
 *   Foundation, Inc., 675 Mass Ave, Cambridge, MA 02139, USA.
 */

#include <global.h>
#include <configurationmanager.h>
#include <sstream>
#include "../manager.h"
#include "sip/sipvoiplink.h"

const char* ConfigurationManager::SERVER_PATH = "/org/sflphone/SFLphone/ConfigurationManager";



ConfigurationManager::ConfigurationManager (DBus::Connection& connection)
        : DBus::ObjectAdaptor (connection, SERVER_PATH)
{
}


std::map< std::string, std::string >
ConfigurationManager::getAccountDetails (const std::string& accountID)
{
    _debug ("ConfigurationManager::getAccountDetails");
    return Manager::instance().getAccountDetails (accountID);
}

std::map< std::string, std::string >
ConfigurationManager::getTlsSettingsDefault (void)
{
    _debug ("ConfigurationManager::getTlsDefaultSettings");

    std::map<std::string, std::string> tlsSettingsDefault;
    tlsSettingsDefault.insert (std::pair<std::string, std::string> (TLS_CA_LIST_FILE, ""));
    tlsSettingsDefault.insert (std::pair<std::string, std::string> (TLS_CERTIFICATE_FILE, ""));
    tlsSettingsDefault.insert (std::pair<std::string, std::string> (TLS_PRIVATE_KEY_FILE, ""));
    tlsSettingsDefault.insert (std::pair<std::string, std::string> (TLS_PASSWORD, ""));
    tlsSettingsDefault.insert (std::pair<std::string, std::string> (TLS_METHOD, "TLSv1"));
    tlsSettingsDefault.insert (std::pair<std::string, std::string> (TLS_CIPHERS, ""));
    tlsSettingsDefault.insert (std::pair<std::string, std::string> (TLS_SERVER_NAME, ""));
    tlsSettingsDefault.insert (std::pair<std::string, std::string> (TLS_VERIFY_SERVER, "true"));
    tlsSettingsDefault.insert (std::pair<std::string, std::string> (TLS_VERIFY_CLIENT, "true"));
    tlsSettingsDefault.insert (std::pair<std::string, std::string> (TLS_REQUIRE_CLIENT_CERTIFICATE, "true"));
    tlsSettingsDefault.insert (std::pair<std::string, std::string> (TLS_NEGOTIATION_TIMEOUT_SEC, "2"));
    tlsSettingsDefault.insert (std::pair<std::string, std::string> (TLS_NEGOTIATION_TIMEOUT_MSEC, "0"));

    return tlsSettingsDefault;
}

std::map< std::string, std::string >
ConfigurationManager::getIp2IpDetails (void)
{

    std::map<std::string, std::string> ip2ipAccountDetails;

    ip2ipAccountDetails.insert (std::pair<std::string, std::string> (SRTP_KEY_EXCHANGE, Manager::instance().getConfigString (IP2IP_PROFILE, SRTP_KEY_EXCHANGE)));
    ip2ipAccountDetails.insert (std::pair<std::string, std::string> (SRTP_ENABLE, Manager::instance().getConfigString (IP2IP_PROFILE, SRTP_ENABLE)));
    ip2ipAccountDetails.insert (std::pair<std::string, std::string> (ZRTP_DISPLAY_SAS, Manager::instance().getConfigString (IP2IP_PROFILE, ZRTP_DISPLAY_SAS)));
    ip2ipAccountDetails.insert (std::pair<std::string, std::string> (ZRTP_HELLO_HASH, Manager::instance().getConfigString (IP2IP_PROFILE, ZRTP_HELLO_HASH)));
    ip2ipAccountDetails.insert (std::pair<std::string, std::string> (ZRTP_NOT_SUPP_WARNING, Manager::instance().getConfigString (IP2IP_PROFILE, ZRTP_NOT_SUPP_WARNING)));
    ip2ipAccountDetails.insert (std::pair<std::string, std::string> (ZRTP_DISPLAY_SAS_ONCE, Manager::instance().getConfigString (IP2IP_PROFILE, ZRTP_DISPLAY_SAS_ONCE)));

    ip2ipAccountDetails.insert (std::pair<std::string, std::string> (LOCAL_ADDRESS, Manager::instance().getConfigString (IP2IP_PROFILE, LOCAL_ADDRESS)));
    ip2ipAccountDetails.insert (std::pair<std::string, std::string> (LOCAL_PORT, Manager::instance().getConfigString (IP2IP_PROFILE, LOCAL_PORT)));

    std::map<std::string, std::string> tlsSettings;
    tlsSettings = getTlsSettings (IP2IP_PROFILE);
    std::copy (tlsSettings.begin(), tlsSettings.end(), std::inserter (ip2ipAccountDetails, ip2ipAccountDetails.end()));

    return ip2ipAccountDetails;

}

void
ConfigurationManager::setIp2IpDetails (const std::map< std::string, std::string >& details)
{
    std::map<std::string, std::string> map_cpy = details;
    std::map<std::string, std::string>::iterator it;

    it = map_cpy.find (LOCAL_ADDRESS);

    if (it != details.end()) {
        Manager::instance().setConfig (IP2IP_PROFILE, LOCAL_ADDRESS, it->second);
    }

    it = map_cpy.find (LOCAL_PORT);

    if (it != details.end()) {
        Manager::instance().setConfig (IP2IP_PROFILE, LOCAL_PORT, it->second);
    }

    it = map_cpy.find (SRTP_ENABLE);

    if (it != details.end()) {
        Manager::instance().setConfig (IP2IP_PROFILE, SRTP_ENABLE, it->second);
    }

    it = map_cpy.find (SRTP_KEY_EXCHANGE);

    if (it != details.end()) {
        Manager::instance().setConfig (IP2IP_PROFILE, SRTP_KEY_EXCHANGE, it->second);
    }

    it = map_cpy.find (ZRTP_DISPLAY_SAS);

    if (it != details.end()) {
        Manager::instance().setConfig (IP2IP_PROFILE, ZRTP_DISPLAY_SAS, it->second);
    }

    it = map_cpy.find (ZRTP_NOT_SUPP_WARNING);

    if (it != details.end()) {
        Manager::instance().setConfig (IP2IP_PROFILE, ZRTP_NOT_SUPP_WARNING, it->second);
    }

    it = map_cpy.find (ZRTP_HELLO_HASH);

    if (it != details.end()) {
        Manager::instance().setConfig (IP2IP_PROFILE, ZRTP_HELLO_HASH, it->second);
    }

    it = map_cpy.find (ZRTP_DISPLAY_SAS_ONCE);

    if (it != details.end()) {
        Manager::instance().setConfig (IP2IP_PROFILE, ZRTP_DISPLAY_SAS_ONCE, it->second);
    }

    setTlsSettings (IP2IP_PROFILE, details);

    Manager::instance().saveConfig();

    // Update account details to the client side
    accountsChanged();

}

std::map< std::string, std::string >
ConfigurationManager::getTlsSettings (const std::string& section)
{
    std::map<std::string, std::string> tlsSettings;
    tlsSettings.insert (std::pair<std::string, std::string>
                        (TLS_ENABLE, Manager::instance().getConfigString (section, TLS_ENABLE)));
    tlsSettings.insert (std::pair<std::string, std::string>
                        (TLS_CA_LIST_FILE, Manager::instance().getConfigString (section, TLS_CA_LIST_FILE)));
    tlsSettings.insert (std::pair<std::string, std::string>
                        (TLS_CERTIFICATE_FILE, Manager::instance().getConfigString (section, TLS_CERTIFICATE_FILE)));
    tlsSettings.insert (std::pair<std::string, std::string>
                        (TLS_PRIVATE_KEY_FILE, Manager::instance().getConfigString (section, TLS_PRIVATE_KEY_FILE)));
    tlsSettings.insert (std::pair<std::string, std::string>
                        (TLS_PASSWORD, Manager::instance().getConfigString (section, TLS_PASSWORD)));
    tlsSettings.insert (std::pair<std::string, std::string>
                        (TLS_METHOD, Manager::instance().getConfigString (section, TLS_METHOD)));
    tlsSettings.insert (std::pair<std::string, std::string>
                        (TLS_CIPHERS, Manager::instance().getConfigString (section, TLS_CIPHERS)));
    tlsSettings.insert (std::pair<std::string, std::string>
                        (TLS_SERVER_NAME, Manager::instance().getConfigString (section, TLS_SERVER_NAME)));
    tlsSettings.insert (std::pair<std::string, std::string>
                        (TLS_VERIFY_SERVER, Manager::instance().getConfigString (section, TLS_VERIFY_SERVER)));
    tlsSettings.insert (std::pair<std::string, std::string>
                        (TLS_VERIFY_CLIENT, Manager::instance().getConfigString (section, TLS_VERIFY_CLIENT)));
    tlsSettings.insert (std::pair<std::string, std::string>
                        (TLS_REQUIRE_CLIENT_CERTIFICATE, Manager::instance().getConfigString (section, TLS_REQUIRE_CLIENT_CERTIFICATE)));
    tlsSettings.insert (std::pair<std::string, std::string>
                        (TLS_NEGOTIATION_TIMEOUT_SEC, Manager::instance().getConfigString (section, TLS_NEGOTIATION_TIMEOUT_SEC)));
    tlsSettings.insert (std::pair<std::string, std::string>
                        (TLS_NEGOTIATION_TIMEOUT_MSEC, Manager::instance().getConfigString (section, TLS_NEGOTIATION_TIMEOUT_MSEC)));
    return tlsSettings;
}

void
ConfigurationManager::setTlsSettings (const std::string& section, const std::map< std::string, std::string >& details)
{
    std::map<std::string, std::string> map_cpy = details;
    std::map<std::string, std::string>::iterator it;

    it = map_cpy.find (TLS_ENABLE);

    if (it != details.end()) {
        Manager::instance().setConfig (section, TLS_ENABLE, it->second);
    }

    it = map_cpy.find (TLS_CA_LIST_FILE);

    if (it != map_cpy.end()) {
        Manager::instance().setConfig (section, TLS_CA_LIST_FILE, it->second);
    }

    it = map_cpy.find (TLS_CERTIFICATE_FILE);

    if (it != map_cpy.end()) {
        Manager::instance().setConfig (section, TLS_CERTIFICATE_FILE, it->second);
    }

    it = map_cpy.find (TLS_PRIVATE_KEY_FILE);

    if (it != map_cpy.end()) {
        Manager::instance().setConfig (section, TLS_PRIVATE_KEY_FILE, it->second);
    }

    it = map_cpy.find (TLS_PASSWORD);

    if (it != map_cpy.end()) {
        Manager::instance().setConfig (section, TLS_PASSWORD, it->second);
    }

    it = map_cpy.find (TLS_METHOD);

    if (it != map_cpy.end()) {
        Manager::instance().setConfig (section, TLS_METHOD, it->second);
    }

    it = map_cpy.find (TLS_CIPHERS);

    if (it != map_cpy.end()) {
        Manager::instance().setConfig (section, TLS_CIPHERS, it->second);
    }

    it = map_cpy.find (TLS_SERVER_NAME);

    if (it != map_cpy.end()) {
        Manager::instance().setConfig (section, TLS_SERVER_NAME, it->second);
    }

    it = map_cpy.find (TLS_VERIFY_CLIENT);

    if (it != map_cpy.end()) {
        Manager::instance().setConfig (section, TLS_VERIFY_CLIENT, it->second);
    }

    it = map_cpy.find (TLS_REQUIRE_CLIENT_CERTIFICATE);

    if (it != map_cpy.end()) {
        Manager::instance().setConfig (section, TLS_REQUIRE_CLIENT_CERTIFICATE, it->second);
    }

    it = map_cpy.find (TLS_NEGOTIATION_TIMEOUT_SEC);

    if (it != map_cpy.end()) {
        Manager::instance().setConfig (section, TLS_NEGOTIATION_TIMEOUT_SEC, it->second);
    }

    it = map_cpy.find (TLS_NEGOTIATION_TIMEOUT_MSEC);

    if (it != map_cpy.end()) {
        Manager::instance().setConfig (section, TLS_NEGOTIATION_TIMEOUT_MSEC, it->second);
    }

    Manager::instance().saveConfig();

    // Update account details to the client side
    accountsChanged();

}

std::map< std::string, std::string >
ConfigurationManager::getCredential (const std::string& accountID, const int32_t& index)
{
    _debug ("ConfigurationManager::getCredential number %i for accountID %s", index, accountID.c_str());

    std::string credentialIndex;
    std::stringstream streamOut;
    streamOut << index;
    credentialIndex = streamOut.str();

    std::string section = std::string ("Credential") + std::string (":") + accountID + std::string (":") + credentialIndex;

    std::map<std::string, std::string> credentialInformation;
    std::string username = Manager::instance().getConfigString (section, USERNAME);
    std::string password = Manager::instance().getConfigString (section, PASSWORD);
    std::string realm = Manager::instance().getConfigString (section, REALM);

    credentialInformation.insert (std::pair<std::string, std::string> (USERNAME, username));
    credentialInformation.insert (std::pair<std::string, std::string> (PASSWORD, password));
    credentialInformation.insert (std::pair<std::string, std::string> (REALM, realm));

    return credentialInformation;
}

int32_t
ConfigurationManager::getNumberOfCredential (const std::string& accountID)
{
    _debug ("ConfigurationManager::getNumberOfCredential");
    return Manager::instance().getConfigInt (accountID, CONFIG_CREDENTIAL_NUMBER);
}

void
ConfigurationManager::setNumberOfCredential (const std::string& accountID, const int32_t& number)
{
    if (accountID != AccountNULL || !accountID.empty()) {
        Manager::instance().setConfig (accountID, CONFIG_CREDENTIAL_NUMBER, number);
    }
}

void
ConfigurationManager::setCredential (const std::string& accountID, const int32_t& index,
                                     const std::map< std::string, std::string >& details)
{
    _debug ("ConfigurationManager::setCredential received");
    Manager::instance().setCredential (accountID, index, details);
}

void
ConfigurationManager::deleteAllCredential (const std::string& accountID)
{
    _debug ("ConfigurationManager::deleteAllCredential received");
    Manager::instance().deleteAllCredential (accountID);
}

void
ConfigurationManager::setAccountDetails (const std::string& accountID,
        const std::map< std::string, std::string >& details)
{
    _debug ("ConfigurationManager::setAccountDetails received");
    Manager::instance().setAccountDetails (accountID, details);
}

void
ConfigurationManager::sendRegister (const std::string& accountID, const int32_t& expire)
{
    _debug ("ConfigurationManager::sendRegister received");
    Manager::instance().sendRegister (accountID, expire);
}

std::string
ConfigurationManager::addAccount (const std::map< std::string, std::string >& details)
{
    _debug ("ConfigurationManager::addAccount received");
    return Manager::instance().addAccount (details);
}


void
ConfigurationManager::removeAccount (const std::string& accoundID)
{
    _debug ("ConfigurationManager::removeAccount received");
    return Manager::instance().removeAccount (accoundID);
}

std::vector< std::string >
ConfigurationManager::getAccountList()
{
    _debug ("ConfigurationManager::getAccountList received");
    return Manager::instance().getAccountList();
}

//TODO
std::vector< std::string >
ConfigurationManager::getToneLocaleList()
{
    std::vector< std::string > ret;
    _debug ("ConfigurationManager::getToneLocaleList received");
    return ret;
}

//TODO
std::string
ConfigurationManager::getVersion()
{
    std::string ret ("");
    _debug ("ConfigurationManager::getVersion received");
    return ret;
}

//TODO
std::vector< std::string >
ConfigurationManager::getRingtoneList()
{
    std::vector< std::string >  ret;
    _debug ("ConfigurationManager::getRingtoneList received");
    return ret;
}



std::vector< std::string  >
ConfigurationManager::getCodecList (void)
{
    _debug ("ConfigurationManager::getCodecList received");
    return Manager::instance().getCodecList();
}

std::vector<std::string>
ConfigurationManager::getSupportedTlsMethod (void)
{
    _debug ("ConfigurationManager::getSupportedTlsMethod received");
    std::vector<std::string> method;
    method.push_back ("Default");
    method.push_back ("TLSv1");
    method.push_back ("SSLv2");
    method.push_back ("SSLv3");
    method.push_back ("SSLv23");
    return method;
}

std::vector< std::string >
ConfigurationManager::getCodecDetails (const int32_t& payload)
{
    _debug ("ConfigurationManager::getCodecDetails received");
    return Manager::instance().getCodecDetails (payload);
}

std::vector< std::string >
ConfigurationManager::getActiveCodecList()
{
    _debug ("ConfigurationManager::getActiveCodecList received");
    return Manager::instance().getActiveCodecList();
}

void
ConfigurationManager::setActiveCodecList (const std::vector< std::string >& list)
{
    _debug ("ConfigurationManager::setActiveCodecList received");
    Manager::instance().setActiveCodecList (list);
}

// Audio devices related methods
std::vector< std::string >
ConfigurationManager::getInputAudioPluginList()
{
    _debug ("ConfigurationManager::getInputAudioPluginList received");
    return Manager::instance().getInputAudioPluginList();
}

std::vector< std::string >
ConfigurationManager::getOutputAudioPluginList()
{
    _debug ("ConfigurationManager::getOutputAudioPluginList received");
    return Manager::instance().getOutputAudioPluginList();
}

void
ConfigurationManager::setInputAudioPlugin (const std::string& audioPlugin)
{
    _debug ("ConfigurationManager::setInputAudioPlugin received");
    return Manager::instance().setInputAudioPlugin (audioPlugin);
}

void
ConfigurationManager::setOutputAudioPlugin (const std::string& audioPlugin)
{
    _debug ("ConfigurationManager::setOutputAudioPlugin received");
    return Manager::instance().setOutputAudioPlugin (audioPlugin);
}

std::vector< std::string >
ConfigurationManager::getAudioOutputDeviceList()
{
    _debug ("ConfigurationManager::getAudioOutputDeviceList received");
    return Manager::instance().getAudioOutputDeviceList();
}

void
ConfigurationManager::setAudioOutputDevice (const int32_t& index)
{
    _debug ("ConfigurationManager::setAudioOutputDevice received");
    return Manager::instance().setAudioOutputDevice (index);
}

std::vector< std::string >
ConfigurationManager::getAudioInputDeviceList()
{
    _debug ("ConfigurationManager::getAudioInputDeviceList received");
    return Manager::instance().getAudioInputDeviceList();
}

void
ConfigurationManager::setAudioInputDevice (const int32_t& index)
{
    _debug ("ConfigurationManager::setAudioInputDevice received");
    return Manager::instance().setAudioInputDevice (index);
}

std::vector< std::string >
ConfigurationManager::getCurrentAudioDevicesIndex()
{
    _debug ("ConfigurationManager::getCurrentAudioDeviceIndex received");
    return Manager::instance().getCurrentAudioDevicesIndex();
}

int32_t
ConfigurationManager::getAudioDeviceIndex (const std::string& name)
{
    _debug ("ConfigurationManager::getAudioDeviceIndex received");
    return Manager::instance().getAudioDeviceIndex (name);
}

std::string
ConfigurationManager::getCurrentAudioOutputPlugin (void)
{
    _debug ("ConfigurationManager::getCurrentAudioOutputPlugin received");
    return Manager::instance().getCurrentAudioOutputPlugin();
}


std::vector< std::string >
ConfigurationManager::getPlaybackDeviceList()
{
    std::vector< std::string >  ret;
    _debug ("ConfigurationManager::getPlaybackDeviceList received");
    return ret;
}

std::vector< std::string >
ConfigurationManager::getRecordDeviceList()
{
    std::vector< std::string >  ret;
    _debug ("ConfigurationManager::getRecordDeviceList received");
    return ret;

}

bool
ConfigurationManager::isMd5CredentialHashing (void)
{
    bool isEnabled = Manager::instance().getConfigBool (PREFERENCES, CONFIG_MD5HASH);
    return isEnabled;
}

void
ConfigurationManager::setMd5CredentialHashing (const bool& enabled)
{
    if (enabled) {
        Manager::instance().setConfig (PREFERENCES, CONFIG_MD5HASH, TRUE_STR);
    } else {
        Manager::instance().setConfig (PREFERENCES, CONFIG_MD5HASH, FALSE_STR);
    }
}

int32_t
ConfigurationManager::isIax2Enabled (void)
{
    return Manager::instance().isIax2Enabled();
}

void
ConfigurationManager::ringtoneEnabled (void)
{
    Manager::instance().ringtoneEnabled();
}

int32_t
ConfigurationManager::isRingtoneEnabled (void)
{
    return Manager::instance().isRingtoneEnabled();
}

std::string
ConfigurationManager::getRingtoneChoice (void)
{
    return Manager::instance().getRingtoneChoice();
}

void
ConfigurationManager::setRingtoneChoice (const std::string& tone)
{
    Manager::instance().setRingtoneChoice (tone);
}

std::string
ConfigurationManager::getRecordPath (void)
{
    return Manager::instance().getRecordPath();
}

void
ConfigurationManager::setRecordPath (const std::string& recPath)
{
    Manager::instance().setRecordPath (recPath);
}

int32_t
ConfigurationManager::getDialpad (void)
{
    return Manager::instance().getDialpad();
}

void
ConfigurationManager::setDialpad (const bool& display)
{
    Manager::instance().setDialpad (display);
}

int32_t
ConfigurationManager::getSearchbar (void)
{
    return Manager::instance().getSearchbar();
}

void
ConfigurationManager::setSearchbar (void)
{
    Manager::instance().setSearchbar();
}

int32_t
ConfigurationManager::getVolumeControls (void)
{
    return Manager::instance().getVolumeControls();
}

void
ConfigurationManager::setVolumeControls (const bool& display)
{
    Manager::instance().setVolumeControls (display);
}

int32_t
ConfigurationManager::getHistoryLimit (void)
{
    return Manager::instance().getHistoryLimit();
}

void
ConfigurationManager::setHistoryLimit (const int32_t& days)
{
    Manager::instance().setHistoryLimit (days);
}


void ConfigurationManager::setHistoryEnabled (void)
{
    Manager::instance ().setHistoryEnabled ();
}

std::string ConfigurationManager::getHistoryEnabled (void)
{
    return Manager::instance ().getHistoryEnabled ();
}

void
ConfigurationManager::startHidden (void)
{
    _debug ("Manager received startHidden");
    Manager::instance().startHidden();
}

int32_t
ConfigurationManager::isStartHidden (void)
{
    _debug ("Manager received isStartHidden");
    return Manager::instance().isStartHidden();
}

void
ConfigurationManager::switchPopupMode (void)
{
    _debug ("Manager received switchPopupMode");
    Manager::instance().switchPopupMode();
}

int32_t
ConfigurationManager::popupMode (void)
{
    _debug ("Manager received popupMode");
    return Manager::instance().popupMode();
}

void
ConfigurationManager::setNotify (void)
{
    _debug ("Manager received setNotify");
    Manager::instance().setNotify();
}

int32_t
ConfigurationManager::getNotify (void)
{
    _debug ("Manager received getNotify");
    return Manager::instance().getNotify();
}

void
ConfigurationManager::setAudioManager (const int32_t& api)
{
    _debug ("Manager received setAudioManager");
    Manager::instance().setAudioManager (api);
}

int32_t
ConfigurationManager::getAudioManager (void)
{
    _debug ("Manager received getAudioManager");
    return Manager::instance().getAudioManager();
}

void
ConfigurationManager::setMailNotify (void)
{
    _debug ("Manager received setMailNotify");
    Manager::instance().setMailNotify();
}

int32_t
ConfigurationManager::getMailNotify (void)
{
    _debug ("Manager received getMailNotify");
    return Manager::instance().getMailNotify();
}

int
ConfigurationManager::getSipAddress (void)
{
    return Manager::instance().getLocalIp2IpPort();

    // return "ok";
}

void
ConfigurationManager::setSipAddress (const std::string& address)
{
<<<<<<< HEAD
    _debug ("Manager received setSipAddress: %s", address.c_str());
    Manager::instance().setLocalIp2IpInfo(address);
=======
    _debug ("Manager received setSipAddress: %s\n", address.c_str());
    Manager::instance().setLocalIp2IpInfo (address);
>>>>>>> 9b057b9e
}

std::map<std::string, int32_t> ConfigurationManager::getAddressbookSettings (void)
{
    return Manager::instance().getAddressbookSettings ();
}

void ConfigurationManager::setAddressbookSettings (const std::map<std::string, int32_t>& settings)
{
    Manager::instance().setAddressbookSettings (settings);
}

std::vector< std::string > ConfigurationManager::getAddressbookList (void)
{
    return Manager::instance().getAddressbookList();
}

void ConfigurationManager::setAddressbookList (const std::vector< std::string >& list)
{
    _debug ("Manager received setAddressbookList") ;
    Manager::instance().setAddressbookList (list);
}

std::map<std::string,std::string> ConfigurationManager::getHookSettings (void)
{
    return Manager::instance().getHookSettings ();
}

void ConfigurationManager::setHookSettings (const std::map<std::string, std::string>& settings)
{
    Manager::instance().setHookSettings (settings);
}

void  ConfigurationManager::setAccountsOrder (const std::string& order)
{
    Manager::instance().setAccountsOrder (order);
}

std::map <std::string, std::string> ConfigurationManager::getHistory (void)
{
    return Manager::instance().send_history_to_client ();
}

void ConfigurationManager::setHistory (const std::map <std::string, std::string>& entries)
{
    Manager::instance().receive_history_from_client (entries);
}

std::vector<std::string> ConfigurationManager::getAllIpInterface (void)
{
    _debug ("ConfigurationManager::getAllIpInterface received");

    std::vector<std::string> vector;
    SIPVoIPLink * sipLink = NULL;
    sipLink = SIPVoIPLink::instance ("");

    if (sipLink != NULL) {
        vector = sipLink->getAllIpInterface();
    }

    return vector;
}<|MERGE_RESOLUTION|>--- conflicted
+++ resolved
@@ -725,13 +725,8 @@
 void
 ConfigurationManager::setSipAddress (const std::string& address)
 {
-<<<<<<< HEAD
     _debug ("Manager received setSipAddress: %s", address.c_str());
-    Manager::instance().setLocalIp2IpInfo(address);
-=======
-    _debug ("Manager received setSipAddress: %s\n", address.c_str());
     Manager::instance().setLocalIp2IpInfo (address);
->>>>>>> 9b057b9e
 }
 
 std::map<std::string, int32_t> ConfigurationManager::getAddressbookSettings (void)
