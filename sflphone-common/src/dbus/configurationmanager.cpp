--- conflicted
+++ resolved
@@ -393,12 +393,6 @@
  */
 std::vector<std::string> ConfigurationManager::getCodecList (void) {
 
-<<<<<<< HEAD
-std::vector< std::string  >
-ConfigurationManager::getCodecList (void)
-{
-    return Manager::instance().getCodecList();
-=======
     std::vector<std::string> list;
 
     CodecsMap codecs = Manager::instance ().getCodecDescriptorMap ().getCodecsMap();
@@ -416,7 +410,6 @@
     }
 
     return list;
->>>>>>> bbe72fa3
 }
 
 std::vector<std::string>
@@ -431,18 +424,7 @@
     return method;
 }
 
-<<<<<<< HEAD
-std::vector< std::string >
-ConfigurationManager::getCodecDetails (const int32_t& payload)
-{
-    return Manager::instance().getCodecDetails (payload);
-}
-
-std::vector< std::string >
-ConfigurationManager::getActiveCodecList()
-{
-    return Manager::instance().getActiveCodecList();
-=======
+
 std::vector<std::string> ConfigurationManager::getCodecDetails (const int32_t& payload) {
 
     return Manager::instance().getCodecDescriptorMap().getCodecSpecifications (payload);
@@ -473,27 +455,12 @@
 	}
 
     return v;
->>>>>>> bbe72fa3
+
 }
 
 void ConfigurationManager::setActiveCodecList (const std::vector< std::string >& list, const std::string& accountID)
 {
-<<<<<<< HEAD
-    Manager::instance().setActiveCodecList (list);
-}
-
-// Audio devices related methods
-std::vector< std::string >
-ConfigurationManager::getInputAudioPluginList()
-{
-    return Manager::instance().getInputAudioPluginList();
-}
-
-std::vector< std::string >
-ConfigurationManager::getOutputAudioPluginList()
-{
-    return Manager::instance().getOutputAudioPluginList();
-=======
+
     _debug ("ConfigurationManager::setActiveCodecList received");
 
 	Account *acc;
@@ -527,7 +494,6 @@
     v.push_back (PCM_DMIX);
 
     return v;
->>>>>>> bbe72fa3
 }
 
 void
