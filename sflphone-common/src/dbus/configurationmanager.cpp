/*
 *  Copyright (C) 2004, 2005, 2006, 2009, 2008, 2009, 2010, 2011 Savoir-Faire Linux Inc.
 *  Author: Pierre-Luc Beaudoin <pierre-luc.beaudoin@savoirfairelinux.com>
 *  Author: Emmanuel Milou <emmanuel.milou@savoirfairelinux.com>
 *  Author: Guillaume Carmel-Archambault <guillaume.carmel-archambault@savoirfairelinux.com>
 *
 *  This program is free software; you can redistribute it and/or modify
 *  it under the terms of the GNU General Public License as published by
 *  the Free Software Foundation; either version 3 of the License, or
 *  (at your option) any later version.
 *
 *  This program is distributed in the hope that it will be useful,
 *  but WITHOUT ANY WARRANTY; without even the implied warranty of
 *  MERCHANTABILITY or FITNESS FOR A PARTICULAR PURPOSE.  See the
 *  GNU General Public License for more details.
 *
 *  You should have received a copy of the GNU General Public License
 *  along with this program; if not, write to the Free Software
 *   Foundation, Inc., 675 Mass Ave, Cambridge, MA 02139, USA.
 *
 *  Additional permission under GNU GPL version 3 section 7:
 *
 *  If you modify this program, or any covered work, by linking or
 *  combining it with the OpenSSL project's OpenSSL library (or a
 *  modified version of that library), containing parts covered by the
 *  terms of the OpenSSL or SSLeay licenses, Savoir-Faire Linux Inc.
 *  grants you additional permission to convey the resulting work.
 *  Corresponding Source for a non-source form of such a combination
 *  shall include the source code for the parts of OpenSSL used as well
 *  as that of the covered work.
 */

#include <global.h>
#include <configurationmanager.h>
#include <sstream>
#include "../manager.h"
#include "sip/sipvoiplink.h"
#include "sip/sipaccount.h"
#include "video/video_endpoint.h"
#include "video/video_preview.h"

const char* ConfigurationManager::SERVER_PATH =
    "/org/sflphone/SFLphone/ConfigurationManager";

ConfigurationManager::ConfigurationManager (DBus::Connection& connection) :
    DBus::ObjectAdaptor (connection, SERVER_PATH)
{
    shortcutsKeys.push_back ("pick_up");
    shortcutsKeys.push_back ("hang_up");
    shortcutsKeys.push_back ("popup_window");
    shortcutsKeys.push_back ("toggle_pick_up_hang_up");
    shortcutsKeys.push_back ("toggle_hold");
}

std::map<std::string, std::string> ConfigurationManager::getAccountDetails (
    const std::string& accountID)
{
    return Manager::instance().getAccountDetails (accountID);
}

std::map<std::string, std::string> ConfigurationManager::getTlsSettingsDefault (
    void)
{

    std::map<std::string, std::string> tlsSettingsDefault;

    tlsSettingsDefault.insert (std::pair<std::string, std::string> (
                                   TLS_LISTENER_PORT, DEFAULT_SIP_TLS_PORT));
    tlsSettingsDefault.insert (std::pair<std::string, std::string> (
                                   TLS_CA_LIST_FILE, ""));
    tlsSettingsDefault.insert (std::pair<std::string, std::string> (
                                   TLS_CERTIFICATE_FILE, ""));
    tlsSettingsDefault.insert (std::pair<std::string, std::string> (
                                   TLS_PRIVATE_KEY_FILE, ""));
    tlsSettingsDefault.insert (std::pair<std::string, std::string> (TLS_PASSWORD,
                               ""));
    tlsSettingsDefault.insert (std::pair<std::string, std::string> (TLS_METHOD,
                               "TLSv1"));
    tlsSettingsDefault.insert (std::pair<std::string, std::string> (TLS_CIPHERS,
                               ""));
    tlsSettingsDefault.insert (std::pair<std::string, std::string> (
                                   TLS_SERVER_NAME, ""));
    tlsSettingsDefault.insert (std::pair<std::string, std::string> (
                                   TLS_VERIFY_SERVER, "true"));
    tlsSettingsDefault.insert (std::pair<std::string, std::string> (
                                   TLS_VERIFY_CLIENT, "true"));
    tlsSettingsDefault.insert (std::pair<std::string, std::string> (
                                   TLS_REQUIRE_CLIENT_CERTIFICATE, "true"));
    tlsSettingsDefault.insert (std::pair<std::string, std::string> (
                                   TLS_NEGOTIATION_TIMEOUT_SEC, "2"));
    tlsSettingsDefault.insert (std::pair<std::string, std::string> (
                                   TLS_NEGOTIATION_TIMEOUT_MSEC, "0"));

    return tlsSettingsDefault;
}

std::map<std::string, std::string> ConfigurationManager::getIp2IpDetails (void)
{

    std::map<std::string, std::string> ip2ipAccountDetails;

    SIPAccount *sipaccount = (SIPAccount *) Manager::instance().getAccount (IP2IP_PROFILE);

    if (!sipaccount) {
        _error ("ConfigurationManager: could not find account");
        return ip2ipAccountDetails;
    }

    ip2ipAccountDetails.insert (std::pair<std::string, std::string> (ACCOUNT_ID, IP2IP_PROFILE));
    ip2ipAccountDetails.insert (std::pair<std::string, std::string> (SRTP_KEY_EXCHANGE, sipaccount->getSrtpKeyExchange()));
    ip2ipAccountDetails.insert (std::pair<std::string, std::string> (SRTP_ENABLE, sipaccount->getSrtpEnable() ? "true" : "false"));
    ip2ipAccountDetails.insert (std::pair<std::string, std::string> (SRTP_RTP_FALLBACK, sipaccount->getSrtpFallback() ? "true" : "false"));
    ip2ipAccountDetails.insert (std::pair<std::string, std::string> (ZRTP_DISPLAY_SAS, sipaccount->getZrtpDisplaySas() ? "true" : "false"));
    ip2ipAccountDetails.insert (std::pair<std::string, std::string> (ZRTP_HELLO_HASH, sipaccount->getZrtpHelloHash() ? "true" : "false"));
    ip2ipAccountDetails.insert (std::pair<std::string, std::string> (ZRTP_NOT_SUPP_WARNING, sipaccount->getZrtpNotSuppWarning() ? "true" : "false"));
    ip2ipAccountDetails.insert (std::pair<std::string, std::string> (ZRTP_DISPLAY_SAS_ONCE, sipaccount->getZrtpDiaplaySasOnce() ? "true" : "false"));
    ip2ipAccountDetails.insert (std::pair<std::string, std::string> (LOCAL_INTERFACE, sipaccount->getLocalInterface()));
    std::stringstream portstr;
    portstr << sipaccount->getLocalPort();
    ip2ipAccountDetails.insert (std::pair<std::string, std::string> (LOCAL_PORT, portstr.str()));

    std::map<std::string, std::string> tlsSettings;
    tlsSettings = getTlsSettings();
    std::copy (tlsSettings.begin(), tlsSettings.end(), std::inserter (
                   ip2ipAccountDetails, ip2ipAccountDetails.end()));

    return ip2ipAccountDetails;

}

void ConfigurationManager::setIp2IpDetails (const std::map<std::string,
        std::string>& details)
{
    std::map<std::string, std::string> map_cpy = details;
    std::map<std::string, std::string>::iterator it;

    SIPAccount *sipaccount = (SIPAccount *) Manager::instance().getAccount (IP2IP_PROFILE);

    if (!sipaccount) {
        _error ("ConfigurationManager: could not find account");
    }


    it = map_cpy.find (LOCAL_INTERFACE);

    if (it != details.end()) sipaccount->setLocalInterface (it->second);

    it = map_cpy.find (LOCAL_PORT);

    if (it != details.end()) sipaccount->setLocalPort (atoi (it->second.data()));

    it = map_cpy.find (SRTP_ENABLE);

    if (it != details.end()) sipaccount->setSrtpEnable ( (it->second == "true"));

    it = map_cpy.find (SRTP_RTP_FALLBACK);

    if (it != details.end()) sipaccount->setSrtpFallback ( (it->second == "true"));

    it = map_cpy.find (SRTP_KEY_EXCHANGE);

    if (it != details.end()) sipaccount->setSrtpKeyExchange (it->second);

    it = map_cpy.find (ZRTP_DISPLAY_SAS);

    if (it != details.end()) sipaccount->setZrtpDisplaySas ( (it->second == "true"));

    it = map_cpy.find (ZRTP_NOT_SUPP_WARNING);

    if (it != details.end()) sipaccount->setZrtpNotSuppWarning ( (it->second == "true"));

    it = map_cpy.find (ZRTP_HELLO_HASH);

    if (it != details.end()) sipaccount->setZrtpHelloHash ( (it->second == "true"));

    it = map_cpy.find (ZRTP_DISPLAY_SAS_ONCE);

    if (it != details.end()) sipaccount->setZrtpDiaplaySasOnce ( (it->second == "true"));

    setTlsSettings (details);

    Manager::instance().saveConfig();

    // Update account details to the client side
    accountsChanged();

    // Reload account settings from config
    Manager::instance().getAccount (IP2IP_PROFILE)->loadConfig();

}

std::map<std::string, std::string> ConfigurationManager::getTlsSettings()
{

    std::map<std::string, std::string> tlsSettings;

    SIPAccount *sipaccount = (SIPAccount *) Manager::instance().getAccount (IP2IP_PROFILE);

    if (!sipaccount)
        return tlsSettings;

    std::stringstream portstr;
    portstr << sipaccount->getTlsListenerPort();
    tlsSettings.insert (std::pair<std::string, std::string> (TLS_LISTENER_PORT, portstr.str()));
    tlsSettings.insert (std::pair<std::string, std::string> (TLS_ENABLE, sipaccount->getTlsEnable()));
    tlsSettings.insert (std::pair<std::string, std::string> (TLS_CA_LIST_FILE, sipaccount->getTlsCaListFile()));
    tlsSettings.insert (std::pair<std::string, std::string> (TLS_CERTIFICATE_FILE, sipaccount->getTlsCertificateFile()));
    tlsSettings.insert (std::pair<std::string, std::string> (TLS_PRIVATE_KEY_FILE, sipaccount->getTlsPrivateKeyFile()));
    tlsSettings.insert (std::pair<std::string, std::string> (TLS_PASSWORD, sipaccount->getTlsPassword()));
    tlsSettings.insert (std::pair<std::string, std::string> (TLS_METHOD, sipaccount->getTlsMethod()));
    tlsSettings.insert (std::pair<std::string, std::string> (TLS_CIPHERS, sipaccount->getTlsCiphers()));
    tlsSettings.insert (std::pair<std::string, std::string> (TLS_SERVER_NAME, sipaccount->getTlsServerName()));
    tlsSettings.insert (std::pair<std::string, std::string> (TLS_VERIFY_SERVER, sipaccount->getTlsVerifyServer() ? "true" : "false"));
    tlsSettings.insert (std::pair<std::string, std::string> (TLS_VERIFY_CLIENT, sipaccount->getTlsVerifyClient() ? "true" : "false"));
    tlsSettings.insert (std::pair<std::string, std::string> (TLS_REQUIRE_CLIENT_CERTIFICATE, sipaccount->getTlsRequireClientCertificate() ? "true" : "false"));
    tlsSettings.insert (std::pair<std::string, std::string> (TLS_NEGOTIATION_TIMEOUT_SEC, sipaccount->getTlsNegotiationTimeoutSec()));
    tlsSettings.insert (std::pair<std::string, std::string> (TLS_NEGOTIATION_TIMEOUT_MSEC, sipaccount->getTlsNegotiationTimeoutMsec()));

    return tlsSettings;
}

void ConfigurationManager::setTlsSettings (const std::map<std::string, std::string>& details)
{

    std::map<std::string, std::string> map_cpy = details;
    std::map<std::string, std::string>::iterator it;

    SIPAccount * sipaccount = (SIPAccount *) Manager::instance().getAccount (IP2IP_PROFILE);

    if (!sipaccount) {
        _debug ("ConfigurationManager: Error: No valid account in set TLS settings");
        return;
    }

    it = map_cpy.find (TLS_LISTENER_PORT);

    if (it != details.end()) sipaccount->setTlsListenerPort (atoi (it->second.data()));

    it = map_cpy.find (TLS_ENABLE);

    if (it != details.end()) sipaccount->setTlsEnable (it->second);

    it = map_cpy.find (TLS_CA_LIST_FILE);

    if (it != map_cpy.end()) sipaccount->setTlsCaListFile (it->second);

    it = map_cpy.find (TLS_CERTIFICATE_FILE);

    if (it != map_cpy.end()) sipaccount->setTlsCertificateFile (it->second);

    it = map_cpy.find (TLS_PRIVATE_KEY_FILE);

    if (it != map_cpy.end()) sipaccount->setTlsPrivateKeyFile (it->second);

    it = map_cpy.find (TLS_PASSWORD);

    if (it != map_cpy.end()) sipaccount->setTlsPassword (it->second);

    it = map_cpy.find (TLS_METHOD);

    if (it != map_cpy.end()) sipaccount->setTlsMethod (it->second);

    it = map_cpy.find (TLS_CIPHERS);

    if (it != map_cpy.end()) sipaccount->setTlsCiphers (it->second);

    it = map_cpy.find (TLS_SERVER_NAME);

    if (it != map_cpy.end()) sipaccount->setTlsServerName (it->second);

    it = map_cpy.find (TLS_VERIFY_CLIENT);

    if (it != map_cpy.end()) sipaccount->setTlsVerifyClient ( (it->second == "true") ? true : false);

    it = map_cpy.find (TLS_REQUIRE_CLIENT_CERTIFICATE);

    if (it != map_cpy.end()) sipaccount->setTlsRequireClientCertificate ( (it->second == "true") ? true : false);

    it = map_cpy.find (TLS_NEGOTIATION_TIMEOUT_SEC);

    if (it != map_cpy.end()) sipaccount->setTlsNegotiationTimeoutSec (it->second);

    it = map_cpy.find (TLS_NEGOTIATION_TIMEOUT_MSEC);

    if (it != map_cpy.end()) sipaccount->setTlsNegotiationTimeoutMsec (it->second);

    Manager::instance().saveConfig();

    // Update account details to the client side
    accountsChanged();

}

std::map<std::string, std::string> ConfigurationManager::getCredential (
    const std::string& accountID, const int32_t& index)
{

    Account *account = Manager::instance().getAccount (accountID);

    std::map<std::string, std::string> credentialInformation;

    if (account->getType() != "SIP")
        return credentialInformation;

    SIPAccount *sipaccount = (SIPAccount *) account;


    if (index == 0) {
        std::string username = sipaccount->getUsername();
        std::string password = sipaccount->getPassword();
        std::string realm = sipaccount->getRealm();

        credentialInformation.insert (std::pair<std::string, std::string> (USERNAME, username));
        credentialInformation.insert (std::pair<std::string, std::string> (PASSWORD, password));
        credentialInformation.insert (std::pair<std::string, std::string> (REALM, realm));
    } else {

        // TODO: implement for extra credentials
        std::string username = sipaccount->getUsername();
        std::string password = sipaccount->getPassword();
        std::string realm = sipaccount->getRealm();

        credentialInformation.insert (std::pair<std::string, std::string> (USERNAME, username));
        credentialInformation.insert (std::pair<std::string, std::string> (PASSWORD, password));
        credentialInformation.insert (std::pair<std::string, std::string> (REALM, realm));
    }

    return credentialInformation;
}

int32_t ConfigurationManager::getNumberOfCredential (
    const std::string& accountID)
{

    Account *account = Manager::instance().getAccount (accountID);

    if (!account)
        return 0;

    if (account->getType() == "SIP") {
        SIPAccount *sipaccount = static_cast<SIPAccount *> (account);
        return sipaccount->getCredentialCount();
    } else
        return 0;
}

void ConfigurationManager::setCredential (const std::string& accountID,
        const int32_t& index, const std::map<std::string, std::string>& details)
{
    Manager::instance().setCredential (accountID, index, details);
}

void ConfigurationManager::deleteAllCredential (const std::string& accountID)
{
    Manager::instance().deleteAllCredential (accountID);
}

void ConfigurationManager::setAccountDetails (const std::string& accountID,
        const std::map<std::string, std::string>& details)
{
    Manager::instance().setAccountDetails (accountID, details);
}

void ConfigurationManager::sendRegister (const std::string& accountID,
        const int32_t& expire)
{
    Manager::instance().sendRegister (accountID, expire);
}

std::string ConfigurationManager::addAccount (const std::map<std::string,
        std::string>& details)
{
    return Manager::instance().addAccount (details);
}

void ConfigurationManager::removeAccount (const std::string& accoundID)
{
    return Manager::instance().removeAccount (accoundID);
}

std::vector<std::string> ConfigurationManager::getAccountList()
{
    return Manager::instance().getAccountList();
}

//TODO
std::vector<std::string> ConfigurationManager::getToneLocaleList()
{
    std::vector<std::string> ret;
    return ret;
}

//TODO
std::string ConfigurationManager::getVersion()
{
    std::string ret ("");
    return ret;
}

//TODO
std::vector<std::string> ConfigurationManager::getRingtoneList()
{
    std::vector<std::string> ret;
    return ret;
}

/**
 * Send the list of all codecs loaded to the client through DBus.
 * Can stay global, as only the active codecs will be set per accounts
 */
std::vector<std::string> ConfigurationManager::getAudioCodecList (void)
{

    std::vector<std::string> list;

    CodecsMap codecs = Manager::instance().getAudioCodecFactory().getCodecsMap();
    CodecsMap::iterator iter = codecs.begin();

    while (iter != codecs.end()) {
        std::stringstream ss;

        if (iter->second != NULL) {
            ss << iter->first;
            list.push_back ( (ss.str()).data());
        }

        iter++;
    }

    return list;
}


/**
 * Send the list of all codecs loaded to the client through DBus.
 * Can stay global, as only the active codecs will be set per accounts
 */
std::vector<std::string> ConfigurationManager::getVideoCodecList (void)
{
    std::vector<std::string> list;
    typedef std::map<int, std::string> VideoCodecsMap;
    VideoCodecsMap codecs = sfl_video::getCodecsMap();
    VideoCodecsMap::iterator iter = codecs.begin();

    while (iter != codecs.end()) {
        std::stringstream ss;

        if (not iter->second.empty()) {
            ss << iter->first;
            list.push_back(ss.str());
        }

        iter++;
    }

    return list;
}

std::vector<std::string> ConfigurationManager::getSupportedTlsMethod (void)
{
    std::vector<std::string> method;
    method.push_back ("Default");
    method.push_back ("TLSv1");
    method.push_back ("SSLv2");
    method.push_back ("SSLv3");
    method.push_back ("SSLv23");
    return method;
}

std::vector<std::string> ConfigurationManager::getAudioCodecDetails (
        const int32_t& payload)
{
    return Manager::instance().getAudioCodecFactory().getCodecSpecifications (
               payload);
}

std::vector<std::string> ConfigurationManager::getVideoCodecDetails (
        const int32_t& payload)
{
    return sfl_video::getCodecSpecifications(payload);
}

std::vector<std::string> ConfigurationManager::getActiveAudioCodecList (
        const std::string& accountID)
{
    std::vector<std::string> v;
    Account *acc;
    CodecOrder active;
    unsigned int i = 0;
    size_t size;

    acc = Manager::instance().getAccount (accountID);

    if (acc != NULL) {
        active = acc->getActiveCodecs();
        size = active.size();

        while (i < size) {
            std::stringstream ss;
            ss << active[i];
            v.push_back ( (ss.str()).data());
            i++;
        }
    }

    return v;

}

void ConfigurationManager::setActiveAudioCodecList (
        const std::vector<std::string>& list, const std::string& accountID)
{

    _debug ("ConfigurationManager: Active codec list received");

    Account *acc;

    // Save the codecs list per account
    acc = Manager::instance().getAccount (accountID);

    if (acc != NULL) {
        acc->setActiveCodecs (list);
    }

    Manager::instance().saveConfig();
}


std::vector<std::string> ConfigurationManager::getAudioPluginList()
{

    std::vector<std::string> v;

    v.push_back (PCM_DEFAULT);
    // v.push_back(PCM_DMIX);
    v.push_back (PCM_DMIX_DSNOOP);

    return v;
}


void ConfigurationManager::setAudioPlugin (const std::string& audioPlugin)
{
    _debug ("ConfigurationManager: Set audio plugin %s", audioPlugin.c_str());

    return Manager::instance().setAudioPlugin (audioPlugin);
}

std::vector<std::string> ConfigurationManager::getAudioOutputDeviceList()
{
    return Manager::instance().getAudioOutputDeviceList();
}

std::vector<std::string> ConfigurationManager::getAudioInputDeviceList()
{
    return Manager::instance().getAudioInputDeviceList();
}

void ConfigurationManager::setAudioOutputDevice (const int32_t& index)
{
    return Manager::instance().setAudioDevice (index, SFL_PCM_PLAYBACK);
}

void ConfigurationManager::setAudioInputDevice (const int32_t& index)
{
    return Manager::instance().setAudioDevice (index, SFL_PCM_CAPTURE);
}

void ConfigurationManager::setAudioRingtoneDevice (const int32_t& index)
{
    return Manager::instance().setAudioDevice (index, SFL_PCM_RINGTONE);
}

std::vector<std::string> ConfigurationManager::getCurrentAudioDevicesIndex()
{
    return Manager::instance().getCurrentAudioDevicesIndex();
}

int32_t ConfigurationManager::getAudioDeviceIndex (const std::string& name)
{
    return Manager::instance().getAudioDeviceIndex (name);
}

std::string ConfigurationManager::getCurrentAudioOutputPlugin (void)
{
    _debug ("ConfigurationManager: Get audio plugin %s", Manager::instance().getCurrentAudioOutputPlugin().c_str());

    return Manager::instance().getCurrentAudioOutputPlugin();
}

std::string ConfigurationManager::getNoiseSuppressState (void)
{
    return Manager::instance().getNoiseSuppressState();
}

void ConfigurationManager::setNoiseSuppressState (const std::string& state)
{
    Manager::instance().setNoiseSuppressState (state);
}

std::string ConfigurationManager::getEchoCancelState(void)
{
    return Manager::instance().getEchoCancelState();
}

void ConfigurationManager::setEchoCancelState(const std::string& state)
{
    Manager::instance().setEchoCancelState(state);
}

int ConfigurationManager::getEchoCancelTailLength(void)
{
    return Manager::instance().getEchoCancelTailLength();
}

void ConfigurationManager::setEchoCancelTailLength(const int32_t& length)
{
    Manager::instance().setEchoCancelTailLength(length);
}

int ConfigurationManager::getEchoCancelDelay(void)
{
    return Manager::instance().getEchoCancelDelay();
}

void ConfigurationManager::setEchoCancelDelay(const int32_t& delay)
{
    Manager::instance().setEchoCancelDelay(delay);
}

std::vector<std::string> ConfigurationManager::getPlaybackDeviceList()
{
    std::vector<std::string> ret;
    return ret;
}

std::vector<std::string> ConfigurationManager::getRecordDeviceList()
{
    std::vector<std::string> ret;
    return ret;
}

std::vector<std::string> ConfigurationManager::getVideoInputDeviceList()
{
    return Manager::instance().getVideoInputDeviceList();
}

std::vector<std::string> ConfigurationManager::getVideoInputDeviceChannelList()
{
    return Manager::instance().getVideoInputDeviceChannelList();
}

std::vector<std::string> ConfigurationManager::getVideoInputDeviceSizeList()
{
    return Manager::instance().getVideoInputDeviceSizeList();
}

std::vector<std::string> ConfigurationManager::getVideoInputDeviceRateList()
{
    return Manager::instance().getVideoInputDeviceRateList();
}

int32_t ConfigurationManager::getVideoInputDevice()
{
    return Manager::instance().getVideoInputDevice();
}

int32_t ConfigurationManager::getVideoInputDeviceChannel()
{
    return Manager::instance().getVideoInputDeviceChannel();
}

int32_t ConfigurationManager::getVideoInputDeviceSize()
{
    return Manager::instance().getVideoInputDeviceSize();
}

int32_t ConfigurationManager::getVideoInputDeviceRate()
{
    return Manager::instance().getVideoInputDeviceRate();
}

void ConfigurationManager::setVideoInputDevice(const int32_t& api)
{
    Manager::instance().setVideoInputDevice(api);
}

void ConfigurationManager::setVideoInputDeviceChannel(const int32_t& api)
{
    Manager::instance().setVideoInputDeviceChannel(api);
}

void ConfigurationManager::setVideoInputDeviceSize(const int32_t& api)
{
    Manager::instance().setVideoInputDeviceSize(api);
}

void ConfigurationManager::setVideoInputDeviceRate(const int32_t& api)
{
    Manager::instance().setVideoInputDeviceRate(api);
}

bool ConfigurationManager::isMd5CredentialHashing (void)
{
    return Manager::instance().preferences.getMd5Hash();
}

void ConfigurationManager::setMd5CredentialHashing (const bool& enabled)
{
    Manager::instance().preferences.setMd5Hash (enabled);
}

int32_t ConfigurationManager::isIax2Enabled (void)
{
    return Manager::instance().isIax2Enabled();
}

void ConfigurationManager::ringtoneEnabled (const std::string& accountID)
{
    Manager::instance().ringtoneEnabled (accountID);
}

int32_t ConfigurationManager::isRingtoneEnabled (const std::string& accountID)
{
    return Manager::instance().isRingtoneEnabled (accountID);
}

std::string ConfigurationManager::getRingtoneChoice (const std::string& accountID)
{
    return Manager::instance().getRingtoneChoice (accountID);
}

void ConfigurationManager::setRingtoneChoice (const std::string& accountID, const std::string& tone)
{
    Manager::instance().setRingtoneChoice (accountID, tone);
}

std::string ConfigurationManager::getRecordPath (void)
{
    return Manager::instance().getRecordPath();
}

void ConfigurationManager::setRecordPath (const std::string& recPath)
{
    Manager::instance().setRecordPath (recPath);
}

bool ConfigurationManager::getIsAlwaysRecording(void)
{
    return Manager::instance().getIsAlwaysRecording();
}

void ConfigurationManager::setIsAlwaysRecording(const bool& rec)
{
    Manager::instance().setIsAlwaysRecording(rec);
}
/*
   int32_t ConfigurationManager::getDialpad(void) {
   return Manager::instance().getDialpad();
   }

   void ConfigurationManager::setDialpad(const bool& display) {
   Manager::instance().setDialpad(display);
   }

   int32_t ConfigurationManager::getSearchbar(void) {
   return Manager::instance().getSearchbar();
   }

   void ConfigurationManager::setSearchbar(void) {
   Manager::instance().setSearchbar();
   }

   int32_t ConfigurationManager::getVolumeControls(void) {
   return Manager::instance().getVolumeControls();
   }

   void ConfigurationManager::setVolumeControls(const bool& display) {
   Manager::instance().setVolumeControls(display);
   }
   */

int32_t ConfigurationManager::getHistoryLimit (void)
{
    return Manager::instance().getHistoryLimit();
}

void ConfigurationManager::setHistoryLimit (const int32_t& days)
{
    Manager::instance().setHistoryLimit (days);
}

/*
   void ConfigurationManager::setHistoryEnabled(void) {
   Manager::instance().setHistoryEnabled();
   }

   std::string ConfigurationManager::getHistoryEnabled(void) {
   return Manager::instance().getHistoryEnabled();
   }

   void ConfigurationManager::startHidden(void) {
   Manager::instance().startHidden();
   }

   int32_t ConfigurationManager::isStartHidden(void) {
   return Manager::instance().isStartHidden();
   }

   void ConfigurationManager::switchPopupMode(void) {
   Manager::instance().switchPopupMode();
   }

   int32_t ConfigurationManager::popupMode(void) {
   return Manager::instance().popupMode();
   }

   void ConfigurationManager::setNotify(void) {
   Manager::instance().setNotify();
   }

   int32_t ConfigurationManager::getNotify(void) {
   return Manager::instance().getNotify();
   }
   */

void ConfigurationManager::setAudioManager (const int32_t& api)
{
    Manager::instance().setAudioManager (api);
}

int32_t ConfigurationManager::getAudioManager (void)
{
    return Manager::instance().getAudioManager();
}

void ConfigurationManager::setMailNotify (void)
{
    Manager::instance().setMailNotify();
}

int32_t ConfigurationManager::getMailNotify (void)
{
    return Manager::instance().getMailNotify();
}

std::map<std::string, int32_t> ConfigurationManager::getAddressbookSettings (
        void)
{
    return Manager::instance().getAddressbookSettings();
}

void ConfigurationManager::setAddressbookSettings (const std::map<std::string,
        int32_t>& settings)
{
    Manager::instance().setAddressbookSettings (settings);
}

std::vector<std::string> ConfigurationManager::getAddressbookList (void)
{
    return Manager::instance().getAddressbookList();
}

void ConfigurationManager::setAddressbookList (
        const std::vector<std::string>& list)
{
    Manager::instance().setAddressbookList (list);
}

std::map<std::string, std::string> ConfigurationManager::getHookSettings (void)
{
    return Manager::instance().getHookSettings();
}

void ConfigurationManager::setHookSettings (const std::map<std::string,
        std::string>& settings)
{
    Manager::instance().setHookSettings (settings);
}

void ConfigurationManager::setAccountsOrder (const std::string& order)
{
    Manager::instance().setAccountsOrder (order);
}

std::vector<std::string> ConfigurationManager::getHistory (void)
{
    return Manager::instance().getHistorySerialized();
}

<<<<<<< HEAD
void ConfigurationManager::setHistory (
        const std::map<std::string, std::string>& entries)
=======
void ConfigurationManager::setHistory (const std::vector<std::string>& entries)
>>>>>>> 5a21425b
{
    Manager::instance().setHistorySerialized(entries);
}

std::string ConfigurationManager::getAddrFromInterfaceName (
        const std::string& interface)
{

    std::string address = SIPVoIPLink::instance ("")->getInterfaceAddrFromName (
            interface);

    return address;
}

std::vector<std::string> ConfigurationManager::getAllIpInterface (void)
{

    std::vector<std::string> vector;
    SIPVoIPLink * sipLink = NULL;
    sipLink = SIPVoIPLink::instance ("");

    if (sipLink != NULL) {
        vector = sipLink->getAllIpInterface();
    }

    return vector;
}

std::vector<std::string> ConfigurationManager::getAllIpInterfaceByName (void)
{
    std::vector<std::string> vector;
    SIPVoIPLink * sipLink = NULL;
    sipLink = SIPVoIPLink::instance ("");

    if (sipLink != NULL) {
        vector = sipLink->getAllIpInterfaceByName();
    }

    return vector;
}


std::map<std::string, std::string> ConfigurationManager::getShortcuts()
{

    return Manager::instance().shortcutPreferences.getShortcuts();
}

void ConfigurationManager::setShortcuts (
        const std::map<std::string, std::string>& shortcutsMap)
{

    std::map<std::string, std::string> map_cpy = shortcutsMap;
    /*
       std::map<std::string, std::string> map_cpy = shortcutsMap;
       std::map<std::string, std::string>::iterator it;

       for (int i = 0; i < (int)shortcutsKeys.size(); i++) {
       std::string key = shortcutsKeys.at(i);
       it = map_cpy.find(key);
       if (it != shortcutsMap.end()) {

       Manager::instance().setConfig("Shortcuts", key, it->second);
       }
       }
       */
    Manager::instance().shortcutPreferences.setShortcuts (map_cpy);

    Manager::instance().saveConfig();
}


void ConfigurationManager::startVideoPreview()
{
    _debug("Starting video preview");
    preview_.reset(new sfl_video::VideoPreview(Manager::instance().videoPreference.v4l2_list->getDevice().device));
    preview_->start();
    // notify client via dbus
    videoStarted();
}

void ConfigurationManager::stopVideoPreview()
{
    _debug("Stopping video preview");
    preview_->stop();
    preview_.reset();
    // notify client via dbus
    videoStopped();
}
<|MERGE_RESOLUTION|>--- conflicted
+++ resolved
@@ -888,12 +888,7 @@
     return Manager::instance().getHistorySerialized();
 }
 
-<<<<<<< HEAD
-void ConfigurationManager::setHistory (
-        const std::map<std::string, std::string>& entries)
-=======
 void ConfigurationManager::setHistory (const std::vector<std::string>& entries)
->>>>>>> 5a21425b
 {
     Manager::instance().setHistorySerialized(entries);
 }
