/*
 *  Copyright (C) 2007 Savoir-Faire Linux inc.
 *  Author: Pierre-Luc Beaudoin <pierre-luc.beaudoin@savoirfairelinux.com>
 *  Author: Emmanuel Milou <emmanuel.milou@savoirfairelinux.com>
 *  Author: Guillaume Carmel-Archambault <guillaume.carmel-archambault@savoirfairelinux.com>
 *
 *  This program is free software; you can redistribute it and/or modify
 *  it under the terms of the GNU General Public License as published by
 *  the Free Software Foundation; either version 3 of the License, or
 *  (at your option) any later version.
 *
 *  This program is distributed in the hope that it will be useful,
 *  but WITHOUT ANY WARRANTY; without even the implied warranty of
 *  MERCHANTABILITY or FITNESS FOR A PARTICULAR PURPOSE.  See the
 *  GNU General Public License for more details.
 *
 *  You should have received a copy of the GNU General Public License
 *  along with this program; if not, write to the Free Software
 *   Foundation, Inc., 675 Mass Ave, Cambridge, MA 02139, USA.
 */

#include <global.h>
#include <configurationmanager.h>
#include <sstream>
#include "../manager.h"
#include "sip/sipvoiplink.h"

const char* ConfigurationManager::SERVER_PATH =
		"/org/sflphone/SFLphone/ConfigurationManager";

ConfigurationManager::ConfigurationManager(DBus::Connection& connection) :
	DBus::ObjectAdaptor(connection, SERVER_PATH) {
	shortcutsKeys.push_back("pick_up");
	shortcutsKeys.push_back("hang_up");
	shortcutsKeys.push_back("popup_window");
}

std::map<std::string, std::string> ConfigurationManager::getAccountDetails(
		const std::string& accountID) {
	return Manager::instance().getAccountDetails(accountID);
}

std::map<std::string, std::string> ConfigurationManager::getTlsSettingsDefault(
		void) {

	std::map<std::string, std::string> tlsSettingsDefault;
	tlsSettingsDefault.insert(std::pair<std::string, std::string>(
			TLS_LISTENER_PORT, DEFAULT_SIP_TLS_PORT));
	tlsSettingsDefault.insert(std::pair<std::string, std::string>(
			TLS_CA_LIST_FILE, ""));
	tlsSettingsDefault.insert(std::pair<std::string, std::string>(
			TLS_CERTIFICATE_FILE, ""));
	tlsSettingsDefault.insert(std::pair<std::string, std::string>(
			TLS_PRIVATE_KEY_FILE, ""));
	tlsSettingsDefault.insert(std::pair<std::string, std::string>(TLS_PASSWORD,
			""));
	tlsSettingsDefault.insert(std::pair<std::string, std::string>(TLS_METHOD,
			"TLSv1"));
	tlsSettingsDefault.insert(std::pair<std::string, std::string>(TLS_CIPHERS,
			""));
	tlsSettingsDefault.insert(std::pair<std::string, std::string>(
			TLS_SERVER_NAME, ""));
	tlsSettingsDefault.insert(std::pair<std::string, std::string>(
			TLS_VERIFY_SERVER, "true"));
	tlsSettingsDefault.insert(std::pair<std::string, std::string>(
			TLS_VERIFY_CLIENT, "true"));
	tlsSettingsDefault.insert(std::pair<std::string, std::string>(
			TLS_REQUIRE_CLIENT_CERTIFICATE, "true"));
	tlsSettingsDefault.insert(std::pair<std::string, std::string>(
			TLS_NEGOTIATION_TIMEOUT_SEC, "2"));
	tlsSettingsDefault.insert(std::pair<std::string, std::string>(
			TLS_NEGOTIATION_TIMEOUT_MSEC, "0"));

	return tlsSettingsDefault;
}

std::map<std::string, std::string> ConfigurationManager::getIp2IpDetails(void) {

	std::map<std::string, std::string> ip2ipAccountDetails;

	ip2ipAccountDetails.insert(std::pair<std::string, std::string>(ACCOUNT_ID,
			IP2IP_PROFILE));
	ip2ipAccountDetails.insert(std::pair<std::string, std::string>(
			SRTP_KEY_EXCHANGE, Manager::instance().getConfigString(
					IP2IP_PROFILE, SRTP_KEY_EXCHANGE)));
	ip2ipAccountDetails.insert(std::pair<std::string, std::string>(SRTP_ENABLE,
			Manager::instance().getConfigString(IP2IP_PROFILE, SRTP_ENABLE)));
	ip2ipAccountDetails.insert(std::pair<std::string, std::string>(
			SRTP_RTP_FALLBACK, Manager::instance().getConfigString(
					IP2IP_PROFILE, SRTP_RTP_FALLBACK)));
	ip2ipAccountDetails.insert(std::pair<std::string, std::string>(
			ZRTP_DISPLAY_SAS, Manager::instance().getConfigString(
					IP2IP_PROFILE, ZRTP_DISPLAY_SAS)));
	ip2ipAccountDetails.insert(std::pair<std::string, std::string>(
			ZRTP_HELLO_HASH, Manager::instance().getConfigString(IP2IP_PROFILE,
					ZRTP_HELLO_HASH)));
	ip2ipAccountDetails.insert(std::pair<std::string, std::string>(
			ZRTP_NOT_SUPP_WARNING, Manager::instance().getConfigString(
					IP2IP_PROFILE, ZRTP_NOT_SUPP_WARNING)));
	ip2ipAccountDetails.insert(std::pair<std::string, std::string>(
			ZRTP_DISPLAY_SAS_ONCE, Manager::instance().getConfigString(
					IP2IP_PROFILE, ZRTP_DISPLAY_SAS_ONCE)));

	ip2ipAccountDetails.insert(std::pair<std::string, std::string>(
			LOCAL_INTERFACE, Manager::instance().getConfigString(IP2IP_PROFILE,
					LOCAL_INTERFACE)));
	ip2ipAccountDetails.insert(std::pair<std::string, std::string>(LOCAL_PORT,
			Manager::instance().getConfigString(IP2IP_PROFILE, LOCAL_PORT)));

	std::map<std::string, std::string> tlsSettings;
	tlsSettings = getTlsSettings(IP2IP_PROFILE);
	std::copy(tlsSettings.begin(), tlsSettings.end(), std::inserter(
			ip2ipAccountDetails, ip2ipAccountDetails.end()));

	return ip2ipAccountDetails;

}

void ConfigurationManager::setIp2IpDetails(const std::map<std::string,
		std::string>& details) {
	std::map<std::string, std::string> map_cpy = details;
	std::map<std::string, std::string>::iterator it;

	it = map_cpy.find(LOCAL_INTERFACE);

	if (it != details.end()) {
		Manager::instance().setConfig(IP2IP_PROFILE, LOCAL_INTERFACE,
				it->second);
	}

	it = map_cpy.find(LOCAL_PORT);

	if (it != details.end()) {
		Manager::instance().setConfig(IP2IP_PROFILE, LOCAL_PORT, it->second);
	}

	it = map_cpy.find(SRTP_ENABLE);

	if (it != details.end()) {
		Manager::instance().setConfig(IP2IP_PROFILE, SRTP_ENABLE, it->second);
	}

	it = map_cpy.find(SRTP_RTP_FALLBACK);

	if (it != details.end()) {
		Manager::instance().setConfig(IP2IP_PROFILE, SRTP_RTP_FALLBACK,
				it->second);
	}

	it = map_cpy.find(SRTP_KEY_EXCHANGE);

	if (it != details.end()) {
		Manager::instance().setConfig(IP2IP_PROFILE, SRTP_KEY_EXCHANGE,
				it->second);
	}

	it = map_cpy.find(ZRTP_DISPLAY_SAS);

	if (it != details.end()) {
		Manager::instance().setConfig(IP2IP_PROFILE, ZRTP_DISPLAY_SAS,
				it->second);
	}

	it = map_cpy.find(ZRTP_NOT_SUPP_WARNING);

	if (it != details.end()) {
		Manager::instance().setConfig(IP2IP_PROFILE, ZRTP_NOT_SUPP_WARNING,
				it->second);
	}

	it = map_cpy.find(ZRTP_HELLO_HASH);

	if (it != details.end()) {
		Manager::instance().setConfig(IP2IP_PROFILE, ZRTP_HELLO_HASH,
				it->second);
	}

	it = map_cpy.find(ZRTP_DISPLAY_SAS_ONCE);

	if (it != details.end()) {
		Manager::instance().setConfig(IP2IP_PROFILE, ZRTP_DISPLAY_SAS_ONCE,
				it->second);
	}

	setTlsSettings(IP2IP_PROFILE, details);

	Manager::instance().saveConfig();

	// Update account details to the client side
	accountsChanged();

	// Reload account settings from config
	Manager::instance().getAccount(IP2IP_PROFILE)->loadConfig();

}

std::map<std::string, std::string> ConfigurationManager::getTlsSettings(
		const std::string& section) {
	std::map<std::string, std::string> tlsSettings;

	tlsSettings.insert(std::pair<std::string, std::string>(TLS_LISTENER_PORT,
			Manager::instance().getConfigString(section, TLS_LISTENER_PORT)));
	tlsSettings.insert(std::pair<std::string, std::string>(TLS_ENABLE,
			Manager::instance().getConfigString(section, TLS_ENABLE)));
	tlsSettings.insert(std::pair<std::string, std::string>(TLS_CA_LIST_FILE,
			Manager::instance().getConfigString(section, TLS_CA_LIST_FILE)));
	tlsSettings.insert(std::pair<std::string, std::string>(
			TLS_CERTIFICATE_FILE, Manager::instance().getConfigString(section,
					TLS_CERTIFICATE_FILE)));
	tlsSettings.insert(std::pair<std::string, std::string>(
			TLS_PRIVATE_KEY_FILE, Manager::instance().getConfigString(section,
					TLS_PRIVATE_KEY_FILE)));
	tlsSettings.insert(std::pair<std::string, std::string>(TLS_PASSWORD,
			Manager::instance().getConfigString(section, TLS_PASSWORD)));
	tlsSettings.insert(std::pair<std::string, std::string>(TLS_METHOD,
			Manager::instance().getConfigString(section, TLS_METHOD)));
	tlsSettings.insert(std::pair<std::string, std::string>(TLS_CIPHERS,
			Manager::instance().getConfigString(section, TLS_CIPHERS)));
	tlsSettings.insert(std::pair<std::string, std::string>(TLS_SERVER_NAME,
			Manager::instance().getConfigString(section, TLS_SERVER_NAME)));
	tlsSettings.insert(std::pair<std::string, std::string>(TLS_VERIFY_SERVER,
			Manager::instance().getConfigString(section, TLS_VERIFY_SERVER)));
	tlsSettings.insert(std::pair<std::string, std::string>(TLS_VERIFY_CLIENT,
			Manager::instance().getConfigString(section, TLS_VERIFY_CLIENT)));
	tlsSettings.insert(std::pair<std::string, std::string>(
			TLS_REQUIRE_CLIENT_CERTIFICATE,
			Manager::instance().getConfigString(section,
					TLS_REQUIRE_CLIENT_CERTIFICATE)));
	tlsSettings.insert(std::pair<std::string, std::string>(
			TLS_NEGOTIATION_TIMEOUT_SEC, Manager::instance().getConfigString(
					section, TLS_NEGOTIATION_TIMEOUT_SEC)));
	tlsSettings.insert(std::pair<std::string, std::string>(
			TLS_NEGOTIATION_TIMEOUT_MSEC, Manager::instance().getConfigString(
					section, TLS_NEGOTIATION_TIMEOUT_MSEC)));
	return tlsSettings;
}

void ConfigurationManager::setTlsSettings(const std::string& section,
		const std::map<std::string, std::string>& details) {
	std::map<std::string, std::string> map_cpy = details;
	std::map<std::string, std::string>::iterator it;

	it = map_cpy.find(TLS_LISTENER_PORT);
	if (it != details.end()) {
		Manager::instance().setConfig(section, TLS_LISTENER_PORT, it->second);
	}

	it = map_cpy.find(TLS_ENABLE);

	if (it != details.end()) {
		Manager::instance().setConfig(section, TLS_ENABLE, it->second);
	}

	it = map_cpy.find(TLS_CA_LIST_FILE);

	if (it != map_cpy.end()) {
		Manager::instance().setConfig(section, TLS_CA_LIST_FILE, it->second);
	}

	it = map_cpy.find(TLS_CERTIFICATE_FILE);

	if (it != map_cpy.end()) {
		Manager::instance().setConfig(section, TLS_CERTIFICATE_FILE, it->second);
	}

	it = map_cpy.find(TLS_PRIVATE_KEY_FILE);

	if (it != map_cpy.end()) {
		Manager::instance().setConfig(section, TLS_PRIVATE_KEY_FILE, it->second);
	}

	it = map_cpy.find(TLS_PASSWORD);

	if (it != map_cpy.end()) {
		Manager::instance().setConfig(section, TLS_PASSWORD, it->second);
	}

	it = map_cpy.find(TLS_METHOD);

	if (it != map_cpy.end()) {
		Manager::instance().setConfig(section, TLS_METHOD, it->second);
	}

	it = map_cpy.find(TLS_CIPHERS);

	if (it != map_cpy.end()) {
		Manager::instance().setConfig(section, TLS_CIPHERS, it->second);
	}

	it = map_cpy.find(TLS_SERVER_NAME);

	if (it != map_cpy.end()) {
		Manager::instance().setConfig(section, TLS_SERVER_NAME, it->second);
	}

	it = map_cpy.find(TLS_VERIFY_CLIENT);

	if (it != map_cpy.end()) {
		Manager::instance().setConfig(section, TLS_VERIFY_CLIENT, it->second);
	}

	it = map_cpy.find(TLS_REQUIRE_CLIENT_CERTIFICATE);

	if (it != map_cpy.end()) {
		Manager::instance().setConfig(section, TLS_REQUIRE_CLIENT_CERTIFICATE,
				it->second);
	}

	it = map_cpy.find(TLS_NEGOTIATION_TIMEOUT_SEC);

	if (it != map_cpy.end()) {
		Manager::instance().setConfig(section, TLS_NEGOTIATION_TIMEOUT_SEC,
				it->second);
	}

	it = map_cpy.find(TLS_NEGOTIATION_TIMEOUT_MSEC);

	if (it != map_cpy.end()) {
		Manager::instance().setConfig(section, TLS_NEGOTIATION_TIMEOUT_MSEC,
				it->second);
	}

	Manager::instance().saveConfig();

	// Update account details to the client side
	accountsChanged();

}

std::map<std::string, std::string> ConfigurationManager::getCredential(
		const std::string& accountID, const int32_t& index) {

	std::string credentialIndex;
	std::stringstream streamOut;
	streamOut << index;
	credentialIndex = streamOut.str();

	std::string section = std::string("Credential") + std::string(":")
			+ accountID + std::string(":") + credentialIndex;

	std::map<std::string, std::string> credentialInformation;
	std::string username = Manager::instance().getConfigString(section,
			USERNAME);
	std::string password = Manager::instance().getConfigString(section,
			PASSWORD);
	std::string realm = Manager::instance().getConfigString(section, REALM);

	credentialInformation.insert(std::pair<std::string, std::string>(USERNAME,
			username));
	credentialInformation.insert(std::pair<std::string, std::string>(PASSWORD,
			password));
	credentialInformation.insert(std::pair<std::string, std::string>(REALM,
			realm));

	return credentialInformation;
}

int32_t ConfigurationManager::getNumberOfCredential(
		const std::string& accountID) {
	return Manager::instance().getConfigInt(accountID, CONFIG_CREDENTIAL_NUMBER);
}

void ConfigurationManager::setNumberOfCredential(const std::string& accountID,
		const int32_t& number) {
	if (accountID != AccountNULL || !accountID.empty()) {
		Manager::instance().setConfig(accountID, CONFIG_CREDENTIAL_NUMBER,
				number);
	}
}

void ConfigurationManager::setCredential(const std::string& accountID,
		const int32_t& index, const std::map<std::string, std::string>& details) {
	Manager::instance().setCredential(accountID, index, details);
}

void ConfigurationManager::deleteAllCredential(const std::string& accountID) {
	Manager::instance().deleteAllCredential(accountID);
}

void ConfigurationManager::setAccountDetails(const std::string& accountID,
		const std::map<std::string, std::string>& details) {
	Manager::instance().setAccountDetails(accountID, details);
}

void ConfigurationManager::sendRegister(const std::string& accountID,
		const int32_t& expire) {
	Manager::instance().sendRegister(accountID, expire);
}

std::string ConfigurationManager::addAccount(const std::map<std::string,
		std::string>& details) {
	return Manager::instance().addAccount(details);
}

void ConfigurationManager::removeAccount(const std::string& accoundID) {
	return Manager::instance().removeAccount(accoundID);
}

std::vector<std::string> ConfigurationManager::getAccountList() {
	return Manager::instance().getAccountList();
}

//TODO
std::vector<std::string> ConfigurationManager::getToneLocaleList() {
	std::vector<std::string> ret;
	return ret;
}

//TODO
std::string ConfigurationManager::getVersion() {
	std::string ret("");
	return ret;
}

//TODO
std::vector<std::string> ConfigurationManager::getRingtoneList() {
	std::vector<std::string> ret;
	return ret;
}

/**
 * Send the list of all codecs loaded to the client through DBus.
 * Can stay global, as only the active codecs will be set per accounts
 */
std::vector<std::string> ConfigurationManager::getCodecList(void) {

	std::vector<std::string> list;

	CodecsMap codecs =
			Manager::instance().getCodecDescriptorMap().getCodecsMap();
	CodecsMap::iterator iter = codecs.begin();

	while (iter != codecs.end()) {
		std::stringstream ss;

		if (iter->second != NULL) {
			ss << iter->first;
			list.push_back((ss.str()).data());
		}

		iter++;
	}

	return list;
}

std::vector<std::string> ConfigurationManager::getSupportedTlsMethod(void) {
	std::vector<std::string> method;
	method.push_back("Default");
	method.push_back("TLSv1");
	method.push_back("SSLv2");
	method.push_back("SSLv3");
	method.push_back("SSLv23");
	return method;
}

std::vector<std::string> ConfigurationManager::getCodecDetails(
		const int32_t& payload) {

	return Manager::instance().getCodecDescriptorMap().getCodecSpecifications(
			payload);
}

std::vector<std::string> ConfigurationManager::getActiveCodecList(
		const std::string& accountID) {

	_debug("Send active codec list for account %s", accountID.c_str ());

	std::vector<std::string> v;
	Account *acc;
	CodecOrder active;
	unsigned int i = 0;
	size_t size;

	acc = Manager::instance().getAccount(accountID);
	if (acc != NULL) {
		active = acc->getActiveCodecs();
		size = active.size();
		while (i < size) {
			std::stringstream ss;
			ss << active[i];
			v.push_back((ss.str()).data());
			i++;
		}
	}

	return v;

}

void ConfigurationManager::setActiveCodecList(
		const std::vector<std::string>& list, const std::string& accountID) {

	_debug ("ConfigurationManager::setActiveCodecList received");

	Account *acc;

	// Save the codecs list per account
	acc = Manager::instance().getAccount(accountID);
	if (acc != NULL) {
		acc->setActiveCodecs(list);
	}
}

// Audio devices related methods
std::vector<std::string> ConfigurationManager::getInputAudioPluginList() {

	std::vector<std::string> v;

	v.push_back("default");
	v.push_back("surround40");
	v.push_back("plug:hw");

	return v;
}

std::vector<std::string> ConfigurationManager::getOutputAudioPluginList() {

	std::vector<std::string> v;

	v.push_back(PCM_DEFAULT);
	v.push_back(PCM_DMIX);

	return v;
}

void ConfigurationManager::setInputAudioPlugin(const std::string& audioPlugin) {
	return Manager::instance().setInputAudioPlugin(audioPlugin);
}

void ConfigurationManager::setOutputAudioPlugin(const std::string& audioPlugin) {
	return Manager::instance().setOutputAudioPlugin(audioPlugin);
}

std::vector<std::string> ConfigurationManager::getAudioOutputDeviceList() {
	return Manager::instance().getAudioOutputDeviceList();
}

void ConfigurationManager::setAudioOutputDevice(const int32_t& index) {
	return Manager::instance().setAudioOutputDevice(index);
}

std::vector<std::string> ConfigurationManager::getAudioInputDeviceList() {
	return Manager::instance().getAudioInputDeviceList();
}

void ConfigurationManager::setAudioInputDevice(const int32_t& index) {
	return Manager::instance().setAudioInputDevice(index);
}

std::vector<std::string> ConfigurationManager::getCurrentAudioDevicesIndex() {
	return Manager::instance().getCurrentAudioDevicesIndex();
}

int32_t ConfigurationManager::getAudioDeviceIndex(const std::string& name) {
	return Manager::instance().getAudioDeviceIndex(name);
}

std::string ConfigurationManager::getCurrentAudioOutputPlugin(void) {
	return Manager::instance().getCurrentAudioOutputPlugin();
}

std::vector<std::string> ConfigurationManager::getPlaybackDeviceList() {
	std::vector<std::string> ret;
	return ret;
}

std::vector<std::string> ConfigurationManager::getRecordDeviceList() {
	std::vector<std::string> ret;
	return ret;

}

bool ConfigurationManager::isMd5CredentialHashing(void) {
	bool isEnabled = Manager::instance().getConfigBool(PREFERENCES,
			CONFIG_MD5HASH);
	return isEnabled;
}

void ConfigurationManager::setMd5CredentialHashing(const bool& enabled) {
	if (enabled) {
		Manager::instance().setConfig(PREFERENCES, CONFIG_MD5HASH, TRUE_STR);
	} else {
		Manager::instance().setConfig(PREFERENCES, CONFIG_MD5HASH, FALSE_STR);
	}
}

int32_t ConfigurationManager::isIax2Enabled(void) {
	return Manager::instance().isIax2Enabled();
}

void ConfigurationManager::ringtoneEnabled(void) {
	Manager::instance().ringtoneEnabled();
}

int32_t ConfigurationManager::isRingtoneEnabled(void) {
	return Manager::instance().isRingtoneEnabled();
}

std::string ConfigurationManager::getRingtoneChoice(void) {
	return Manager::instance().getRingtoneChoice();
}

void ConfigurationManager::setRingtoneChoice(const std::string& tone) {
	Manager::instance().setRingtoneChoice(tone);
}

std::string ConfigurationManager::getRecordPath(void) {
	return Manager::instance().getRecordPath();
}

void ConfigurationManager::setRecordPath(const std::string& recPath) {
	Manager::instance().setRecordPath(recPath);
}

int32_t ConfigurationManager::getDialpad(void) {
	return Manager::instance().getDialpad();
}

void ConfigurationManager::setDialpad(const bool& display) {
	Manager::instance().setDialpad(display);
}

int32_t ConfigurationManager::getSearchbar(void) {
	return Manager::instance().getSearchbar();
}

void ConfigurationManager::setSearchbar(void) {
	Manager::instance().setSearchbar();
}

int32_t ConfigurationManager::getVolumeControls(void) {
	return Manager::instance().getVolumeControls();
}

void ConfigurationManager::setVolumeControls(const bool& display) {
	Manager::instance().setVolumeControls(display);
}

int32_t ConfigurationManager::getHistoryLimit(void) {
	return Manager::instance().getHistoryLimit();
}

void ConfigurationManager::setHistoryLimit(const int32_t& days) {
	Manager::instance().setHistoryLimit(days);
}

void ConfigurationManager::setHistoryEnabled(void) {
	Manager::instance().setHistoryEnabled();
}

std::string ConfigurationManager::getHistoryEnabled(void) {
	return Manager::instance().getHistoryEnabled();
}

void ConfigurationManager::startHidden(void) {
	Manager::instance().startHidden();
}

int32_t ConfigurationManager::isStartHidden(void) {
	return Manager::instance().isStartHidden();
}

void ConfigurationManager::switchPopupMode(void) {
	Manager::instance().switchPopupMode();
}

int32_t ConfigurationManager::popupMode(void) {
	return Manager::instance().popupMode();
}

void ConfigurationManager::setNotify(void) {
	Manager::instance().setNotify();
}

int32_t ConfigurationManager::getNotify(void) {
	return Manager::instance().getNotify();
}

void ConfigurationManager::setAudioManager(const int32_t& api) {
	Manager::instance().setAudioManager(api);
}

int32_t ConfigurationManager::getAudioManager(void) {
	return Manager::instance().getAudioManager();
}

void ConfigurationManager::setMailNotify(void) {
	Manager::instance().setMailNotify();
}

int32_t ConfigurationManager::getMailNotify(void) {
	return Manager::instance().getMailNotify();
}

std::map<std::string, int32_t> ConfigurationManager::getAddressbookSettings(
		void) {
	return Manager::instance().getAddressbookSettings();
}

void ConfigurationManager::setAddressbookSettings(const std::map<std::string,
		int32_t>& settings) {
	Manager::instance().setAddressbookSettings(settings);
}

std::vector<std::string> ConfigurationManager::getAddressbookList(void) {
	return Manager::instance().getAddressbookList();
}

void ConfigurationManager::setAddressbookList(
		const std::vector<std::string>& list) {
	Manager::instance().setAddressbookList(list);
}

std::map<std::string, std::string> ConfigurationManager::getHookSettings(void) {
	return Manager::instance().getHookSettings();
}

void ConfigurationManager::setHookSettings(const std::map<std::string,
		std::string>& settings) {
	Manager::instance().setHookSettings(settings);
}

void ConfigurationManager::setAccountsOrder(const std::string& order) {
	Manager::instance().setAccountsOrder(order);
}

std::map<std::string, std::string> ConfigurationManager::getHistory(void) {
	return Manager::instance().send_history_to_client();
}

void ConfigurationManager::setHistory(
		const std::map<std::string, std::string>& entries) {
	Manager::instance().receive_history_from_client(entries);
}

std::string ConfigurationManager::getAddrFromInterfaceName(
		const std::string& interface) {

	std::string address = SIPVoIPLink::instance("")->getInterfaceAddrFromName(
			interface);

	return address;
}

std::vector<std::string> ConfigurationManager::getAllIpInterface(void) {

	std::vector<std::string> vector;
	SIPVoIPLink * sipLink = NULL;
	sipLink = SIPVoIPLink::instance("");

	if (sipLink != NULL) {
		vector = sipLink->getAllIpInterface();
	}

	return vector;
}

std::vector<std::string> ConfigurationManager::getAllIpInterfaceByName(void) {
	std::vector<std::string> vector;
	SIPVoIPLink * sipLink = NULL;
	sipLink = SIPVoIPLink::instance("");

	if (sipLink != NULL) {
		vector = sipLink->getAllIpInterfaceByName();
	}

	return vector;
}

int32_t ConfigurationManager::getWindowWidth(void) {

	return Manager::instance().getConfigInt(PREFERENCES, WINDOW_WIDTH);
}

int32_t ConfigurationManager::getWindowHeight(void) {

	return Manager::instance().getConfigInt(PREFERENCES, WINDOW_HEIGHT);
}

void ConfigurationManager::setWindowWidth(const int32_t& width) {

	Manager::instance().setConfig(PREFERENCES, WINDOW_WIDTH, width);
}

void ConfigurationManager::setWindowHeight(const int32_t& height) {

	Manager::instance().setConfig(PREFERENCES, WINDOW_HEIGHT, height);
}

int32_t ConfigurationManager::getWindowPositionX(void) {

	return Manager::instance().getConfigInt(PREFERENCES, WINDOW_POSITION_X);
}

int32_t ConfigurationManager::getWindowPositionY(void) {

	return Manager::instance().getConfigInt(PREFERENCES, WINDOW_POSITION_Y);
}

void ConfigurationManager::setWindowPositionX(const int32_t& posX) {

	Manager::instance().setConfig(PREFERENCES, WINDOW_POSITION_X, posX);
}

void ConfigurationManager::setWindowPositionY(const int32_t& posY) {

	Manager::instance().setConfig(PREFERENCES, WINDOW_POSITION_Y, posY);
}

std::map<std::string, int32_t> ConfigurationManager::getShortcuts() {

	std::map<std::string, int> shortcutsMap;
	int shortcut;

	for (int i = 0; i < shortcutsKeys.size(); i++) {
		std::string key = shortcutsKeys.at(i);
		shortcut = Manager::instance().getConfigInt("Shortcuts", key);
		shortcutsMap.insert(std::pair<std::string, int>(key, shortcut));
	}

	return shortcutsMap;
}

<<<<<<< HEAD
void ConfigurationManager::setShortcuts(
		const std::map<std::string, int32_t>& shortcutsMap) {

	std::map<std::string, int> map_cpy = shortcutsMap;
	std::map<std::string, int>::iterator it;

	for (int i = 0; i < shortcutsKeys.size(); i++) {
		std::string key = shortcutsKeys.at(i);
		it = map_cpy.find(key);
		if (it != shortcutsMap.end()) {
			Manager::instance().setConfig("Shortcuts", key, it->second);
		}
	}

	Manager::instance().saveConfig();
=======
void ConfigurationManager::enableStatusIcon (const std::string& value) {

	Manager::instance ().setConfig (PREFERENCES, SHOW_STATUSICON, value);
}

std::string ConfigurationManager::isStatusIconEnabled (void) {

	return Manager::instance ().getConfigString (PREFERENCES, SHOW_STATUSICON);
>>>>>>> db7229a5
}<|MERGE_RESOLUTION|>--- conflicted
+++ resolved
@@ -822,7 +822,6 @@
 	return shortcutsMap;
 }
 
-<<<<<<< HEAD
 void ConfigurationManager::setShortcuts(
 		const std::map<std::string, int32_t>& shortcutsMap) {
 
@@ -838,7 +837,8 @@
 	}
 
 	Manager::instance().saveConfig();
-=======
+}
+
 void ConfigurationManager::enableStatusIcon (const std::string& value) {
 
 	Manager::instance ().setConfig (PREFERENCES, SHOW_STATUSICON, value);
@@ -847,5 +847,4 @@
 std::string ConfigurationManager::isStatusIconEnabled (void) {
 
 	return Manager::instance ().getConfigString (PREFERENCES, SHOW_STATUSICON);
->>>>>>> db7229a5
 }