--- conflicted
+++ resolved
@@ -45,22 +45,13 @@
     , doc (NULL)
     , eventIndex (0)
     , accountSequence (NULL)
-<<<<<<< HEAD
-    , preferenceSequence (NULL)
-    , addressbookSequence (NULL)
-    , audioSequence (NULL)
-    , videoSequence (NULL)
-    , hooksSequence (NULL)
-    , voiplinkSequence (NULL)
-    , shortcutSequence (NULL)
-=======
     , preferenceNode (NULL)
     , addressbookNode (NULL)
     , audioNode (NULL)
+	, videoNode (NULL)
     , hooksNode (NULL)
     , voiplinkNode (NULL)
     , shortcutNode (NULL)
->>>>>>> 77b55d14
 {
     fd = fopen (filename.c_str(), "rb");
 
@@ -485,59 +476,16 @@
 
 void YamlParser::mainNativeDataMapping (MappingNode *map)
 {
-<<<<<<< HEAD
-
-	try {
-		Mapping::iterator iter = map->getMapping()->begin();
-
-		Key accounts ("accounts");
-		Key addressbook ("addressbook");
-		Key audio ("audio");
-		Key video ("video");
-		Key hooks ("hooks");
-		Key preferences ("preferences");
-		Key voiplink ("voipPreferences");
-		Key shortcuts ("shortcuts");
-
-		while (iter != map->getMapping()->end()) {
-
-			if (accounts.compare (iter->first) == 0) {
-				accountSequence = (SequenceNode *) (iter->second);
-			} else if (addressbook.compare (iter->first) == 0) {
-				addressbookSequence = (SequenceNode *) (iter->second);
-			} else if (audio.compare (iter->first) == 0) {
-				audioSequence = (SequenceNode *) (iter->second);
-			} else if (video.compare (iter->first) == 0) {
-				videoSequence = (SequenceNode *) (iter->second);
-			} else if (hooks.compare (iter->first) == 0) {
-				hooksSequence = (SequenceNode *) (iter->second);
-			} else if (preferences.compare (iter->first) == 0) {
-				preferenceSequence = (SequenceNode *) (iter->second);
-			} else if (voiplink.compare (iter->first) == 0) {
-				voiplinkSequence = (SequenceNode *) (iter->second);
-			} else if (shortcuts.compare (iter->first) == 0) {
-				shortcutSequence = (SequenceNode *) (iter->second);
-			} else {
-				throw YamlParserException ("Unknown map key in configuration");
-			}
-
-			iter++;
-		}
-	}
-	catch(YamlParserException &e) {
-		throw;
-	}
-=======
 	Mapping *mapping = map->getMapping();
 
 	accountSequence	= (SequenceNode*)(*mapping)["accounts"];
 	addressbookNode = (MappingNode*)(*mapping)["addressbook"];
 	audioNode       = (MappingNode*)(*mapping)["audio"];
+	videoNode       = (MappingNode*)(*mapping)["video"];
 	hooksNode       = (MappingNode*)(*mapping)["hooks"];
 	preferenceNode  = (MappingNode*)(*mapping)["preferences"];
 	voiplinkNode    = (MappingNode*)(*mapping)["voipPreferences"];
 	shortcutNode    = (MappingNode*)(*mapping)["shortcuts"];
->>>>>>> 77b55d14
 }
 
 }