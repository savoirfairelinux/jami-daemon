--- conflicted
+++ resolved
@@ -80,17 +80,12 @@
             return addressbookNode;
         }
 
-<<<<<<< HEAD
-        SequenceNode *getVideoSequence (void) {
-            return videoSequence;
+        MappingNode *getAudioNode (void) {
+            return audioNode;
         }
 
-        SequenceNode *getAudioSequence (void) {
-            return audioSequence;
-=======
-        MappingNode *getAudioNode (void) {
-            return audioNode;
->>>>>>> 77b55d14
+        MappingNode *getVideoNode (void) {
+            return videoNode;
         }
 
         MappingNode *getHookNode (void) {
@@ -159,13 +154,9 @@
 
         MappingNode *addressbookNode;
 
-<<<<<<< HEAD
-        SequenceNode *videoSequence;
+        MappingNode *audioNode;
 
-        SequenceNode *hooksSequence;
-=======
-        MappingNode *audioNode;
->>>>>>> 77b55d14
+        MappingNode *videoNode;
 
         MappingNode *hooksNode;
 
