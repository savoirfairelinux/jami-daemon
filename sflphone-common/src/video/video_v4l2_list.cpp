--- conflicted
+++ resolved
@@ -104,13 +104,8 @@
             if (devpath) {
                 try {
                     addDevice(devpath);
-<<<<<<< HEAD
                 } catch (const std::runtime_error &e) {
-                    std::cerr << e.what() << std::endl;
-=======
-                } catch (const char *s) {
-                    _error(s);
->>>>>>> 6aebd597
+                    _error(e.what());
                 }
             }
         }
@@ -137,13 +132,8 @@
         try {
             if (!addDevice(ss.str().c_str()))
                 return;
-<<<<<<< HEAD
         } catch (const std::runtime_error &e) {
-            std::cerr << e.what() << std::endl;
-=======
-        } catch (const char *s) {
-            _error(s);
->>>>>>> 6aebd597
+            _error(e.what());
             return;
         }
     }
@@ -174,11 +164,11 @@
 std::vector<std::string> VideoV4l2List::getDeviceList(void)
 {
     std::vector<std::string> v;
-    std::stringstream ss;
 
     size_t n = devices.size();
     unsigned i;
     for (i = 0 ; i < n ; i++) {
+        std::stringstream ss;
         VideoV4l2Device &dev = devices[i];
         std::string &name = dev.name;
         if (name.length()) {
