--- conflicted
+++ resolved
@@ -31,11 +31,7 @@
 #include <string>
 #include <vector>
 #include <climits>
-<<<<<<< HEAD
 #include <stdexcept>
-#include <cassert>
-=======
->>>>>>> 4a1a76fd
 
 #include "logger.h"
 
@@ -166,11 +162,7 @@
     }
 }
 
-<<<<<<< HEAD
-void VideoV4l2Channel::GetSizes(int fd, unsigned int pixelformat)
-=======
-unsigned int VideoV4l2Channel::GetSizes(int fd, unsigned int pixelformat) throw(const char *)
->>>>>>> 4a1a76fd
+unsigned int VideoV4l2Channel::GetSizes(int fd, unsigned int pixelformat)
 {
     struct v4l2_frmsizeenum frmsize;
     frmsize.index = 0;
@@ -242,19 +234,9 @@
         throw std::runtime_error("Could not enumerate formats");
 
     fmt.index = best_idx;
-<<<<<<< HEAD
+    pixelformat = GetSizes(fd, pixelformat);
+
     SetFourcc(pixelformat);
-
-    GetSizes(fd, pixelformat);
-=======
-    try {
-        pixelformat = GetSizes(fd, pixelformat);
-    } catch (const char *s) {
-        throw(s);
-    }
-
-    SetFourcc(pixelformat);
->>>>>>> 4a1a76fd
 }
 
 VideoV4l2Device::VideoV4l2Device(int fd, const std::string &device) : _currentChannel(0)
