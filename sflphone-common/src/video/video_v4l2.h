/*
 *  Copyright (C) 2011 Savoir-Faire Linux Inc.
 *  Author: Rafaël Carré <rafael.carre@savoirfairelinux.com>
 *
 *  This program is free software; you can redistribute it and/or modify
 *  it under the terms of the GNU General Public License as published by
 *  the Free Software Foundation; either version 3 of the License, or
 *  (at your option) any later version.
 *
 *  This program is distributed in the hope that it will be useful,
 *  but WITHOUT ANY WARRANTY; without even the implied warranty of
 *  MERCHANTABILITY or FITNESS FOR A PARTICULAR PURPOSE.  See the
 *  GNU General Public License for more details.
 *
 *  You should have received a copy of the GNU General Public License
 *  along with this program; if not, write to the Free Software
 *   Foundation, Inc., 675 Mass Ave, Cambridge, MA 02139, USA.
 *
 *  Additional permission under GNU GPL version 3 section 7:
 *
 *  If you modify this program, or any covered work, by linking or
 *  combining it with the OpenSSL project's OpenSSL library (or a
 *  modified version of that library), containing parts covered by the
 *  terms of the OpenSSL or SSLeay licenses, Savoir-Faire Linux Inc.
 *  grants you additional permission to convey the resulting work.
 *  Corresponding Source for a non-source form of such a combination
 *  shall include the source code for the parts of OpenSSL used as well
 *  as that of the covered work.
 */

#ifndef __VIDEO_V4L2_H__
#define __VIDEO_V4L2_H__

#include <string>
#include <vector>
#include <sstream>

extern "C" {
#include <linux/videodev2.h>
#if !defined(VIDIOC_ENUM_FRAMESIZES) || !defined(VIDIOC_ENUM_FRAMEINTERVALS)
#   error You need at least Linux 2.6.19
#endif
}


namespace sfl_video {

class VideoV4l2Rate {
    public:
        VideoV4l2Rate(unsigned num, unsigned den) : den(den), num(num) {}

        unsigned den;
        unsigned num;
};

class VideoV4l2Size {
    public:
        VideoV4l2Size(unsigned height, unsigned width) : height(height), width(width), _currentRate(0) {}

        /**
         * @throw std::runtime_error
         */
        void GetFrameRates(int fd, unsigned int pixel_format);

        std::vector<std::string> getRateList() {
            std::vector<std::string> v;
            std::stringstream ss;

            size_t n = rates.size();
            unsigned i;
            for (i = 0 ; i < n ; i++) {
                VideoV4l2Rate rate = rates[i];
                std::stringstream ss;
                ss << (float)rate.den / rate.num;
                v.push_back(ss.str());
            }

            return v;
        }


        unsigned height;
        unsigned width;

        void setRate(unsigned index) {
            if (index >= rates.size())
                index = rates.size() - 1;
            _currentRate = index;
        }

        unsigned getRateIndex() {
            return _currentRate;
        }

        VideoV4l2Rate &getRate() {
            return rates[_currentRate];
        }

    private:
        std::vector<VideoV4l2Rate> rates;
        unsigned _currentRate;
};

class VideoV4l2Channel {
    public:
        VideoV4l2Channel(unsigned idx, const char *s) : idx(idx), name(s), _currentSize(0) { }

<<<<<<< HEAD
        /**
         * @throw std::runtime_error
         */
        void GetFormat(int fd);
        /**
         * @throw std::runtime_error
         */
        void GetSizes(int fd, unsigned int pixel_format);
=======
        void GetFormat(int fd) throw(const char *);
        unsigned int GetSizes(int fd, unsigned int pixel_format) throw(const char *);
>>>>>>> 4a1a76fd

        void SetFourcc(unsigned code) {
            fourcc[0] = code;
            fourcc[1] = code >> 8;
            fourcc[2] = code >> 16;
            fourcc[3] = code >> 24;
            fourcc[4] = '\0';
        }

        const char * GetFourcc() { return fourcc; }
        unsigned idx;
        std::string name;

        void setSize(unsigned index) {
            if (index >= sizes.size())
                index = sizes.size() - 1;
            _currentSize = index;
        }

        std::vector<std::string> getSizeList(void) {
            std::vector<std::string> v;

            size_t n = sizes.size();
            unsigned i;
            for (i = 0 ; i < n ; i++) {
                VideoV4l2Size &size = sizes[i];
                std::stringstream ss;
                ss << size.width << "x" << size.height;
                v.push_back(ss.str());
            }

            return v;
        }


        unsigned getSizeIndex() {
            return _currentSize;
        }

        VideoV4l2Size &getSize() {
            return sizes[_currentSize];
        }

    private:
        std::vector<VideoV4l2Size> sizes;
        char fourcc[5];
        unsigned _currentSize;
};

class VideoV4l2Device {
    public:
        /**
         * @throw std::runtime_error
         */
        VideoV4l2Device(int fd, const std::string &device);

        std::string device;
        std::string name;

        std::vector<std::string> getChannelList(void) {
            std::vector<std::string> v;

            size_t n = channels.size();
            unsigned i;
            for (i = 0 ; i < n ; i++) 
                v.push_back(channels[i].name);

            return v;
        }

        void setChannel(unsigned index) {
            if (index >= channels.size())
                index = channels.size() - 1;
            _currentChannel = index;
        }

        unsigned getChannelIndex() {
            return _currentChannel;
        }

        VideoV4l2Channel &getChannel() {
            return channels[_currentChannel];
        }

    private:
        std::vector<VideoV4l2Channel> channels;
        unsigned _currentChannel;
};

} // namespace sfl_video

#endif //__VIDEO_V4L2_H__ <|MERGE_RESOLUTION|>--- conflicted
+++ resolved
@@ -105,7 +105,6 @@
     public:
         VideoV4l2Channel(unsigned idx, const char *s) : idx(idx), name(s), _currentSize(0) { }
 
-<<<<<<< HEAD
         /**
          * @throw std::runtime_error
          */
@@ -113,11 +112,7 @@
         /**
          * @throw std::runtime_error
          */
-        void GetSizes(int fd, unsigned int pixel_format);
-=======
-        void GetFormat(int fd) throw(const char *);
-        unsigned int GetSizes(int fd, unsigned int pixel_format) throw(const char *);
->>>>>>> 4a1a76fd
+        unsigned int GetSizes(int fd, unsigned int pixel_format);
 
         void SetFourcc(unsigned code) {
             fourcc[0] = code;
