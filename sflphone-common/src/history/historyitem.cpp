/*
 *  Copyright (C) 2004, 2005, 2006, 2009, 2008, 2009, 2010, 2011 Savoir-Faire Linux Inc.
 *
 *  Author: Emmanuel Milou <emmanuel.milou@savoirfairelinux.com>
 *  Author: Alexandre Savard <alexandre.savard@savoirfairelinux.com>
 *
 *  This program is free software; you can redistribute it and/or modify
 *  it under the terms of the GNU General Public License as published by
 *  the Free Software Foundation; either version 3 of the License, or
 *  (at your option) any later version.
 *
 *  This program is distributed in the hope that it will be useful,
 *  but WITHOUT ANY WARRANTY; without even the implied warranty of
 *  MERCHANTABILITY or FITNESS FOR A PARTICULAR PURPOSE.  See the
 *  GNU General Public License for more details.
 *
 *  You should have received a copy of the GNU General Public License
 *  along with this program; if not, write to the Free Software
 *   Foundation, Inc., 675 Mass Ave, Cambridge, MA 02139, USA.
 *
 *  Additional permission under GNU GPL version 3 section 7:
 *
 *  If you modify this program, or any covered work, by linking or
 *  combining it with the OpenSSL project's OpenSSL library (or a
 *  modified version of that library), containing parts covered by the
 *  terms of the OpenSSL or SSLeay licenses, Savoir-Faire Linux Inc.
 *  grants you additional permission to convey the resulting work.
 *  Corresponding Source for a non-source form of such a combination
 *  shall include the source code for the parts of OpenSSL used as well
 *  as that of the covered work.
 */

#include <historyitem.h>
#include <sstream>
#include "stdlib.h"
#include <manager.h>

#define ITEM_SEPARATOR      "|"
#define EMPTY_STRING        "empty"

HistoryItem::HistoryItem (std::string timestamp_start, CallType call_type, std::string timestamp_stop, std::string name, std::string number, std::string id, std::string account_id, std::string recording, std::string confID, std::string timeAdded)
    :	_timestamp_start (timestamp_start),
        _timestamp_stop (timestamp_stop),
        _call_type (call_type),
        _name (name),
        _number (number),
	_id(id),
        _account_id (account_id),
	_recording_file(recording),
	_confID(confID),
	_timeAdded(timeAdded)
{
}


HistoryItem::HistoryItem (std::string serialized_form)
{
    size_t pos;
    std::string tmp, type, name, number, start, stop, id, account, recordFile;
    std::string confID, timeAdded;
    int indice = 0;

    while (serialized_form.find (ITEM_SEPARATOR, 0) != std::string::npos) {
        pos = serialized_form.find (ITEM_SEPARATOR, 0);
        tmp = serialized_form.substr (0, pos);
        serialized_form.erase (0, pos + 1);

        switch (indice) {
            case 0: // The call type
                type = tmp;
		_error("Unserialized type: %s", tmp.c_str());
                break;
            case 1: // The number field
                number = tmp;
		_error("Serialized number: %s", tmp.c_str());
                break;
            case 2: // The name field
                name = tmp;
		_error("Serialized name: %s", tmp.c_str());
                break;
            case 3: // The start timestamp
		_error("Serialized time start: %s", tmp.c_str());
                start = tmp;
                break;
	    case 4: // The end timestamp
		_error("Serialized time stop: %s", tmp.c_str());
		stop = tmp;
		break;
	    case 5: // The ID
		_error("Serialized id: %s", tmp.c_str());
		id = tmp;
		break;
            case 6: // The account ID
		_error("Serialized account: %s", tmp.c_str());
                account = tmp;
                break;
            case 7: // The recorded file name
		_error("Serialized recordfile: %s", tmp.c_str());
		recordFile = tmp;
		break;
            case 8: // The conference ID
	        _error("Serialized conferenceID: %s", tmp.c_str());
		confID = tmp;
		break;
	    case 9: // The time
		_error("Serialized timeadded: %s", tmp.c_str());
		timeAdded = tmp;
		break;
            default: // error
                std::cout << "[ERROR] unserialized form not recognized." << std::endl;
                break;
        }

        indice ++;
    }

    _id = id;

    _call_type = (CallType) atoi (type.c_str());

    _number = number;
    (name == EMPTY_STRING) ? _name = "" : _name = name;
    _timestamp_start = start;
    _timestamp_stop = stop;
    // (serialized_form == EMPTY_STRING) ? _account_id = "" : _account_id = tmp;
    _account_id = account;

    _confID = confID;
    _timeAdded = timeAdded;

    _recording_file = recordFile;
}

HistoryItem::~HistoryItem ()
{
    // TODO
}

bool HistoryItem::save (Conf::ConfigTree **history)
{
    std::stringstream section;
    std::stringstream call_type;
    std::string sectionstr;
    bool res;

    // The section is : "[" + timestamp = "]"
    section << rand();
    call_type << _call_type;

    sectionstr = section.str();

    _error("-- Unserialized type: %s", call_type.str().c_str());
    /*
    _error("-- Unserialized time start: %s", _timestamp_start.c_str());
    _error("-- Unserialized time stop: %s", _timestamp_stop.c_str());
    _error("-- Unserialized number: %s", _number.c_str());
    _error("-- Unserialized id: %s", _id.c_str());
    _error("-- Unserialized account: %s", _account_id.c_str());
    _error("-- Unserialized name: %s", _name.c_str());
    _error("-- Unserialized record file: %s", _recording_file.c_str());
    _error("-- Unserialized conference id:%s", _confID.c_str());
    _error("-- Unserialized time added: %s", _timeAdded.c_str());
<<<<<<< HEAD
=======
    */
>>>>>>> 2a041c22

    res = ( (*history)->setConfigTreeItem (sectionstr, "type", call_type.str())
	    && (*history)->setConfigTreeItem (sectionstr, "timestamp_start", _timestamp_start)
            && (*history)->setConfigTreeItem (sectionstr, "timestamp_stop", _timestamp_stop)
            && (*history)->setConfigTreeItem (sectionstr, "number", _number)
	    && (*history)->setConfigTreeItem (sectionstr, "id", _id)
            && (*history)->setConfigTreeItem (sectionstr, "accountid", _account_id)
            && (*history)->setConfigTreeItem (sectionstr, "name", _name)
	    && (*history)->setConfigTreeItem (sectionstr, "recordfile", _recording_file)
	    && (*history)->setConfigTreeItem (sectionstr, "confid", _confID)
	    && (*history)->setConfigTreeItem (sectionstr, "timeadded", _timeAdded));
<<<<<<< HEAD
	   
=======

>>>>>>> 2a041c22
    return res;
}

std::string HistoryItem::serialize (void)
{
    std::stringstream res;
    std::string separator = ITEM_SEPARATOR;
    std::string name, accountID;

    // Replace empty string with a valid standard string value
    (_name == "") ? name = EMPTY_STRING : name = _name;
    // For the account ID, check also if the accountID corresponds to an existing account
    // ie the account may have been removed
    (_account_id == "" || non_valid_account (_account_id)) ? accountID = "empty" : accountID = _account_id;

    // Serialize it
    res << _call_type << separator << _number << separator << name << separator << _timestamp_start << separator << _timestamp_stop 
	<< separator << _id << separator << accountID << separator << _recording_file << separator << _confID << separator << _timeAdded;

    return res.str();
}


bool HistoryItem::non_valid_account (std::string id)
{
    return !Manager::instance().accountExists (id);
}<|MERGE_RESOLUTION|>--- conflicted
+++ resolved
@@ -160,10 +160,7 @@
     _error("-- Unserialized record file: %s", _recording_file.c_str());
     _error("-- Unserialized conference id:%s", _confID.c_str());
     _error("-- Unserialized time added: %s", _timeAdded.c_str());
-<<<<<<< HEAD
-=======
     */
->>>>>>> 2a041c22
 
     res = ( (*history)->setConfigTreeItem (sectionstr, "type", call_type.str())
 	    && (*history)->setConfigTreeItem (sectionstr, "timestamp_start", _timestamp_start)
@@ -175,11 +172,8 @@
 	    && (*history)->setConfigTreeItem (sectionstr, "recordfile", _recording_file)
 	    && (*history)->setConfigTreeItem (sectionstr, "confid", _confID)
 	    && (*history)->setConfigTreeItem (sectionstr, "timeadded", _timeAdded));
-<<<<<<< HEAD
-	   
-=======
-
->>>>>>> 2a041c22
+
+
     return res;
 }
 
