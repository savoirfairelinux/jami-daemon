--- conflicted
+++ resolved
@@ -147,15 +147,6 @@
 
     sectionstr = section.str();
 
-<<<<<<< HEAD
-    _error("Unserialized type: %s", call_type.str().c_str());
-    _error("Unserialized time start: %s", _timestamp_start.c_str());
-    _error("Unserialized time stop: %s", _timestamp_stop.c_str());
-    _error("Unserialized number: %s", _number.c_str());
-    _error("Unserialized account: %s", _account_id.c_str());
-    _error("Unserialized name: %s", _name.c_str());
-    _error("Unserialized record file: %s", _recording_file.c_str());
-=======
     _error("-- Unserialized type: %s", call_type.str().c_str());
     _error("-- Unserialized time start: %s", _timestamp_start.c_str());
     _error("-- Unserialized time stop: %s", _timestamp_stop.c_str());
@@ -167,17 +158,10 @@
     _error("-- Unserialized conference id:%s", _confID.c_str());
     _error("-- Unserialized time added: %s", _timeAdded.c_str());
 
->>>>>>> c5f362d3
-
     res = ( (*history)->setConfigTreeItem (sectionstr, "type", call_type.str())
 	    && (*history)->setConfigTreeItem (sectionstr, "timestamp_start", _timestamp_start)
             && (*history)->setConfigTreeItem (sectionstr, "timestamp_stop", _timestamp_stop)
             && (*history)->setConfigTreeItem (sectionstr, "number", _number)
-<<<<<<< HEAD
-            && (*history)->setConfigTreeItem (sectionstr, "accountid", _account_id)
-            && (*history)->setConfigTreeItem (sectionstr, "name", _name)
-	    && (*history)->setConfigTreeItem (sectionstr, "recordfile", _recording_file));
-=======
 	    && (*history)->setConfigTreeItem (sectionstr, "id", _id)
             && (*history)->setConfigTreeItem (sectionstr, "accountid", _account_id)
             && (*history)->setConfigTreeItem (sectionstr, "name", _name)
@@ -185,8 +169,6 @@
 	    && (*history)->setConfigTreeItem (sectionstr, "confid", _confID)
 	    && (*history)->setConfigTreeItem (sectionstr, "timeadded", _timeAdded));
 	   
->>>>>>> c5f362d3
-
     return res;
 }
 
