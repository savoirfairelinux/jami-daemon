/*
 *  Copyright (C) 2004, 2005, 2006, 2009, 2008, 2009, 2010 Savoir-Faire Linux Inc.
<<<<<<< HEAD
 *  Author: 
=======
 *  Author:
>>>>>>> ce7c190d
 *
 *  This program is free software; you can redistribute it and/or modify
 *  it under the terms of the GNU General Public License as published by
 *  the Free Software Foundation; either version 3 of the License, or
 *  (at your option) any later version.
 *
 *  This program is distributed in the hope that it will be useful,
 *  but WITHOUT ANY WARRANTY; without even the implied warranty of
 *  MERCHANTABILITY or FITNESS FOR A PARTICULAR PURPOSE.  See the
 *  GNU General Public License for more details.
 *
 *  You should have received a copy of the GNU General Public License
 *  along with this program; if not, write to the Free Software
 *   Foundation, Inc., 675 Mass Ave, Cambridge, MA 02139, USA.
 *
 *  Additional permission under GNU GPL version 3 section 7:
 *
 *  If you modify this program, or any covered work, by linking or
 *  combining it with the OpenSSL project's OpenSSL library (or a
 *  modified version of that library), containing parts covered by the
 *  terms of the OpenSSL or SSLeay licenses, Savoir-Faire Linux Inc.
 *  grants you additional permission to convey the resulting work.
 *  Corresponding Source for a non-source form of such a combination
 *  shall include the source code for the parts of OpenSSL used as well
 *  as that of the covered work.
 */

/*
	Type definitions and helper macros which aren't part of Standard C++
	This will need to be edited on systems where 'char', 'short' and 'int'
   	have sizes different from 8, 16 and 32 bits.
*/

#ifndef __COMMON_H__
#define __COMMON_H__


// #define DEBUG	/**< Defined when compiling code for debugging */

/*
Basic integer types.
Note 'int' is assumed to be in 2s complement format and at least 32 bits in size
*/
typedef unsigned char  uint8;	/**< An 8 bit unsigned integer */
typedef unsigned short uint16;	/**< An 16 bit unsigned integer */
typedef unsigned int   uint32;	/**< An 32 bit unsigned integer */
typedef signed char    int8;	/**< An 8 bit signed integer (2s complement) */
typedef signed short   int16;	/**< An 16 bit signed integer (2s complement) */
typedef signed int     int32;	/**< An 32 bit signed integer (2s complement) */
typedef unsigned int   uint;	/**< An unsigned integer or at least 32 bits */

#ifndef NULL
#define NULL 0		/**< Used to represent a null pointer type */
#endif

#ifdef _MSC_VER		// Compiling for Microsoft Visual C++

#define DEBUGGER	{ _asm int 3 }			/**< Invoke debugger */
#define IMPORT		__declspec(dllexport)	/**< Mark a function which is to be imported from a DLL */
#define EXPORT		__declspec(dllexport)	/**< Mark a function to be exported from a DLL */
#define ASSERT(c)	{ if(!(c)) DEBUGGER; }	/**< Assert that expression 'c' is true */

#else				// Not compiling for Microsoft Visual C++ ...

#define DEBUGGER							/**< Invoke debugger */
#define IMPORT								/**< Mark a function which is to be imported from a DLL */
#define EXPORT								/**< Mark a function to be exported from a DLL */

#endif

#ifdef DEBUG
#define ASSERT_DEBUG(c) ASSERT(c)	/**< Assert that expression 'c' is true (when compiled for debugging)*/
#else
#define ASSERT_DEBUG(c)
#endif

#endif<|MERGE_RESOLUTION|>--- conflicted
+++ resolved
@@ -1,10 +1,6 @@
 /*
  *  Copyright (C) 2004, 2005, 2006, 2009, 2008, 2009, 2010 Savoir-Faire Linux Inc.
-<<<<<<< HEAD
- *  Author: 
-=======
  *  Author:
->>>>>>> ce7c190d
  *
  *  This program is free software; you can redistribute it and/or modify
  *  it under the terms of the GNU General Public License as published by
