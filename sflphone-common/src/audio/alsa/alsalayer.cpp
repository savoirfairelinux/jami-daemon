--- conflicted
+++ resolved
@@ -60,11 +60,8 @@
     // _audioThread = NULL;
     _urgentRingBuffer.createReadPointer();
 
-<<<<<<< HEAD
-=======
     _audioPlugin = AudioLayer::_manager->audioPreference.getPlugin();
 
->>>>>>> 54eaff7a
     AudioLayer::_echocancelstate = true;
     AudioLayer::_noisesuppressstate = true;
 }
@@ -604,19 +601,11 @@
                 _warn ("Audio: Error: Opening ringtone device %s", pcm_r.c_str());
                 // setErrorMessage(ALSA_RINGTONE_DEVICE);
             }
-<<<<<<< HEAD
 
             if (!alsa_set_params (_RingtoneHandle, 1, getSampleRate())) {
                 _warn ("Audio: Error: Ringtone failed");
                 snd_pcm_close (_RingtoneHandle);
 
-=======
-
-            if (!alsa_set_params (_RingtoneHandle, 1, getSampleRate())) {
-                _warn ("Audio: Error: Ringtone failed");
-                snd_pcm_close (_RingtoneHandle);
-
->>>>>>> 54eaff7a
             }
         }
 
@@ -965,20 +954,6 @@
 
             out = (SFLDataFormat *) malloc (playbackAvailBytes);
 
-<<<<<<< HEAD
-            free (out);
-            out = 0;
-
-        } else if (file_tone && !_RingtoneHandle) {
-
-            out = (SFLDataFormat *) malloc (playbackAvailBytes);
-            file_tone->getNext (out, playbackAvailSmpl, spkrVolume);
-            write (out, playbackAvailBytes, _PlaybackHandle);
-
-            free (out);
-            out = NULL;
-
-=======
             if (out) {
                 tone->getNext (out, playbackAvailSmpl, spkrVolume);
                 write (out , playbackAvailBytes, _PlaybackHandle);
@@ -999,7 +974,6 @@
 
             out = NULL;
 
->>>>>>> 54eaff7a
         } else {
 
 
@@ -1016,11 +990,6 @@
                 double upsampleFactor = (double) _audioSampleRate / _mainBufferSampleRate;
                 maxNbSamplesToGet = (int) ( (double) playbackAvailSmpl  / upsampleFactor);
                 maxNbBytesToGet = maxNbSamplesToGet * sizeof (SFLDataFormat);
-<<<<<<< HEAD
-
-            }
-=======
->>>>>>> 54eaff7a
 
             }
 
@@ -1057,11 +1026,7 @@
                 }
 
                 // Copy far-end signal in echo canceller to adapt filter coefficient
-<<<<<<< HEAD
-                AudioLayer::_echoCanceller->putData (out, toGet);
-=======
                 // AudioLayer::_echoCanceller->putData (out, toGet);
->>>>>>> 54eaff7a
 
             } else {
 
@@ -1092,16 +1057,6 @@
 
         int ringtoneAvailSmpl = snd_pcm_avail_update (_RingtoneHandle);
         int ringtoneAvailBytes = ringtoneAvailSmpl*sizeof (SFLDataFormat);
-<<<<<<< HEAD
-
-        // _debug("RINGTONE: %d", ringtoneAvailSmpl);
-
-        out = (SFLDataFormat *) malloc (ringtoneAvailBytes);
-        file_tone->getNext (out, ringtoneAvailSmpl, spkrVolume);
-        write (out, ringtoneAvailBytes, _RingtoneHandle);
-
-        free (out);
-=======
 
         // _debug("RINGTONE: %d", ringtoneAvailSmpl);
 
@@ -1113,7 +1068,6 @@
             free (out);
         }
 
->>>>>>> 54eaff7a
         out = NULL;
 
     } else if (_RingtoneHandle) {
@@ -1122,12 +1076,6 @@
         int ringtoneAvailBytes = ringtoneAvailSmpl*sizeof (SFLDataFormat);
 
         out = (SFLDataFormat *) malloc (ringtoneAvailBytes);
-<<<<<<< HEAD
-        memset (out, 0, ringtoneAvailBytes);
-        write (out, ringtoneAvailBytes, _RingtoneHandle);
-
-        free (out);
-=======
 
         if (out) {
             memset (out, 0, ringtoneAvailBytes);
@@ -1135,7 +1083,6 @@
             free (out);
         }
 
->>>>>>> 54eaff7a
         out = NULL;
     }
 
@@ -1147,12 +1094,6 @@
     SFLDataFormat* in = NULL;
     SFLDataFormat echoCancelledMic[5000];
     memset (echoCancelledMic, 0, 5000);
-<<<<<<< HEAD
-
-    // snd_pcm_sframes_t micAvailAlsa;
-    in = 0;
-=======
->>>>>>> 54eaff7a
 
     if (is_capture_running()) {
 
@@ -1183,17 +1124,10 @@
                     _audiofilter->processAudio (rsmpl_out, nbSample*sizeof (SFLDataFormat));
 
                     // echo cancellation processing
-<<<<<<< HEAD
-                    int sampleready = AudioLayer::_echoCanceller->processAudio (rsmpl_out, echoCancelledMic, nbSample*sizeof (SFLDataFormat));
-
-                    // getMainBuffer()->putData (rsmpl_out, nbSample * sizeof (SFLDataFormat), 100);
-                    getMainBuffer()->putData (echoCancelledMic, sampleready*sizeof (SFLDataFormat), 100);
-=======
                     // int sampleready = AudioLayer::_echoCanceller->processAudio (rsmpl_out, echoCancelledMic, nbSample*sizeof (SFLDataFormat));
 
                     getMainBuffer()->putData (rsmpl_out, nbSample * sizeof (SFLDataFormat), 100);
                     // getMainBuffer()->putData (echoCancelledMic, sampleready*sizeof (SFLDataFormat), 100);
->>>>>>> 54eaff7a
 
                     free (rsmpl_out);
                     rsmpl_out = 0;
@@ -1202,15 +1136,6 @@
 
 
                     SFLDataFormat* filter_out = (SFLDataFormat*) malloc (framesPerBufferAlsa * sizeof (SFLDataFormat));
-<<<<<<< HEAD
-
-                    _audiofilter->processAudio (in, filter_out, toPut);
-
-                    int sampleready = AudioLayer::_echoCanceller->processAudio (filter_out, echoCancelledMic, toPut);
-
-                    getMainBuffer()->putData (echoCancelledMic, sampleready*sizeof (SFLDataFormat), 100);
-                    free (rsmpl_out);
-=======
 
                     if (filter_out) {
                         _audiofilter->processAudio (in, filter_out, toPut);
@@ -1220,7 +1145,6 @@
                         free (filter_out);
                     }
 
->>>>>>> 54eaff7a
                 }
             }
 
