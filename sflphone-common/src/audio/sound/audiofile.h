/*
 *  Copyright (C) 2004, 2005, 2006, 2009, 2008, 2009, 2010, 2011 Savoir-Faire Linux Inc.
 *  Author: Yan Morin <yan.morin@savoirfairelinux.com>
 *
 *  Inspired by tonegenerator of
 *   Laurielle Lea <laurielle.lea@savoirfairelinux.com> (2004)
 *  Inspired by ringbuffer of Audacity Project
 *
 *  This program is free software; you can redistribute it and/or modify
 *  it under the terms of the GNU General Public License as published by
 *  the Free Software Foundation; either version 3 of the License, or
 *  (at your option) any later version.
 *
 *  This program is distributed in the hope that it will be useful,
 *  but WITHOUT ANY WARRANTY; without even the implied warranty of
 *  MERCHANTABILITY or FITNESS FOR A PARTICULAR PURPOSE.  See the
 *  GNU General Public License for more details.
 *
 *  You should have received a copy of the GNU General Public License
 *  along with this program; if not, write to the Free Software
 *   Foundation, Inc., 675 Mass Ave, Cambridge, MA 02139, USA.
 *
 *  Additional permission under GNU GPL version 3 section 7:
 *
 *  If you modify this program, or any covered work, by linking or
 *  combining it with the OpenSSL project's OpenSSL library (or a
 *  modified version of that library), containing parts covered by the
 *  terms of the OpenSSL or SSLeay licenses, Savoir-Faire Linux Inc.
 *  grants you additional permission to convey the resulting work.
 *  Corresponding Source for a non-source form of such a combination
 *  shall include the source code for the parts of OpenSSL used as well
 *  as that of the covered work.
 */
#ifndef __AUDIOFILE_H__
#define __AUDIOFILE_H__

#include <exception>
#include <fstream>

#include "audio/audioloop.h"

<<<<<<< HEAD
namespace sfl {
class AudioCodec;
}

/**
 * @brief Abstract interface for file readers
 */
class AudioFile : public AudioLoop
{
    public:

        /**
        * Load a sound file in memory
        * @param filename  The absolute path to the file
        * @param codec     The codec to decode and encode it
        * @param sampleRate	The sample rate to read it
        * @return bool   True on success
        */
        virtual bool loadFile (const std::string& filename, sfl::AudioCodec *codec , unsigned int sampleRate) = 0;
=======
class AudioFileException : public std::exception
{
public:
    AudioFileException (const std::string& str="") throw() : errstr(str) {}
>>>>>>> 03f33d26

    virtual ~AudioFileException() throw() {}

    virtual const char *what() const throw() {
        std::string expt("AudioFile: AudioFileException occured: ");
        expt.append(errstr);
        return expt.c_str();
    }

private:
    std::string errstr;

};

/**
 * @brief Abstract interface for file readers
 */
class AudioFile : public AudioLoop
{
public:

    /**
     * Load a sound file in memory
     *
     * @param filename  The absolute path to the file
     * @param codec     The codec to decode and encode it
     * @param sampleRate	The sample rate to read it
     * @return bool   True on success
     */
    virtual void loadFile (const std::string& filename, AudioCodec *codec , unsigned int sampleRate) throw(AudioFileException) = 0;

    /**
     * Start the sound file
     */
    void start() {
        _start = true;
    }

    /**
     * Stop the sound file
     */
    void stop() {
        _start = false;
    }

    /**
     * Tells whether or not the file is playing
     * @return bool True if yes
     *		  false otherwise
     */
    bool isStarted() {
        return _start;
    }

protected:

    /** start or not */
    bool _start;
};



/**
 * @file audiofile.h
 * @brief A class to manage sound files
 */

class RawFile : public AudioFile
{
    public:
        /**
         * Constructor
         */
        RawFile();

        /**
         * Destructor
         */
        ~RawFile();


        /**
         * Load a sound file in memory
         * @param filename  The absolute path to the file
         * @param codec     The codec to decode and encode it
         * @param sampleRate	The sample rate to read it
         * @return bool   True on success
         */
<<<<<<< HEAD
        virtual bool loadFile (const std::string& filename, sfl::AudioCodec *codec , unsigned int sampleRate);
=======
        virtual void loadFile (const std::string&, AudioCodec *, unsigned int sampleRate) throw(AudioFileException);
>>>>>>> 03f33d26

    private:
        // Copy Constructor
        RawFile (const RawFile& rh);

        // Assignment Operator
        RawFile& operator= (const RawFile& rh);

        /** The absolute path to the sound file */
        std::string filename;

        /** Your preferred codec */
<<<<<<< HEAD
        sfl::AudioCodec* _codec;
=======
        AudioCodec* audioCodec;
>>>>>>> 03f33d26
};

class WaveFile : public AudioFile
{

    public:

        WaveFile();

        ~WaveFile();

        /**
         * Open a file give a file name
         *
         * @param A reference to a string containing the filename
         * @param The internal sampling rate, file will be resampled
         *        if it's sampling rate does not correspond to internal one
         */
        void openFile (const std::string&, int) throw(AudioFileException);

        /**
         * Close an opened file
         */
        bool closeFile();

        /**
         * Test if the specified file already exist
         */
        bool isFileExist (const std::string& fileName);

        /**
         * Test if file opend
         */
        bool isFileOpened();

        /**
         * Load a sound file in memory
             * @param filename  The absolute path to the file
             * @param codec     The codec to decode and encode it
             * @param sampleRate	The sample rate to read it
             * @return bool   True on success
             */
<<<<<<< HEAD
        virtual bool loadFile (const std::string& filename, sfl::AudioCodec *codec , unsigned int sampleRate);
=======
        virtual void loadFile (const std::string& filename, AudioCodec *codec , unsigned int sampleRate) throw(AudioFileException);
>>>>>>> 03f33d26

    private:

        /**
         * Open an existing wave file
         * @param File name
         * @param Audio sampling rate
         */
        void openExistingWaveFile (const std::string&, int) throw(AudioFileException);

        /**
         * Sound format for this file (16/32 bits)
         */
        SOUND_FORMAT sndFormat;
 
        /**
         * Nb of bytes for this file 
         */
        long byteCounter;

        /**
         * Number of channels for this file
	 */
        int nbChannels;

        /**
         * Total file length
         */
        unsigned long fileLength;

        /**
         * Audio data start offset in bytes
         */
        unsigned long dataOffset;

        /**
         * Channels
         */
        SINT16 channels;

        /**
         * Data type
         */
        SOUND_FORMAT dataType;

        /**
         * File sampling rate
         */
        double fileRate;

        /**
         * File stream
         */
        std::fstream fileStream;

        /**
         * File name
         */
        std::string fileName;

};

#endif
<|MERGE_RESOLUTION|>--- conflicted
+++ resolved
@@ -39,32 +39,14 @@
 
 #include "audio/audioloop.h"
 
-<<<<<<< HEAD
 namespace sfl {
 class AudioCodec;
 }
 
-/**
- * @brief Abstract interface for file readers
- */
-class AudioFile : public AudioLoop
-{
-    public:
-
-        /**
-        * Load a sound file in memory
-        * @param filename  The absolute path to the file
-        * @param codec     The codec to decode and encode it
-        * @param sampleRate	The sample rate to read it
-        * @return bool   True on success
-        */
-        virtual bool loadFile (const std::string& filename, sfl::AudioCodec *codec , unsigned int sampleRate) = 0;
-=======
 class AudioFileException : public std::exception
 {
 public:
     AudioFileException (const std::string& str="") throw() : errstr(str) {}
->>>>>>> 03f33d26
 
     virtual ~AudioFileException() throw() {}
 
@@ -94,7 +76,7 @@
      * @param sampleRate	The sample rate to read it
      * @return bool   True on success
      */
-    virtual void loadFile (const std::string& filename, AudioCodec *codec , unsigned int sampleRate) throw(AudioFileException) = 0;
+    virtual void loadFile (const std::string& filename, sfl::AudioCodec *codec , unsigned int sampleRate) throw(AudioFileException) = 0;
 
     /**
      * Start the sound file
@@ -153,11 +135,7 @@
          * @param sampleRate	The sample rate to read it
          * @return bool   True on success
          */
-<<<<<<< HEAD
-        virtual bool loadFile (const std::string& filename, sfl::AudioCodec *codec , unsigned int sampleRate);
-=======
-        virtual void loadFile (const std::string&, AudioCodec *, unsigned int sampleRate) throw(AudioFileException);
->>>>>>> 03f33d26
+        virtual void loadFile (const std::string&, sfl::AudioCodec *, unsigned int sampleRate) throw(AudioFileException);
 
     private:
         // Copy Constructor
@@ -170,11 +148,7 @@
         std::string filename;
 
         /** Your preferred codec */
-<<<<<<< HEAD
-        sfl::AudioCodec* _codec;
-=======
-        AudioCodec* audioCodec;
->>>>>>> 03f33d26
+        sfl::AudioCodec* audioCodec;
 };
 
 class WaveFile : public AudioFile
@@ -217,11 +191,7 @@
              * @param sampleRate	The sample rate to read it
              * @return bool   True on success
              */
-<<<<<<< HEAD
-        virtual bool loadFile (const std::string& filename, sfl::AudioCodec *codec , unsigned int sampleRate);
-=======
-        virtual void loadFile (const std::string& filename, AudioCodec *codec , unsigned int sampleRate) throw(AudioFileException);
->>>>>>> 03f33d26
+        virtual void loadFile (const std::string& filename, sfl::AudioCodec *codec , unsigned int sampleRate) throw(AudioFileException);
 
     private:
 
