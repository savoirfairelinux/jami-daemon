--- conflicted
+++ resolved
@@ -54,12 +54,7 @@
 }
 
 // load file in mono format
-<<<<<<< HEAD
-bool
-RawFile::loadFile (const std::string& filename, sfl::AudioCodec* codec , unsigned int sampleRate=8000)
-=======
-void RawFile::loadFile (const std::string& name, AudioCodec* codec, unsigned int sampleRate = 8000) throw(AudioFileException)
->>>>>>> 03f33d26
+void RawFile::loadFile (const std::string& name, sfl::AudioCodec* codec, unsigned int sampleRate = 8000) throw(AudioFileException)
 {
     audioCodec = codec;
 
@@ -440,11 +435,7 @@
 }
 
 
-<<<<<<< HEAD
-bool WaveFile::loadFile (const std::string& filename, sfl::AudioCodec * /*codec*/, unsigned int sampleRate)
-=======
-void WaveFile::loadFile (const std::string& filename, AudioCodec * /*codec*/, unsigned int sampleRate) throw(AudioFileException)
->>>>>>> 03f33d26
+void WaveFile::loadFile (const std::string& filename, sfl::AudioCodec * /*codec*/, unsigned int sampleRate) throw(AudioFileException)
 {
     try { 
         openFile (filename, sampleRate);
