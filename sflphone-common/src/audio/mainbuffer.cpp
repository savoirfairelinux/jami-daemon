--- conflicted
+++ resolved
@@ -61,10 +61,6 @@
 
 bool MainBuffer::createCallIDSet (CallID set_id)
 {
-<<<<<<< HEAD
-    _debug ("---- MainBuffer::createCallIDSet %s", set_id.c_str());
-=======
->>>>>>> 8a990e68
 
     CallIDSet* newCallIDSet = new CallIDSet;
 
@@ -78,26 +74,11 @@
 bool MainBuffer::removeCallIDSet (CallID set_id)
 {
 
-<<<<<<< HEAD
-    _debug ("---- MainBuffer::removeCallIDSet %s", set_id.c_str());
-
-=======
->>>>>>> 8a990e68
 
     CallIDSet* callid_set = getCallIDSet (set_id);
 
     if (callid_set != NULL) {
         if (_callIDMap.erase (set_id) != 0) {
-<<<<<<< HEAD
-            _debug ("          callid set %s erased!", set_id.c_str());
-            return true;
-        } else {
-            _debug ("          error while removing callid set %s!", set_id.c_str());
-            return false;
-        }
-    } else {
-        _debug ("          callid set %s does not exist!", set_id.c_str());
-=======
             return true;
         } else {
             _debug ("removeCallIDSet error while removing callid set %s!", set_id.c_str());
@@ -105,7 +86,6 @@
         }
     } else {
         _debug ("removeCallIDSet error callid set %s does not exist!", set_id.c_str());
->>>>>>> 8a990e68
         return false;
     }
 
@@ -113,10 +93,6 @@
 
 void MainBuffer::addCallIDtoSet (CallID set_id, CallID call_id)
 {
-<<<<<<< HEAD
-    _debug ("---- MainBuffer::addCallIDtoSet %s in %s", set_id.c_str(), call_id.c_str());
-=======
->>>>>>> 8a990e68
 
     CallIDSet* callid_set = getCallIDSet (set_id);
     callid_set->insert (call_id);
@@ -125,29 +101,16 @@
 
 void MainBuffer::removeCallIDfromSet (CallID set_id, CallID call_id)
 {
-<<<<<<< HEAD
-    _debug ("---- MainBuffer::removeCallIDfromSet element %s from %s", call_id.c_str(), set_id.c_str());
-=======
->>>>>>> 8a990e68
 
     CallIDSet* callid_set = getCallIDSet (set_id);
 
     if (callid_set != NULL) {
         if (callid_set->erase (call_id) != 0) {
-<<<<<<< HEAD
-            _debug ("          callid %s erased from set %s!", call_id.c_str(), set_id.c_str());
-        } else {
-            _debug ("          error while removing callid %s from set %s!", call_id.c_str(), set_id.c_str());
-        }
-    } else {
-        _debug ("          callid set %s does not exist!", set_id.c_str());
-=======
         } else {
             _debug ("removeCallIDfromSet error while removing callid %s from set %s!", call_id.c_str(), set_id.c_str());
         }
     } else {
         _debug ("removeCallIDfromSet error callid set %s does not exist!", set_id.c_str());
->>>>>>> 8a990e68
     }
 }
 
@@ -168,11 +131,6 @@
 RingBuffer* MainBuffer::createRingBuffer (CallID call_id)
 {
 
-<<<<<<< HEAD
-    _debug ("---- MainBuffer::createRingBuffer callid %s", call_id.c_str());
-
-=======
->>>>>>> 8a990e68
     RingBuffer* newRingBuffer = new RingBuffer (SIZEBUF, call_id);
 
     _ringBufferMap.insert (pair<CallID, RingBuffer*> (call_id, newRingBuffer));
@@ -184,25 +142,10 @@
 bool MainBuffer::removeRingBuffer (CallID call_id)
 {
 
-<<<<<<< HEAD
-    _debug ("---- MainBuffer::removeRingBuffer call_id %s", call_id.c_str());
-
-=======
->>>>>>> 8a990e68
     RingBuffer* ring_buffer = getRingBuffer (call_id);
 
     if (ring_buffer != NULL) {
         if (_ringBufferMap.erase (call_id) != 0) {
-<<<<<<< HEAD
-            _debug ("          ringbuffer %s removed!", call_id.c_str());
-            return true;
-        } else {
-            _debug ("          error while deleting ringbuffer %s!", call_id.c_str());
-            return false;
-        }
-    } else {
-        _debug ("          error ringbuffer %s does not exist!", call_id.c_str());
-=======
             return true;
         } else {
             _debug ("removeRingBuffer error while deleting ringbuffer %s!", call_id.c_str());
@@ -210,7 +153,6 @@
         }
     } else {
         _debug ("removeRingBuffer error ringbuffer %s does not exist!", call_id.c_str());
->>>>>>> 8a990e68
         return true;
     }
 }
@@ -221,11 +163,6 @@
 
     ost::MutexLock guard (_mutex);
 
-<<<<<<< HEAD
-    _debug ("---- MainBuffer::bindCallID %s and callid %s", call_id1.c_str(), call_id2.c_str());
-
-=======
->>>>>>> 8a990e68
     RingBuffer* ring_buffer;
     CallIDSet* callid_set;
 
@@ -257,11 +194,6 @@
 
     ost::MutexLock guard (_mutex);
 
-<<<<<<< HEAD
-    _debug ("---- MainBuffer::unBindCallID %s and callid %s", call_id1.c_str(), call_id2.c_str());
-
-=======
->>>>>>> 8a990e68
     removeCallIDfromSet (call_id1, call_id2);
     removeCallIDfromSet (call_id2, call_id1);
 
@@ -311,11 +243,6 @@
 
     CallIDSet::iterator iter_set = temp_set.begin();
 
-<<<<<<< HEAD
-    _debug ("MainBuffer::unBindAll");
-
-=======
->>>>>>> 8a990e68
     while (iter_set != temp_set.end()) {
         CallID call_id_in_set = *iter_set;
         unBindCallID (call_id, call_id_in_set);
@@ -422,19 +349,10 @@
 int MainBuffer::getDataByID (void *buffer, int toCopy, unsigned short volume, CallID call_id, CallID reader_id)
 {
 
-<<<<<<< HEAD
-    // _debug("MainBuffer::getDataByID in buffer %s by %s ", call_id.c_str(), reader_id.c_str());
-
     RingBuffer* ring_buffer = getRingBuffer (call_id);
 
     if (ring_buffer == NULL) {
-        // _debug("Output RingBuffer ID: \"%s\" does not exist!", call_id.c_str());
-=======
-    RingBuffer* ring_buffer = getRingBuffer (call_id);
-
-    if (ring_buffer == NULL) {
-
->>>>>>> 8a990e68
+
         return 0;
     }
 
@@ -462,10 +380,6 @@
 
     if (callid_set->size() == 1) {
         CallIDSet::iterator iter_id = callid_set->begin();
-<<<<<<< HEAD
-        // _debug("MainBuffer::availForGet availForGetByID(%s,%s)", (*iter_id).c_str(), call_id.c_str());
-=======
->>>>>>> 8a990e68
 
         if ( (call_id != default_id) && (*iter_id == call_id)) {
             _debug ("This problem should not occur since we have %i element", (int) callid_set->size());
@@ -496,10 +410,7 @@
 {
 
     if ( (call_id != default_id) && (reader_id == call_id)) {
-<<<<<<< HEAD
-=======
-
->>>>>>> 8a990e68
+
         _debug ("**********************************************************************");
         _debug ("Error an RTP session ring buffer is not supposed to have a readpointer on tiself");
     }
@@ -535,18 +446,11 @@
     if (callid_set->size() == 1) {
 
         CallIDSet::iterator iter_id = callid_set->begin();
-<<<<<<< HEAD
-        // _debug("Discard Data in \"%s\" RingBuffer for \"%s\" ReaderPointer",(*iter_id).c_str(),call_id.c_str());
+
         return discardByID (toDiscard, *iter_id, call_id);
     } else {
-        // _debug("CallIDSet with ID: \"%s\" is a conference!", call_id.c_str());
-=======
-
-        return discardByID (toDiscard, *iter_id, call_id);
-    } else {
-
-
->>>>>>> 8a990e68
+
+
         CallIDSet::iterator iter_id;
 
         for (iter_id = callid_set->begin(); iter_id != callid_set->end(); iter_id++) {
@@ -577,11 +481,6 @@
 {
     ost::MutexLock guard (_mutex);
 
-<<<<<<< HEAD
-    // _debug("MainBuffer::flush");
-
-=======
->>>>>>> 8a990e68
     CallIDSet* callid_set = getCallIDSet (call_id);
 
     if (callid_set == NULL)
@@ -595,11 +494,7 @@
         CallIDSet::iterator iter_id = callid_set->begin();
         flushByID (*iter_id, call_id);
     } else {
-<<<<<<< HEAD
-        // _debug("CallIDSet with ID: \"%s\" is a conference!", call_id.c_str());
-=======
-
->>>>>>> 8a990e68
+
         CallIDSet::iterator iter_id;
 
         for (iter_id = callid_set->begin(); iter_id != callid_set->end(); iter_id++) {
@@ -631,18 +526,9 @@
 void MainBuffer::flushAllBuffers()
 {
 
-<<<<<<< HEAD
-    // _debug("-------------------------- flushAllBuffers()");
-
     RingBufferMap::iterator iter_buffer = _ringBufferMap.begin();
 
     while (iter_buffer != _ringBufferMap.end()) {
-        // _debug("--------------------------    flushing: %s",iter_buffer->second->getBufferId().c_str());
-=======
-    RingBufferMap::iterator iter_buffer = _ringBufferMap.begin();
-
-    while (iter_buffer != _ringBufferMap.end()) {
->>>>>>> 8a990e68
 
         iter_buffer->second->flushAll();
 
@@ -654,8 +540,6 @@
 void MainBuffer::stateInfo()
 {
     _debug ("MainBuffer state info");
-<<<<<<< HEAD
-=======
 
     CallIDMap::iterator iter_call = _callIDMap.begin();
 
@@ -666,7 +550,6 @@
         std::string dbg_str ("    Call: ");
         dbg_str.append (std::string (iter_call->first.c_str()));
         dbg_str.append (std::string ("   is bound to: "));
->>>>>>> 8a990e68
 
         CallIDSet* call_id_set = (CallIDSet*) iter_call->second;
 
@@ -714,7 +597,7 @@
             }
         }
 
-        _debug ("%s", dbg_str.c_str());
+        _debug ("%s\n", dbg_str.c_str());
 
         iter_buffer++;
     }
