/*
 *  Copyright (C) 2009 Savoir-Faire Linux inc.
 *  Author : Alexandre Savard <alexandre.savard@savoirfairelinux.com>
 *
 *
 *  This program is free software; you can redistribute it and/or modify
 *  it under the terms of the GNU General Public License as published by
 *  the Free Software Foundation; either version 3 of the License, or
 *  (at your option) any later version.
 *
 *  This program is distributed in the hope that it will be useful,
 *  but WITHOUT ANY WARRANTY; without even the implied warranty of
 *  MERCHANTABILITY or FITNESS FOR A PARTICULAR PURPOSE.  See the
 *  GNU General Public License for more details.
 *
 *  You should have received a copy of the GNU General Public License
 *  along with this program; if not, write to the Free Software
 *   Foundation, Inc., 675 Mass Ave, Cambridge, MA 02139, USA.
 */

#include "mainbuffer.h"

MainBuffer::MainBuffer() : _internalSamplingRate (0)
{
    mixBuffer = new SFLDataFormat[STATIC_BUFSIZE];
}


MainBuffer::~MainBuffer()
{

    delete [] mixBuffer;
    mixBuffer = NULL;
}


void MainBuffer::setInternalSamplingRate (int sr)
{
    ost::MutexLock guard (_mutex);

    if (sr != _internalSamplingRate) {

        _internalSamplingRate = sr;

        flushAllBuffers();

    }
}

CallIDSet* MainBuffer::getCallIDSet (CallID call_id)
{

    CallIDMap::iterator iter = _callIDMap.find (call_id);

    if (iter != _callIDMap.end())
        return iter->second;
    else
        return NULL;

}

bool MainBuffer::createCallIDSet (CallID set_id)
{
<<<<<<< HEAD
    _debug ("---- MainBuffer::createCallIDSet %s", set_id.c_str());
=======

>>>>>>> c7adf862

    CallIDSet* newCallIDSet = new CallIDSet;

    _callIDMap.insert (pair<CallID, CallIDSet*> (set_id, newCallIDSet));
    // _callIDMap[set_id] = new CallIDSet;

    return true;

}

bool MainBuffer::removeCallIDSet (CallID set_id)
{

<<<<<<< HEAD
    _debug ("---- MainBuffer::removeCallIDSet %s", set_id.c_str());


=======
>>>>>>> c7adf862
    CallIDSet* callid_set = getCallIDSet (set_id);

    if (callid_set != NULL) {
        if (_callIDMap.erase (set_id) != 0) {
<<<<<<< HEAD
            _debug ("          callid set %s erased!", set_id.c_str());
            return true;
        } else {
            _debug ("          error while removing callid set %s!", set_id.c_str());
            return false;
        }
    } else {
        _debug ("          callid set %s does not exist!", set_id.c_str());
=======
	    // _debug ("          callid set %s erased!\n", set_id.c_str());
            return true;
        } else {
            _debug ("removeCallIDSet error while removing callid set %s!\n", set_id.c_str());
            return false;
        }
    } else {
        _debug ("removeCallIDSet error callid set %s does not exist!\n", set_id.c_str());
>>>>>>> c7adf862
        return false;
    }

}

void MainBuffer::addCallIDtoSet (CallID set_id, CallID call_id)
{
<<<<<<< HEAD
    _debug ("---- MainBuffer::addCallIDtoSet %s in %s", set_id.c_str(), call_id.c_str());
=======
>>>>>>> c7adf862

    CallIDSet* callid_set = getCallIDSet (set_id);
    callid_set->insert (call_id);

}

void MainBuffer::removeCallIDfromSet (CallID set_id, CallID call_id)
{
<<<<<<< HEAD
    _debug ("---- MainBuffer::removeCallIDfromSet element %s from %s", call_id.c_str(), set_id.c_str());
=======
>>>>>>> c7adf862

    CallIDSet* callid_set = getCallIDSet (set_id);

    if (callid_set != NULL) {
        if (callid_set->erase (call_id) != 0) {
<<<<<<< HEAD
            _debug ("          callid %s erased from set %s!", call_id.c_str(), set_id.c_str());
        } else {
            _debug ("          error while removing callid %s from set %s!", call_id.c_str(), set_id.c_str());
        }
    } else {
        _debug ("          callid set %s does not exist!", set_id.c_str());
=======
	   // _debug ("          callid %s erased from set %s!\n", call_id.c_str(), set_id.c_str());
        } else {
            _debug ("removeCallIDfromSet error while removing callid %s from set %s!\n", call_id.c_str(), set_id.c_str());
        }
    } else {
        _debug ("removeCallIDfromSet error callid set %s does not exist!\n", set_id.c_str());
>>>>>>> c7adf862
    }
}


RingBuffer* MainBuffer::getRingBuffer (CallID call_id)
{

    RingBufferMap::iterator iter = _ringBufferMap.find (call_id);

    if (iter == _ringBufferMap.end()) {
        // _debug("ringBuffer with ID: \"%s\" doesn't exist! ", call_id.c_str());
        return NULL;
    } else
        return iter->second;
}


RingBuffer* MainBuffer::createRingBuffer (CallID call_id)
{

<<<<<<< HEAD
    _debug ("---- MainBuffer::createRingBuffer callid %s", call_id.c_str());

=======
>>>>>>> c7adf862
    RingBuffer* newRingBuffer = new RingBuffer (SIZEBUF, call_id);

    _ringBufferMap.insert (pair<CallID, RingBuffer*> (call_id, newRingBuffer));

    return newRingBuffer;
}


bool MainBuffer::removeRingBuffer (CallID call_id)
{
<<<<<<< HEAD

    _debug ("---- MainBuffer::removeRingBuffer call_id %s", call_id.c_str());

=======
>>>>>>> c7adf862
    RingBuffer* ring_buffer = getRingBuffer (call_id);

    if (ring_buffer != NULL) {
        if (_ringBufferMap.erase (call_id) != 0) {
<<<<<<< HEAD
            _debug ("          ringbuffer %s removed!", call_id.c_str());
            return true;
        } else {
            _debug ("          error while deleting ringbuffer %s!", call_id.c_str());
            return false;
        }
    } else {
        _debug ("          error ringbuffer %s does not exist!", call_id.c_str());
=======
	  // _debug ("removeRingBuffer ringbuffer %s removed!\n", call_id.c_str());
            return true;
        } else {
            _debug ("removeRingBuffer error while deleting ringbuffer %s!\n", call_id.c_str());
            return false;
        }
    } else {
        _debug ("removeRingBuffer error ringbuffer %s does not exist!\n", call_id.c_str());
>>>>>>> c7adf862
        return true;
    }
}


void MainBuffer::bindCallID (CallID call_id1, CallID call_id2)
{

    ost::MutexLock guard (_mutex);

<<<<<<< HEAD
    _debug ("---- MainBuffer::bindCallID %s and callid %s", call_id1.c_str(), call_id2.c_str());

=======
>>>>>>> c7adf862
    RingBuffer* ring_buffer;
    CallIDSet* callid_set;

    if ( (ring_buffer = getRingBuffer (call_id1)) == NULL)
        createRingBuffer (call_id1);

    if ( (callid_set = getCallIDSet (call_id1)) == NULL)
        createCallIDSet (call_id1);

    if ( (ring_buffer = getRingBuffer (call_id2)) == NULL)
        createRingBuffer (call_id2);

    if ( (callid_set = getCallIDSet (call_id2)) == NULL)
        createCallIDSet (call_id2);

    getRingBuffer (call_id1)->createReadPointer (call_id2);

    getRingBuffer (call_id2)->createReadPointer (call_id1);

    addCallIDtoSet (call_id1, call_id2);

    addCallIDtoSet (call_id2, call_id1);

}


void MainBuffer::unBindCallID (CallID call_id1, CallID call_id2)
{

    ost::MutexLock guard (_mutex);

<<<<<<< HEAD
    _debug ("---- MainBuffer::unBindCallID %s and callid %s", call_id1.c_str(), call_id2.c_str());

=======
>>>>>>> c7adf862
    removeCallIDfromSet (call_id1, call_id2);
    removeCallIDfromSet (call_id2, call_id1);

    RingBuffer* ringbuffer;

    ringbuffer = getRingBuffer (call_id2);

    if (ringbuffer != NULL) {

        ringbuffer->removeReadPointer (call_id1);

        if (ringbuffer->getNbReadPointer() == 0) {
            removeCallIDSet (call_id2);
            removeRingBuffer (call_id2);
        }

    }

    ringbuffer = getRingBuffer (call_id1);

    if (ringbuffer != NULL) {
        ringbuffer->removeReadPointer (call_id2);

        if (ringbuffer->getNbReadPointer() == 0) {
            removeCallIDSet (call_id1);
            removeRingBuffer (call_id1);
        }
    }


}

void MainBuffer::unBindAll (CallID call_id)
{

    ost::MutexLock guard (_mutex);

    CallIDSet* callid_set = getCallIDSet (call_id);

    if (callid_set == NULL)
        return;

    if (callid_set->empty())
        return;

    CallIDSet temp_set = *callid_set;

    CallIDSet::iterator iter_set = temp_set.begin();

<<<<<<< HEAD
    _debug ("MainBuffer::unBindAll");
=======
>>>>>>> c7adf862

    while (iter_set != temp_set.end()) {
        CallID call_id_in_set = *iter_set;
        unBindCallID (call_id, call_id_in_set);

        iter_set++;
    }

}


int MainBuffer::putData (void *buffer, int toCopy, unsigned short volume, CallID call_id)
{

    ost::MutexLock guard (_mutex);

    RingBuffer* ring_buffer = getRingBuffer (call_id);

    if (ring_buffer == NULL) {
        return 0;
    }

    int a;

    // ost::MutexLock guard (_mutex);
    a = ring_buffer->AvailForPut();

    if (a >= toCopy) {

        return ring_buffer->Put (buffer, toCopy, volume);

    } else {

        return ring_buffer->Put (buffer, a, volume);
    }

}

int MainBuffer::availForPut (CallID call_id)
{

    ost::MutexLock guard (_mutex);

    RingBuffer* ringbuffer = getRingBuffer (call_id);

    if (ringbuffer == NULL)
        return 0;
    else
        return ringbuffer->AvailForPut();

}


int MainBuffer::getData (void *buffer, int toCopy, unsigned short volume, CallID call_id)
{
    ost::MutexLock guard (_mutex);

    CallIDSet* callid_set = getCallIDSet (call_id);

    int nbSmplToCopy = toCopy / sizeof (SFLDataFormat);

    if (callid_set == NULL)
        return 0;

    if (callid_set->empty()) {
        return 0;
    }

    if (callid_set->size() == 1) {

        CallIDSet::iterator iter_id = callid_set->begin();

        if (iter_id != callid_set->end()) {
            return getDataByID (buffer, toCopy, volume, *iter_id, call_id);
        } else
            return 0;
    } else {

        for (int k = 0; k < nbSmplToCopy; k++) {
            ( (SFLDataFormat*) (buffer)) [k] = 0;
        }

        int size = 0;

        CallIDSet::iterator iter_id = callid_set->begin();

        while (iter_id != callid_set->end()) {

            size = getDataByID (mixBuffer, toCopy, volume, (CallID) (*iter_id), call_id);

            if (size > 0) {
                for (int k = 0; k < nbSmplToCopy; k++) {
                    ( (SFLDataFormat*) (buffer)) [k] += mixBuffer[k];
                }
            }

            iter_id++;
        }

        return size;
    }
}


int MainBuffer::getDataByID (void *buffer, int toCopy, unsigned short volume, CallID call_id, CallID reader_id)
{

<<<<<<< HEAD
    // _debug("MainBuffer::getDataByID in buffer %s by %s ", call_id.c_str(), reader_id.c_str());

    RingBuffer* ring_buffer = getRingBuffer (call_id);

    if (ring_buffer == NULL) {
        // _debug("Output RingBuffer ID: \"%s\" does not exist!", call_id.c_str());
=======
    RingBuffer* ring_buffer = getRingBuffer (call_id);

    if (ring_buffer == NULL) {

>>>>>>> c7adf862
        return 0;
    }

    return ring_buffer->Get (buffer, toCopy, volume, reader_id);

    return 0;

}


int MainBuffer::availForGet (CallID call_id)
{

    ost::MutexLock guard (_mutex);

    CallIDSet* callid_set = getCallIDSet (call_id);

    if (callid_set == NULL)
        return 0;

    if (callid_set->empty()) {
        _debug ("CallIDSet with ID: \"%s\" is empty!", call_id.c_str());
        return 0;
    }

    if (callid_set->size() == 1) {
        CallIDSet::iterator iter_id = callid_set->begin();
<<<<<<< HEAD
        // _debug("MainBuffer::availForGet availForGetByID(%s,%s)", (*iter_id).c_str(), call_id.c_str());
=======
>>>>>>> c7adf862

        if ( (call_id != default_id) && (*iter_id == call_id)) {
            _debug ("This problem should not occur since we have %i element", (int) callid_set->size());
        }

        // else
        return availForGetByID (*iter_id, call_id);
    } else {
        // _debug("CallIDSet with ID: \"%s\" is a conference!", call_id.c_str());
        int avail_bytes = 99999;
        int nb_bytes;
        CallIDSet::iterator iter_id = callid_set->begin();

        for (iter_id = callid_set->begin(); iter_id != callid_set->end(); iter_id++) {
            nb_bytes = availForGetByID (*iter_id, call_id);

            if ( (nb_bytes != 0) && (nb_bytes < avail_bytes))
                avail_bytes = nb_bytes;
        }

        return avail_bytes != 99999 ? avail_bytes : 0;
    }

}


int MainBuffer::availForGetByID (CallID call_id, CallID reader_id)
{

    if ( (call_id != default_id) && (reader_id == call_id)) {
<<<<<<< HEAD
        _debug ("**********************************************************************");
        _debug ("Error an RTP session ring buffer is not supposed to have a readpointer on tiself");
=======
        _debug ("**********************************************************************\n");
        _debug ("Error an RTP session ring buffer is not supposed to have a readpointer on itself\n");
>>>>>>> c7adf862
    }

    RingBuffer* ringbuffer = getRingBuffer (call_id);

    if (ringbuffer == NULL) {
        _debug ("Error: ring buffer does not exist");
        return 0;
    } else
        return ringbuffer->AvailForGet (reader_id);

}


int MainBuffer::discard (int toDiscard, CallID call_id)
{
    // _debug("MainBuffer::discard");

    ost::MutexLock guard (_mutex);

    CallIDSet* callid_set = getCallIDSet (call_id);

    if (callid_set == NULL)
        return 0;

    if (callid_set->empty()) {
        // _debug("CallIDSet with ID: \"%s\" is empty!", call_id.c_str());
        return 0;
    }


    if (callid_set->size() == 1) {

        CallIDSet::iterator iter_id = callid_set->begin();
<<<<<<< HEAD
        // _debug("Discard Data in \"%s\" RingBuffer for \"%s\" ReaderPointer",(*iter_id).c_str(),call_id.c_str());
        return discardByID (toDiscard, *iter_id, call_id);
    } else {
        // _debug("CallIDSet with ID: \"%s\" is a conference!", call_id.c_str());
=======
        return discardByID (toDiscard, *iter_id, call_id);
    } else {

>>>>>>> c7adf862
        CallIDSet::iterator iter_id;

        for (iter_id = callid_set->begin(); iter_id != callid_set->end(); iter_id++) {
            discardByID (toDiscard, *iter_id, call_id);
        }

        return toDiscard;
    }

}


int MainBuffer::discardByID (int toDiscard, CallID call_id, CallID reader_id)
{

    RingBuffer* ringbuffer = getRingBuffer (call_id);

    if (ringbuffer == NULL)
        return 0;
    else
        return ringbuffer->Discard (toDiscard, reader_id);

}



void MainBuffer::flush (CallID call_id)
{
    ost::MutexLock guard (_mutex);

<<<<<<< HEAD
    // _debug("MainBuffer::flush");

=======
>>>>>>> c7adf862
    CallIDSet* callid_set = getCallIDSet (call_id);

    if (callid_set == NULL)
        return;

    if (callid_set->empty()) {
        // _debug("CallIDSet with ID: \"%s\" is empty!", call_id.c_str());
    }

    if (callid_set->size() == 1) {
        CallIDSet::iterator iter_id = callid_set->begin();
        flushByID (*iter_id, call_id);
    } else {
<<<<<<< HEAD
        // _debug("CallIDSet with ID: \"%s\" is a conference!", call_id.c_str());
=======

>>>>>>> c7adf862
        CallIDSet::iterator iter_id;

        for (iter_id = callid_set->begin(); iter_id != callid_set->end(); iter_id++) {
            flushByID (*iter_id, call_id);
        }
    }

}

void MainBuffer::flushDefault()
{
    ost::MutexLock guard (_mutex);

    flushByID (default_id, default_id);

}


void MainBuffer::flushByID (CallID call_id, CallID reader_id)
{

    RingBuffer* ringbuffer = getRingBuffer (call_id);

    if (ringbuffer != NULL)
        ringbuffer->flush (reader_id);
}


void MainBuffer::flushAllBuffers()
{

<<<<<<< HEAD
    // _debug("-------------------------- flushAllBuffers()");
=======
>>>>>>> c7adf862

    RingBufferMap::iterator iter_buffer = _ringBufferMap.begin();

    while (iter_buffer != _ringBufferMap.end()) {
<<<<<<< HEAD
        // _debug("--------------------------    flushing: %s",iter_buffer->second->getBufferId().c_str());
=======
>>>>>>> c7adf862

        iter_buffer->second->flushAll();

        iter_buffer++;
    }
}


void MainBuffer::stateInfo()
{
    _debug ("MainBuffer state info");

    CallIDMap::iterator iter_call = _callIDMap.begin();

    // print each call and bound call ids
    while(iter_call != _callIDMap.end()) {

        std::string dbg_str("    Call: ");
	dbg_str.append(std::string(iter_call->first.c_str()));
	dbg_str.append(std::string("   is bound to: "));
 
	CallIDSet* call_id_set = (CallIDSet*)iter_call->second;

	CallIDSet::iterator iter_call_id = call_id_set->begin();

	while (iter_call_id != call_id_set->end()) {

	    dbg_str.append (std::string (*iter_call_id));
	    dbg_str.append (std::string (", "));

	    iter_call_id++;
	}

	_debug ("%s\n", dbg_str.c_str());

	iter_call++;
    }

    // Print ringbuffers ids and readpointers
    RingBufferMap::iterator iter_buffer = _ringBufferMap.begin();

    while (iter_buffer != _ringBufferMap.end()) {

        RingBuffer* rbuffer = (RingBuffer*)iter_buffer->second;
	ReadPointer* rpointer = NULL;

        std::string dbg_str ("    Buffer: ");

        dbg_str.append (std::string (iter_buffer->first.c_str()));
        dbg_str.append (std::string ("   as read pointer: "));

	if(rbuffer)
	    rpointer = rbuffer->getReadPointerList();

	if(rpointer) {

	    ReadPointer::iterator iter_pointer = rpointer->begin();
	    
	    while(iter_pointer != rpointer->end()) {

	        dbg_str.append (string (iter_pointer->first.c_str()));
                dbg_str.append (string (", "));

<<<<<<< HEAD
        _debug ("%s", dbg_str.c_str());
=======
	        iter_pointer++;
	    }
	}
>>>>>>> c7adf862

	_debug ("%s\n", dbg_str.c_str());

        iter_buffer++;
    }



    
}<|MERGE_RESOLUTION|>--- conflicted
+++ resolved
@@ -61,11 +61,6 @@
 
 bool MainBuffer::createCallIDSet (CallID set_id)
 {
-<<<<<<< HEAD
-    _debug ("---- MainBuffer::createCallIDSet %s", set_id.c_str());
-=======
-
->>>>>>> c7adf862
 
     CallIDSet* newCallIDSet = new CallIDSet;
 
@@ -79,35 +74,19 @@
 bool MainBuffer::removeCallIDSet (CallID set_id)
 {
 
-<<<<<<< HEAD
-    _debug ("---- MainBuffer::removeCallIDSet %s", set_id.c_str());
-
-
-=======
->>>>>>> c7adf862
+
     CallIDSet* callid_set = getCallIDSet (set_id);
 
     if (callid_set != NULL) {
         if (_callIDMap.erase (set_id) != 0) {
-<<<<<<< HEAD
-            _debug ("          callid set %s erased!", set_id.c_str());
+	    // _debug ("          callid set %s erased!", set_id.c_str());
             return true;
         } else {
-            _debug ("          error while removing callid set %s!", set_id.c_str());
+            _debug ("removeCallIDSet error while removing callid set %s!", set_id.c_str());
             return false;
         }
     } else {
-        _debug ("          callid set %s does not exist!", set_id.c_str());
-=======
-	    // _debug ("          callid set %s erased!\n", set_id.c_str());
-            return true;
-        } else {
-            _debug ("removeCallIDSet error while removing callid set %s!\n", set_id.c_str());
-            return false;
-        }
-    } else {
-        _debug ("removeCallIDSet error callid set %s does not exist!\n", set_id.c_str());
->>>>>>> c7adf862
+        _debug ("removeCallIDSet error callid set %s does not exist!", set_id.c_str());
         return false;
     }
 
@@ -115,10 +94,6 @@
 
 void MainBuffer::addCallIDtoSet (CallID set_id, CallID call_id)
 {
-<<<<<<< HEAD
-    _debug ("---- MainBuffer::addCallIDtoSet %s in %s", set_id.c_str(), call_id.c_str());
-=======
->>>>>>> c7adf862
 
     CallIDSet* callid_set = getCallIDSet (set_id);
     callid_set->insert (call_id);
@@ -127,30 +102,17 @@
 
 void MainBuffer::removeCallIDfromSet (CallID set_id, CallID call_id)
 {
-<<<<<<< HEAD
-    _debug ("---- MainBuffer::removeCallIDfromSet element %s from %s", call_id.c_str(), set_id.c_str());
-=======
->>>>>>> c7adf862
 
     CallIDSet* callid_set = getCallIDSet (set_id);
 
     if (callid_set != NULL) {
         if (callid_set->erase (call_id) != 0) {
-<<<<<<< HEAD
-            _debug ("          callid %s erased from set %s!", call_id.c_str(), set_id.c_str());
+	   // _debug ("          callid %s erased from set %s!", call_id.c_str(), set_id.c_str());
         } else {
-            _debug ("          error while removing callid %s from set %s!", call_id.c_str(), set_id.c_str());
-        }
-    } else {
-        _debug ("          callid set %s does not exist!", set_id.c_str());
-=======
-	   // _debug ("          callid %s erased from set %s!\n", call_id.c_str(), set_id.c_str());
-        } else {
-            _debug ("removeCallIDfromSet error while removing callid %s from set %s!\n", call_id.c_str(), set_id.c_str());
-        }
-    } else {
-        _debug ("removeCallIDfromSet error callid set %s does not exist!\n", set_id.c_str());
->>>>>>> c7adf862
+            _debug ("removeCallIDfromSet error while removing callid %s from set %s!", call_id.c_str(), set_id.c_str());
+        }
+    } else {
+        _debug ("removeCallIDfromSet error callid set %s does not exist!", set_id.c_str());
     }
 }
 
@@ -171,11 +133,6 @@
 RingBuffer* MainBuffer::createRingBuffer (CallID call_id)
 {
 
-<<<<<<< HEAD
-    _debug ("---- MainBuffer::createRingBuffer callid %s", call_id.c_str());
-
-=======
->>>>>>> c7adf862
     RingBuffer* newRingBuffer = new RingBuffer (SIZEBUF, call_id);
 
     _ringBufferMap.insert (pair<CallID, RingBuffer*> (call_id, newRingBuffer));
@@ -186,35 +143,19 @@
 
 bool MainBuffer::removeRingBuffer (CallID call_id)
 {
-<<<<<<< HEAD
-
-    _debug ("---- MainBuffer::removeRingBuffer call_id %s", call_id.c_str());
-
-=======
->>>>>>> c7adf862
+
     RingBuffer* ring_buffer = getRingBuffer (call_id);
 
     if (ring_buffer != NULL) {
         if (_ringBufferMap.erase (call_id) != 0) {
-<<<<<<< HEAD
-            _debug ("          ringbuffer %s removed!", call_id.c_str());
+	  // _debug ("removeRingBuffer ringbuffer %s removed!", call_id.c_str());
             return true;
         } else {
-            _debug ("          error while deleting ringbuffer %s!", call_id.c_str());
+            _debug ("removeRingBuffer error while deleting ringbuffer %s!", call_id.c_str());
             return false;
         }
     } else {
-        _debug ("          error ringbuffer %s does not exist!", call_id.c_str());
-=======
-	  // _debug ("removeRingBuffer ringbuffer %s removed!\n", call_id.c_str());
-            return true;
-        } else {
-            _debug ("removeRingBuffer error while deleting ringbuffer %s!\n", call_id.c_str());
-            return false;
-        }
-    } else {
-        _debug ("removeRingBuffer error ringbuffer %s does not exist!\n", call_id.c_str());
->>>>>>> c7adf862
+        _debug ("removeRingBuffer error ringbuffer %s does not exist!", call_id.c_str());
         return true;
     }
 }
@@ -225,11 +166,6 @@
 
     ost::MutexLock guard (_mutex);
 
-<<<<<<< HEAD
-    _debug ("---- MainBuffer::bindCallID %s and callid %s", call_id1.c_str(), call_id2.c_str());
-
-=======
->>>>>>> c7adf862
     RingBuffer* ring_buffer;
     CallIDSet* callid_set;
 
@@ -261,11 +197,6 @@
 
     ost::MutexLock guard (_mutex);
 
-<<<<<<< HEAD
-    _debug ("---- MainBuffer::unBindCallID %s and callid %s", call_id1.c_str(), call_id2.c_str());
-
-=======
->>>>>>> c7adf862
     removeCallIDfromSet (call_id1, call_id2);
     removeCallIDfromSet (call_id2, call_id1);
 
@@ -314,11 +245,6 @@
     CallIDSet temp_set = *callid_set;
 
     CallIDSet::iterator iter_set = temp_set.begin();
-
-<<<<<<< HEAD
-    _debug ("MainBuffer::unBindAll");
-=======
->>>>>>> c7adf862
 
     while (iter_set != temp_set.end()) {
         CallID call_id_in_set = *iter_set;
@@ -426,19 +352,10 @@
 int MainBuffer::getDataByID (void *buffer, int toCopy, unsigned short volume, CallID call_id, CallID reader_id)
 {
 
-<<<<<<< HEAD
-    // _debug("MainBuffer::getDataByID in buffer %s by %s ", call_id.c_str(), reader_id.c_str());
-
     RingBuffer* ring_buffer = getRingBuffer (call_id);
 
     if (ring_buffer == NULL) {
-        // _debug("Output RingBuffer ID: \"%s\" does not exist!", call_id.c_str());
-=======
-    RingBuffer* ring_buffer = getRingBuffer (call_id);
-
-    if (ring_buffer == NULL) {
-
->>>>>>> c7adf862
+
         return 0;
     }
 
@@ -466,10 +383,6 @@
 
     if (callid_set->size() == 1) {
         CallIDSet::iterator iter_id = callid_set->begin();
-<<<<<<< HEAD
-        // _debug("MainBuffer::availForGet availForGetByID(%s,%s)", (*iter_id).c_str(), call_id.c_str());
-=======
->>>>>>> c7adf862
 
         if ( (call_id != default_id) && (*iter_id == call_id)) {
             _debug ("This problem should not occur since we have %i element", (int) callid_set->size());
@@ -500,13 +413,9 @@
 {
 
     if ( (call_id != default_id) && (reader_id == call_id)) {
-<<<<<<< HEAD
+
         _debug ("**********************************************************************");
         _debug ("Error an RTP session ring buffer is not supposed to have a readpointer on tiself");
-=======
-        _debug ("**********************************************************************\n");
-        _debug ("Error an RTP session ring buffer is not supposed to have a readpointer on itself\n");
->>>>>>> c7adf862
     }
 
     RingBuffer* ringbuffer = getRingBuffer (call_id);
@@ -540,16 +449,11 @@
     if (callid_set->size() == 1) {
 
         CallIDSet::iterator iter_id = callid_set->begin();
-<<<<<<< HEAD
-        // _debug("Discard Data in \"%s\" RingBuffer for \"%s\" ReaderPointer",(*iter_id).c_str(),call_id.c_str());
+
         return discardByID (toDiscard, *iter_id, call_id);
     } else {
-        // _debug("CallIDSet with ID: \"%s\" is a conference!", call_id.c_str());
-=======
-        return discardByID (toDiscard, *iter_id, call_id);
-    } else {
-
->>>>>>> c7adf862
+
+
         CallIDSet::iterator iter_id;
 
         for (iter_id = callid_set->begin(); iter_id != callid_set->end(); iter_id++) {
@@ -580,11 +484,6 @@
 {
     ost::MutexLock guard (_mutex);
 
-<<<<<<< HEAD
-    // _debug("MainBuffer::flush");
-
-=======
->>>>>>> c7adf862
     CallIDSet* callid_set = getCallIDSet (call_id);
 
     if (callid_set == NULL)
@@ -598,11 +497,7 @@
         CallIDSet::iterator iter_id = callid_set->begin();
         flushByID (*iter_id, call_id);
     } else {
-<<<<<<< HEAD
-        // _debug("CallIDSet with ID: \"%s\" is a conference!", call_id.c_str());
-=======
-
->>>>>>> c7adf862
+
         CallIDSet::iterator iter_id;
 
         for (iter_id = callid_set->begin(); iter_id != callid_set->end(); iter_id++) {
@@ -634,18 +529,9 @@
 void MainBuffer::flushAllBuffers()
 {
 
-<<<<<<< HEAD
-    // _debug("-------------------------- flushAllBuffers()");
-=======
->>>>>>> c7adf862
-
     RingBufferMap::iterator iter_buffer = _ringBufferMap.begin();
 
     while (iter_buffer != _ringBufferMap.end()) {
-<<<<<<< HEAD
-        // _debug("--------------------------    flushing: %s",iter_buffer->second->getBufferId().c_str());
-=======
->>>>>>> c7adf862
 
         iter_buffer->second->flushAll();
 
@@ -709,13 +595,10 @@
 	        dbg_str.append (string (iter_pointer->first.c_str()));
                 dbg_str.append (string (", "));
 
-<<<<<<< HEAD
-        _debug ("%s", dbg_str.c_str());
-=======
+
 	        iter_pointer++;
 	    }
 	}
->>>>>>> c7adf862
 
 	_debug ("%s\n", dbg_str.c_str());
 
