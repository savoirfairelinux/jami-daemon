/*
 *  Copyright (C) 2004, 2005, 2006, 2009, 2008, 2009, 2010 Savoir-Faire Linux Inc.
 *  Author: Alexandre Savard <alexandre.savard@savoirfairelinux.com>
 *
 *  This program is free software; you can redistribute it and/or modify
 *  it under the terms of the GNU General Public License as published by
 *  the Free Software Foundation; either version 3 of the License, or
 *  (at your option) any later version.
 *
 *  This program is distributed in the hope that it will be useful,
 *  but WITHOUT ANY WARRANTY; without even the implied warranty of
 *  MERCHANTABILITY or FITNESS FOR A PARTICULAR PURPOSE.  See the
 *  GNU General Public License for more details.
 *
 *  You should have received a copy of the GNU General Public License
 *  along with this program; if not, write to the Free Software
 *   Foundation, Inc., 675 Mass Ave, Cambridge, MA 02139, USA.
 *
 *  Additional permission under GNU GPL version 3 section 7:
 *
 *  If you modify this program, or any covered work, by linking or
 *  combining it with the OpenSSL project's OpenSSL library (or a
 *  modified version of that library), containing parts covered by the
 *  terms of the OpenSSL or SSLeay licenses, Savoir-Faire Linux Inc.
 *  grants you additional permission to convey the resulting work.
 *  Corresponding Source for a non-source form of such a combination
 *  shall include the source code for the parts of OpenSSL used as well
 *  as that of the covered work.
 */



#include "delaydetection.h"
#include "math.h"
#include <string.h>
#include <samplerate.h>

// decimation filter coefficient
float decimationCoefs[] = {-0.09870257, 0.07473655, 0.05616626, 0.04448337, 0.03630817, 0.02944626,
                           0.02244098, 0.01463477, 0.00610982, -0.00266367, -0.01120109, -0.01873722,
                           -0.02373243, -0.02602213, -0.02437806, -0.01869834, -0.00875287, 0.00500204,
                           0.02183252, 0.04065763, 0.06015944, 0.0788299, 0.09518543, 0.10799179,
                           0.1160644,  0.12889288, 0.1160644, 0.10799179, 0.09518543, 0.0788299,
                           0.06015944, 0.04065763, 0.02183252, 0.00500204, -0.00875287, -0.01869834,
                           -0.02437806, -0.02602213, -0.02373243, -0.01873722, -0.01120109, -0.00266367,
                           0.00610982, 0.01463477, 0.02244098, 0.02944626, 0.03630817, 0.04448337,
                           0.05616626,  0.07473655, -0.09870257
                          };
std::vector<double> ird (decimationCoefs, decimationCoefs + sizeof (decimationCoefs) /sizeof (float));


// decimation filter coefficient
float bandpassCoefs[] = {0.06278034, -0.0758545, -0.02274943, -0.0084497, 0.0702427, 0.05986113,
                         0.06436469, -0.02412049, -0.03433526, -0.07568665, -0.03214543, -0.07236507,
                         -0.06979052, -0.12446371, -0.05530828, 0.00947243, 0.15294699, 0.17735563,
                         0.15294699, 0.00947243, -0.05530828, -0.12446371, -0.06979052, -0.07236507,
                         -0.03214543, -0.07568665, -0.03433526, -0.02412049,  0.06436469, 0.05986113,
                         0.0702427, -0.0084497, -0.02274943, -0.0758545, 0.06278034
                        };
std::vector<double> irb (bandpassCoefs, bandpassCoefs + sizeof (bandpassCoefs) /sizeof (float));


FirFilter::FirFilter (std::vector<double> ir) : _length (ir.size()),
        _impulseResponse (ir),
        _count (0)
{
    memset (_taps, 0, sizeof (double) *MAXFILTERSIZE);
}

FirFilter::~FirFilter() {}

float FirFilter::getOutputSample (float inputSample)
{
    _taps[_count] = inputSample;
    double result = 0.0;
    int index = _count;

    for (int i = 0; i < _length; i++) {
        result = result + _impulseResponse[i] * _taps[index--];

        if (index < 0)
            index = _length-1;
    }

    _count++;

    if (_count >= _length)
        _count = 0;

    return result;
}

void FirFilter::reset (void)
{
    for (int i = 0; i < _length; i++) {
        _impulseResponse[i] = 0.0;
    }
}


DelayDetection::DelayDetection() : _internalState (WaitForSpeaker), _decimationFilter (ird), _bandpassFilter (irb), _segmentSize (DELAY_BUFF_SIZE), _downsamplingFactor (8)
{
    _micDownSize = WINDOW_SIZE / _downsamplingFactor;
    _spkrDownSize = DELAY_BUFF_SIZE / _downsamplingFactor;

    memset (_spkrReference, 0, sizeof (float) *WINDOW_SIZE*2);
    memset (_capturedData, 0, sizeof (float) *DELAY_BUFF_SIZE*2);
    memset (_spkrReferenceDown, 0, sizeof (float) *WINDOW_SIZE*2);
    memset (_captureDataDown, 0, sizeof (float) *DELAY_BUFF_SIZE*2);
    memset (_spkrReferenceFilter, 0, sizeof (float) *WINDOW_SIZE*2);
    memset (_captureDataFilter, 0, sizeof (float) *DELAY_BUFF_SIZE*2);
    memset (_correlationResult, 0, sizeof (float) *DELAY_BUFF_SIZE*2);

}

DelayDetection::~DelayDetection() {}

void DelayDetection::reset()
{
    _nbMicSampleStored = 0;
    _nbSpkrSampleStored = 0;

    _decimationFilter.reset();
    _bandpassFilter.reset();

    memset (_spkrReference, 0, sizeof (float) *WINDOW_SIZE*2);
    memset (_capturedData, 0, sizeof (float) *DELAY_BUFF_SIZE*2);
    memset (_spkrReferenceDown, 0, sizeof (float) *WINDOW_SIZE*2);
    memset (_captureDataDown, 0, sizeof (float) *DELAY_BUFF_SIZE*2);
    memset (_spkrReferenceFilter, 0, sizeof (float) *WINDOW_SIZE*2);
    memset (_captureDataFilter, 0, sizeof (float) *DELAY_BUFF_SIZE*2);
    memset (_correlationResult, 0, sizeof (float) *DELAY_BUFF_SIZE*2);

    _internalState = WaitForSpeaker;
}

void DelayDetection::putData (SFLDataFormat *inputData, int nbBytes)
{

    // Machine may already got a spkr and is waiting for mic or computing correlation
    if (_nbSpkrSampleStored == WINDOW_SIZE)
        return;

    int nbSamples = nbBytes/sizeof (SFLDataFormat);

    if ( (_nbSpkrSampleStored + nbSamples) > WINDOW_SIZE)
        nbSamples = WINDOW_SIZE - _nbSpkrSampleStored;


    if (nbSamples) {
<<<<<<< HEAD

        float tmp[nbSamples];
        float down[nbSamples];

        convertInt16ToFloat32 (inputData, tmp, nbSamples);
        memcpy (_spkrReference+_nbSpkrSampleStored, tmp, nbSamples*sizeof (float));

        downsampleData (tmp, down, nbSamples, _downsamplingFactor);
        bandpassFilter (down, nbSamples/_downsamplingFactor);
        memcpy (_spkrReferenceDown+ (_nbSpkrSampleStored/_downsamplingFactor), down, (nbSamples/_downsamplingFactor) *sizeof (float));

        _nbSpkrSampleStored += nbSamples;

    }

    // Update the state
    _internalState = WaitForMic;

}

int DelayDetection::getData (SFLDataFormat *outputData)
=======

        float tmp[nbSamples];
        float down[nbSamples];

        convertInt16ToFloat32 (inputData, tmp, nbSamples);
        memcpy (_spkrReference+_nbSpkrSampleStored, tmp, nbSamples*sizeof (float));

        downsampleData (tmp, down, nbSamples, _downsamplingFactor);
        bandpassFilter (down, nbSamples/_downsamplingFactor);
        memcpy (_spkrReferenceDown+ (_nbSpkrSampleStored/_downsamplingFactor), down, (nbSamples/_downsamplingFactor) *sizeof (float));

        _nbSpkrSampleStored += nbSamples;

    }

    // Update the state
    _internalState = WaitForMic;

}

int DelayDetection::getData (SFLDataFormat *outputData UNUSED)
>>>>>>> 54eaff7a
{
    return 0;
}

void DelayDetection::process (SFLDataFormat *inputData, int nbBytes)
{

    if (_internalState != WaitForMic)
        return;

    int nbSamples = nbBytes/sizeof (SFLDataFormat);

    if ( (_nbMicSampleStored + nbSamples) > DELAY_BUFF_SIZE)
        nbSamples = DELAY_BUFF_SIZE - _nbMicSampleStored;

    if (nbSamples) {
        float tmp[nbSamples];
        float down[nbSamples];

        convertInt16ToFloat32 (inputData, tmp, nbSamples);
        memcpy (_capturedData+_nbMicSampleStored, tmp, nbSamples);

        downsampleData (tmp, down, nbSamples, _downsamplingFactor);

<<<<<<< HEAD
        /*
        for(int i = 0; i < 10; i++)
          _debug("up: %.10f", tmp[i]);

        for(int i = 0; i < 10; i++)
          _debug("down: %.10f", down[i]);

        bandpassFilter(down, nbSamples/_downsamplingFactor);

        for(int i = 0; i < 10; i++)
          _debug("band: %.10f", down[i]);
        */

        memcpy (_captureDataDown+ (_nbMicSampleStored/_downsamplingFactor), down, (nbSamples/_downsamplingFactor) *sizeof (float));

        _nbMicSampleStored += nbSamples;

    }

    if (_nbMicSampleStored == DELAY_BUFF_SIZE)
        _internalState = ComputeCorrelation;
    else
        return;

    /*
    for(int i = 0; i < 10; i++)
      _debug("spkrRef: %.10f", _spkrReferenceDown[i]);

    for(int i = 0; i < 10; i++)
      _debug("micSeg: %.10f", _captureDataDown[i]);
    */

    _debug ("_spkrDownSize: %d, _micDownSize: %d", _spkrDownSize, _micDownSize);
    crossCorrelate (_spkrReferenceDown, _captureDataDown, _correlationResult, _micDownSize, _spkrDownSize);

    int maxIndex = getMaxIndex (_correlationResult, _spkrDownSize);

    _debug ("MaxIndex: %d", maxIndex);

    // reset();
}

int DelayDetection::process (SFLDataFormat *intputData, SFLDataFormat *outputData, int nbBytes)
{
    return 0;
}

void DelayDetection::process (SFLDataFormat *micData, SFLDataFormat *spkrData, SFLDataFormat *outputData, int nbBytes) {}

void DelayDetection::crossCorrelate (float *ref, float *seg, float *res, int refSize, int segSize)
{

    _debug ("CrossCorrelate");

    int counter = 0;

    // Output has same size as the
    int rsize = refSize;
    int ssize = segSize;
    int tmpsize = segSize-refSize+1;

    /*
    for(int i = 0; i < 32; i++)
        _debug("ref: %.10f", ref[i]);

    for(int i = 0; i < 150; i++)
        _debug("seg: %.10f", seg[i]);
    */

    // perform autocorrelation on reference signal
    float acref = correlate (ref, ref, rsize);
    // _debug("acref: %f", acref);

    // perform crossrelation on signal
    float acseg = 0.0;
    float r;

    while (--tmpsize) {
        --ssize;
        acseg = correlate (seg+tmpsize, seg+tmpsize, rsize);
        // _debug("acseg: %f", acseg);
        res[ssize] = correlate (ref, seg+tmpsize, rsize);
        r = sqrt (acref*acseg);

        if (r < 0.0000001)
            res[ssize] = 0.0;
        else
            res[ssize] = res[ssize] / r;
    }

    // perform crosscorrelation on zerro padded region
    int i = 0;

    while (rsize) {
        acseg = correlate (seg, seg, rsize);
        // _debug("acseg: %f", acseg);
        res[ssize-1] = correlate (ref+i, seg, rsize);
        r = sqrt (acref*acseg);

        if (r < 0.0001)
            res[ssize-1] = 0.0;
        else
            res[ssize-1] = res[ssize-1] / r;

        --rsize;
        --ssize;
        ++i;
    }
}

double DelayDetection::correlate (float *sig1, float *sig2, short size)
{

    short s = size;

    double ac = 0.0;

    while (s--)
        ac += sig1[s]*sig2[s];

    return ac;
}


void DelayDetection::convertInt16ToFloat32 (SFLDataFormat *input, float *output, int nbSamples)
{

    // factor is 1/(2^15), used to rescale the short int range to the
    // [-1.0 - 1.0] float range.
#define S2F_FACTOR .000030517578125f;
    int len = nbSamples;

    while (len) {
        len--;
        output[len] = (float) input[len] * S2F_FACTOR;
    }
}
=======
        memcpy (_captureDataDown+ (_nbMicSampleStored/_downsamplingFactor), down, (nbSamples/_downsamplingFactor) *sizeof (float));

        _nbMicSampleStored += nbSamples;

    }

    if (_nbMicSampleStored == DELAY_BUFF_SIZE)
        _internalState = ComputeCorrelation;
    else
        return;

    _debug ("_spkrDownSize: %d, _micDownSize: %d", _spkrDownSize, _micDownSize);
    crossCorrelate (_spkrReferenceDown, _captureDataDown, _correlationResult, _micDownSize, _spkrDownSize);

    int maxIndex = getMaxIndex (_correlationResult, _spkrDownSize);

    _debug ("MaxIndex: %d", maxIndex);
}

int DelayDetection::process (SFLDataFormat *intputData UNUSED, SFLDataFormat *outputData UNUSED, int nbBytes UNUSED)
{
    return 0;
}

void DelayDetection::process (SFLDataFormat *micData UNUSED, SFLDataFormat *spkrData UNUSED, SFLDataFormat *outputData UNUSED, int nbBytes UNUSED) {}

void DelayDetection::crossCorrelate (float *ref, float *seg, float *res, int refSize, int segSize)
{

    _debug ("CrossCorrelate");

    // Output has same size as the
    int rsize = refSize;
    int ssize = segSize;
    int tmpsize = segSize-refSize+1;

    // perform autocorrelation on reference signal
    float acref = correlate (ref, ref, rsize);

    // perform crossrelation on signal
    float acseg = 0.0;
    float r;

    while (--tmpsize) {
        --ssize;
        acseg = correlate (seg+tmpsize, seg+tmpsize, rsize);
        res[ssize] = correlate (ref, seg+tmpsize, rsize);
        r = sqrt (acref*acseg);

        if (r < 0.0000001)
            res[ssize] = 0.0;
        else
            res[ssize] = res[ssize] / r;
    }

    // perform crosscorrelation on zerro padded region
    int i = 0;

    while (rsize) {
        acseg = correlate (seg, seg, rsize);
        res[ssize-1] = correlate (ref+i, seg, rsize);
        r = sqrt (acref*acseg);

        if (r < 0.0001)
            res[ssize-1] = 0.0;
        else
            res[ssize-1] = res[ssize-1] / r;

        --rsize;
        --ssize;
        ++i;
    }
}

double DelayDetection::correlate (float *sig1, float *sig2, short size)
{

    short s = size;

    double ac = 0.0;

    while (s--)
        ac += sig1[s]*sig2[s];

    return ac;
}


void DelayDetection::convertInt16ToFloat32 (SFLDataFormat *input, float *output, int nbSamples)
{

#define S2F_FACTOR .000030517578125f;
    int len = nbSamples;

    while (len) {
        len--;
        output[len] = (float) input[len] * S2F_FACTOR;
    }
}


void DelayDetection::downsampleData (float *input, float *output, int nbSamples, int factor)
{

    int _src_err;

    SRC_STATE *_src_state  = src_new (SRC_LINEAR, 1, &_src_err);

    double downfactor = 1.0 / (double) factor;
>>>>>>> 54eaff7a

    if (downfactor != 1.0) {
        SRC_DATA src_data;
        src_data.data_in = input;
        src_data.data_out = output;
        src_data.input_frames = nbSamples;
        src_data.output_frames = nbSamples / factor;
        src_data.src_ratio = downfactor;
        src_data.end_of_input = 0; // More data will come

<<<<<<< HEAD
void DelayDetection::downsampleData (float *input, float *output, int nbSamples, int factor)
{

    /*
    float tmp[nbSamples];

    for(int i = 0; i < nbSamples; i++) {
        tmp[i] = _decimationFilter.getOutputSample(input[i]);
    }

    int j;
    for(j=_remainingIndex; j<nbSamples; j+=factor) {
        output[j] = tmp[j];
    }
    _remainingIndex = j - nbSamples;
    */

    /*
    double downsampleFactor = (double) samplerate1 / samplerate2;

    int nbSamplesMax = (int) (samplerate1 * getFramesize() / 1000);
    */

    int _src_err;

    SRC_STATE *_src_state  = src_new (SRC_LINEAR, 1, &_src_err);

    double downfactor = 1.0 / (double) factor;

    if (downfactor != 1.0) {
        SRC_DATA src_data;
        src_data.data_in = input;
        src_data.data_out = output;
        src_data.input_frames = nbSamples;
        src_data.output_frames = nbSamples / factor;
        src_data.src_ratio = downfactor;
        src_data.end_of_input = 0; // More data will come

        //src_short_to_float_array (dataIn, _floatBufferUpMic, nbSamples);
        //_debug("downsample %d %f %d" ,  src_data.output_frames, src_data.src_ratio , nbSamples);
        src_process (_src_state, &src_data);
        //_debug("downsample %d %f %d" ,  src_data.output_frames, src_data.src_ratio , nbSamples);
        // nbSamples  = (src_data.output_frames_gen > nbSamplesMax) ? nbSamplesMax : src_data.output_frames_gen;
        //_debug("downsample %d %f %d" ,  src_data.output_frames, src_data.src_ratio , nbSamples);
        // src_float_to_short_array (_floatBufferDownMic , dataOut , nbSamples);
=======
        src_process (_src_state, &src_data);
>>>>>>> 54eaff7a
    }
}


void DelayDetection::bandpassFilter (float *input, int nbSamples)
{

    for (int i = 0; i < nbSamples; i++) {
        input[i] = _bandpassFilter.getOutputSample (input[i]);
    }
}


int DelayDetection::getMaxIndex (float *data, int size)
{

    float max = 0.0;
    int k;

    for (int i = 0; i < size; i++) {
        if (data[i] >= max) {
            max = data[i];
            k = i;
        }
    }

    return k;
}<|MERGE_RESOLUTION|>--- conflicted
+++ resolved
@@ -148,7 +148,6 @@
 
 
     if (nbSamples) {
-<<<<<<< HEAD
 
         float tmp[nbSamples];
         float down[nbSamples];
@@ -169,30 +168,7 @@
 
 }
 
-int DelayDetection::getData (SFLDataFormat *outputData)
-=======
-
-        float tmp[nbSamples];
-        float down[nbSamples];
-
-        convertInt16ToFloat32 (inputData, tmp, nbSamples);
-        memcpy (_spkrReference+_nbSpkrSampleStored, tmp, nbSamples*sizeof (float));
-
-        downsampleData (tmp, down, nbSamples, _downsamplingFactor);
-        bandpassFilter (down, nbSamples/_downsamplingFactor);
-        memcpy (_spkrReferenceDown+ (_nbSpkrSampleStored/_downsamplingFactor), down, (nbSamples/_downsamplingFactor) *sizeof (float));
-
-        _nbSpkrSampleStored += nbSamples;
-
-    }
-
-    // Update the state
-    _internalState = WaitForMic;
-
-}
-
 int DelayDetection::getData (SFLDataFormat *outputData UNUSED)
->>>>>>> 54eaff7a
 {
     return 0;
 }
@@ -217,145 +193,6 @@
 
         downsampleData (tmp, down, nbSamples, _downsamplingFactor);
 
-<<<<<<< HEAD
-        /*
-        for(int i = 0; i < 10; i++)
-          _debug("up: %.10f", tmp[i]);
-
-        for(int i = 0; i < 10; i++)
-          _debug("down: %.10f", down[i]);
-
-        bandpassFilter(down, nbSamples/_downsamplingFactor);
-
-        for(int i = 0; i < 10; i++)
-          _debug("band: %.10f", down[i]);
-        */
-
-        memcpy (_captureDataDown+ (_nbMicSampleStored/_downsamplingFactor), down, (nbSamples/_downsamplingFactor) *sizeof (float));
-
-        _nbMicSampleStored += nbSamples;
-
-    }
-
-    if (_nbMicSampleStored == DELAY_BUFF_SIZE)
-        _internalState = ComputeCorrelation;
-    else
-        return;
-
-    /*
-    for(int i = 0; i < 10; i++)
-      _debug("spkrRef: %.10f", _spkrReferenceDown[i]);
-
-    for(int i = 0; i < 10; i++)
-      _debug("micSeg: %.10f", _captureDataDown[i]);
-    */
-
-    _debug ("_spkrDownSize: %d, _micDownSize: %d", _spkrDownSize, _micDownSize);
-    crossCorrelate (_spkrReferenceDown, _captureDataDown, _correlationResult, _micDownSize, _spkrDownSize);
-
-    int maxIndex = getMaxIndex (_correlationResult, _spkrDownSize);
-
-    _debug ("MaxIndex: %d", maxIndex);
-
-    // reset();
-}
-
-int DelayDetection::process (SFLDataFormat *intputData, SFLDataFormat *outputData, int nbBytes)
-{
-    return 0;
-}
-
-void DelayDetection::process (SFLDataFormat *micData, SFLDataFormat *spkrData, SFLDataFormat *outputData, int nbBytes) {}
-
-void DelayDetection::crossCorrelate (float *ref, float *seg, float *res, int refSize, int segSize)
-{
-
-    _debug ("CrossCorrelate");
-
-    int counter = 0;
-
-    // Output has same size as the
-    int rsize = refSize;
-    int ssize = segSize;
-    int tmpsize = segSize-refSize+1;
-
-    /*
-    for(int i = 0; i < 32; i++)
-        _debug("ref: %.10f", ref[i]);
-
-    for(int i = 0; i < 150; i++)
-        _debug("seg: %.10f", seg[i]);
-    */
-
-    // perform autocorrelation on reference signal
-    float acref = correlate (ref, ref, rsize);
-    // _debug("acref: %f", acref);
-
-    // perform crossrelation on signal
-    float acseg = 0.0;
-    float r;
-
-    while (--tmpsize) {
-        --ssize;
-        acseg = correlate (seg+tmpsize, seg+tmpsize, rsize);
-        // _debug("acseg: %f", acseg);
-        res[ssize] = correlate (ref, seg+tmpsize, rsize);
-        r = sqrt (acref*acseg);
-
-        if (r < 0.0000001)
-            res[ssize] = 0.0;
-        else
-            res[ssize] = res[ssize] / r;
-    }
-
-    // perform crosscorrelation on zerro padded region
-    int i = 0;
-
-    while (rsize) {
-        acseg = correlate (seg, seg, rsize);
-        // _debug("acseg: %f", acseg);
-        res[ssize-1] = correlate (ref+i, seg, rsize);
-        r = sqrt (acref*acseg);
-
-        if (r < 0.0001)
-            res[ssize-1] = 0.0;
-        else
-            res[ssize-1] = res[ssize-1] / r;
-
-        --rsize;
-        --ssize;
-        ++i;
-    }
-}
-
-double DelayDetection::correlate (float *sig1, float *sig2, short size)
-{
-
-    short s = size;
-
-    double ac = 0.0;
-
-    while (s--)
-        ac += sig1[s]*sig2[s];
-
-    return ac;
-}
-
-
-void DelayDetection::convertInt16ToFloat32 (SFLDataFormat *input, float *output, int nbSamples)
-{
-
-    // factor is 1/(2^15), used to rescale the short int range to the
-    // [-1.0 - 1.0] float range.
-#define S2F_FACTOR .000030517578125f;
-    int len = nbSamples;
-
-    while (len) {
-        len--;
-        output[len] = (float) input[len] * S2F_FACTOR;
-    }
-}
-=======
         memcpy (_captureDataDown+ (_nbMicSampleStored/_downsamplingFactor), down, (nbSamples/_downsamplingFactor) *sizeof (float));
 
         _nbMicSampleStored += nbSamples;
@@ -465,7 +302,6 @@
     SRC_STATE *_src_state  = src_new (SRC_LINEAR, 1, &_src_err);
 
     double downfactor = 1.0 / (double) factor;
->>>>>>> 54eaff7a
 
     if (downfactor != 1.0) {
         SRC_DATA src_data;
@@ -476,55 +312,7 @@
         src_data.src_ratio = downfactor;
         src_data.end_of_input = 0; // More data will come
 
-<<<<<<< HEAD
-void DelayDetection::downsampleData (float *input, float *output, int nbSamples, int factor)
-{
-
-    /*
-    float tmp[nbSamples];
-
-    for(int i = 0; i < nbSamples; i++) {
-        tmp[i] = _decimationFilter.getOutputSample(input[i]);
-    }
-
-    int j;
-    for(j=_remainingIndex; j<nbSamples; j+=factor) {
-        output[j] = tmp[j];
-    }
-    _remainingIndex = j - nbSamples;
-    */
-
-    /*
-    double downsampleFactor = (double) samplerate1 / samplerate2;
-
-    int nbSamplesMax = (int) (samplerate1 * getFramesize() / 1000);
-    */
-
-    int _src_err;
-
-    SRC_STATE *_src_state  = src_new (SRC_LINEAR, 1, &_src_err);
-
-    double downfactor = 1.0 / (double) factor;
-
-    if (downfactor != 1.0) {
-        SRC_DATA src_data;
-        src_data.data_in = input;
-        src_data.data_out = output;
-        src_data.input_frames = nbSamples;
-        src_data.output_frames = nbSamples / factor;
-        src_data.src_ratio = downfactor;
-        src_data.end_of_input = 0; // More data will come
-
-        //src_short_to_float_array (dataIn, _floatBufferUpMic, nbSamples);
-        //_debug("downsample %d %f %d" ,  src_data.output_frames, src_data.src_ratio , nbSamples);
         src_process (_src_state, &src_data);
-        //_debug("downsample %d %f %d" ,  src_data.output_frames, src_data.src_ratio , nbSamples);
-        // nbSamples  = (src_data.output_frames_gen > nbSamplesMax) ? nbSamplesMax : src_data.output_frames_gen;
-        //_debug("downsample %d %f %d" ,  src_data.output_frames, src_data.src_ratio , nbSamples);
-        // src_float_to_short_array (_floatBufferDownMic , dataOut , nbSamples);
-=======
-        src_process (_src_state, &src_data);
->>>>>>> 54eaff7a
     }
 }
 
