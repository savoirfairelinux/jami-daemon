/*
 *  Copyright (C) 2004, 2005, 2006, 2009, 2008, 2009, 2010 Savoir-Faire Linux Inc.
 * Author:  Alexandre Savard <alexandre.savard@savoirfairelinux.com>
 *
 * Motly borrowed from asterisk's sources (Steve Underwood <steveu@coppice.org>)
 *
 * This program is free software; you can redistribute it and/or modify
 * it under the terms of the GNU General Public License as published by
 * the Free Software Foundation; either version 3 of the License, or
 * (at your option) any later version.
<<<<<<< HEAD
 * 
=======
 *
>>>>>>> ce7c190d
 * This program is distributed in the hope that it will be useful,
 * but WITHOUT ANY WARRANTY; without even the implied warranty of
 * MERCHANTABILITY or FITNESS FOR A PARTICULAR PURPOSE.  See the
 * GNU General Public License for more details.
<<<<<<< HEAD
 *                                                                              
=======
 *
>>>>>>> ce7c190d
 * You should have received a copy of the GNU General Public License
 * along with this program; if not, write to the Free Software
 * Foundation, Inc., 675 Mass Ave, Cambridge, MA 02139, USA.
 *
 *  Additional permission under GNU GPL version 3 section 7:
 *
 *  If you modify this program, or any covered work, by linking or
 *  combining it with the OpenSSL project's OpenSSL library (or a
 *  modified version of that library), containing parts covered by the
 *  terms of the OpenSSL or SSLeay licenses, Savoir-Faire Linux Inc.
 *  grants you additional permission to convey the resulting work.
 *  Corresponding Source for a non-source form of such a combination
 *  shall include the source code for the parts of OpenSSL used as well
 *  as that of the covered work.
 */

#ifndef _CODEC_AUDIO_H
#define _CODEC_AUDIO_H

#include <string>
#include <iostream>
#include <dlfcn.h>

class AudioCodec
{
    protected:
        /** Holds SDP-compliant codec name */
        std::string _codecName; // what we put inside sdp

        /** Clock rate or sample rate of the codec, in Hz */
        int _clockRate;

        /** Number of channel 1 = mono, 2 = stereo */
        int _channel;

        /** codec frame size in samples*/
        int _frameSize;

        /** Bitrate */
        double _bitrate;
        /** Bandwidth */
        double _bandwidth;

    private:
        int _payload;
        bool _hasDynamicPayload;
        bool _state;

    public:
        AudioCodec (int payload, const std::string &codecName)
                : _codecName (codecName), _clockRate (8000), _channel (1),  _bitrate (0.0),_bandwidth (0),_payload (payload), _hasDynamicPayload (false),_state (true) {

            _hasDynamicPayload = (_payload >= 96 && _payload <= 127) ? true : false;

            // If g722 (payload 9), we need to init libccrtp symetric sessions with using
            // dynamic payload format. This way we get control on rtp clockrate.

            if (_payload == 9) {
                _hasDynamicPayload = true;
            }

        }

        AudioCodec (const AudioCodec& codec)
                : _codecName (codec._codecName), _clockRate (codec._clockRate), _channel (codec._channel),  _bitrate (codec._bitrate),_bandwidth (codec._bandwidth),_payload (codec._payload), _hasDynamicPayload (false),_state (true) {

            _hasDynamicPayload = (_payload >= 96 && _payload <= 127) ? true : false;

            // If g722 (payload 9), we need to init libccrtp symetric sessions with using
            // dynamic payload format. This way we get control on rtp clockrate.

            if (_payload == 9) {
                _hasDynamicPayload = true;
            }

        }

        virtual ~AudioCodec() {
        }
        /**
         * Decode an input buffer and fill the output buffer with the decoded data
         * @return the number of bytes decoded
         */
        virtual int codecDecode (short *, unsigned char *, unsigned int) = 0;

        /**
         * Encode an input buffer and fill the output buffer with the encoded data
         * @return the number of bytes encoded
         */
        virtual int codecEncode (unsigned char *, short *, unsigned int) = 0;


        /** Value used for SDP negotiation */
        std::string getCodecName (void) {
            return _codecName;
        }
        int getPayload (void) {
            return _payload;
        }
        bool hasDynamicPayload (void) {
            return _hasDynamicPayload;
        }
        int getClockRate (void) {
            return _clockRate;
        }
        int getFrameSize (void) {
            return _frameSize;
        }
        int getChannel (void) {
            return _channel;
        }
        bool getState (void) {
            return _state;
        }
        void setState (bool b) {
            _state = b;
        }
        double getBitRate (void) {
            return _bitrate;
        }
        double getBandwidth (void) {
            return _bandwidth;
        }

};

// the types of the class factories
typedef AudioCodec* create_t();
typedef void destroy_t (AudioCodec*);

#endif<|MERGE_RESOLUTION|>--- conflicted
+++ resolved
@@ -8,20 +8,12 @@
  * it under the terms of the GNU General Public License as published by
  * the Free Software Foundation; either version 3 of the License, or
  * (at your option) any later version.
-<<<<<<< HEAD
- * 
-=======
  *
->>>>>>> ce7c190d
  * This program is distributed in the hope that it will be useful,
  * but WITHOUT ANY WARRANTY; without even the implied warranty of
  * MERCHANTABILITY or FITNESS FOR A PARTICULAR PURPOSE.  See the
  * GNU General Public License for more details.
-<<<<<<< HEAD
- *                                                                              
-=======
  *
->>>>>>> ce7c190d
  * You should have received a copy of the GNU General Public License
  * along with this program; if not, write to the Free Software
  * Foundation, Inc., 675 Mass Ave, Cambridge, MA 02139, USA.
