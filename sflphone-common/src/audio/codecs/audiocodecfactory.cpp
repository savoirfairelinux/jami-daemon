/*
 *  Copyright (C) 2004, 2005, 2006, 2008, 2009, 2010, 2011 Savoir-Faire Linux Inc.
 *  Author: Yan Morin <yan.morin@savoirfairelinux.com>
 *  Author: Laurielle Lea <laurielle.lea@savoirfairelinux.com>
 *  Author: Emmanuel Milou <emmanuel.milou@savoirfairelinux.com>
 *  Author: Alexandre Savard <alexandre.savard@savoirfairelinux.com>
 *
 *  This program is free software; you can redistribute it and/or modify
 *  it under the terms of the GNU General Public License as published by
 *  the Free Software Foundation; either version 3 of the License, or
 *  (at your option) any later version.
 *
 *  This program is distributed in the hope that it will be useful,
 *  but WITHOUT ANY WARRANTY; without even the implied warranty of
 *  MERCHANTABILITY or FITNESS FOR A PARTICULAR PURPOSE.  See the
 *  GNU General Public License for more details.
 *
 *  You should have received a copy of the GNU General Public License
 *  along with this program; if not, write to the Free Software
 *   Foundation, Inc., 675 Mass Ave, Cambridge, MA 02139, USA.
 *
 *  Additional permission under GNU GPL version 3 section 7:
 *
 *  If you modify this program, or any covered work, by linking or
 *  combining it with the OpenSSL project's OpenSSL library (or a
 *  modified version of that library), containing parts covered by the
 *  terms of the OpenSSL or SSLeay licenses, Savoir-Faire Linux Inc.
 *  grants you additional permission to convey the resulting work.
 *  Corresponding Source for a non-source form of such a combination
 *  shall include the source code for the parts of OpenSSL used as well
 *  as that of the covered work.
 */

#include <iostream>
#include <cstdlib>

#include "audiocodecfactory.h"
#include "fileutils.h"


AudioCodecFactory::AudioCodecFactory() : _CodecsMap(), _defaultCodecOrder(), _Cache(), _nbCodecs(), _CodecInMemory()
{
}

AudioCodecFactory::~AudioCodecFactory()
{

}

//std::vector<std::string> CodecDescriptor::getAllMimeSubtypes()
//{
//    std::vector<std::string> output;
//    IdentifierToCodecInstanceMapIterator it;
//
//    for (it = _codecsMap.begin(); it != _codecsMap.end(); it++) {
//        output.push_back ( ( (*it).second)->getMimeSubtype());
//    }
//
//    return output;
//}


void
AudioCodecFactory::init()
{
    std::vector<sfl::Codec*> CodecDynamicList = scanCodecDirectory();
    _nbCodecs = CodecDynamicList.size();

    if (_nbCodecs <= 0) {
        _error ("CodecDescriptro: Error - No codecs available in directory %s" , CODECS_DIR);
    }

    int i;

    for (i = 0 ; i < _nbCodecs ; i++) {
        _CodecsMap[ (AudioCodecType) CodecDynamicList[i]->getPayloadType() ] = CodecDynamicList[i];
        _debug ("CodecDescriptor: %s" , CodecDynamicList[i]->getMimeSubtype().c_str());

    }
}

void AudioCodecFactory::setDefaultOrder()
{

    _defaultCodecOrder.clear();
    CodecsMap::iterator iter = _CodecsMap.begin();

    while (iter != _CodecsMap.end()) {
        _defaultCodecOrder.push_back (iter->first);
        iter ++ ;
    }
}

std::string
AudioCodecFactory::getCodecName (AudioCodecType payload)
{
    std::string resNull = "";
    CodecsMap::iterator iter = _CodecsMap.find (payload);

    if (iter!=_CodecsMap.end()) {
        return (iter->second->getMimeSubtype());
    }

    return resNull;
}

sfl::Codec*
AudioCodecFactory::getCodec (AudioCodecType payload)
{
    CodecsMap::iterator iter = _CodecsMap.find (payload);

    // FIXME: isn't this static cast pointless?
    if (iter != _CodecsMap.end())
        return static_cast<sfl::AudioCodec *>(iter->second);

    _error ("CodecDescriptor: Error cannont found codec %i in _CodecsMap from codec descriptor", payload);

    return NULL;
}

double AudioCodecFactory::getBitRate (AudioCodecType payload)
{

    CodecsMap::iterator iter = _CodecsMap.find (payload);

    if (iter!=_CodecsMap.end())
        return (iter->second->getBitRate());
    else
        return 0.0;
}

<<<<<<< HEAD
=======

>>>>>>> 2ad30606
int AudioCodecFactory::getSampleRate (AudioCodecType payload)
{

    CodecsMap::iterator iter = _CodecsMap.find (payload);

    if (iter!=_CodecsMap.end())
        return (iter->second->getClockRate() / 1000);
    else
        return 0;
}

void AudioCodecFactory::saveActiveCodecs (const std::vector<std::string>& list)
{

    _defaultCodecOrder.clear();
    // list contains the ordered payload of active codecs picked by the user
    // we used the CodecOrder vector to save the order.
    int i=0;
    int payload;
    size_t size = list.size();

    while ( (unsigned int) i < size) {
        payload = std::atoi (list[i].data());

        if (isCodecLoaded (payload)) {
            _defaultCodecOrder.push_back ( (AudioCodecType) payload);
        }

        i++;
    }
}

void
AudioCodecFactory::deleteHandlePointer (void)
{
    _debug ("CodecDesccriptor: Delete codec handle pointers");

    for (int i = 0 ; (unsigned int) i < _CodecInMemory.size() ; i++) {
        unloadCodec (_CodecInMemory[i]);
    }

    _CodecInMemory.clear();
}

std::vector<sfl::Codec*> AudioCodecFactory::scanCodecDirectory (void)
{

    std::vector<sfl::Codec*> codecs;
    std::string tmp;
    int i;

    std::string libDir = std::string (CODECS_DIR).append ("/");
    std::string homeDir = std::string (HOMEDIR)  + DIR_SEPARATOR_STR + "." + PROGDIR + "/";
    const char *progDir = get_program_dir();
    // look for a CODECS_PATH environment variable...used in tests
    const char *envDir = getenv("CODECS_PATH");
    std::vector<std::string> dirToScan;
    dirToScan.push_back (homeDir);
    dirToScan.push_back (libDir);
    if (envDir)
        dirToScan.push_back(std::string(envDir) + DIR_SEPARATOR_STR);
    if (progDir)
        dirToScan.push_back(std::string(progDir) + DIR_SEPARATOR_STR + "audio/codecs/");

    for (i = 0 ; (unsigned int) i < dirToScan.size() ; i++) {
        std::string dirStr = dirToScan[i];
        _debug ("CodecDescriptor: Scanning %s to find audio codecs....",  dirStr.c_str());
        DIR *dir = opendir (dirStr.c_str());
        sfl::Codec* audioCodec;

        if (dir) {
            dirent *dirStruct;

            while ( (dirStruct = readdir (dir))) {
                tmp =  dirStruct -> d_name ;
                if (tmp != CURRENT_DIR and tmp != PARENT_DIR) {
                    if (seemsValid (tmp) && !alreadyInCache (tmp)) {
                        _Cache.push_back (tmp);
                        audioCodec = loadCodec (dirStr.append (tmp));
                        if (audioCodec)
                            codecs.push_back (audioCodec);
                        dirStr = dirToScan[i];
                    }
                }
            }
        }

        closedir (dir);
    }

    return codecs;
}

sfl::Codec* AudioCodecFactory::loadCodec (std::string path)
{

    CodecHandlePointer p;
    using std::cerr;
    void * codecHandle = dlopen (path.c_str() , RTLD_LAZY);

    if (!codecHandle) {
        cerr << dlerror() << '\n';
        return NULL;
    }

    dlerror();

    create_t* createCodec = (create_t*) dlsym (codecHandle , CODEC_ENTRY_SYMBOL);

    char *err = dlerror();
    if (err)
        cerr << err << '\n';

    if (err || !createCodec) {
        cerr << "Could not load codec " << path << '\n';
        dlclose(codecHandle);
        return NULL;
    }

    sfl::Codec* a = createCodec();

    p = CodecHandlePointer (a, codecHandle);

    _CodecInMemory.push_back (p);

    return a;
}


void AudioCodecFactory::unloadCodec (CodecHandlePointer p)
{

    using std::cerr;
    destroy_t* destroyCodec = (destroy_t*) dlsym (p.second , "destroy");

    if (dlerror())
        cerr << dlerror() << '\n';

    destroyCodec (p.first);

    dlclose (p.second);
}

sfl::Codec* AudioCodecFactory::instantiateCodec (AudioCodecType payload)
{

    using std::cerr;

    std::vector< CodecHandlePointer >::iterator iter = _CodecInMemory.begin();

    while (iter != _CodecInMemory.end()) {
        if (iter->first->getPayloadType() == payload) {
            create_t* createCodec = (create_t*) dlsym (iter->second , CODEC_ENTRY_SYMBOL);

            char *err = dlerror();
            if (err)
                cerr << err << '\n';

            if (err || !createCodec)
                return NULL;

            sfl::Codec* a = createCodec();

            return a;
        }

        iter++;
    }

    return NULL;
}



sfl::Codec* AudioCodecFactory::getFirstCodecAvailable (void)
{

    CodecsMap::iterator iter = _CodecsMap.begin();

    if (iter != _CodecsMap.end())
        return iter->second;
    else
        return NULL;
}

bool AudioCodecFactory::seemsValid (std::string lib)
{

    // The name of the shared library seems valid  <==> it looks like libcodec_xxx.so
    // We check this
    std::string begin = SFL_CODEC_VALID_PREFIX;
    std::string end = SFL_CODEC_VALID_EXTEN;

    // First : check the length of the file name.
    // If it is shorter than begin.length() + end.length() , not a SFL shared library

    if (lib.length() <= begin.length() + end.length())
        return false;

    // Second: check the extension of the file name.
    // If it is different than SFL_CODEC_VALID_EXTEN , not a SFL shared library
    if (lib.substr (lib.length() - end.length() , lib.length()) != end)
        return false;


#ifdef HAVE_SPEEX_CODEC
    // Nothing special
#else

    if (lib.substr (begin.length() , lib.length() - begin.length() - end.length()) == SPEEX_STRING_DESCRIPTION)
        return false;

#endif

#ifdef HAVE_GSM_CODEC
    // Nothing special
#else

    if (lib.substr (begin.length() , lib.length() - begin.length() - end.length()) == GSM_STRING_DESCRIPTION)
        return false;

#endif

#ifdef BUILD_ILBC
    // Nothing special
#else

    if (lib.substr (begin.length() , lib.length() - begin.length() - end.length()) == ILBC_STRING_DESCRIPTION)
        return false;

#endif

    if (lib.substr (0, begin.length()) == begin)
        if (lib.substr (lib.length() - end.length() , end.length()) == end)
            return true;
        else
            return false;
    else
        return false;
}

bool
AudioCodecFactory::alreadyInCache (std::string lib)
{
    int i;

    for (i = 0 ; (unsigned int) i < _Cache.size() ; i++) {
        if (_Cache[i] == lib) {
            return true;
        }
    }

    return false;
}

bool AudioCodecFactory::isCodecLoaded (int payload)
{

    CodecsMap::iterator iter = _CodecsMap.begin();

    while (iter != _CodecsMap.end()) {
        if (iter -> first == payload)
            return true;

        iter++;
    }

    return false;
}

std::vector <std::string> AudioCodecFactory::getCodecSpecifications (const int32_t& payload)
{

    _debug ("CodecDescriptor: Gathering codec specifications for payload %i", payload);

    std::vector<std::string> v;
    std::stringstream ss;

    // Add the name of the codec
    v.push_back (getCodecName ( (AudioCodecType) payload));

    // Add the bit rate
    ss << getBitRate ( (AudioCodecType) payload);
    v.push_back ( (ss.str()).data());
    ss.str ("");

<<<<<<< HEAD
    // Add the sample rate
    ss << getSampleRate ( (AudioCodecType) payload);
    v.push_back ( (ss.str()).data());
    ss.str ("");

=======
>>>>>>> 2ad30606
    return v;
}<|MERGE_RESOLUTION|>--- conflicted
+++ resolved
@@ -129,10 +129,6 @@
         return 0.0;
 }
 
-<<<<<<< HEAD
-=======
-
->>>>>>> 2ad30606
 int AudioCodecFactory::getSampleRate (AudioCodecType payload)
 {
 
@@ -414,18 +410,14 @@
     // Add the name of the codec
     v.push_back (getCodecName ( (AudioCodecType) payload));
 
-    // Add the bit rate
-    ss << getBitRate ( (AudioCodecType) payload);
-    v.push_back ( (ss.str()).data());
-    ss.str ("");
-
-<<<<<<< HEAD
     // Add the sample rate
     ss << getSampleRate ( (AudioCodecType) payload);
     v.push_back ( (ss.str()).data());
     ss.str ("");
 
-=======
->>>>>>> 2ad30606
+    // Add the bit rate
+    ss << getBitRate ( (AudioCodecType) payload);
+    v.push_back ( (ss.str()).data());
+
     return v;
 }