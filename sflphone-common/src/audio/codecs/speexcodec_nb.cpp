--- conflicted
+++ resolved
@@ -32,100 +32,7 @@
 #include "audiocodec.h"
 #include "speexcodec.h"
 
-<<<<<<< HEAD
-class Speex : public sfl::AudioCodec
-{
-
-    public:
-        Speex (int payload=110)
-            : sfl::AudioCodec (payload, "speex"),
-              _speexModePtr (NULL),
-              _speex_dec_bits(),
-              _speex_enc_bits(),
-              _speex_dec_state(),
-              _speex_enc_state(),
-              _speex_frame_size() {
-            _clockRate = 8000;
-            _frameSize = 160; // samples, 20 ms at 8kHz
-            _channel = 1;
-            _bitrate = 24;
-            _hasDynamicPayload = true;
-            initSpeex();
-        }
-
-        Speex (const Speex&);
-        Speex& operator= (const Speex&);
-
-        void initSpeex() {
-
-            // 8000 HZ --> Narrow-band mode
-            // TODO Manage the other modes
-            _speexModePtr = &speex_nb_mode;
-            // _speexModePtr = &speex_wb_mode;
-
-            // Init the decoder struct
-            speex_bits_init (&_speex_dec_bits);
-            _speex_dec_state = speex_decoder_init (_speexModePtr);
-
-            // Init the encoder struct
-            speex_bits_init (&_speex_enc_bits);
-            _speex_enc_state = speex_encoder_init (_speexModePtr);
-
-            speex_encoder_ctl (_speex_enc_state,SPEEX_SET_SAMPLING_RATE,&_clockRate);
-
-            speex_decoder_ctl (_speex_dec_state, SPEEX_GET_FRAME_SIZE, &_speex_frame_size);
-
-        }
-
-        ~Speex() {
-            terminateSpeex();
-        }
-
-        void terminateSpeex() {
-            // Destroy the decoder struct
-            speex_bits_destroy (&_speex_dec_bits);
-            speex_decoder_destroy (_speex_dec_state);
-            _speex_dec_state = 0;
-
-            // Destroy the encoder struct
-            speex_bits_destroy (&_speex_enc_bits);
-            speex_encoder_destroy (_speex_enc_state);
-            _speex_enc_state = 0;
-        }
-
-        virtual int decode (short *dst, unsigned char *src, unsigned int size) {
-
-            // int ratio = 320 / _speex_frame_size;
-            speex_bits_read_from (&_speex_dec_bits, (char*) src, size);
-            speex_decode_int (_speex_dec_state, &_speex_dec_bits, dst);
-
-            // return size in bytes
-            return _frameSize * 2;
-        }
-
-        virtual int encode (unsigned char *dst, short *src, unsigned int size) {
-            speex_bits_reset (&_speex_enc_bits);
-
-            speex_encode_int (_speex_enc_state, src, &_speex_enc_bits);
-            int nbBytes = speex_bits_write (&_speex_enc_bits, (char*) dst, size);
-
-            return nbBytes;
-        }
-
-    private:
-        const SpeexMode* _speexModePtr;
-        SpeexBits  _speex_dec_bits;
-        SpeexBits  _speex_enc_bits;
-        void *_speex_dec_state;
-        void *_speex_enc_state;
-        int _speex_frame_size;
-};
-
-// the class factories
 extern "C" sfl::Codec* CODEC_ENTRY()
-=======
-extern "C" sfl::Codec* create()
->>>>>>> fd32fa8d
 {
     return new Speex (110);
 }
