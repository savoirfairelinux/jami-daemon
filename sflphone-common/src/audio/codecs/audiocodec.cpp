--- conflicted
+++ resolved
@@ -44,15 +44,11 @@
 }
 
 AudioCodec::AudioCodec (const AudioCodec& codec) :
-        _codecName (codec._codecName), _clockRate (codec._clockRate), _channel (
-<<<<<<< HEAD
-            codec._channel), _bitrate (codec._bitrate), _hasDynamicPayload (false), _payload(codec._payload)
-=======
-            codec._channel), _bitrate (codec._bitrate),
-            _hasDynamicPayload (false), _payload(codec._payload)
->>>>>>> 2ad30606
+    _codecName(codec._codecName), _clockRate(codec._clockRate),
+    _channel(codec._channel), _bitrate (codec._bitrate),
+    _hasDynamicPayload (false), _payload(codec._payload)
 {
-    init (codec._payload, codec._clockRate);
+    init(codec._payload, codec._clockRate);
 }
 
 void AudioCodec::init (uint8 payloadType, uint32 clockRate)
