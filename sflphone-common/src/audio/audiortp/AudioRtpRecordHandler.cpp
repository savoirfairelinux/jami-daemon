--- conflicted
+++ resolved
@@ -67,60 +67,31 @@
 {
     _debug ("AudioRtpRecord: Delete audio rtp internal data");
 
-    if (_micData)
-        delete [] _micData;
-
-    _micData = NULL;
-
-    if (_micDataConverted)
-        delete [] _micDataConverted;
-
-    _micDataConverted = NULL;
-
-    if (_micDataEncoded)
-        delete [] _micDataEncoded;
-
-    if(_micDataEchoCancelled)
-	delete [] _micDataEchoCancelled;
-
-    _micDataEncoded = NULL;
-
-    if (_spkrDataDecoded)
-        delete [] _spkrDataDecoded;
-
-    _spkrDataDecoded = NULL;
-
-    if (_spkrDataConverted)
-        delete [] _spkrDataConverted;
-
-    _spkrDataConverted = NULL;
-
-
-    if (_converter)
-        delete _converter;
-
-    _converter = NULL;
+    delete [] _micData;
+
+    delete [] _micDataConverted;
+
+    delete [] _micDataEncoded;
+
+    delete [] _micDataEchoCancelled;
+
+    delete [] _spkrDataDecoded;
+
+    delete [] _spkrDataConverted;
+
+    delete _converter;
 
     audioCodecMutex.enter();
 
-    if (_audioCodec) {
-        delete _audioCodec;
-        _audioCodec = NULL;
-    }
+    delete _audioCodec;
 
     audioCodecMutex.leave();
 
     audioProcessMutex.enter();
 
-    if (_audioProcess) {
-        delete _audioProcess;
-        _audioProcess = NULL;
-    }
-
-    if (_noiseSuppress) {
-        delete _noiseSuppress;
-        _noiseSuppress = NULL;
-    }
+    delete _audioProcess;
+
+    delete _noiseSuppress;
 
     audioProcessMutex.leave();
 }
@@ -189,7 +160,6 @@
     // initialize SampleRate converter using AudioLayer's sampling rate
     // (internal buffers initialized with maximal sampling rate and frame size)
     int rate = getCodecSampleRate();
-    int fs = getCodecFrameSize();
     _audioRtpRecord._converter = new SamplerateConverter (rate);
 
     int nbSamplesMax = (int) ( (getCodecSampleRate() * getCodecFrameSize() / 1000));
@@ -270,26 +240,14 @@
     // compute codec framesize in ms
     float fixedCodecFramesize = ((float)getCodecFrameSize() * 1000.0) / (float)codecSampleRate;
     // compute nb of byte to get coresponding to 20 ms at audio layer frame size (44.1 khz)
-<<<<<<< HEAD
-    int bytesToGet = computeNbByteAudioLayer (mainBufferSampleRate, fixedCodecFramesize);
-
-    // available bytes inside ringbuffer
-    int availBytesFromMic = Manager::instance().getMainBuffer()->availForGet (id_);
-=======
     int bytesToGet = (int) ( ( (float) mainBufferSampleRate * fixedCodecFramesize * sizeof (SFLDataFormat)) / 1000.0);
->>>>>>> 7cf8ce36
-
-    if (Manager::instance().getMainBuffer()->availForGet (_id) < bytesToGet)
+
+    if (Manager::instance().getMainBuffer()->availForGet (id_) < bytesToGet)
         return 0;
 
-<<<<<<< HEAD
-    // Get bytes from micRingBuffer to data_from_mic
-    int nbSample = Manager::instance().getMainBuffer()->getData (micData, bytesToGet, 100, id_) / sizeof (SFLDataFormat);
-=======
-    int bytes = Manager::instance().getMainBuffer()->getData (micData, bytesToGet, _id);
+    int bytes = Manager::instance().getMainBuffer()->getData (micData, bytesToGet, id_);
     if (bytes == 0)
         return 0;
->>>>>>> 7cf8ce36
 
     if (!_audioRtpRecord._micFadeInComplete)
         _audioRtpRecord._micFadeInComplete = fadeIn (micData, bytes / sizeof(SFLDataFormat), &_audioRtpRecord._micAmplFactor);
@@ -378,12 +336,7 @@
         }
 
         // put data in audio layer, size in byte
-<<<<<<< HEAD
-        Manager::instance().getMainBuffer()->putData (spkrDataConverted, nbSample * sizeof (SFLDataFormat), id_);
-
-=======
-        Manager::instance().getMainBuffer()->putData (spkrDataConverted, expandedSize, _id);
->>>>>>> 7cf8ce36
+        Manager::instance().getMainBuffer()->putData (spkrDataConverted, expandedSize, id_);
 
     } else {
     	if(Manager::instance().getEchoCancelState() == "enabled") {
