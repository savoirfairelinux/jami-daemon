/*
 *  Copyright (C) 2004, 2005, 2006, 2009, 2008, 2009, 2010, 2011 Savoir-Faire Linux Inc.
 *  Author: Pierre-Luc Bacon <pierre-luc.bacon@savoirfairelinux.com>
 *  Author: Alexandre Savard <alexandre.savard@savoirfairelinux.com>
 *
 *  This program is free software; you can redistribute it and/or modify
 *  it under the terms of the GNU General Public License as published by
 *  the Free Software Foundation; either version 3 of the License, or
 *  (at your option) any later version.
 *  This program is distributed in the hope that it will be useful,
 *  but WITHOUT ANY WARRANTY; without even the implied warranty of
 *  MERCHANTABILITY or FITNESS FOR A PARTICULAR PURPOSE.  See the
 *  GNU General Public License for more details.
 *
 *  You should have received a copy of the GNU General Public License
 *  along with this program; if not, write to the Free Software
 *   Foundation, Inc., 675 Mass Ave, Cambridge, MA 02139, USA.
 *
 *  Additional permission under GNU GPL version 3 section 7:
 *
 *  If you modify this program, or any covered work, by linking or
 *  combining it with the OpenSSL project's OpenSSL library (or a
 *  modified version of that library), containing parts covered by the
 *  terms of the OpenSSL or SSLeay licenses, Savoir-Faire Linux Inc.
 *  grants you additional permission to convey the resulting work.
 *  Corresponding Source for a non-source form of such a combination
 *  shall include the source code for the parts of OpenSSL used as well
 *  as that of the covered work.
 */

#ifndef __SFL_AUDIO_RTP_FACTORY_H__
#define __SFL_AUDIO_RTP_FACTORY_H__

#include <stdexcept>
#include <cc++/thread.h>
#include "account.h" // for typedef of std::string (std::string)
#include <ccrtp/CryptoContext.h>
#include "AudioRtpSession.h"

#include "sip/SdesNegotiator.h"

class SdesNegotiator;
class SIPCall;
class Account;
class SIPAccount;

namespace sfl
{

class AudioZrtpSession;
class AudioCodec;

class UnsupportedRtpSessionType : public std::logic_error
{
    public:
        UnsupportedRtpSessionType (const std::string& msg = "") : std::logic_error (msg) {}
};

class AudioRtpFactoryException : public std::logic_error
{
    public:
        AudioRtpFactoryException (const std::string& msg = "") : std::logic_error (msg) {}
};

class AudioRtpFactory
{
    public:
        AudioRtpFactory(SIPCall *ca);
        ~AudioRtpFactory();

        void initAudioRtpConfig ();

        /**
         * 	Lazy instantiation method. Create a new RTP session of a given
         * type according to the content of the configuration file.
         * @param ca A pointer on a SIP call
         * @return A new AudioSymmetricRtpSession object
         */
        void initAudioSymmetricRtpSession ();

        /**
         * Start the audio rtp thread of the type specified in the configuration
         * file. initAudioSymmetricRtpSession must have been called prior to that.
         * @param None
         */
        void start (AudioCodec*);

        /**
         * Stop the audio rtp thread of the type specified in the configuration
         * file. initAudioSymmetricRtpSession must have been called prior to that.
         * @param None
         */
        void stop();

        /**
         * Return the RTP payload currently used for this session
         */
        int getSessionMedia();

        /**
         * Dynamically update session media
         */
        void updateSessionMedia (AudioCodec *);

        /**
         * Update current RTP destination address with one stored in call
         * @param None
         */
        void updateDestinationIpAddress (void);

        /**
         * @param None
         * @return The internal audio rtp session type
         *         Symmetric = 0
         *         Zrtp = 1
         *         Sdes = 2
         */
        RtpMethod getAudioRtpType (void) const {
            return _rtpSession->getAudioRtpType();
        }

        /**
         * Manually set the srtpEnable option (usefull for RTP fallback)
         */
        void setSrtpEnabled (bool enable) {
            _srtpEnabled = enable;
        }

        /**
         * Manually set the keyExchangeProtocol parameter (usefull for RTP fallback)
         */
        void setKeyExchangeProtocol (int proto) {
            _keyExchangeProtocol = proto;
        }

        /**
         * Manually set the setHelloHashEnabled parameter (usefull for RTP fallback)
         */
        void setHelloHashEnabled (bool enable) {
            _helloHashEnabled = enable;
        }

        /**
         * Get the current AudioZrtpSession. Throws an AudioRtpFactoryException
         * if the current rtp thread is null, or if it's not of the correct type.
         * @return The current AudioZrtpSession thread.
         */
        sfl::AudioZrtpSession * getAudioZrtpSession();

        void initLocalCryptoInfo ();

        /**
         * Set remote cryptographic info. Should be called after negotiation in SDP
         * offer/answer session.
         */
        void setRemoteCryptoInfo (sfl::SdesNegotiator& nego);

        void setDtmfPayloadType(unsigned int);

        /**
         * Send DTMF over RTP (RFC2833). The timestamp and sequence number must be
         * incremented as if it was microphone audio. This function change the payload type of the rtp session,
         * send the appropriate DTMF digit using this payload, discard coresponding data from mainbuffer and get
         * back the codec payload for further audio processing.
         */
        void sendDtmfDigit (int digit);

    private:
<<<<<<< HEAD
        void registerAccount(Account *account, const AccountID &id);
        void registerAccount(SIPAccount *account, const AccountID &id);
=======
        void registerAccount(Account *account, const std::string &id);
        void registerAccount(SIPAccount *account, const std::string &id);
>>>>>>> 77b55d14
        AudioRtpSession *_rtpSession;
        ost::Mutex _audioRtpThreadMutex;

        // Field used when initializinga udio rtp session
        // May be set manually or from config using initAudioRtpConfig
        bool _srtpEnabled;

        // Field used when initializinga udio rtp session
        // May be set manually or from config using initAudioRtpConfig
        int _keyExchangeProtocol;

        // Field used when initializinga udio rtp session
        // May be set manually or from config using initAudioRtpConfig
        bool _helloHashEnabled;

        /** Remote srtp crypto context to be set into incoming data queue. */
        ost::CryptoContext *remoteContext;

        /** Local srtp crypto context to be set into outgoing data queue. */
        ost::CryptoContext *localContext;

        SIPCall *ca_;
};
}
#endif // __AUDIO_RTP_FACTORY_H__<|MERGE_RESOLUTION|>--- conflicted
+++ resolved
@@ -166,13 +166,8 @@
         void sendDtmfDigit (int digit);
 
     private:
-<<<<<<< HEAD
-        void registerAccount(Account *account, const AccountID &id);
-        void registerAccount(SIPAccount *account, const AccountID &id);
-=======
         void registerAccount(Account *account, const std::string &id);
         void registerAccount(SIPAccount *account, const std::string &id);
->>>>>>> 77b55d14
         AudioRtpSession *_rtpSession;
         ost::Mutex _audioRtpThreadMutex;
 
