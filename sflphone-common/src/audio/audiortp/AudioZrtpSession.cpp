/*
 *  Copyright (C) 2004, 2005, 2006, 2009, 2008, 2009, 2010, 2011 Savoir-Faire Linux Inc.
 *  Author: Alexandre Savard <alexandre.savard@savoirfairelinux.com>
 *  Author: Pierre-Luc Bacon <pierre-luc.bacon@savoirfairelinux.com>
 *
 *  This program is free software; you can redistribute it and/or modify
 *  it under the terms of the GNU General Public License as published by
 *  the Free Software Foundation; either version 3 of the License, or
 *  (at your option) any later version.
 *  This program is distributed in the hope that it will be useful,
 *  but WITHOUT ANY WARRANTY; without even the implied warranty of
 *  MERCHANTABILITY or FITNESS FOR A PARTICULAR PURPOSE.  See the
 *  GNU General Public License for more details.
 *
 *  You should have received a copy of the GNU General Public License
 *  along with this program; if not, write to the Free Software
 *   Foundation, Inc., 675 Mass Ave, Cambridge, MA 02139, USA.
 *
 *  Additional permission under GNU GPL version 3 section 7:
 *
 *  If you modify this program, or any covered work, by linking or
 *  combining it with the OpenSSL project's OpenSSL library (or a
 *  modified version of that library), containing parts covered by the
 *  terms of the OpenSSL or SSLeay licenses, Savoir-Faire Linux Inc.
 *  grants you additional permission to convey the resulting work.
 *  Corresponding Source for a non-source form of such a combination
 *  shall include the source code for the parts of OpenSSL used as well
 *  as that of the covered work.
 */
#include "AudioZrtpSession.h"
#include "ZrtpSessionCallback.h"

#include "sip/sipcall.h"
#include "sip/sdp.h"
#include "audio/audiolayer.h"
#include "manager.h"

#include <libzrtpcpp/zrtpccrtp.h>
#include <libzrtpcpp/ZrtpQueue.h>
#include <libzrtpcpp/ZrtpUserCallback.h>

#include <cstdio>
#include <cstring>
#include <cerrno>

#include <ccrtp/rtp.h>

namespace sfl
{

AudioZrtpSession::AudioZrtpSession (SIPCall * sipcall, const std::string& zidFilename) :
<<<<<<< HEAD
    AudioRtpSession(sipcall, Zrtp, static_cast<ost::RTPDataQueue *>(this), static_cast<ost::Thread *>(this))
    , ost::TRTPSessionBase<ost::SymmetricRTPChannel, ost::SymmetricRTPChannel, ost::ZrtpQueue> (ost::InetHostAddress (sipcall->getLocalIp().c_str()),
=======
    // ost::SymmetricZRTPSession (ost::InetHostAddress (sipcall->getLocalIp().c_str()), sipcall->getLocalAudioPort()),
    ost::TRTPSessionBase<ost::SymmetricRTPChannel, ost::SymmetricRTPChannel, ost::ZrtpQueue> (ost::InetHostAddress (sipcall->getLocalIp().c_str()),
>>>>>>> 77b55d14
            sipcall->getLocalAudioPort(),
            0,
            ost::MembershipBookkeeping::defaultMembersHashSize,
            ost::defaultApplication())
    ,AudioRtpSession(sipcall, Zrtp, static_cast<ost::RTPDataQueue *>(this), static_cast<ost::Thread *>(this))
    , _zidFilename (zidFilename)
{
    _debug ("AudioZrtpSession initialized");
    initializeZid();

    setCancel (cancelDefault);

    _info ("AudioZrtpSession: Setting new RTP session with destination %s:%d", _ca->getLocalIp().c_str(), _ca->getLocalAudioPort());
}

AudioZrtpSession::~AudioZrtpSession()
{
    _debug ("AudioZrtpSession: Delete AudioSymmetricRtpSession instance");

    try {
        terminate();
    } catch (...) {
        _debugException ("AudioZrtpSession: Thread destructor didn't terminate correctly");
        throw;
    }

    Manager::instance().getMainBuffer()->unBindAll (_ca->getCallId());
}

void AudioZrtpSession::final()
{
    delete this;
}

void AudioZrtpSession::initializeZid (void)
{

    if (_zidFilename.empty()) {
        throw ZrtpZidException("zid filename empty");
    }

    std::string zidCompleteFilename;

    // xdg_config = std::string (HOMEDIR) + DIR_SEPARATOR_STR + ".cache/sflphone";

    std::string xdg_config = std::string (HOMEDIR) + DIR_SEPARATOR_STR + ".cache" + DIR_SEPARATOR_STR + PROGDIR + "/" + _zidFilename;

    _debug ("    xdg_config %s", xdg_config.c_str());

    if (XDG_CACHE_HOME != NULL) {
        std::string xdg_env = std::string (XDG_CACHE_HOME) + _zidFilename;
        _debug ("    xdg_env %s", xdg_env.c_str());
        (xdg_env.length() > 0) ? zidCompleteFilename = xdg_env : zidCompleteFilename = xdg_config;
    } else
        zidCompleteFilename = xdg_config;


    if (initialize (zidCompleteFilename.c_str()) >= 0) {
        _debug ("Register callbacks");
        setEnableZrtp (true);
        setUserCallback (new ZrtpSessionCallback (_ca));
        return;
    }

    _debug ("Initialization from ZID file failed. Trying to remove...");

    if (remove (zidCompleteFilename.c_str()) !=0) {
        _debug ("Failed to remove zid file because of: %s", strerror (errno));
        throw ZrtpZidException("zid file deletion failed");
    }

    if (initialize (zidCompleteFilename.c_str()) < 0) {
        _debug ("ZRTP initialization failed");
        throw ZrtpZidException("zid initialization failed");
    }

    return;
}

void AudioZrtpSession::run ()
{

    // Set recording sampling rate
    _ca->setRecordingSmplRate (getCodecSampleRate());

    _debug ("AudioZrtpSession: Entering mainloop for call %s",_ca->getCallId().c_str());

    uint32 timeout = 0;

    while (isActive()) {

        if (timeout < 1000) {  // !(timeout/1000)
            timeout = getSchedulingTimeout();
        }

        // Send session
        if (getEventQueueSize() > 0) {
            sendDtmfEvent (getEventQueue()->front());
        } else {
            sendMicData ();
        }

        setCancel (cancelDeferred);
        controlReceptionService();
        controlTransmissionService();
        setCancel (cancelImmediate);
        uint32 maxWait = timeval2microtimeout (getRTCPCheckInterval());
        // make sure the scheduling timeout is
        // <= the check interval for RTCP
        // packets
        timeout = (timeout > maxWait) ? maxWait : timeout;

        if (timeout < 1000) {   // !(timeout/1000)
            setCancel (cancelDeferred);
            // dispatchDataPacket();
            setCancel (cancelImmediate);
            timerTick();
        } else {
            if (isPendingData (timeout/1000)) {
                setCancel (cancelDeferred);

                if (isActive()) { // take in only if active
                    takeInDataPacket();
                }

                setCancel (cancelImmediate);
            }

            timeout = 0;
        }

    }

    _debug ("AudioZrtpSession: Left main loop for call %s", _ca->getCallId().c_str());
}

}<|MERGE_RESOLUTION|>--- conflicted
+++ resolved
@@ -49,13 +49,8 @@
 {
 
 AudioZrtpSession::AudioZrtpSession (SIPCall * sipcall, const std::string& zidFilename) :
-<<<<<<< HEAD
-    AudioRtpSession(sipcall, Zrtp, static_cast<ost::RTPDataQueue *>(this), static_cast<ost::Thread *>(this))
-    , ost::TRTPSessionBase<ost::SymmetricRTPChannel, ost::SymmetricRTPChannel, ost::ZrtpQueue> (ost::InetHostAddress (sipcall->getLocalIp().c_str()),
-=======
     // ost::SymmetricZRTPSession (ost::InetHostAddress (sipcall->getLocalIp().c_str()), sipcall->getLocalAudioPort()),
     ost::TRTPSessionBase<ost::SymmetricRTPChannel, ost::SymmetricRTPChannel, ost::ZrtpQueue> (ost::InetHostAddress (sipcall->getLocalIp().c_str()),
->>>>>>> 77b55d14
             sipcall->getLocalAudioPort(),
             0,
             ost::MembershipBookkeeping::defaultMembersHashSize,
