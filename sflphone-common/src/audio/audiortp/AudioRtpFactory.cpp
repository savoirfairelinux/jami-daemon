--- conflicted
+++ resolved
@@ -111,11 +111,7 @@
 {
     ost::MutexLock m (_audioRtpThreadMutex);
 
-<<<<<<< HEAD
-    _debug ("Srtp enable: %d ", _srtpEnabled);
-=======
     _debug ("AudioRtpFactory: Srtp enable: %d ", _srtpEnabled);
->>>>>>> 54eaff7a
 
     if (_srtpEnabled) {
         std::string zidFilename (Manager::instance().voipPreferences.getZidFile());
