--- conflicted
+++ resolved
@@ -219,11 +219,7 @@
 
 bool PulseLayer::disconnectAudioStream (void)
 {
-<<<<<<< HEAD
     _debug (" PulseLayer::disconnectAudioStream( void ) ");
-=======
-    _debug ("PulseLayer::disconnectAudioStream( void ) \n");
->>>>>>> 8c3ce76d
 
     closePlaybackStream();
 
