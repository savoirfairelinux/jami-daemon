--- conflicted
+++ resolved
@@ -277,11 +277,7 @@
 {
     if (!is_started) {
 
-<<<<<<< HEAD
-		_info("Audio: Open Pulseaudio layer");
-=======
-        _info("Audio: Open layer");
->>>>>>> f0b77927
+	_info("Audio: Open Pulseaudio layer");
 
 	connectPulseAudioServer();
 
