--- conflicted
+++ resolved
@@ -640,11 +640,8 @@
 
     // Create Streams
     if(!playback || !record)
-<<<<<<< HEAD
-      createStreams(context);
-=======
         createStreams(context);
->>>>>>> 45ff2941
+
 
     // Flush outside the if statement: every time start stream is
     // called is to notify a new event
