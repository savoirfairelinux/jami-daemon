--- conflicted
+++ resolved
@@ -65,14 +65,6 @@
          * @return The bitrate for which this codec is configured // TODO deal with VBR case.
          */
         virtual double getBitRate() const = 0;
-<<<<<<< HEAD
-
-        /**
-         * @return The expected bandwidth used by this codec.
-         */
-        virtual double getBandwidth() const = 0;
-=======
->>>>>>> 09abe126
 };
 }
 
