/*
 *  Copyright (C) 2004, 2005, 2006, 2008, 2009, 2010, 2011 Savoir-Faire Linux Inc.
 *  Author: Alexandre Bourget <alexandre.bourget@savoirfairelinux.com>
 *  Author: Yan Morin <yan.morin@savoirfairelinux.com>
 *  Author: Laurielle Lea <laurielle.lea@savoirfairelinux.com>
 *
 *  This program is free software; you can redistribute it and/or modify
 *  it under the terms of the GNU General Public License as published by
 *  the Free Software Foundation; either version 2 of the License, or
 *  (at your option) any later version.
 *
 *  This program is distributed in the hope that it will be useful,
 *  but WITHOUT ANY WARRANTY; without even the implied warranty of
 *  MERCHANTABILITY or FITNESS FOR A PARTICULAR PURPOSE.  See the
 *  GNU General Public License for more details.
 *
 *  You should have received a copy of the GNU General Public License
 *  along with this program; if not, write to the Free Software
 *   Foundation, Inc., 675 Mass Ave, Cambridge, MA 02139, USA.
 *
 *  Additional permission under GNU GPL version 3 section 7:
 *
 *  If you modify this program, or any covered work, by linking or
 *  combining it with the OpenSSL project's OpenSSL library (or a
 *  modified version of that library), containing parts covered by the
 *  terms of the OpenSSL or SSLeay licenses, Savoir-Faire Linux Inc.
 *  grants you additional permission to convey the resulting work.
 *  Corresponding Source for a non-source form of such a combination
 *  shall include the source code for the parts of OpenSSL used as well
 *  as that of the covered work.
 */

#include <libintl.h>
#include <cstring>
#include <iostream>
#include <memory> // for auto_ptr
#include <string>
#include <dirent.h>
#include <sys/stat.h>
#include <cc++/common.h>
#include "global.h"
#include "fileutils.h"

#include "dbus/dbusmanager.h"
#include "manager.h"

#include "audio/audiolayer.h"

using namespace ost;

CommandOptionArg	level (
    "log-level", "l", "Log level (not yet implemented)"
);

CommandOptionNoArg	console (
    "console", "c", "Log in console (instead of syslog)"
);

CommandOptionNoArg	debug (
    "debug", "d", "Debug mode (more verbose)"
);

CommandOptionNoArg	help (
    "help", "h", "Print help"
);

int
main (int argc, char **argv)
{
    set_program_dir(argv[0]);

    Logger::setConsoleLog (false);
    Logger::setDebugMode (false);

    // makeCommandOptionParse allocates the object with operator new, so
    // auto_ptr is fine in this context.
    // TODO: This should eventually be replaced with std::unique_ptr for C++0x
    std::auto_ptr<CommandOptionParse> args(makeCommandOptionParse (argc, argv, ""));

    printf ("SFLphone Daemon %s, by Savoir-Faire Linux 2004-2011\n", VERSION);
    printf ("http://www.sflphone.org/\n");

    if (help.numSet) {
        std::cerr << args->printUsage();
        return 0;
    }
    else if (args->argsHaveError()) {
        std::cerr << args->printErrors();
        std::cerr << args->printUsage();
        return 1;
    }

    if (console.numSet) {
        _info ("Console logging activated");
        Logger::setConsoleLog (true);
    }

    if (debug.numSet) {
        _info ("Debug mode activated");
        Logger::setDebugMode (true);
    }

    FILE *fp;
    char homepid[128];
    char sfldir[128];

    unsigned int iPid = getpid();
    char cPid[64], cOldPid[64];
    snprintf (cPid, sizeof (cPid), "%d", iPid);
    std::string xdg_cache, xdg_env, path;

    xdg_cache = std::string (HOMEDIR) + DIR_SEPARATOR_STR + ".cache/";

    if (XDG_CACHE_HOME != NULL) {
        xdg_env = std::string (XDG_CACHE_HOME);
        (xdg_env.length() > 0) ? path = xdg_env
                                        :		path = xdg_cache;
    } else
        path = xdg_cache;

    // Use safe sprintf (Contribution #4952, Brendan Smith)
    snprintf (sfldir, sizeof (sfldir), "%s", path.c_str ());

    path  = path + "sflphone";

    // Use safe sprintf (Contribution #4952, Brendan Smith)
    snprintf (homepid, sizeof (homepid), "%s/%s", path.c_str (), PIDFILE);

    if ( (fp = fopen (homepid,"r")) == NULL) {
        // Check if $XDG_CACHE_HOME directory exists or not.
        DIR *dir;

        if ( (dir = opendir (sfldir)) == NULL) {
            //Create it
            if (mkdir (sfldir, 0755) != 0) {
                fprintf (stderr, "Creating directory %s failed. Exited.", sfldir);
                return 1;
            }
        }

        // Then create the sflphone directory inside the $XDG_CACHE_HOME dir
        snprintf (sfldir, sizeof (sfldir), "%s", path.c_str ());

        if ( (dir = opendir (sfldir)) == NULL) {
            //Create it
            if (mkdir (sfldir, 0755) != 0) {
                fprintf (stderr, "Creating directory %s failed. Exited.", sfldir);
                return 1;
            }
        }

        // PID file doesn't exists, create and write pid in it
        if ( (fp = fopen (homepid,"w")) == NULL) {
            fprintf (stderr, "Creating PID file %s failed. Exited.", homepid);
            return 1;
        } else {
            fputs (cPid , fp);
            fclose (fp);
        }
    } else {
        // PID file exists. Check the former process still alive or not. If alive, give user a hint.
        char *res;
        res = fgets (cOldPid, 64, fp);

        if (res == NULL)	perror ("Error getting string from stream");

        else {
            fclose (fp);

            if (kill (atoi (cOldPid), 0) == 0) {
<<<<<<< HEAD
                std::cerr << "There is already a sflphoned daemon running in the system. Starting Failed." << std::endl;
                exit (-1);
=======
                fprintf (stderr, "There is already a sflphoned daemon running in the system. Starting Failed.");
                return 1;
>>>>>>> 2ad30606
            } else {
                if ( (fp = fopen (homepid,"w")) == NULL) {
                    fprintf (stderr, "Writing to PID file %s failed. Exited.", homepid);
                    return 1;
                } else {
                    fputs (cPid , fp);
                    fclose (fp);
                }

            }
        }
    }

    int sessionPort = 0;

    if (argc == 2) {
        char* ptrPort = strstr (argv[1], "--port=");

        if (ptrPort != 0) {
            sessionPort = atoi (ptrPort+7);
        }
    }

    try {
        // TODO Use $XDG_CONFIG_HOME to save the config file (which default to $HOME/.config)
        Manager::instance().initConfigFile();
        Manager::instance().init();
    } catch (std::exception &e) {
        std::cerr << e.what() << std::endl;
        return 1;
    } catch (...) {
        fprintf (stderr, "An exception occured when initializing the system.");
        return 1;
    }

    Manager::instance().setDBusManager (&DBusManager::instance());
    DBusManager::instance().exec();  // UI Loop
    return 0;
}

// EOF
<|MERGE_RESOLUTION|>--- conflicted
+++ resolved
@@ -168,13 +168,8 @@
             fclose (fp);
 
             if (kill (atoi (cOldPid), 0) == 0) {
-<<<<<<< HEAD
                 std::cerr << "There is already a sflphoned daemon running in the system. Starting Failed." << std::endl;
-                exit (-1);
-=======
-                fprintf (stderr, "There is already a sflphoned daemon running in the system. Starting Failed.");
                 return 1;
->>>>>>> 2ad30606
             } else {
                 if ( (fp = fopen (homepid,"w")) == NULL) {
                     fprintf (stderr, "Writing to PID file %s failed. Exited.", homepid);
