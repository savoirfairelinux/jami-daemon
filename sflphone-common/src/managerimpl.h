--- conflicted
+++ resolved
@@ -1196,7 +1196,6 @@
          */
         void audioLayerMutexUnlock(void) { _audiolayerMutex.leaveMutex(); }
 
-<<<<<<< HEAD
         /**
          * Enter the mutex for libavcodec
          */
@@ -1207,16 +1206,6 @@
          */
         void avcodecUnlock(void) { _avcodecMutex.leaveMutex(); }
 
-        /**
-         * Helper function that creates an MD5 Hash from the credential
-         * information provided as parameters. The hash is computed as
-         * MD5(username ":" realm ":" password).
-         *
-         */
-        std::string computeMd5HashFromCredential (const std::string& username, const std::string& password, const std::string& realm);
-
-=======
->>>>>>> 77b55d14
     private:
         /* Transform digest to string.
         * output must be at least PJSIP_MD5STRLEN+1 bytes.
