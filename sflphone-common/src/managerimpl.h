/*
 *  Copyright (C) 2004-2005 Savoir-Faire Linux inc.
 *  Author: Yan Morin <yan.morin@savoirfairelinux.com>
 *  Author: Laurielle Lea <laurielle.lea@savoirfairelinux.com>
 *  Author: Emmanuel Milou <emmanuel.milou@savoirfairelinux.com>
 *  Author: Guillaume Carmel-Archambault <guillaume.carmel-archambault@savoirfairelinux.com>
 *
 *  This program is free software; you can redistribute it and/or modify
 *  it under the terms of the GNU General Public License as published by
 *  the Free Software Foundation; either version 3 of the License, or
 *  (at your option) any later version.
 *
 *  This program is distributed in the hope that it will be useful,
 *  but WITHOUT ANY WARRANTY; without even the implied warranty of
 *  MERCHANTABILITY or FITNESS FOR A PARTICULAR PURPOSE.  See the
 *  GNU General Public License for more details.
 *
 *  You should have received a copy of the GNU General Public License
 *  along with this program; if not, write to the Free Software
 *   Foundation, Inc., 675 Mass Ave, Cambridge, MA 02139, USA.
 */

#ifndef __SFL_MANAGER_H__
#define __SFL_MANAGER_H__

#include <string>
#include <vector>
#include <set>
#include <map>
#include <cc++/thread.h>
#include "dbus/dbusmanager.h"

#include "stund/stun.h"
#include "observer.h"
#include "config/config.h"

#include "account.h"
#include "call.h"
#include "conference.h"
#include "numbercleaner.h"

#include "audio/sound/tonelist.h"  // for Tone::TONEID declaration
#include "audio/sound/audiofile.h" // AudioFile class contained by value here 
#include "audio/sound/dtmf.h" // DTMF class contained by value here
#include "audio/codecs/codecDescriptor.h" // CodecDescriptor class contained by value here

class AudioLayer;
class GuiFramework;
class TelephoneTone;
class VoIPLink;
<<<<<<< HEAD
// class Conference;

#ifdef USE_ZEROCONF
class DNSService;
#endif
=======
class HistoryManager;
class SIPAccount;
>>>>>>> d551f336

/** Define a type for a AccountMap container */
typedef std::map<AccountID, Account*> AccountMap;

/** Define a type for a CallID to AccountID Map inside ManagerImpl */
typedef std::map<CallID, AccountID> CallAccountMap;

typedef std::map<CallID, Call::CallConfiguration> CallConfigMap;

/** Define a type for CallID vector (waiting list, incoming not answered) */
typedef std::set<CallID> CallIDSet;

/** To send multiple string */
typedef std::list<std::string> TokenList;

<<<<<<< HEAD
/** To store conference objects by call ids 
    used to retreive the conference according to a call */
typedef std::map<CallID, Conference*> ConferenceCallMap;

/** To store conference objects by conference ids */
typedef std::map<CallID, Conference*> ConferenceMap;

static CallID default_conf = "conf"; 

=======
static char * mapStateToChar[] = {
    (char*) "UNREGISTERED",
    (char*) "TRYING",
    (char*) "REGISTERED",
    (char*) "ERROR",
    (char*) "ERRORAUTH",
    (char*) "ERRORNETWORK",
    (char*) "ERRORHOST",
    (char*) "ERROREXISTSTUN",    
    (char*) "ERRORCONFSTUN"    
};
>>>>>>> d551f336

/** Manager (controller) of sflphone daemon */
class ManagerImpl {
  public:
    ManagerImpl (void);
    ~ManagerImpl (void);

    /**
     * Initialisation of thread (sound) and map.
     * Init a new VoIPLink, audio codec and audio driver
     */
    void init (void);

    /**
     * Terminate all thread (sound, link) and unload AccountMap
     */
    void terminate (void);

    /**
     * Set user interface manager.
     * @param man The DBUS interface implementation
     */
    void setDBusManager (DBusManagerImpl* man) { _dbus = man; }

    /**
     * Accessor to audiodriver.
     * it's multi-thread and use mutex internally
     * @return AudioLayer*  The audio layer object
     */
    AudioLayer* getAudioDriver(void) const { return _audiodriver; }

    /**
     * Get a descriptor map of codec available
     * @return CodecDescriptor  The internal codec map
     */
    CodecDescriptor& getCodecDescriptorMap(void) {return _codecDescriptorMap;}

    /**
     * Functions which occur with a user's action
     * Place a new call
     * @param accountId	The account to make tha call with
     * @param id  The call identifier
     * @param to  The recipient of the call
     * @return bool true on success
     *		  false otherwise
     */
    bool outgoingCall(const AccountID& accountId, const CallID& id, const std::string& to);

    /**
     * Functions which occur with a user's action
     * Answer the call
     * @param id  The call identifier
     */
    bool answerCall(const CallID& id);

    /**
     * Functions which occur with a user's action
     * Hangup the call
     * @param id  The call identifier
     */
    bool hangupCall(const CallID& id);


    /**
     * Functions which occur with a user's action
     * Hangup the conference (hangup every participants)
     * @param id  The call identifier
     */
    bool hangupConference(const ConfID& id);

    /**
     * Functions which occur with a user's action
     * Cancel the call
     * @param id  The call identifier
     */
    bool cancelCall(const CallID& id);

    /**
     * Functions which occur with a user's action
     * Put the call on hold
     * @param id  The call identifier
     */
    bool onHoldCall(const CallID& id);

    /**
     * Functions which occur with a user's action
     * Put the call off hold
     * @param id  The call identifier
     */
    bool offHoldCall(const CallID& id);

    /**
     * Functions which occur with a user's action
     * Transfer the call
     * @param id  The call identifier
     * @param to  The recipient of the transfer
     */
    bool transferCall(const CallID& id, const std::string& to);

    /**
     * Notify the client the transfer is successful
     */
    void transferSucceded();

    /**
     * Notify the client that the transfer failed
     */
    void transferFailed();

    /**
     * Functions which occur with a user's action
     * Refuse the call
     * @param id  The call identifier
     */
    bool refuseCall(const CallID& id);

    Conference* createConference(const CallID& id1, const CallID& id2);

    void removeConference(const CallID& conference_id);

    Conference* getConferenceFromCallID(const CallID& call_id);

    void holdConference(const CallID& conferece_id);

    void unHoldConference(const CallID& conference_id);

    bool isConference(const CallID& call_id);

    bool participToConference(const CallID& call_id);

    void addParticipant(const CallID& call_id, const CallID& conference_id);

    void addMainParticipant(const CallID& conference_id);

    void joinParticipant(const CallID& call_id1, const CallID& call_id2);

    void detachParticipant(const CallID& call_id, const CallID& current_call_id);

    void removeParticipant(const CallID& call_id);

    void processRemainingParticipant(CallID current_call_id, Conference *conf);

    void joinConference(const CallID& conf_id1, const CallID& conf_id2);

    void addStream(const CallID& call_id);

    void removeStream(const CallID& call_id);

    /**
     * Save config to file
     * @return true on success
     *	    false otherwise
     */
    bool saveConfig (void);

    /**
     * Send registration to all enabled accounts
     * @return 0 on registration success
     *          1 otherelse
     */
    int initRegisterAccounts();

    /**
     * @return true if we tried to register once
     */
    bool _hasTriedToRegister;

    /**
     * Handle choice of the DTMF-send-way
     * @param   id: callid of the line.
     * @param   code: pressed key.
     */
    bool sendDtmf(const CallID& id, char code);

    /**
     * Play the dtmf-associated sound
     * @param code  The pressed key
     * @param isTalking	In conversation or not. Useful to know whether or not the sound streams are started
     */
    bool playDtmf(char code, bool isTalking);

    /**
     * Play a ringtone
     * @return bool True on success
     *	      false otherwise
     */
    bool playTone ();

    /**
     * Play a special ringtone ( BUSY ) if there's at least one message on the voice mail
     * @return bool True on success
     *	      false otherwise
     */
    bool playToneWithMessage ();

    /**
     * Acts on the audio streams and audio files
     * @param stopAudio	Tells whether or not to stop the streams
     */
    void stopTone(bool stopAudio);

    /**
     * When receiving a new incoming call, add it to the callaccount map
     * and notify user
     * @param call A call pointer
     * @param accountId an account id
     * @return bool True if the call was added correctly
     */
    bool incomingCall(Call* call, const AccountID& accountId);

    /**
     * Notify the user that the recipient of the call has answered and the put the
     * call in Current state
     * @param id  The call identifier
     */
    void peerAnsweredCall(const CallID& id);

    /**
     * Rings back because the outgoing call is ringing and the put the
     * call in Ringing state
     * @param id  The call identifier
     */
    void peerRingingCall(const CallID& id);

    /**
     * Put the call in Hungup state, remove the call from the list
     * @param id  The call identifier
     */
    void peerHungupCall(const CallID& id);

    /**
     * Notify the client with an incoming message
     * @param accountId	The account identifier
     * @param message The content of the message
     */
    void incomingMessage(const AccountID& accountId, const std::string& message);

    /**
     * Notify the client he has voice mails
     * @param accountId	  The account identifier
     * @param nb_msg The number of messages
     */
    void startVoiceMessageNotification(const AccountID& accountId, int nb_msg);

    /**
     * Notify the client through DBus that registration state has been updated
     */
    void connectionStatusNotification(void);

    /**
     * ConfigurationManager - Send registration request
     * @param accountId The account to register/unregister
     * @param enable The flag for the type of registration
     *		 0 for unregistration request
     *		 1 for registration request
     */
    void sendRegister( const ::std::string& accountId , const int32_t& enable);

    bool getCallStatus(const std::string& sequenceId);

    /**
     * Get account list
     * @return std::vector<std::string> A list of accoundIDs
     */
    std::vector< std::string >  getAccountList();

    /**
     * Set the account order in the config file
     */
    void setAccountsOrder (const std::string& order);

    /**
     * Retrieve details about a given account
     * @param accountID	  The account identifier
     * @return std::map< std::string, std::string > The account details
     */
    std::map< std::string, std::string > getAccountDetails(const AccountID& accountID);

    /**
     * Retrieve details about a given call
     * @param callID	  The account identifier
     * @return std::map< std::string, std::string > The call details
     */
    std::map< std::string, std::string > getCallDetails(const CallID& callID);

    /**
     * Get call list
     * @return std::vector<std::string> A list of call IDs
     */
    std::vector< std::string >  getCallList (void);

    /**
     * Retrieve details about a given call
     * @param callID	  The account identifier
     * @return std::map< std::string, std::string > The call details
     */
    std::map< std::string, std::string > getConferenceDetails(const CallID& callID);

    /**
     * Get call list
     * @return std::vector<std::string> A list of call IDs
     */
    std::vector< std::string >  getConferenceList (void);


    /**
     * Get a list of participant to a conference
     * @return std::vector<std::string> A list of call IDs
     */
    std::vector< std::string >  getParticipantList (const std::string& confID);

    /**
     * Save the details of an existing account, given the account ID
     * This will load the configuration map with the given data.
     * It will also register/unregister links where the 'Enabled' switched.
     * @param accountID	  The account identifier
     * @param details	  The account parameters
     */
    void setAccountDetails( const ::std::string& accountID,
	const std::map< ::std::string, ::std::string >& details );

    /**
     * Add a new account, and give it a new account ID automatically
     * @param details The new account parameters
     * @return The account Id given to the new account
     */
    std::string addAccount(const std::map< ::std::string, ::std::string >& details);

    /**
     * Delete an existing account, unregister VoIPLink associated, and
     * purge from configuration.
     * @param accountID	The account unique ID
     */
    void removeAccount(const AccountID& accountID);


    /**
     * Deletes all credentials defined for an account
     * @param accountID The account unique ID
     */
    void deleteAllCredential(const AccountID& accountID);
    
    /**
     * Get the list of codecs we supports, not ordered
     * @return The list of the codecs
     */
    std::vector< ::std::string > getCodecList( void );

    /**
     * Get the info about one codec
     * Name / Clock rate / bitrate / bandwidth
     * @param payload The payload of the codec
     * @return std::vector<::DBus::string> The information
     */
    std::vector< ::std::string > getCodecDetails( const int32_t& payload);

    /**
     * Get current codec name
     * @param call id
     * @return std::string The codec name
     */
    std::string getCurrentCodecName(const CallID& id);

    /**
     * Get a list of supported input audio plugin
     * @return std::vector<std::string> List of names
     */
    std::vector< std::string> getInputAudioPluginList(void);

    /**
     * Get a list of supported output audio plugin
     * @return std::vector<std::string> List of names
     */
    std::vector< std::string> getOutputAudioPluginList(void);

    /**
     * Set input audio plugin
     * @param audioPlugin The audio plugin
     */
    void setInputAudioPlugin(const std::string& audioPlugin);

    /**
     * Set output audio plugin
     * @param audioPlugin The audio plugin
     */
    void setOutputAudioPlugin(const std::string& audioPlugin);

    /**
     * Get list of supported audio output device
     * @return std::vector<std::string> A list of the audio devices supporting playback
     */
    std::vector<std::string> getAudioOutputDeviceList(void);

    /**
     * Set audio output device
     * @param index The index of the soundcard
     */
    void setAudioOutputDevice(const int index);

    /**
     * Get list of supported audio input device
     * @return std::vector<std::string> A list of the audio devices supporting capture
     */
    std::vector<std::string> getAudioInputDeviceList(void);

    /**
     * Set audio input device
     * @param index The index of the soundcard
     */
    void setAudioInputDevice(const int index);

    /**
     * Get string array representing integer indexes of output and input device
     * @return std::vector<std::string> A list of the current audio devices
     */
    std::vector<std::string> getCurrentAudioDevicesIndex();

    /**
     * Get index of an audio device
     * @param name The string description of an audio device
     * @return int  His index
     */
    int getAudioDeviceIndex( const std::string name );

    /*
     * Get current alsa plugin
     * @return std::string  The Alsa plugin
     */
    std::string getCurrentAudioOutputPlugin( void );

    /**
     * Convert a list of payload in a special format, readable by the server.
     * Required format: payloads separated with one slash.
     * @return std::string The serializabled string
     */
    std::string serialize(std::vector<std::string> v);

    std::vector<std::string> unserialize(std::string v);

    /**
     * Tells if IAX2 support is enabled
     * @return int 1 if IAX2 is enabled
     *	       0 otherwise
     */
    int isIax2Enabled( void );

    /**
     * Ringtone option.
     * If ringtone is enabled, ringtone on incoming call use custom choice. If not, only standart tone.
     * @return int	1 if enabled
     *	        0 otherwise
     */
    int isRingtoneEnabled( void );

    /**
     * Set the ringtone option
     * Inverse current value
     */
    void ringtoneEnabled( void );

    /**
     * Get the ringtone
     * @return gchar* The file name selected as a ringtone
     */
    std::string getRingtoneChoice( void );

    /**
     * Set a ringtone
     * @param tone The file name of the ringtone
     */
    void setRingtoneChoice( const std::string& );

    /**
     * Get the recording path from configuration tree
     * @return the string correspoding to the path
     */
    std::string getRecordPath( void );

    /**
     * Set the recoding path in the configuration tree
     * @param a string reresenting the path
     */
    void setRecordPath( const std::string& recPath);

    /** 
     * Set a credential for a given account. If it 
     * does not exist yet, it will be created.
     */
    void setCredential (const std::string& accountID, const int32_t& index, const std::map< std::string, std::string >& details);

    /**
     * Retreive the value set in the configuration file.
     * @return True if credentials hashing is enabled.
     */
    bool getMd5CredentialHashing(void);
    
    /**
     * Tells if the user wants to display the dialpad or not
     * @return int 1 if dialpad has to be displayed
     *	       0 otherwise
     */
    int getDialpad( void );

    /**
     * Set the dialpad visible or not
     */
    void setDialpad( void );

    /**
     * Tells if the user wants to display the volume controls or not
     * @return int 1 if the controls have to be displayed
     *	       0 otherwise
     */
    int getVolumeControls( void );

    /**
     * Set the volume controls ( mic and speaker ) visible or not
     */
    void setVolumeControls( void );

    /**
     * Set recording on / off
     * Start recording
     * @param id  The call identifier
     */
    void setRecordingCall(const CallID& id);

    /**
     * Return true if the call is currently recorded
     */
    bool isRecording(const CallID& id);

    /**
     * Set the maximum number of days to keep in the history
     * @param calls The number of days
     */
    void setHistoryLimit (const int& days);

    /**
     * Get the maximum number of days to keep in the history
     * @return double The number of days 
     */
    int getHistoryLimit (void);

    void setHistoryEnabled (void);

	std::string getHistoryEnabled (void);


    /**
     * Configure the start-up option
     * @return int	1 if SFLphone should start in the system tray
     *	        0 otherwise
     */
    int isStartHidden( void );

    /**
     * Configure the start-up option
     * At startup, SFLphone can be displayed or start hidden in the system tray
     */
    void startHidden( void );

    /**
     * Configure the popup behaviour
     * @return int	1 if it should popup on incoming calls
     *		0 if it should never popups
     */
    int popupMode( void );

    /**
     * Configure the popup behaviour
     * When SFLphone is in the system tray, you can configure when it popups
     * Never or only on incoming calls
     */
    void switchPopupMode( void );

    /**
     * Determine whether or not the search bar (history) should be displayed
     */
    int getSearchbar( void );

    /**
     * Configure the search bar behaviour
     */
    void setSearchbar( void );

    /**
     * Set the desktop notification level
     */
    void setNotify( void );

    /**
     * Get the desktop notification level
     * @return int The notification level
     */
    int32_t getNotify( void );

    /**
     * Set the desktop mail notification level
     */
    void setMailNotify( void );


    /**
     * Addressbook configuration
     */
    std::map<std::string, int32_t> getAddressbookSettings (void);

    /**
     * Addressbook configuration
     */
    void setAddressbookSettings (const std::map<std::string, int32_t>& settings);

    /**
     * Addressbook list
     */
    void setAddressbookList(const std::vector<  std::string >& list);

    /**
     * Addressbook list
     */
    std::vector <std::string> getAddressbookList( void );

    /**
     * Hook configuration
     */
    std::map<std::string, std::string> getHookSettings (void);

    /**
     * Hook configuration
     */
     void setHookSettings (const std::map<std::string, std::string>& settings);


    /**
     * Get the audio manager
     * @return int The audio manager
     *		    0 ALSA
     *		    1 PULSEAUDIO
     */
    int32_t getAudioManager( void );

    /**
     * Set the audio manager
     */
    void setAudioManager( const int32_t& api );

    void switchAudioManager( void );

    void setPulseAppVolumeControl( void );
    int32_t getPulseAppVolumeControl( void );

    /**
     * Get the desktop mail notification level
     * @return int The mail notification level
     */
    int32_t getMailNotify( void );

    /**
     * Retrieve the formatted list of codecs payload in the user config file and
     * load in the active list of codecs
     * @return std::vector<std::string>	  The vector containing the active codecs
     */
    std::vector<std::string> retrieveActiveCodecs( void );

    /**
     * Get the list of the active codecs
     * @return std::vector< ::std::string >  The list of active codecs
     */
    std::vector< ::std::string > getActiveCodecList( void );

    /**
     * Set the list of the active codecs
     * @param list  The new list of active codecs
     */
    void setActiveCodecList( const std::vector< ::std::string >& list);

    /*
     * Notify the client that an error occured
     * @param errCode The error code. Could be: ALSA_CAPTURE_ERROR
     *					       ALSA_PLAYBACK_ERROR
     */
    void notifyErrClient( const int32_t& errCode );

    /**
     * Retrieve in the configuration tree the value of a parameter in a specific section
     * @param section	The section to look in
     * @param name	The name of the parameter you want to get
     * @param arg	Undocumented
     * @return bool	true on success
     *			false otherwise
     */
    bool getConfig(const std::string& section, const std::string& name, TokenList& arg);

    /**
     * Change a specific value in the configuration tree.
     * This value will then be saved in the user config file sflphonedrc
     * @param section	The section name
     * @param name	The parameter name
     * @param value	The new string value
     * @return bool	true on success
     *		      false otherwise
     */
    bool setConfig(const std::string& section, const std::string& name, const std::string& value);

    /**
     * Change a specific value in the configuration tree.
     * This value will then be saved in the user config file sflphonedrc
     * @param section	The section name
     * @param name	The parameter name
     * @param value	The new int value
     * @return bool	true on success
     *		      false otherwise
     */
    bool setConfig(const std::string& section, const std::string& name, int value);
    
    inline std::string mapStateNumberToString(RegistrationState state) {
        std::string stringRepresentation;
        if (state > NumberOfState) {
            stringRepresentation = "ERROR";
            return stringRepresentation;
        }
        
        stringRepresentation = mapStateToChar[state];
        return stringRepresentation;
    }
    
    /**
     * Get a int from the configuration tree
     * Throw an Conf::ConfigTreeItemException if not found
     * @param section The section name to look in
     * @param name    The parameter name
     * @return int    The int value
     */
     
    int getConfigInt(const std::string& section, const std::string& name);
 
  /**
     * Get a bool from the configuration tree
     * Throw an Conf::ConfigTreeItemException if not found
     * @param section The section name to look in
     * @param name    The parameter name
     * @return bool    The bool value
     */
     
    bool getConfigBool(const std::string& section, const std::string& name);
            
    /**
     * Get a string from the configuration tree
     * Throw an Conf::ConfigTreeItemException if not found
     * @param section The section name to look in
     * @param name    The parameter name
     * @return sdt::string    The string value
     */
    std::string getConfigString(const std::string& section, const std::string& name);

    /**
     * Retrieve the soundcards index in the user config file and try to open audio devices
     * with a specific alsa plugin.
     * Set the audio layer sample rate
     */
    void selectAudioDriver(void);

    /**
     * Handle audio sounds heard by a caller while they wait for their
     * connection to a called party to be completed.
     */
    void ringback ();

    /**
     * Handle played music when an incoming call occurs
     */
    void ringtone ();

    /**
     * Handle played music when a congestion occurs
     */
    void congestion ();

    /**
     * Handle played sound when a call can not be conpleted because of a busy recipient
     */
    void callBusy(const CallID& id);

    /**
     * Handle played sound when a failure occurs
     */
    void callFailure(const CallID& id);

    /**
     * Retrieve the current telephone tone
     * @return AudioLoop*   The audio tone or 0 if no tone (init before calling this function)
     */
    AudioLoop* getTelephoneTone();

    /**
     * Retrieve the current telephone file
     * @return AudioLoop* The audio file or 0 if the wav is stopped
     */
    AudioLoop* getTelephoneFile();

    /**
     * @return true is there is one or many incoming call waiting
     * new call, not anwsered or refused
     */
    bool incomingCallWaiting(void);

    /**
     * Notification of incoming call when you are already busy
     */
    void notificationIncomingCall(void);

    /*
     * Inline functions to manage speaker volume control
     * Read by main thread and AudioLayer thread
     * Write by main thread only
     * @return unsigned short	The volume value
     */
    unsigned short getSpkrVolume(void) { return _spkr_volume; }

    /*
     * Inline functions to manage speaker volume control
     * Read by main thread and AudioLayer thread
     * Write by main thread only
     * @param spkr_vol	The volume value
     */
    void setSpkrVolume(unsigned short spkr_vol);

    /*
     * Inline functions to manage mic volume control
     * Read by main thread and AudioLayer thread
     * Write by main thread only
     * @return unsigned short	The volume value
     */
    unsigned short getMicVolume(void) {  return _mic_volume;  }

    /*
     * Inline functions to manage mic volume control
     * Read by main thread and AudioLayer thread
     * Write by main thread only
     * @param mic_vol	The volume value
     */
    void setMicVolume(unsigned short mic_vol);

    // Manage information about firewall

    /*
     * Get information about firewall
     * @param  stunSvrAddr: stun server
     * @param  port         port number to open to test the connection
     * @return true if the connection is successful
     */
    bool getStunInfo(StunAddress4& stunSvrAddr, int port);

    /*
     * Inline functions to manage firewall settings
     * @return int The firewall port
     */
    inline int getFirewallPort(void) 		{ return _firewallPort; }

    /*
     * Inline functions to manage firewall settings
     * @param port The firewall port
     */
    inline void setFirewallPort(int port) 	{ _firewallPort = port; }

    /*
     * Inline functions to manage firewall settings
     * @return std::string The firewall address
     */
    inline std::string getFirewallAddress (void) 	{ return _firewallAddr; }

    /**
     * If you are behind a NAT, you have to use STUN server, specified in
     * STUN configuration(you can change this one by default) to give you an
     * public IP address and assign a port number.
     * Note: Set firewall port/address retreive
     * @param svr   Server on which to send request
     * @param port  On which port we want to listen to
     * @return true if we are behind a NAT (without error)
     */
    bool isBehindNat(const std::string& svr, int port);

    /**
     * Init default values for the different fields in the config file.
     * Fills the local _config (Conf::ConfigTree) with the default contents.
     * Called in main.cpp, just before Manager::init().
     */
    void initConfigFile ( bool load_user_value=true, std::string alternate="");

    /**
     * Tell if the setup was already loaded
     * @return bool True if yes
     *		  false otherwise
     */
    bool hasLoadedSetup() { return _setupLoaded; }

    /**
     * Return a new random callid that is not present in the list
     * @return CallID A brand new callid
     */
    CallID getNewCallID();

    /**
     * Get the current call id
     * @return CallID	The call id or ""
     */
    const CallID& getCurrentCallId();

    /**
     * Check if a call is the current one
     * @param callId the new callid
     * @return bool   True if the id is the current call
     */
    bool isCurrentCall(const CallID& callId);

    /**
     * Restart PJSIP
     * @param void
     * @return void
     */
    void restartPJSIP( );

    void unregisterCurSIPAccounts();

    void registerCurSIPAccounts(VoIPLink *link);

    /*
     * Initialize audiodriver
     */
    bool initAudioDriver(void);
    
  private:
    /* Transform digest to string.
    * output must be at least PJSIP_MD5STRLEN+1 bytes.
    * Helper function taken from sip_auth_client.c in 
    * pjproject-1.0.3.
    *
    * NOTE: THE OUTPUT STRING IS NOT NULL TERMINATED!
    */
    void digest2str(const unsigned char digest[], char *output);

    /** 
     * Helper function that creates an MD5 Hash from the credential
     * information provided as parameters. The hash is computed as
     * MD5(username ":" realm ":" password).
     * 
     */
    std::string computeMd5HashFromCredential(const std::string& username, const std::string& password, const std::string& realm);

    /**
     * Check if a process is running with the system command
     *
     * @return 0 on success
     *          1 otherelse
     */
    int app_is_running(std::string process);

    /**
     * Create .PROGNAME directory in home user and create
     * configuration tree from the settings file if this file exists.
     *
     * @return	0 if creating file failed
     *			1 if config-file exists
     *			2 if file doesn't exist yet.
     */
    int createSettingsPath (void);

    /*
     * Initialize audiocodec with config setting
     */
    void initAudioCodec(void);

    
    /*
     * Initialize zeroconf module and scanning
     */
    void initZeroconf(void);

    /*
     * Init the volume for speakers/micro from 0 to 100 value
     */
    void initVolume();

    /**
     * Tell if there is a current call processed
     * @return bool True if there is a current call
     */
    bool hasCurrentCall();

    /**
     * Switch of current call id
     * @param id The new callid
     */
    void switchCall(const CallID& id);

    /*
     * Play one tone
     * @return false if the driver is uninitialize
     */
    bool playATone(Tone::TONEID toneId);

    /** The configuration tree. It contains accounts parameters, general user settings ,audio settings, ... */
    Conf::ConfigTree _config;

    /** Current Call ID */
    CallID _currentCallId2;

    /** Protected current call access */
    ost::Mutex _currentCallMutex;

    /** Vector of CodecDescriptor */
    CodecDescriptor* _codecBuilder;

    /** Audio layer */
    AudioLayer* _audiodriver;

    // Main thread

    DTMF* _dtmfKey;

    // map of codec (for configlist request)
    CodecDescriptor _codecDescriptorMap;

    /////////////////////
    // Protected by Mutex
    /////////////////////
    ost::Mutex _toneMutex;
    TelephoneTone* _telephoneTone;
    AudioFile _audiofile;

    // To handle volume control
    short _spkr_volume;
    short _mic_volume;
    // End of sound variable


    // Multithread variable (protected by _mutex)
    //
    /** Mutex to protect access to code section */
    ost::Mutex _mutex;

    // Multithread variable (non protected)
    DBusManagerImpl * _dbus;

    /** Waiting Call Vectors */
    CallIDSet _waitingCall;

    /** Protect waiting call list, access by many voip/audio threads */
    ost::Mutex _waitingCallMutex;

    /** Number of waiting call, synchronize with waitingcall callidvector */
    unsigned int _nbIncomingWaitingCall;

    /**
     * Add incoming callid to the waiting list
     * @param id CallID to add
     */
    void addWaitingCall(const CallID& id);

    /**
     * Remove incoming callid to the waiting list
     * @param id CallID to remove
     */
    void removeWaitingCall(const CallID& id);

    /**
     * Tell if a call is waiting and should be remove
     * @param id CallID to test
     * @return bool True if the call is waiting
     */
    bool isWaitingCall(const CallID& id);

    /**
     * Path of the ConfigFile
     */
    std::string 	_path;
    int _exist;
    int _setupLoaded;

    // To handle firewall
    int _firewallPort;
    std::string _firewallAddr;

    // tell if we have zeroconf is enabled
    int _hasZeroconf;

#ifdef USE_ZEROCONF
    // DNSService contain every zeroconf services
    //  configuration detected on the network
    DNSService *_DNSService;
#endif

    /** Map to associate a CallID to the good account */
    CallAccountMap _callAccountMap;

    /** Mutex to lock the call account map (main thread + voiplink thread) */
    ost::Mutex _callAccountMapMutex;

    CallConfigMap _callConfigMap;

    bool associateConfigToCall (const CallID& callID, Call::CallConfiguration config);

    Call::CallConfiguration getConfigFromCall(const CallID& callID);

    bool removeCallConfig(const CallID& callID);

    /** Associate a new CallID to a AccountID
     * Protected by mutex
     * @param callID the new CallID not in the list yet
     * @param accountID the known accountID present in accountMap
     * @return bool True if the new association is create
     */
    bool associateCallToAccount(const CallID& callID, const AccountID& accountID);

    /** Remove a CallID/AccountID association
     * Protected by mutex
     * @param callID the CallID to remove
     * @return bool True if association is removed
     */
    bool removeCallAccount(const CallID& callID);

    /**
     *Contains a list of account (sip, aix, etc) and their respective voiplink/calls */
    AccountMap _accountMap;
    
    Account * _directIpAccount;

    /**
     * Load the account from configuration
     * @return short Number of account
     */
    short loadAccountMap();

    /**
     * Load the accounts order set by the user from the sflphonedrc config file
     * @return std::vector<std::string> A vector containing the account ID's
     */
    std::vector<std::string> loadAccountOrder ();


    /**
     * Unload the account (delete them)
     */
    void unloadAccountMap();
    
   public:
   
    /**
     * Return the current DBusManagerImpl
     * @return A pointer to the DBusManagerImpl instance
     */
    DBusManagerImpl * getDbusManager() { return _dbus; }
    
     /**
     * Tell if an account exists
     * @param accountID account ID check
     * @return bool True if the account exists
     *		  false otherwise
     */
    bool accountExists(const AccountID& accountID);

    std::map<std::string, std::string> send_history_to_client (void); 

    void receive_history_from_client (std::map<std::string, std::string> history);
    /**
     * Get an account pointer
     * @param accountID account ID to get
     * @return Account*	 The account pointer or 0
     */
    Account* getAccount(const AccountID& accountID);

    /** Return the AccountID from a CallID
     * Protected by mutex
     * @param callID the CallID in the list
     * @return AccountID  The accountID associated or "" if the callID is not found
     */
    AccountID getAccountFromCall(const CallID& callID);

    /**
     * Get the voip link from the account pointer
     * @param accountID	  Account ID to get
     * @return VoIPLink*   The voip link from the account pointer or 0
     */
    VoIPLink* getAccountLink(const AccountID& accountID=AccountNULL);

    VoIPLink* getSIPAccountLink (void);

    AccountID getAccountIdFromNameAndServer(const std::string& userName, const std::string& server);

    int getSipPort();

    void setSipPort( int port );

    std::string getStunServer (void);
    void setStunServer (const std::string &server);

    int isStunEnabled (void);
    void enableStun (void);

    // Map 
    ConferenceCallMap _conferencecall;

    // 
    ConferenceMap _conferencemap;

private:

    // Copy Constructor
    ManagerImpl(const ManagerImpl& rh);

    // Assignment Operator
    ManagerImpl& operator=( const ManagerImpl& rh);

    NumberCleaner *_cleaner;

    /**
      * To handle the persistent history
      */
    HistoryManager * _history;

    /**
     * Check if the call is a classic call or a direct IP-to-IP call
     */
    void check_call_configuration (const CallID& id, const std::string& to, Call::CallConfiguration *callConfig);

#ifdef TEST
    bool testCallAccountMap();
    bool testAccountMap();
#endif

    friend class ConfigurationTest;
    friend class HistoryTest;
};

#endif // __MANAGER_H__<|MERGE_RESOLUTION|>--- conflicted
+++ resolved
@@ -48,16 +48,15 @@
 class GuiFramework;
 class TelephoneTone;
 class VoIPLink;
-<<<<<<< HEAD
+
 // class Conference;
 
 #ifdef USE_ZEROCONF
 class DNSService;
 #endif
-=======
+
 class HistoryManager;
 class SIPAccount;
->>>>>>> d551f336
 
 /** Define a type for a AccountMap container */
 typedef std::map<AccountID, Account*> AccountMap;
@@ -73,7 +72,6 @@
 /** To send multiple string */
 typedef std::list<std::string> TokenList;
 
-<<<<<<< HEAD
 /** To store conference objects by call ids 
     used to retreive the conference according to a call */
 typedef std::map<CallID, Conference*> ConferenceCallMap;
@@ -83,7 +81,7 @@
 
 static CallID default_conf = "conf"; 
 
-=======
+
 static char * mapStateToChar[] = {
     (char*) "UNREGISTERED",
     (char*) "TRYING",
@@ -95,7 +93,6 @@
     (char*) "ERROREXISTSTUN",    
     (char*) "ERRORCONFSTUN"    
 };
->>>>>>> d551f336
 
 /** Manager (controller) of sflphone daemon */
 class ManagerImpl {
