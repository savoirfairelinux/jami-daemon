/*
 *  Copyright (C) 2004, 2005, 2006, 2008, 2009, 2010, 2011 Savoir-Faire Linux Inc.
 *
 *  Author: Emmanuel Milou <emmanuel.milou@savoirfairelinux.com>
 *  Author: Alexandre Savard <alexandre.savard@savoirfairelinux.com>
 *
 *  This program is free software; you can redistribute it and/or modify
 *  it under the terms of the GNU General Public License as published by
 *  the Free Software Foundation; either version 3 of the License, or
 *  (at your option) any later version.
 *
 *  This program is distributed in the hope that it will be useful,
 *  but WITHOUT ANY WARRANTY; without even the implied warranty of
 *  MERCHANTABILITY or FITNESS FOR A PARTICULAR PURPOSE.  See the
 *  GNU General Public License for more details.
 *
 *  You should have received a copy of the GNU General Public License
 *  along with this program; if not, write to the Free Software
 *  Foundation, Inc., 675 Mass Ave, Cambridge, MA 02139, USA.
 *
 *  Additional permission under GNU GPL version 3 section 7:
 *
 *  If you modify this program, or any covered work, by linking or
 *  combining it with the OpenSSL project's OpenSSL library (or a
 *  modified version of that library), containing parts covered by the
 *  terms of the OpenSSL or SSLeay licenses, Savoir-Faire Linux Inc.
 *  grants you additional permission to convey the resulting work.
 *  Corresponding Source for a non-source form of such a combination
 *  shall include the source code for the parts of OpenSSL used as well
 *  as that of the covered work.
 */

#include "sdp.h"
#include "sdpmedia.h"
#include "global.h"
#include "manager.h"
#include "video/video_endpoint.h"

static const char* const ZRTP_VERSION = "1.10";

static const pj_str_t STR_AUDIO = { (char*) "audio", 5};
static const pj_str_t STR_VIDEO = { (char*) "video", 5};
static const pj_str_t STR_IN = { (char*) "IN", 2 };
static const pj_str_t STR_IP4 = { (char*) "IP4", 3};
static const pj_str_t STR_IP6 = { (char*) "IP6", 3};
static const pj_str_t STR_RTP_AVP = { (char*) "RTP/AVP", 7 };
static const pj_str_t STR_RTP_SAVP = { (char*) "RTP/SAVP", 8 };
static const pj_str_t STR_SDP_NAME = { (char*) "sflphone", 8 };
static const pj_str_t STR_SENDRECV = { (char*) "sendrecv", 8 };
static const pj_str_t STR_RTPMAP = { (char*) "rtpmap", 6 };
static const pj_str_t STR_CRYPTO = { (char*) "crypto", 6 };
static const pj_str_t STR_TELEPHONE_EVENT = { (char*) "telephone-event", 15};

namespace // anonymous
{
void getRemoteSdpMediaFromOffer (const pjmedia_sdp_session* remote_sdp,
                                       pjmedia_sdp_media** r_media,
                                       const std::string &media_type)
{
    int count;

    if (!remote_sdp)
        return;

    count = remote_sdp->media_count;
    *r_media =  NULL;


    for (int i = 0; i < count; ++i) {
        if (pj_stricmp2 (&remote_sdp->media[i]->desc.media, media_type.c_str()) == 0) {
            *r_media = remote_sdp->media[i];
            return;
        }
    }
}
}

Sdp::Sdp (pj_pool_t *pool)
    : memPool_(pool)
	, negotiator_(NULL)
    , localSession_(NULL)
	, remoteSession_(NULL)
    , activeLocalSession_(NULL)
    , activeRemoteSession_(NULL)
    , localAudioMediaCap_(NULL)
	, localVideoMediaCap_(NULL)
    , sessionAudioMedia_(0)
    , localIpAddr_("")
	, remoteIpAddr_("")
    , localAudioPort_(0)
	, localVideoPort_(0)
	, remoteAudioPort_(0)
	, remoteVideoPort_(0)
	, zrtpHelloHash_("")
	, srtpCrypto_()
    , telephoneEventPayload_(101) // same as asterisk
{
}

void Sdp::setActiveLocalSdpSession (const pjmedia_sdp_session *sdp)
{

    int nb_media, nb_codecs;
    int port;
    pjmedia_sdp_media *current;
    sdpMedia *media = NULL;
    std::string dir;
    CodecsMap codecs_list;
    pjmedia_sdp_attr *attribute = NULL;
    pjmedia_sdp_rtpmap *rtpmap;

    _debug ("SDP: Set active local SDP session");

    activeLocalSession_ = (pjmedia_sdp_session*) sdp;

    codecs_list = Manager::instance().getAudioCodecFactory().getCodecsMap();

    // retrieve the media information
    nb_media = activeLocalSession_->media_count;

    for (int i = 0; i < nb_media ; i++) {
        // Retrieve the media
        current = activeLocalSession_->media[i];
        std::string type (current->desc.media.ptr, current->desc.media.slen);
        port = current->desc.port;
        media = new sdpMedia (type, port);
        // Retrieve the payload
        nb_codecs = current->desc.fmt_count;  // Must be one

        for (int j = 0; j < nb_codecs; j++) {
            attribute = pjmedia_sdp_media_find_attr(current, &STR_RTPMAP, NULL);
            // pj_strtoul(attribute->pt)

            if (!attribute)
            {
                delete media;
                return;
            }

            pjmedia_sdp_attr_to_rtpmap (memPool_, attribute, &rtpmap);

            CodecsMap::iterator iter = codecs_list.find ( (AudioCodecType) pj_strtoul (&rtpmap->pt));

            if (iter == codecs_list.end())
            {
                delete media;
                return;
            }

            media->add_codec (iter->second);
        }

        sessionAudioMedia_.push_back (media);
    }
}

void Sdp::setActiveRemoteSdpSession (const pjmedia_sdp_session *sdp)
{
    _debug ("SDP: Set negotiated SDP");

    activeRemoteSession_ = (pjmedia_sdp_session*) sdp;

    getRemoteSdpTelephoneEventFromOffer(sdp);
}

bool Sdp::hasSessionMedia(void) const
{
    return not sessionAudioMedia_.empty();
}

sfl::AudioCodec* Sdp::getSessionMedia (void)
{

    int nbMedia;
    int nbCodec;
    sfl::Codec *codec = NULL;
    std::vector<sdpMedia *> mediaList;

    _debug ("SDP: Get session media");

    nbMedia = sessionAudioMedia_.size();

    if (nbMedia <= 0) {
        _error("SDP: Error: No media in session description");
        throw SdpException("No media description for this SDP");
    }

    nbCodec = sessionAudioMedia_[0]->get_media_audio_codec_list().size();

    if (nbCodec <= 0) {
        _error("SDP: Error: No codec description for this media");
        throw SdpException("No codec description for this media");
    }

    codec = sessionAudioMedia_[0]->get_media_audio_codec_list()[0];

    return static_cast<sfl::AudioCodec *>(codec);
}

<<<<<<< HEAD
namespace
{
    std::string convertIntToString (int value)
    {
        std::ostringstream result;
        result << value;
        return result.str();
    }
} // end anonymous namespace


void Sdp::setMediaDescriptorLine (sdpMedia *media, pjmedia_sdp_media** p_med)
=======
void Sdp::setMediaDescriptorLine (sdpMedia *media)
>>>>>>> 09abe126
{
    pjmedia_sdp_media* med = PJ_POOL_ZALLOC_T (memPool_, pjmedia_sdp_media);
    pjmedia_sdp_attr *attr;
    bool audio = media->get_media_type() == MIME_TYPE_AUDIO;

    // Get the right media format
<<<<<<< HEAD
    pj_strdup (memPool_, &med->desc.media,
            (media->get_media_type() == MIME_TYPE_AUDIO) ? &STR_AUDIO : &STR_VIDEO);
=======
    pj_strdup (memPool_, &med->desc.media, audio ? &STR_AUDIO : &STR_VIDEO);
>>>>>>> 09abe126
    med->desc.port_count = 1;
    med->desc.port = media->port;

    // in case of sdes, media are tagged as "RTP/SAVP", RTP/AVP elsewhere
    pj_strdup (memPool_, &med->desc.transport, srtpCrypto_.empty() ? &STR_RTP_AVP : &STR_RTP_SAVP);

    // Media format ( RTP payload )
    std::vector<sfl::Codec*> audio_list;
    std::vector<std::string> video_list;

    int i, count;
    if (audio) {
    	audio_list = media->get_media_audio_codec_list();
    	count = audio_list.size();
    } else {
    	video_list = media->get_media_video_codec_list();
    	count = video_list.size();
    }
    int dynamic_payload = 96;

    med->desc.fmt_count = count;

    for (i=0; i<count; i++) {
        unsigned clock_rate;
        const char *enc_name;
        int payload;

        if (audio) {
            sfl::Codec *codec = audio_list[i];
            payload = codec->getPayloadType ();
            enc_name = codec->getMimeSubtype().c_str();
            // G722 require G722/8000 media description even if it is 16000 codec
            if (codec->getPayloadType () == 9) {
                clock_rate = 8000;
            } else {
                clock_rate = codec->getClockRate();
            }
        } else {
			enc_name = video_list[i].c_str();
			clock_rate = 90000;
			payload = dynamic_payload++;
        }

        std::ostringstream s;
        s << payload;
        pj_strdup2 (memPool_, &med->desc.fmt[i], s.str().c_str());

        // Add a rtpmap field for each codec
        // We could add one only for dynamic payloads because the codecs with static RTP payloads
        // are entirely defined in the RFC 3351, but if we want to add other attributes like an asymmetric
        // connection, the rtpmap attribute will be useful to specify for which codec it is applicable
        pjmedia_sdp_rtpmap rtpmap;

		rtpmap.pt = med->desc.fmt[i];
        rtpmap.enc_name = pj_str ((char*)enc_name);
        rtpmap.clock_rate = clock_rate;
        rtpmap.param.ptr = ((char* const)"");
        rtpmap.param.slen = 0;

        pjmedia_sdp_rtpmap_to_attr (memPool_, &rtpmap, &attr);

        med->attr[med->attr_count++] = attr;
    }

    // Add the direction stream
    attr = (pjmedia_sdp_attr*) pj_pool_zalloc (memPool_, sizeof (pjmedia_sdp_attr));

    pj_strdup2 (memPool_, &attr->name, "sendrecv");

    med->attr[ med->attr_count++] = attr;

    if (!zrtpHelloHash_.empty()) {
        addZrtpAttribute (med, zrtpHelloHash_);
    }

    setTelephoneEventRtpmap(med);

	localSession_->media[localSession_->media_count++] = med;
}

void Sdp::setTelephoneEventRtpmap(pjmedia_sdp_media *med)
{
    pjmedia_sdp_attr *attr_rtpmap = NULL;
    pjmedia_sdp_attr *attr_fmtp = NULL;

    attr_rtpmap = static_cast<pjmedia_sdp_attr *>(pj_pool_zalloc(memPool_, sizeof(pjmedia_sdp_attr)));
    attr_rtpmap->name = pj_str((char *) "rtpmap");
    attr_rtpmap->value = pj_str((char *) "101 telephone-event/8000");

    med->attr[med->attr_count++] = attr_rtpmap;

    attr_fmtp = static_cast<pjmedia_sdp_attr *>(pj_pool_zalloc(memPool_, sizeof(pjmedia_sdp_attr)));
    attr_fmtp->name = pj_str((char *) "fmtp");
    attr_fmtp->value = pj_str((char *) "101 0-15");

    med->attr[med->attr_count++] = attr_fmtp;
}

void Sdp::setLocalMediaVideoCapabilities (const std::vector<std::string> &videoCodecs)
{
    if (videoCodecs.size() == 0) {
        throw SdpException ("No selected codec while building local SDP offer");
    }

    delete localVideoMediaCap_;
    localVideoMediaCap_ = new sdpMedia (MIME_TYPE_VIDEO);
    localVideoMediaCap_->port = getLocalPublishedVideoPort();

    const std::vector<std::string> &codecs_list = sfl_video::getVideoCodecList();
    unsigned i;
    for (i=0; i<videoCodecs.size(); i++) {
    	const std::string &codec = videoCodecs[i];
    	unsigned j;
        for (j=0; j<codecs_list.size(); j++) {
			if (codecs_list[j] == codec) {
	        	localVideoMediaCap_->add_codec (codec);
	        	break;
			}
        }
        if (j == codecs_list.size())
        	_warn ("SDP: Couldn't find video codec %s", codec.c_str());
    }
}

void Sdp::setLocalMediaCapabilities (CodecOrder selectedCodecs)
{

    unsigned int i;
    sdpMedia *audio;
    CodecsMap codecs_list;
    CodecsMap::iterator iter;

    _debug ("SDP: Fetch local media capabilities. Local extern audio port: %i" , getLocalPublishedAudioPort());

    delete localAudioMediaCap_;
    localAudioMediaCap_ = new sdpMedia (MIME_TYPE_AUDIO);
    localAudioMediaCap_->port = getLocalPublishedAudioPort();

    /* We retrieve the codecs selected by the user */
    codecs_list = Manager::instance().getAudioCodecFactory().getCodecsMap();

    if (selectedCodecs.size() == 0) {
        throw SdpException ("No selected codec while building local SDP offer");
    }

    for (i=0; i<selectedCodecs.size(); i++) {
        iter=codecs_list.find (selectedCodecs[i]);

        if (iter!=codecs_list.end()) {
        	localAudioMediaCap_->add_codec (iter->second);
        } else {
            _warn ("SDP: Couldn't find audio codec");
        }
    }
}

int Sdp::createLocalSession (CodecOrder selectedCodecs, const std::vector<std::string> &videoCodecs)
{
    char buffer[1000];

    _info ("SDP: Create local session");

    // Build local media capabilities
    setLocalMediaCapabilities (selectedCodecs);
    setLocalMediaVideoCapabilities (videoCodecs);

    // Reference: RFC 4566 [5]

    /* Create and initialize basic SDP session */
    localSession_ = PJ_POOL_ZALLOC_T (memPool_, pjmedia_sdp_session);
    localSession_->conn = PJ_POOL_ZALLOC_T (memPool_, pjmedia_sdp_conn);
    localSession_->media_count = 0;

    /* Initialize the fields of the struct */
    addProtocol();
    addOrigin();
    addSessionName();
    addConnectionInfo();
    addTiming();
<<<<<<< HEAD
    addAudioMediaDescription();
    addVideoMediaDescription();
=======
	setMediaDescriptorLine (localAudioMediaCap_);
	setMediaDescriptorLine (localVideoMediaCap_);
>>>>>>> 09abe126

    if (!srtpCrypto_.empty()) {
        addSdesAttribute (srtpCrypto_);
    }

    memset(buffer, 0, 1000);
    int size = pjmedia_sdp_print(localSession_, buffer, 1000);
    std::string localStr(buffer, size);
    _debug("SDP: Local SDP Session:\n%s", localStr.c_str());

    // Validate the sdp session
    return pjmedia_sdp_validate (localSession_);
}

int Sdp::createOffer (CodecOrder selectedCodecs, const std::vector<std::string> &videoCodecs)
{
    pj_status_t status;
    pjmedia_sdp_neg_state state;

    _info ("SDP: Create initial offer");

    // Build the SDP session descriptor
    status = createLocalSession (selectedCodecs, videoCodecs);
    if (status != PJ_SUCCESS) {
        _error ("SDP: Error: Failed to create initial offer");
        return status;
    }

    // Create the SDP negotiator_ instance with local offer
    status = pjmedia_sdp_neg_create_w_local_offer (memPool_, localSession_, &negotiator_);
    if (status != PJ_SUCCESS) {
        _error ("SDP: Error: Failed to create an initial SDP negotiator");
        return status;
    }

    state = pjmedia_sdp_neg_get_state (negotiator_);

    PJ_ASSERT_RETURN (status == PJ_SUCCESS, 1);

    return PJ_SUCCESS;
}

int Sdp::receiveOffer (const pjmedia_sdp_session* remote, CodecOrder selectedCodecs, const std::vector<std::string> &videoCodecs)
{
    char buffer[1000];

    _debug ("SDP: Receiving initial offer");

    pj_status_t status;

    if (!remote) {
        return !PJ_SUCCESS;
    }

    memset(buffer, 0, 1000);
    int size = pjmedia_sdp_print(remote, buffer, 1000);
    std::string remoteStr(buffer, size);
    _debug("SDP: Remote SDP Session:\n%s", remoteStr.c_str());

    // If called for the first time
    if (localSession_ == NULL) {
        // Build the local offer to respond
        status = createLocalSession (selectedCodecs, videoCodecs);
        if (status != PJ_SUCCESS) {
            _error ("SDP: Error: Failed to create initial offer");
            return status;
        }
    }

    remoteSession_ = pjmedia_sdp_session_clone (memPool_, remote);

    status = pjmedia_sdp_neg_create_w_remote_offer (memPool_, localSession_,
                                                    remoteSession_,
                                                    &negotiator_);

    PJ_ASSERT_RETURN (status == PJ_SUCCESS, 1);

    return PJ_SUCCESS;
}

int Sdp::receivingAnswerAfterInitialOffer(const pjmedia_sdp_session* remote)
{
    pj_status_t status;

    if (pjmedia_sdp_neg_get_state(negotiator_) != PJMEDIA_SDP_NEG_STATE_LOCAL_OFFER)
        _warn("SDP: Session not in a valid state for receiving answer");

    status = pjmedia_sdp_neg_set_remote_answer(memPool_, negotiator_, remote);

    if (status != PJ_SUCCESS)
        _warn("SDP: Error: Could not set SDP remote answer");

    if (pjmedia_sdp_neg_get_state(negotiator_) != PJMEDIA_SDP_NEG_STATE_WAIT_NEGO)
        _warn("SDP: Session not in a valid state after receiving answer");

    return status;
}

int Sdp::generateAnswerAfterInitialOffer(void)
{
    pj_status_t status;

    if (pjmedia_sdp_neg_get_state(negotiator_) != PJMEDIA_SDP_NEG_STATE_REMOTE_OFFER)
        _warn("SDP: Session not in a valid state for generating answer");

    status = pjmedia_sdp_neg_set_local_answer (memPool_, negotiator_, localSession_);

    if (status != PJ_SUCCESS)
        _warn("SDP: Error: could not set SDP local answer");

    if (pjmedia_sdp_neg_get_state(negotiator_) != PJMEDIA_SDP_NEG_STATE_WAIT_NEGO)
        _warn("SDP: Session not in a valid state after generating answer");

    return status;
}

pj_status_t Sdp::startNegotiation()
{
    pj_status_t status;
    const pjmedia_sdp_session *active_local;
    const pjmedia_sdp_session *active_remote;

    _debug ("SDP: Start negotiation");

    if (negotiator_ == NULL)
        _error("SDP: Error: negotiator is NULL in SDP session");

    if (pjmedia_sdp_neg_get_state(negotiator_) != PJMEDIA_SDP_NEG_STATE_WAIT_NEGO)
        _warn("SDP: Warning: negotiator not in wright state for negotiation");

    status = pjmedia_sdp_neg_negotiate (memPool_, negotiator_, 0);
    if (status != PJ_SUCCESS)
        return status;

    status = pjmedia_sdp_neg_get_active_local(negotiator_, &active_local);
    if (status != PJ_SUCCESS)
        _error("SDP: Could not retrieve local active session");

    setActiveLocalSdpSession(active_local);

    status = pjmedia_sdp_neg_get_active_remote(negotiator_, &active_remote);
    if (status != PJ_SUCCESS)
        _error("SDP: Could not retrieve remote active session");

    setActiveRemoteSdpSession(active_remote);

    return status;
}

void Sdp::updateInternalState()
{
    // Populate internal field
    updateMediaTransportInfoFromRemoteSdp();
}

void Sdp::addProtocol ()
{
    localSession_->origin.version = 0;
}

void Sdp::addOrigin ()
{
    pj_time_val tv;
    pj_gettimeofday (&tv);

    localSession_->origin.user = pj_str (pj_gethostname()->ptr);
    // Use Network Time Protocol format timestamp to ensure uniqueness.
    localSession_->origin.id = tv.sec + 2208988800UL;
    // The type of network ( IN for INternet )
    localSession_->origin.net_type = STR_IN;
    // The type of address
    localSession_->origin.addr_type = STR_IP4;
    // The address of the machine from which the session was created
    localSession_->origin.addr = pj_str ( (char*) localIpAddr_.c_str());
}

void Sdp::addSessionName ()
{
    localSession_->name = STR_SDP_NAME;
}

void Sdp::addConnectionInfo ()
{
    localSession_->conn->net_type = localSession_->origin.net_type;
    localSession_->conn->addr_type = localSession_->origin.addr_type;
    localSession_->conn->addr = localSession_->origin.addr;
}


void Sdp::addTiming ()
{
    // RFC 3264: An offer/answer model session description protocol
    // As the session is created and destroyed through an external signaling mean (SIP), the line
    // should have a value of "0 0".

    localSession_->time.start = localSession_->time.stop = 0;
}

<<<<<<< HEAD
void Sdp::addAudioMediaDescription()
{
    pjmedia_sdp_media* med;
    int nb_media, i;
=======
namespace
{
    using std::string;
    using std::vector;
    using std::stringstream;
    vector<string> &split(const string &s, char delim, vector<string> &elems)
    {
        stringstream ss(s);
        string item;
        while(getline(ss, item, delim))
            elems.push_back(item);
        return elems;
    }

    vector<string> split(const string &s, char delim)
    {
        vector<string> elems;
        return split(s, delim, elems);
    }
} // end anonymous namespace

std::string Sdp::getLineFromLocalSDP(const std::string &keyword) const
{
    assert(activeLocalSession_);
    static const int SIZE = 2048;
    char buffer[SIZE];
    int size = pjmedia_sdp_print(activeLocalSession_, buffer, SIZE);
    std::string sdp(buffer, size);
    const vector<string> tokens(split(sdp, '\n'));
    for (vector<string>::const_iterator iter = tokens.begin(); iter != tokens.end(); ++iter)
        if ((*iter).find(keyword) != string::npos)
            return *iter;
    return "";
}                                                                               

std::vector<std::string> Sdp::getActiveVideoDescription() const
{
    std::stringstream ss;
    if (activeLocalSession_)
    {
        static const int SIZE = 2048;
        char buffer[SIZE];
        int size = pjmedia_sdp_print(activeLocalSession_, buffer, SIZE);
        std::string localStr(buffer, size);
        _debug("ACTIVE LOCAL SESSION LOOKS LIKE: %s", localStr.c_str());
    }
    if (activeRemoteSession_)
    {
        static const int SIZE = 2048;
        char buffer[SIZE];
        int size = pjmedia_sdp_print(activeRemoteSession_, buffer, SIZE);
        std::string remoteStr(buffer, size);
        _debug("ACTIVE REMOTE SESSION LOOKS LIKE: %s", remoteStr.c_str());
    }
    ss << "v=0" << std::endl;
    ss << "o=- 0 0 " << STR_IN.ptr << " " << STR_IP4.ptr << " " << localIpAddr_ << std::endl;
    ss << "s=" << STR_SDP_NAME.ptr << std::endl;
    ss << "c=" << STR_IN.ptr << " " << STR_IP4.ptr << " " << remoteIpAddr_ << std::endl;
    ss << "t=0 0" << std::endl;
    //ss << "b=AS:1000" << std::endl;

    std::string videoLine(getLineFromLocalSDP("m=video"));
    ss << videoLine << std::endl;
>>>>>>> 09abe126

    int payload;
    sscanf(videoLine.c_str(), "m=video %*d %*s %d", &payload);

    std::ostringstream s;
    s << "a=rtpmap:";
    s << payload;

    std::string vCodecLine(getLineFromLocalSDP(s.str()));
    ss << vCodecLine << std::endl;

    char codec[32];
    codec[0] = '\0';
    sscanf(vCodecLine.c_str(), "a=rtpmap:%*d %31[^/]", codec);

    _debug("Receiving SDP \n%s", ss.str().c_str());

    std::vector<std::string> v;
    v.push_back(ss.str());
    v.push_back(std::string(codec));
    return v;
}

void Sdp::addVideoMediaDescription()
{
    // adds the following to the SDP for the local session:
    // m=video 5000 RTP/AVP 96
    // a=rtpmap:96 H264/90000

    pjmedia_sdp_media* med = PJ_POOL_ZALLOC_T (memPool_, pjmedia_sdp_media);

    // Get the right media format
    pj_strdup (memPool_, &med->desc.media, &STR_VIDEO);
    med->desc.port_count = 1;
    med->desc.port = getLocalPublishedVideoPort();
    assert(med->desc.port != 0);
    pj_strdup (memPool_, &med->desc.transport, &STR_RTP_AVP);
    std::string tmp("96");
    _debug("%s", tmp.c_str());
    pj_strdup2 (memPool_, &med->desc.fmt[0], tmp.c_str());
    med->desc.fmt_count = 1;
    pjmedia_sdp_rtpmap rtpmap;
    rtpmap.pt = med->desc.fmt[0];
    rtpmap.enc_name = pj_str((char*) "H264");
    rtpmap.clock_rate = 90000;
    rtpmap.param.slen = 0;
    rtpmap.param.ptr = (char*) "";
    pjmedia_sdp_attr *attr;
    pjmedia_sdp_rtpmap_to_attr (memPool_, &rtpmap, &attr);
    med->attr[med->attr_count++] = attr;

    // add it to the end
    localSession_->media[localSession_->media_count] = med;
    ++localSession_->media_count;

    attr = (pjmedia_sdp_attr*) pj_pool_zalloc (memPool_, sizeof (pjmedia_sdp_attr));

    pj_strdup2 (memPool_, &attr->name, "sendrecv");

    med->attr[ med->attr_count++] = attr;
}

namespace
{
    using std::string;
    using std::vector;
    using std::stringstream;
    vector<string> &split(const string &s, char delim, vector<string> &elems)
    {
        stringstream ss(s);
        string item;
        while(getline(ss, item, delim))
            elems.push_back(item);
        return elems;
    }

    vector<string> split(const string &s, char delim)
    {
        vector<string> elems;
        return split(s, delim, elems);
    }
} // end anonymous namespace

std::string Sdp::getLineFromLocalSDP(const std::string &keyword) const
{
    assert(activeLocalSession_);
    static const int SIZE = 2048;
    char buffer[SIZE];
    int size = pjmedia_sdp_print(activeLocalSession_, buffer, SIZE);
    std::string sdp(buffer, size);
    const vector<string> tokens(split(sdp, '\n'));
    for (vector<string>::const_iterator iter = tokens.begin(); iter != tokens.end(); ++iter)
        if ((*iter).find(keyword) != string::npos)
            return *iter;
    return "";
}                                                                               

std::string Sdp::getActiveVideoDescription() const
{
    std::stringstream ss;
    if (activeLocalSession_)
    {
        static const int SIZE = 2048;
        char buffer[SIZE];
        int size = pjmedia_sdp_print(activeLocalSession_, buffer, SIZE);
        std::string localStr(buffer, size);
        _error("ACTIVE LOCAL SESSION LOOKS LIKE: %s", localStr.c_str());
    }
    if (activeRemoteSession_)
    {
        static const int SIZE = 2048;
        char buffer[SIZE];
        int size = pjmedia_sdp_print(activeRemoteSession_, buffer, SIZE);
        std::string remoteStr(buffer, size);
        _error("ACTIVE REMOTE SESSION LOOKS LIKE: %s", remoteStr.c_str());
    }
    ss << "v=0" << std::endl;
    ss << "o=- 0 0 " << STR_IN.ptr << " " << STR_IP4.ptr << " " << localIpAddr_ << std::endl;
    ss << "s=" << STR_SDP_NAME.ptr << std::endl;
    ss << "c=" << STR_IN.ptr << " " << STR_IP4.ptr << " " << remoteIpAddr_ << std::endl;
    ss << "t=0 0" << std::endl;
    //ss << "b=AS:1000" << std::endl;

    std::string videoLine(getLineFromLocalSDP("m=video"));
    _error("Adding video line %s", videoLine.c_str());
    ss << videoLine << std::endl;
    std::string vCodecLine(getLineFromLocalSDP("H264"));
    _error("Adding rtpmap attribute %s", vCodecLine.c_str());
    ss << vCodecLine << std::endl;

    _debug("Receiving SDP \n%s", ss.str().c_str());

    return ss.str();
}

void Sdp::addSdesAttribute (const std::vector<std::string>& crypto)
{
    // temporary buffer used to store crypto attribute
    char tempbuf[256];

    std::vector<std::string>::const_iterator iter = crypto.begin();

    while (iter != crypto.end())
    {
        // the attribute to add to sdp
        pjmedia_sdp_attr *attribute = (pjmedia_sdp_attr*) pj_pool_zalloc (memPool_, sizeof (pjmedia_sdp_attr));

        attribute->name = pj_strdup3 (memPool_, "crypto");

        // _debug("crypto from sdp: %s", crypto.c_str());


        int len = pj_ansi_snprintf (tempbuf, sizeof (tempbuf),
                "%.*s", (int) (*iter).size(), (*iter).c_str());

        attribute->value.slen = len;
        attribute->value.ptr = (char*) pj_pool_alloc (memPool_, attribute->value.slen+1);
        pj_memcpy (attribute->value.ptr, tempbuf, attribute->value.slen+1);

        // get number of media for this SDP
        int media_count = localSession_->media_count;

        // add crypto attribute to media
        for (int i = 0; i < media_count; i++)
        {

            if (pjmedia_sdp_media_add_attr (localSession_->media[i], attribute) != PJ_SUCCESS)
                throw SdpException ("Could not add sdes attribute to media");
        }

        ++iter;
    }
}


void Sdp::addZrtpAttribute (pjmedia_sdp_media* media, std::string hash)
{
    pjmedia_sdp_attr *attribute;
    char tempbuf[256];
    int len;

    attribute = (pjmedia_sdp_attr*) pj_pool_zalloc (memPool_, sizeof (pjmedia_sdp_attr));

    attribute->name = pj_strdup3 (memPool_, "zrtp-hash");

    /* Format: ":version value" */
    len = pj_ansi_snprintf (tempbuf, sizeof (tempbuf),
            "%.*s %.*s",
            4,
            ZRTP_VERSION,
            (int) hash.size(),
            hash.c_str());

    attribute->value.slen = len;
    attribute->value.ptr = (char*) pj_pool_alloc (memPool_, attribute->value.slen+1);
    pj_memcpy (attribute->value.ptr, tempbuf, attribute->value.slen+1);

    if (pjmedia_sdp_media_add_attr (media, attribute) != PJ_SUCCESS)
        throw SdpException ("Could not add zrtp attribute to media");
}

Sdp::~Sdp()
{
    std::vector<sdpMedia *>::iterator iter = sessionAudioMedia_.begin();

    for (iter = sessionAudioMedia_.begin(); iter != sessionAudioMedia_.end(); ++iter)
        delete *iter;

    delete localAudioMediaCap_;
    delete localVideoMediaCap_;
}


<<<<<<< HEAD
void Sdp::setPortToAllMedia (int port)
{
    setLocalPublishedAudioPort (port);

    int size = localAudioMediaCap_.size();

    for (int i = 0; i < size; i++)
        localAudioMediaCap_[i]->set_port (port);
}

=======
>>>>>>> 09abe126
void Sdp::addAttributeToLocalAudioMedia(const std::string &attr)
{
    assert(pj_stricmp2(&localSession_->media[0]->desc.media, "audio") == 0);
    pjmedia_sdp_attr *attribute;

    attribute = pjmedia_sdp_attr_create (memPool_, attr.c_str(), NULL);

    pjmedia_sdp_media_add_attr (localSession_->media[0], attribute);
}

void Sdp::removeAttributeFromLocalAudioMedia(const std::string &attr)
{
    assert(pj_stricmp2(&localSession_->media[0]->desc.media, "audio") == 0);
    pjmedia_sdp_media_remove_all_attr (localSession_->media[0], attr.c_str());
}

void Sdp::removeAttributeFromLocalVideoMedia(const std::string &attr)
{
    assert(pj_stricmp2(&localSession_->media[1]->desc.media, "video") == 0);
    pjmedia_sdp_media_remove_all_attr (localSession_->media[1], attr.c_str());
}

void Sdp::addAttributeToLocalVideoMedia(const std::string &attr)
{
    assert(pj_stricmp2(&localSession_->media[1]->desc.media, "video") == 0);
    pjmedia_sdp_attr *attribute;

    attribute = pjmedia_sdp_attr_create (memPool_, attr.c_str(), NULL);

    pjmedia_sdp_media_add_attr(localSession_->media[1], attribute);
}

void Sdp::updateMediaTransportInfoFromRemoteSdp ()
{
    pjmedia_sdp_media *r_media = NULL;

    _info ("SDP: Fetching media from sdp");

    if (!activeRemoteSession_) {
        _error("Sdp: Error: Remote sdp is NULL while parsing media");
        return;
    }

    std::string media_type = "audio";
    getRemoteSdpMediaFromOffer(activeRemoteSession_, &r_media, media_type);

    if (r_media == NULL) {
        _warn ("SDP: Error: no remote sdp audio media found in the remote offer");
        return;
    }
    else {
        _info ("SDP: Remote Audio Port from fetching SDP: %d", r_media->desc.port);
        remoteAudioPort_ = r_media->desc.port;
    }

    std::string remote_ip(activeRemoteSession_->conn->addr.ptr, activeRemoteSession_->conn->addr.slen);
    _info ("SDP: Remote IP from fetching SDP: %s",  remote_ip.c_str());
    remoteIpAddr_ = remote_ip;

    r_media = NULL;
    media_type = "video";
    getRemoteSdpMediaFromOffer (activeRemoteSession_, &r_media, media_type);
    if (r_media == NULL) {
        _warn ("SDP: Error: no remote sdp video media found in the remote offer");
        return;
    }
    else {
        _info ("SDP: Remote Video Port from fetching SDP: %d", r_media->desc.port);
        remoteVideoPort_ = r_media->desc.port;
    }
}

void Sdp::getRemoteSdpTelephoneEventFromOffer(const pjmedia_sdp_session *remote_sdp)
{
    int media_count, attr_count;
    pjmedia_sdp_media *r_media = NULL;
    pjmedia_sdp_attr *attribute;
    pjmedia_sdp_rtpmap *rtpmap;

    if (!remote_sdp) {
        _error("Sdp: Error: Remote sdp is NULL while parsing telephone event attribute");
        return;
    }

    media_count = remote_sdp->media_count;

    for(int i = 0; i < media_count; i++) {
        if (pj_stricmp2(&remote_sdp->media[i]->desc.media, "audio") == 0) {
            r_media = remote_sdp->media[i];
            break;
        }
    }

    if (r_media == NULL) {
        _error("Sdp: Error: Could not found dtmf event gfrom remote sdp");
        return;
    }

    attr_count = r_media->attr_count;
    attribute = pjmedia_sdp_attr_find(attr_count, r_media->attr, &STR_TELEPHONE_EVENT, NULL);

    if (attribute != NULL) {
        pjmedia_sdp_attr_to_rtpmap (memPool_, attribute, &rtpmap);
        telephoneEventPayload_ = pj_strtoul (&rtpmap->pt);
    }
}

void Sdp::getRemoteSdpCryptoFromOffer (const pjmedia_sdp_session* remote_sdp, CryptoOffer& crypto_offer)
{
    int i, j;
    int attr_count, media_count;
    pjmedia_sdp_attr *attribute;
    pjmedia_sdp_media *media;

    // get the number of media for this sdp session
    media_count = remote_sdp->media_count;

    // iterate over all media
    for (i = 0; i < media_count; ++i)
    {
        // get media
        media = remote_sdp->media[i];

        // get number of attribute for this memdia
        attr_count = media->attr_count;

        // iterate over all attribute for this media
        for (j = 0; j < attr_count; j++)
        {
            attribute = media->attr[j];

            // test if this attribute is a crypto
            if (pj_stricmp2 (&attribute->name, "crypto") == 0)
            {
                std::string attr (attribute->value.ptr, attribute->value.slen);

                // @TODO our parser require the "a=crypto:" to be present
                std::string full_attr = "a=crypto:";
                full_attr += attr;

                crypto_offer.push_back (full_attr);
            }
        }
    }
}
<|MERGE_RESOLUTION|>--- conflicted
+++ resolved
@@ -197,34 +197,14 @@
     return static_cast<sfl::AudioCodec *>(codec);
 }
 
-<<<<<<< HEAD
-namespace
-{
-    std::string convertIntToString (int value)
-    {
-        std::ostringstream result;
-        result << value;
-        return result.str();
-    }
-} // end anonymous namespace
-
-
-void Sdp::setMediaDescriptorLine (sdpMedia *media, pjmedia_sdp_media** p_med)
-=======
 void Sdp::setMediaDescriptorLine (sdpMedia *media)
->>>>>>> 09abe126
 {
     pjmedia_sdp_media* med = PJ_POOL_ZALLOC_T (memPool_, pjmedia_sdp_media);
     pjmedia_sdp_attr *attr;
     bool audio = media->get_media_type() == MIME_TYPE_AUDIO;
 
     // Get the right media format
-<<<<<<< HEAD
-    pj_strdup (memPool_, &med->desc.media,
-            (media->get_media_type() == MIME_TYPE_AUDIO) ? &STR_AUDIO : &STR_VIDEO);
-=======
     pj_strdup (memPool_, &med->desc.media, audio ? &STR_AUDIO : &STR_VIDEO);
->>>>>>> 09abe126
     med->desc.port_count = 1;
     med->desc.port = media->port;
 
@@ -404,13 +384,8 @@
     addSessionName();
     addConnectionInfo();
     addTiming();
-<<<<<<< HEAD
-    addAudioMediaDescription();
-    addVideoMediaDescription();
-=======
 	setMediaDescriptorLine (localAudioMediaCap_);
 	setMediaDescriptorLine (localVideoMediaCap_);
->>>>>>> 09abe126
 
     if (!srtpCrypto_.empty()) {
         addSdesAttribute (srtpCrypto_);
@@ -609,12 +584,6 @@
     localSession_->time.start = localSession_->time.stop = 0;
 }
 
-<<<<<<< HEAD
-void Sdp::addAudioMediaDescription()
-{
-    pjmedia_sdp_media* med;
-    int nb_media, i;
-=======
 namespace
 {
     using std::string;
@@ -678,7 +647,6 @@
 
     std::string videoLine(getLineFromLocalSDP("m=video"));
     ss << videoLine << std::endl;
->>>>>>> 09abe126
 
     int payload;
     sscanf(videoLine.c_str(), "m=video %*d %*s %d", &payload);
@@ -700,118 +668,6 @@
     v.push_back(ss.str());
     v.push_back(std::string(codec));
     return v;
-}
-
-void Sdp::addVideoMediaDescription()
-{
-    // adds the following to the SDP for the local session:
-    // m=video 5000 RTP/AVP 96
-    // a=rtpmap:96 H264/90000
-
-    pjmedia_sdp_media* med = PJ_POOL_ZALLOC_T (memPool_, pjmedia_sdp_media);
-
-    // Get the right media format
-    pj_strdup (memPool_, &med->desc.media, &STR_VIDEO);
-    med->desc.port_count = 1;
-    med->desc.port = getLocalPublishedVideoPort();
-    assert(med->desc.port != 0);
-    pj_strdup (memPool_, &med->desc.transport, &STR_RTP_AVP);
-    std::string tmp("96");
-    _debug("%s", tmp.c_str());
-    pj_strdup2 (memPool_, &med->desc.fmt[0], tmp.c_str());
-    med->desc.fmt_count = 1;
-    pjmedia_sdp_rtpmap rtpmap;
-    rtpmap.pt = med->desc.fmt[0];
-    rtpmap.enc_name = pj_str((char*) "H264");
-    rtpmap.clock_rate = 90000;
-    rtpmap.param.slen = 0;
-    rtpmap.param.ptr = (char*) "";
-    pjmedia_sdp_attr *attr;
-    pjmedia_sdp_rtpmap_to_attr (memPool_, &rtpmap, &attr);
-    med->attr[med->attr_count++] = attr;
-
-    // add it to the end
-    localSession_->media[localSession_->media_count] = med;
-    ++localSession_->media_count;
-
-    attr = (pjmedia_sdp_attr*) pj_pool_zalloc (memPool_, sizeof (pjmedia_sdp_attr));
-
-    pj_strdup2 (memPool_, &attr->name, "sendrecv");
-
-    med->attr[ med->attr_count++] = attr;
-}
-
-namespace
-{
-    using std::string;
-    using std::vector;
-    using std::stringstream;
-    vector<string> &split(const string &s, char delim, vector<string> &elems)
-    {
-        stringstream ss(s);
-        string item;
-        while(getline(ss, item, delim))
-            elems.push_back(item);
-        return elems;
-    }
-
-    vector<string> split(const string &s, char delim)
-    {
-        vector<string> elems;
-        return split(s, delim, elems);
-    }
-} // end anonymous namespace
-
-std::string Sdp::getLineFromLocalSDP(const std::string &keyword) const
-{
-    assert(activeLocalSession_);
-    static const int SIZE = 2048;
-    char buffer[SIZE];
-    int size = pjmedia_sdp_print(activeLocalSession_, buffer, SIZE);
-    std::string sdp(buffer, size);
-    const vector<string> tokens(split(sdp, '\n'));
-    for (vector<string>::const_iterator iter = tokens.begin(); iter != tokens.end(); ++iter)
-        if ((*iter).find(keyword) != string::npos)
-            return *iter;
-    return "";
-}                                                                               
-
-std::string Sdp::getActiveVideoDescription() const
-{
-    std::stringstream ss;
-    if (activeLocalSession_)
-    {
-        static const int SIZE = 2048;
-        char buffer[SIZE];
-        int size = pjmedia_sdp_print(activeLocalSession_, buffer, SIZE);
-        std::string localStr(buffer, size);
-        _error("ACTIVE LOCAL SESSION LOOKS LIKE: %s", localStr.c_str());
-    }
-    if (activeRemoteSession_)
-    {
-        static const int SIZE = 2048;
-        char buffer[SIZE];
-        int size = pjmedia_sdp_print(activeRemoteSession_, buffer, SIZE);
-        std::string remoteStr(buffer, size);
-        _error("ACTIVE REMOTE SESSION LOOKS LIKE: %s", remoteStr.c_str());
-    }
-    ss << "v=0" << std::endl;
-    ss << "o=- 0 0 " << STR_IN.ptr << " " << STR_IP4.ptr << " " << localIpAddr_ << std::endl;
-    ss << "s=" << STR_SDP_NAME.ptr << std::endl;
-    ss << "c=" << STR_IN.ptr << " " << STR_IP4.ptr << " " << remoteIpAddr_ << std::endl;
-    ss << "t=0 0" << std::endl;
-    //ss << "b=AS:1000" << std::endl;
-
-    std::string videoLine(getLineFromLocalSDP("m=video"));
-    _error("Adding video line %s", videoLine.c_str());
-    ss << videoLine << std::endl;
-    std::string vCodecLine(getLineFromLocalSDP("H264"));
-    _error("Adding rtpmap attribute %s", vCodecLine.c_str());
-    ss << vCodecLine << std::endl;
-
-    _debug("Receiving SDP \n%s", ss.str().c_str());
-
-    return ss.str();
 }
 
 void Sdp::addSdesAttribute (const std::vector<std::string>& crypto)
@@ -892,19 +748,6 @@
 }
 
 
-<<<<<<< HEAD
-void Sdp::setPortToAllMedia (int port)
-{
-    setLocalPublishedAudioPort (port);
-
-    int size = localAudioMediaCap_.size();
-
-    for (int i = 0; i < size; i++)
-        localAudioMediaCap_[i]->set_port (port);
-}
-
-=======
->>>>>>> 09abe126
 void Sdp::addAttributeToLocalAudioMedia(const std::string &attr)
 {
     assert(pj_stricmp2(&localSession_->media[0]->desc.media, "audio") == 0);
