/*
 *  Copyright (C) 2004, 2005, 2006, 2009, 2008, 2009, 2010, 2011 Savoir-Faire Linux Inc.
 *
 *  Author: Emmanuel Milou <emmanuel.milou@savoirfairelinux.com>
 *  Author: Alexandre Savard <alexandre.savard@savoirfairelinux.com>
 *
 *  This program is free software; you can redistribute it and/or modify
 *  it under the terms of the GNU General Public License as published by
 *  the Free Software Foundation; either version 3 of the License, or
 *  (at your option) any later version.
 *
 *  This program is distributed in the hope that it will be useful,
 *  but WITHOUT ANY WARRANTY; without even the implied warranty of
 *  MERCHANTABILITY or FITNESS FOR A PARTICULAR PURPOSE.  See the
 *  GNU General Public License for more details.
 *
 *  You should have received a copy of the GNU General Public License
 *  along with this program; if not, write to the Free Software
 *  Foundation, Inc., 675 Mass Ave, Cambridge, MA 02139, USA.
 *
 *  Additional permission under GNU GPL version 3 section 7:
 *
 *  If you modify this program, or any covered work, by linking or
 *  combining it with the OpenSSL project's OpenSSL library (or a
 *  modified version of that library), containing parts covered by the
 *  terms of the OpenSSL or SSLeay licenses, Savoir-Faire Linux Inc.
 *  grants you additional permission to convey the resulting work.
 *  Corresponding Source for a non-source form of such a combination
 *  shall include the source code for the parts of OpenSSL used as well
 *  as that of the covered work.
 */

#include "sdp.h"
#include "sdpmedia.h"
#include "global.h"
#include "manager.h"
static const char* const ZRTP_VERSION = "1.10";

static const pj_str_t STR_AUDIO = { (char*) "audio", 5};
static const pj_str_t STR_VIDEO = { (char*) "video", 5};
static const pj_str_t STR_IN = { (char*) "IN", 2 };
static const pj_str_t STR_IP4 = { (char*) "IP4", 3};
static const pj_str_t STR_IP6 = { (char*) "IP6", 3};
static const pj_str_t STR_RTP_AVP = { (char*) "RTP/AVP", 7 };
static const pj_str_t STR_RTP_SAVP = { (char*) "RTP/SAVP", 8 };
static const pj_str_t STR_SDP_NAME = { (char*) "sflphone", 8 };
static const pj_str_t STR_SENDRECV = { (char*) "sendrecv", 8 };
static const pj_str_t STR_RTPMAP = { (char*) "rtpmap", 6 };
static const pj_str_t STR_CRYPTO = { (char*) "crypto", 6 };
static const pj_str_t STR_TELEPHONE_EVENT = { (char*) "telephone-event", 15};

namespace // anonymous
{
void getRemoteSdpMediaFromOffer (const pjmedia_sdp_session* remote_sdp,
                                       pjmedia_sdp_media** r_media,
                                       const std::string &media_type)
{
    int count;

    if (!remote_sdp)
        return;

    count = remote_sdp->media_count;
    *r_media =  NULL;


    for (int i = 0; i < count; ++i) {
        if (pj_stricmp2 (&remote_sdp->media[i]->desc.media, media_type.c_str()) == 0) {
            *r_media = remote_sdp->media[i];
            return;
        }
    }
}
}

Sdp::Sdp (pj_pool_t *pool)
    : memPool_(pool)
	, negotiator_(NULL)
    , localSession_(NULL)
	, remoteSession_(NULL)
    , activeLocalSession_(NULL)
    , activeRemoteSession_(NULL)
    , localAudioMediaCap_()
    , sessionAudioMedia_(0)
    , localIpAddr_("")
	, remoteIpAddr_("")
    , localAudioPort_(0)
	, localVideoPort_(0)
	, remoteAudioPort_(0)
	, remoteVideoPort_(0)
	, zrtpHelloHash_("")
	, srtpCrypto_()
    , telephoneEventPayload_(101) // same as asterisk
{
}

void Sdp::setActiveLocalSdpSession (const pjmedia_sdp_session *sdp)
{

    int nb_media, nb_codecs;
    int port;
    pjmedia_sdp_media *current;
    sdpMedia *media = NULL;
    std::string dir;
    CodecsMap codecs_list;
    pjmedia_sdp_attr *attribute = NULL;
    pjmedia_sdp_rtpmap *rtpmap;

    _debug ("SDP: Set active local SDP session");

    activeLocalSession_ = (pjmedia_sdp_session*) sdp;

    codecs_list = Manager::instance().getAudioCodecFactory().getCodecsMap();

    // retrieve the media information
    nb_media = activeLocalSession_->media_count;

    for (int i = 0; i < nb_media ; i++) {
        // Retrieve the media
        current = activeLocalSession_->media[i];
        std::string type (current->desc.media.ptr, current->desc.media.slen);
        port = current->desc.port;
        media = new sdpMedia (type, port);
        // Retrieve the payload
        nb_codecs = current->desc.fmt_count;  // Must be one

        for (int j = 0; j < nb_codecs; j++) {
            attribute = pjmedia_sdp_media_find_attr(current, &STR_RTPMAP, NULL);
            // pj_strtoul(attribute->pt)

            if (!attribute)
            {
                delete media;
                return;
            }

            pjmedia_sdp_attr_to_rtpmap (memPool_, attribute, &rtpmap);

            CodecsMap::iterator iter = codecs_list.find ( (AudioCodecType) pj_strtoul (&rtpmap->pt));

            if (iter == codecs_list.end())
            {
                delete media;
                return;
            }

            media->add_codec (iter->second);
        }

        sessionAudioMedia_.push_back (media);
    }
}

void Sdp::setActiveRemoteSdpSession (const pjmedia_sdp_session *sdp)
{
    _debug ("SDP: Set negotiated SDP");

    activeRemoteSession_ = (pjmedia_sdp_session*) sdp;

    getRemoteSdpTelephoneEventFromOffer(sdp);
}

bool Sdp::hasSessionMedia(void) const
{
    return not sessionAudioMedia_.empty();
}

sfl::AudioCodec* Sdp::getSessionMedia (void)
{

    int nbMedia;
    int nbCodec;
    sfl::Codec *codec = NULL;
    std::vector<sdpMedia *> mediaList;

    _debug ("SDP: Get session media");

    nbMedia = sessionAudioMedia_.size();

    if (nbMedia <= 0) {
        _error("SDP: Error: No media in session description");
        throw SdpException("No media description for this SDP");
    }

    nbCodec = sessionAudioMedia_[0]->get_media_codec_list().size();

    if (nbCodec <= 0) {
        _error("SDP: Error: No codec description for this media");
        throw SdpException("No codec description for this media");
    }

    codec = sessionAudioMedia_[0]->get_media_codec_list()[0];

    return static_cast<sfl::AudioCodec *>(codec);
}

namespace
{
    std::string convertIntToString (int value)
    {
        std::ostringstream result;
        result << value;
        return result.str();
    }
} // end anonymous namespace


void Sdp::setMediaDescriptorLine (sdpMedia *media, pjmedia_sdp_media** p_med)
{

    pjmedia_sdp_media* med;
    pjmedia_sdp_rtpmap rtpmap;
    pjmedia_sdp_attr *attr;
    sfl::Codec *codec;
    int count, i;
    std::string tmp;

    med = PJ_POOL_ZALLOC_T (memPool_, pjmedia_sdp_media);

    // Get the right media format
    pj_strdup (memPool_, &med->desc.media,
            (media->get_media_type() == MIME_TYPE_AUDIO) ? &STR_AUDIO : &STR_VIDEO);
    med->desc.port_count = 1;
    med->desc.port = media->get_port();

    // in case of sdes, media are tagged as "RTP/SAVP", RTP/AVP elsewhere
    if (srtpCrypto_.empty()) {
        pj_strdup (memPool_, &med->desc.transport, &STR_RTP_AVP);
    } else {

        pj_strdup (memPool_, &med->desc.transport, &STR_RTP_SAVP);
    }

    // Media format ( RTP payload )
    count = media->get_media_codec_list().size();
    med->desc.fmt_count = count;

    // add the payload list

    for (i=0; i<count; i++) {
        codec = media->get_media_codec_list() [i];
        tmp = convertIntToString (codec->getPayloadType ());
        _debug ("%s", tmp.c_str());
        pj_strdup2 (memPool_, &med->desc.fmt[i], tmp.c_str());

        // Add a rtpmap field for each codec
        // We could add one only for dynamic payloads because the codecs with static RTP payloads
        // are entirely defined in the RFC 3351, but if we want to add other attributes like an asymmetric
        // connection, the rtpmap attribute will be useful to specify for which codec it is applicable
        rtpmap.pt = med->desc.fmt[i];
        rtpmap.enc_name = pj_str ( (char*) codec->getMimeSubtype().c_str());

        // G722 require G722/8000 media description even if it is 16000 codec
        if (codec->getPayloadType () == 9) {
            rtpmap.clock_rate = 8000;
        } else {
            rtpmap.clock_rate = codec->getClockRate();
        }

<<<<<<< HEAD
        rtpmap.param.ptr = (char*) "";
=======
        rtpmap.param.ptr = ((char* const)"");
>>>>>>> 77b55d14
        rtpmap.param.slen = 0;

        pjmedia_sdp_rtpmap_to_attr (memPool_, &rtpmap, &attr);

        med->attr[med->attr_count++] = attr;
    }

    // Add the direction stream
    attr = (pjmedia_sdp_attr*) pj_pool_zalloc (memPool_, sizeof (pjmedia_sdp_attr));

    pj_strdup2 (memPool_, &attr->name, media->get_stream_direction_str().c_str());

    med->attr[ med->attr_count++] = attr;

    if (!zrtpHelloHash_.empty()) {
        addZrtpAttribute (med, zrtpHelloHash_);
    }

    setTelephoneEventRtpmap(med);

    *p_med = med;
}

void Sdp::setTelephoneEventRtpmap(pjmedia_sdp_media *med)
{
    pjmedia_sdp_attr *attr_rtpmap = NULL;
    pjmedia_sdp_attr *attr_fmtp = NULL;

    attr_rtpmap = static_cast<pjmedia_sdp_attr *>(pj_pool_zalloc(memPool_, sizeof(pjmedia_sdp_attr)));
    attr_rtpmap->name = pj_str((char *) "rtpmap");
    attr_rtpmap->value = pj_str((char *) "101 telephone-event/8000");

    med->attr[med->attr_count++] = attr_rtpmap;

    attr_fmtp = static_cast<pjmedia_sdp_attr *>(pj_pool_zalloc(memPool_, sizeof(pjmedia_sdp_attr)));
    attr_fmtp->name = pj_str((char *) "fmtp");
    attr_fmtp->value = pj_str((char *) "101 0-15");

    med->attr[med->attr_count++] = attr_fmtp;
}

void Sdp::setLocalMediaCapabilities (CodecOrder selectedCodecs)
{

    unsigned int i;
    sdpMedia *audio;
    CodecsMap codecs_list;
    CodecsMap::iterator iter;

    // Clean it first
    localAudioMediaCap_.clear();

    _debug ("SDP: Fetch local media capabilities. Local extern audio port: %i" , getLocalPublishedAudioPort());

    /* Only one audio media used right now */
    audio = new sdpMedia (MIME_TYPE_AUDIO);
    audio->set_port (getLocalPublishedAudioPort());

    /* We retrieve the codecs selected by the user */
    codecs_list = Manager::instance().getAudioCodecFactory().getCodecsMap();

    if (selectedCodecs.size() == 0) {
        throw SdpException ("No selected codec while building local SDP offer");
    }

    for (i=0; i<selectedCodecs.size(); i++) {
        iter=codecs_list.find (selectedCodecs[i]);

        if (iter!=codecs_list.end()) {
            audio->add_codec (iter->second);
        } else {
            _warn ("SDP: Couldn't find audio codec");
        }
    }

    localAudioMediaCap_.push_back (audio);
}

int Sdp::createLocalSession (CodecOrder selectedCodecs)
{
    char buffer[1000];

    _info ("SDP: Create local session");

    // Build local media capabilities
    setLocalMediaCapabilities (selectedCodecs);

    // Reference: RFC 4566 [5]

    /* Create and initialize basic SDP session */
    localSession_ = PJ_POOL_ZALLOC_T (memPool_, pjmedia_sdp_session);
    localSession_->conn = PJ_POOL_ZALLOC_T (memPool_, pjmedia_sdp_conn);

    /* Initialize the fields of the struct */
    addProtocol();
    addOrigin();
    addSessionName();
    addConnectionInfo();
    addTiming();
    addAudioMediaDescription();
    addVideoMediaDescription();

    if (!srtpCrypto_.empty()) {
        addSdesAttribute (srtpCrypto_);
    }

    memset(buffer, 0, 1000);
    int size = pjmedia_sdp_print(localSession_, buffer, 1000);
    std::string localStr(buffer, size);
    _debug("SDP: Local SDP Session:\n%s", localStr.c_str());

    // Validate the sdp session
    return pjmedia_sdp_validate (localSession_);
}

int Sdp::createOffer (CodecOrder selectedCodecs)
{
    pj_status_t status;
    pjmedia_sdp_neg_state state;

    _info ("SDP: Create initial offer");

    // Build the SDP session descriptor
    status = createLocalSession (selectedCodecs);
    if (status != PJ_SUCCESS) {
        _error ("SDP: Error: Failed to create initial offer");
        return status;
    }

    // Create the SDP negotiator_ instance with local offer
    status = pjmedia_sdp_neg_create_w_local_offer (memPool_, localSession_, &negotiator_);
    if (status != PJ_SUCCESS) {
        _error ("SDP: Error: Failed to create an initial SDP negotiator");
        return status;
    }

    state = pjmedia_sdp_neg_get_state (negotiator_);

    PJ_ASSERT_RETURN (status == PJ_SUCCESS, 1);

    return PJ_SUCCESS;
}

int Sdp::receiveOffer (const pjmedia_sdp_session* remote, CodecOrder selectedCodecs)
{
    char buffer[1000];

    _debug ("SDP: Receiving initial offer");

    pj_status_t status;

    if (!remote) {
        return !PJ_SUCCESS;
    }

    memset(buffer, 0, 1000);
    int size = pjmedia_sdp_print(remote, buffer, 1000);
    std::string remoteStr(buffer, size);
    _debug("SDP: Remote SDP Session:\n%s", remoteStr.c_str());

    // If called for the first time
    if (localSession_ == NULL) {
        // Build the local offer to respond
        status = createLocalSession (selectedCodecs);
        if (status != PJ_SUCCESS) {
            _error ("SDP: Error: Failed to create initial offer");
            return status;
        }
    }

    remoteSession_ = pjmedia_sdp_session_clone (memPool_, remote);

    status = pjmedia_sdp_neg_create_w_remote_offer (memPool_, localSession_,
                                                    remoteSession_,
                                                    &negotiator_);

    PJ_ASSERT_RETURN (status == PJ_SUCCESS, 1);

    return PJ_SUCCESS;
}

int Sdp::receivingAnswerAfterInitialOffer(const pjmedia_sdp_session* remote)
{
    pj_status_t status;

    if (pjmedia_sdp_neg_get_state(negotiator_) != PJMEDIA_SDP_NEG_STATE_LOCAL_OFFER)
        _warn("SDP: Session not in a valid state for receiving answer");

    status = pjmedia_sdp_neg_set_remote_answer(memPool_, negotiator_, remote);

    if (status != PJ_SUCCESS)
        _warn("SDP: Error: Could not set SDP remote answer");

    if (pjmedia_sdp_neg_get_state(negotiator_) != PJMEDIA_SDP_NEG_STATE_WAIT_NEGO)
        _warn("SDP: Session not in a valid state after receiving answer");

    return status;
}

int Sdp::generateAnswerAfterInitialOffer(void)
{
    pj_status_t status;

    if (pjmedia_sdp_neg_get_state(negotiator_) != PJMEDIA_SDP_NEG_STATE_REMOTE_OFFER)
        _warn("SDP: Session not in a valid state for generating answer");

    status = pjmedia_sdp_neg_set_local_answer (memPool_, negotiator_, localSession_);

    if (status != PJ_SUCCESS)
        _warn("SDP: Error: could not set SDP local answer");

    if (pjmedia_sdp_neg_get_state(negotiator_) != PJMEDIA_SDP_NEG_STATE_WAIT_NEGO)
        _warn("SDP: Session not in a valid state after generating answer");

    return status;
}

pj_status_t Sdp::startNegotiation()
{
    pj_status_t status;
    const pjmedia_sdp_session *active_local;
    const pjmedia_sdp_session *active_remote;

    _debug ("SDP: Start negotiation");

    if (negotiator_ == NULL)
        _error("SDP: Error: negotiator is NULL in SDP session");

    if (pjmedia_sdp_neg_get_state(negotiator_) != PJMEDIA_SDP_NEG_STATE_WAIT_NEGO)
        _warn("SDP: Warning: negotiator not in wright state for negotiation");

    status = pjmedia_sdp_neg_negotiate (memPool_, negotiator_, 0);
    if (status != PJ_SUCCESS)
        return status;

    status = pjmedia_sdp_neg_get_active_local(negotiator_, &active_local);
    if (status != PJ_SUCCESS)
        _error("SDP: Could not retrieve local active session");

    setActiveLocalSdpSession(active_local);

    status = pjmedia_sdp_neg_get_active_remote(negotiator_, &active_remote);
    if (status != PJ_SUCCESS)
        _error("SDP: Could not retrieve remote active session");

    setActiveRemoteSdpSession(active_remote);

    return status;
}

void Sdp::updateInternalState()
{
    // Populate internal field
    updateMediaTransportInfoFromRemoteSdp();
}

void Sdp::addProtocol ()
{
    localSession_->origin.version = 0;
}

void Sdp::addOrigin ()
{
    pj_time_val tv;
    pj_gettimeofday (&tv);

    localSession_->origin.user = pj_str (pj_gethostname()->ptr);
    // Use Network Time Protocol format timestamp to ensure uniqueness.
    localSession_->origin.id = tv.sec + 2208988800UL;
    // The type of network ( IN for INternet )
    localSession_->origin.net_type = STR_IN;
    // The type of address
    localSession_->origin.addr_type = STR_IP4;
    // The address of the machine from which the session was created
    localSession_->origin.addr = pj_str ( (char*) localIpAddr_.c_str());
}

void Sdp::addSessionName ()
{
    localSession_->name = STR_SDP_NAME;
}

void Sdp::addConnectionInfo ()
{
    localSession_->conn->net_type = localSession_->origin.net_type;
    localSession_->conn->addr_type = localSession_->origin.addr_type;
    localSession_->conn->addr = localSession_->origin.addr;
}


void Sdp::addTiming ()
{
    // RFC 3264: An offer/answer model session description protocol
    // As the session is created and destroyed through an external signaling mean (SIP), the line
    // should have a value of "0 0".

    localSession_->time.start = localSession_->time.stop = 0;
}

void Sdp::addAudioMediaDescription()
{
    pjmedia_sdp_media* med;
    int nb_media, i;

    med = PJ_POOL_ZALLOC_T (memPool_, pjmedia_sdp_media);
    nb_media = localAudioMediaCap_.size();
    // For DTMF RTP events
    localSession_->media_count = nb_media;

    for (i=0; i<nb_media; i++) {
        setMediaDescriptorLine (localAudioMediaCap_[i], &med);
        localSession_->media[i] = med;
    }
}

void Sdp::addVideoMediaDescription()
{
    // adds the following to the SDP for the local session:
    // m=video 5000 RTP/AVP 96
    // a=rtpmap:96 H264/90000

    pjmedia_sdp_media* med = PJ_POOL_ZALLOC_T (memPool_, pjmedia_sdp_media);

    // Get the right media format
    pj_strdup (memPool_, &med->desc.media, &STR_VIDEO);
    med->desc.port_count = 1;
    med->desc.port = getLocalPublishedVideoPort();
    assert(med->desc.port != 0);
    pj_strdup (memPool_, &med->desc.transport, &STR_RTP_AVP);
    std::string tmp("96");
    _debug("%s", tmp.c_str());
    pj_strdup2 (memPool_, &med->desc.fmt[0], tmp.c_str());
    med->desc.fmt_count = 1;
    pjmedia_sdp_rtpmap rtpmap;
    rtpmap.pt = med->desc.fmt[0];
    rtpmap.enc_name = pj_str((char*) "H264");
    rtpmap.clock_rate = 90000;
    rtpmap.param.slen = 0;
    pjmedia_sdp_attr *attr;
    pjmedia_sdp_rtpmap_to_attr (memPool_, &rtpmap, &attr);
    med->attr[med->attr_count++] = attr;

    // add it to the end
    localSession_->media[localSession_->media_count] = med;
    ++localSession_->media_count;

    attr = (pjmedia_sdp_attr*) pj_pool_zalloc (memPool_, sizeof (pjmedia_sdp_attr));

    pj_strdup2 (memPool_, &attr->name, "sendrecv");

    med->attr[ med->attr_count++] = attr;
}

namespace
{
    using std::string;
    using std::vector;
    using std::stringstream;
    vector<string> &split(const string &s, char delim, vector<string> &elems)
    {
        stringstream ss(s);
        string item;
        while(getline(ss, item, delim))
            elems.push_back(item);
        return elems;
    }

    vector<string> split(const string &s, char delim)
    {
        vector<string> elems;
        return split(s, delim, elems);
    }
} // end anonymous namespace

std::string Sdp::getLineFromLocalSDP(const std::string &keyword) const
{
    assert(activeLocalSession_);
    static const int SIZE = 2048;
    char buffer[SIZE];
    int size = pjmedia_sdp_print(activeLocalSession_, buffer, SIZE);
    std::string sdp(buffer, size);
    const vector<string> tokens(split(sdp, '\n'));
    for (vector<string>::const_iterator iter = tokens.begin(); iter != tokens.end(); ++iter)
        if ((*iter).find(keyword) != string::npos)
            return *iter;
    return "";
}                                                                               

std::string Sdp::getActiveVideoDescription() const
{
    std::stringstream ss;
    if (activeLocalSession_)
    {
        static const int SIZE = 2048;
        char buffer[SIZE];
        int size = pjmedia_sdp_print(activeLocalSession_, buffer, SIZE);
        std::string localStr(buffer, size);
        _error("ACTIVE LOCAL SESSION LOOKS LIKE: %s", localStr.c_str());
    }
    if (activeRemoteSession_)
    {
        static const int SIZE = 2048;
        char buffer[SIZE];
        int size = pjmedia_sdp_print(activeRemoteSession_, buffer, SIZE);
        std::string remoteStr(buffer, size);
        _error("ACTIVE REMOTE SESSION LOOKS LIKE: %s", remoteStr.c_str());
    }
    ss << "v=0" << std::endl;
    ss << "o=- 0 0 " << STR_IN.ptr << " " << STR_IP4.ptr << " " << localIpAddr_ << std::endl;
    ss << "s=" << STR_SDP_NAME.ptr << std::endl;
    ss << "c=" << STR_IN.ptr << " " << STR_IP4.ptr << " " << remoteIpAddr_ << std::endl;
    ss << "t=0 0" << std::endl;
    //ss << "b=AS:1000" << std::endl;

    std::string videoLine(getLineFromLocalSDP("m=video"));
    _error("Adding video line %s", videoLine.c_str());
    ss << videoLine << std::endl;
    std::string vCodecLine(getLineFromLocalSDP("H264"));
    _error("Adding rtpmap attribute %s", vCodecLine.c_str());
    ss << vCodecLine << std::endl;

    _debug("Receiving SDP \n%s", ss.str().c_str());

    return ss.str();
}

void Sdp::addSdesAttribute (const std::vector<std::string>& crypto)
{
    // temporary buffer used to store crypto attribute
    char tempbuf[256];

    std::vector<std::string>::const_iterator iter = crypto.begin();

    while (iter != crypto.end())
    {
        // the attribute to add to sdp
        pjmedia_sdp_attr *attribute = (pjmedia_sdp_attr*) pj_pool_zalloc (memPool_, sizeof (pjmedia_sdp_attr));

        attribute->name = pj_strdup3 (memPool_, "crypto");

        // _debug("crypto from sdp: %s", crypto.c_str());


        int len = pj_ansi_snprintf (tempbuf, sizeof (tempbuf),
                "%.*s", (int) (*iter).size(), (*iter).c_str());

        attribute->value.slen = len;
        attribute->value.ptr = (char*) pj_pool_alloc (memPool_, attribute->value.slen+1);
        pj_memcpy (attribute->value.ptr, tempbuf, attribute->value.slen+1);

        // get number of media for this SDP
        int media_count = localSession_->media_count;

        // add crypto attribute to media
        for (int i = 0; i < media_count; i++)
        {

            if (pjmedia_sdp_media_add_attr (localSession_->media[i], attribute) != PJ_SUCCESS)
                throw SdpException ("Could not add sdes attribute to media");
        }

        ++iter;
    }
}


void Sdp::addZrtpAttribute (pjmedia_sdp_media* media, std::string hash)
{
    pjmedia_sdp_attr *attribute;
    char tempbuf[256];
    int len;

    attribute = (pjmedia_sdp_attr*) pj_pool_zalloc (memPool_, sizeof (pjmedia_sdp_attr));

    attribute->name = pj_strdup3 (memPool_, "zrtp-hash");

    /* Format: ":version value" */
    len = pj_ansi_snprintf (tempbuf, sizeof (tempbuf),
            "%.*s %.*s",
            4,
            ZRTP_VERSION,
            (int) hash.size(),
            hash.c_str());

    attribute->value.slen = len;
    attribute->value.ptr = (char*) pj_pool_alloc (memPool_, attribute->value.slen+1);
    pj_memcpy (attribute->value.ptr, tempbuf, attribute->value.slen+1);

    if (pjmedia_sdp_media_add_attr (media, attribute) != PJ_SUCCESS)
        throw SdpException ("Could not add zrtp attribute to media");
}

Sdp::~Sdp()
{
    std::vector<sdpMedia *>::iterator iter = sessionAudioMedia_.begin();

<<<<<<< HEAD
    if (not sessionAudioMedia_.empty())
    {

        std::vector<sdpMedia *>::iterator iter = sessionAudioMedia_.begin();
        sdpMedia *media;

        while (iter != sessionAudioMedia_.end())
        {
            _debug ("delete media");
            media = *iter;
            delete media;
            ++iter;
        }

        sessionAudioMedia_.clear();
    }
}


void Sdp::cleanLocalMediaCapabilities()
{
    _info ("SDP: Clean local media capabilities");

    if (not localAudioMediaCap_.empty())
    {

        std::vector<sdpMedia *>::iterator iter = localAudioMediaCap_.begin();
        sdpMedia *media;

        while (iter != localAudioMediaCap_.end())
        {
            media = *iter;
            delete media;
            ++iter;
        }

        localAudioMediaCap_.clear();
    }
}

=======
    for (iter = sessionAudioMedia_.begin(); iter != sessionAudioMedia_.end(); ++iter)
        delete *iter;

    for (iter = localAudioMediaCap_.begin(); iter != localAudioMediaCap_.end(); ++iter)
        delete *iter;
}


>>>>>>> 77b55d14
void Sdp::setPortToAllMedia (int port)
{
    setLocalPublishedAudioPort (port);

    int size = localAudioMediaCap_.size();

    for (int i = 0; i < size; i++)
        localAudioMediaCap_[i]->set_port (port);
}

void Sdp::addAttributeToLocalAudioMedia(std::string attr)
{
    pjmedia_sdp_attr *attribute;

    attribute = pjmedia_sdp_attr_create (memPool_, attr.c_str(), NULL);

    pjmedia_sdp_media_add_attr (localSession_->media[0], attribute);
}

void Sdp::removeAttributeFromLocalAudioMedia(std::string attr)
{
    pjmedia_sdp_media_remove_all_attr (localSession_->media[0], attr.c_str());
}

void Sdp::updateMediaTransportInfoFromRemoteSdp ()
{
    pjmedia_sdp_media *r_media = NULL;

    _info ("SDP: Fetching media from sdp");

    if (!activeRemoteSession_) {
        _error("Sdp: Error: Remote sdp is NULL while parsing media");
        return;
    }

    std::string media_type = "audio";
    getRemoteSdpMediaFromOffer(activeRemoteSession_, &r_media, media_type);

    if (r_media == NULL) {
        _warn ("SDP: Error: no remote sdp audio media found in the remote offer");
        return;
    }
    else {
        _info ("SDP: Remote Audio Port from fetching SDP: %d", r_media->desc.port);
        remoteAudioPort_ = r_media->desc.port;
    }

    std::string remote_ip(activeRemoteSession_->conn->addr.ptr, activeRemoteSession_->conn->addr.slen);
    _info ("SDP: Remote IP from fetching SDP: %s",  remote_ip.c_str());
    remoteIpAddr_ = remote_ip;

    r_media = NULL;
    media_type = "video";
    getRemoteSdpMediaFromOffer (activeRemoteSession_, &r_media, media_type);
    if (r_media == NULL) {
        _warn ("SDP: Error: no remote sdp video media found in the remote offer");
        return;
    }
    else {
        _info ("SDP: Remote Video Port from fetching SDP: %d", r_media->desc.port);
        remoteVideoPort_ = r_media->desc.port;
    }
}

void Sdp::getRemoteSdpTelephoneEventFromOffer(const pjmedia_sdp_session *remote_sdp)
{
    int media_count, attr_count;
    pjmedia_sdp_media *r_media = NULL;
    pjmedia_sdp_attr *attribute;
    pjmedia_sdp_rtpmap *rtpmap;

    if (!remote_sdp) {
        _error("Sdp: Error: Remote sdp is NULL while parsing telephone event attribute");
        return;
    }

    media_count = remote_sdp->media_count;

    for(int i = 0; i < media_count; i++) {
        if (pj_stricmp2(&remote_sdp->media[i]->desc.media, "audio") == 0) {
            r_media = remote_sdp->media[i];
            break;
        }
    }

    if (r_media == NULL) {
        _error("Sdp: Error: Could not found dtmf event gfrom remote sdp");
        return;
    }

    attr_count = r_media->attr_count;
    attribute = pjmedia_sdp_attr_find(attr_count, r_media->attr, &STR_TELEPHONE_EVENT, NULL);

    if (attribute != NULL) {
        pjmedia_sdp_attr_to_rtpmap (memPool_, attribute, &rtpmap);
        telephoneEventPayload_ = pj_strtoul (&rtpmap->pt);
    }
}

void Sdp::getRemoteSdpCryptoFromOffer (const pjmedia_sdp_session* remote_sdp, CryptoOffer& crypto_offer)
{
    int i, j;
    int attr_count, media_count;
    pjmedia_sdp_attr *attribute;
    pjmedia_sdp_media *media;

    // get the number of media for this sdp session
    media_count = remote_sdp->media_count;

    // iterate over all media
    for (i = 0; i < media_count; ++i)
    {
        // get media
        media = remote_sdp->media[i];

        // get number of attribute for this memdia
        attr_count = media->attr_count;

        // iterate over all attribute for this media
        for (j = 0; j < attr_count; j++)
        {
            attribute = media->attr[j];

            // test if this attribute is a crypto
            if (pj_stricmp2 (&attribute->name, "crypto") == 0)
            {
                std::string attr (attribute->value.ptr, attribute->value.slen);

                // @TODO our parser require the "a=crypto:" to be present
                std::string full_attr = "a=crypto:";
                full_attr += attr;

                crypto_offer.push_back (full_attr);
            }
        }
    }
}
<|MERGE_RESOLUTION|>--- conflicted
+++ resolved
@@ -257,11 +257,7 @@
             rtpmap.clock_rate = codec->getClockRate();
         }
 
-<<<<<<< HEAD
-        rtpmap.param.ptr = (char*) "";
-=======
         rtpmap.param.ptr = ((char* const)"");
->>>>>>> 77b55d14
         rtpmap.param.slen = 0;
 
         pjmedia_sdp_rtpmap_to_attr (memPool_, &rtpmap, &attr);
@@ -758,48 +754,6 @@
 {
     std::vector<sdpMedia *>::iterator iter = sessionAudioMedia_.begin();
 
-<<<<<<< HEAD
-    if (not sessionAudioMedia_.empty())
-    {
-
-        std::vector<sdpMedia *>::iterator iter = sessionAudioMedia_.begin();
-        sdpMedia *media;
-
-        while (iter != sessionAudioMedia_.end())
-        {
-            _debug ("delete media");
-            media = *iter;
-            delete media;
-            ++iter;
-        }
-
-        sessionAudioMedia_.clear();
-    }
-}
-
-
-void Sdp::cleanLocalMediaCapabilities()
-{
-    _info ("SDP: Clean local media capabilities");
-
-    if (not localAudioMediaCap_.empty())
-    {
-
-        std::vector<sdpMedia *>::iterator iter = localAudioMediaCap_.begin();
-        sdpMedia *media;
-
-        while (iter != localAudioMediaCap_.end())
-        {
-            media = *iter;
-            delete media;
-            ++iter;
-        }
-
-        localAudioMediaCap_.clear();
-    }
-}
-
-=======
     for (iter = sessionAudioMedia_.begin(); iter != sessionAudioMedia_.end(); ++iter)
         delete *iter;
 
@@ -808,7 +762,6 @@
 }
 
 
->>>>>>> 77b55d14
 void Sdp::setPortToAllMedia (int port)
 {
     setLocalPublishedAudioPort (port);
