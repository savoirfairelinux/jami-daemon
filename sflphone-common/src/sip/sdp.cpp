--- conflicted
+++ resolved
@@ -142,15 +142,12 @@
     sdp_add_timing();
     sdp_add_media_description();
 
-<<<<<<< HEAD
-=======
     if(!_srtp_crypto.empty()) {
         sdp_add_sdes_attribute(_srtp_crypto);
     }
 
     //toString ();
 
->>>>>>> cf6a10c2
     // Validate the sdp session
     status = pjmedia_sdp_validate (this->_local_offer);
 
