--- conflicted
+++ resolved
@@ -25,26 +25,6 @@
 #include <pwd.h>
 
 SIPAccount::SIPAccount (const AccountID& accountID)
-<<<<<<< HEAD
-        : Account (accountID, "sip")
-        , _regc (NULL)
-        , _bRegister (false)
-        , _registrationExpire ("")
-        , _localIpAddress ("")
-        , _publishedIpAddress ("")
-        , _actualSessionAddress ("")
-        , _localPort (atoi (DEFAULT_SIP_PORT))
-        , _publishedPort (atoi (DEFAULT_SIP_PORT))
-        , _actualSessionPort (atoi (DEFAULT_SIP_PORT))
-        , _transportType (PJSIP_TRANSPORT_UNSPECIFIED)
-        , _resolveOnce (false)
-        , _credentialCount (0)
-        , _cred (NULL)
-        , _realm (DEFAULT_REALM)
-        , _authenticationUsername ("")
-        , _tlsSetting (NULL)
-        , _displayName ("")
-=======
 	: Account (accountID, "sip")
 	, _regc (NULL)
 	, _bRegister (false)
@@ -64,7 +44,6 @@
 	, _authenticationUsername ("")
 	, _tlsSetting (NULL)
 	, _displayName ("")
->>>>>>> df9c88b8
 {
     /* SIPVoIPlink is used as a singleton, because we want to have only one link for all the SIP accounts created */
     /* So instead of creating a new instance, we just fetch the static instance, or create one if it is not yet */
