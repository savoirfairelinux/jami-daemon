--- conflicted
+++ resolved
@@ -116,14 +116,9 @@
         /**
          * Returns a string version of the negotiated SDP fields which pertain
          * to video.
-<<<<<<< HEAD
-         */
-        std::string getActiveVideoDescription() const;
-=======
          * Second member of the vector is the video codec rtp name
          */
         std::vector<std::string> getActiveVideoDescription() const;
->>>>>>> 09abe126
 
         /**
          * Return whether or not the media have been determined for this sdp session
@@ -221,13 +216,6 @@
         }
 
         /**
-         * @param Set the published video port
-         */
-        void  setLocalPublishedVideoPort (int port) {
-            localVideoPort_ = port;
-        }
-
-        /**
          * @return The published audio port
          */
         int  getLocalPublishedAudioPort (void) const {
@@ -277,7 +265,6 @@
          *
          */
         void addAttributeToLocalAudioMedia(const std::string &attr);
-<<<<<<< HEAD
 
         /**
          *
@@ -289,19 +276,6 @@
         /**
          *
          */
-=======
-
-        /**
-         *
-         */
-        void removeAttributeFromLocalAudioMedia(const std::string &attr);
-
-        void addAttributeToLocalVideoMedia(const std::string &attr);
-
-        /**
-         *
-         */
->>>>>>> 09abe126
         void removeAttributeFromLocalVideoMedia(const std::string &attr);
 
         /**
@@ -483,19 +457,6 @@
         void addTiming (void);
 
         /*
-<<<<<<< HEAD
-         * Mandatory field: Media descriptions ("m=")
-         */
-        void addAudioMediaDescription();
-
-        /*
-         * Mandatory field: Media descriptions ("m=")
-         */
-        void addVideoMediaDescription();
-
-        /*
-=======
->>>>>>> 09abe126
          * Adds a sdes attribute to the given media section.
          *
          * @param media The media to add the srtp attribute to
