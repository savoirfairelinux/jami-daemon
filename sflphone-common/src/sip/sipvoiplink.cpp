/*
 *  Copyright (C) 2004, 2005, 2006, 2008, 2009, 2010 Savoir-Faire Linux Inc.
 *
 *  Author: Emmanuel Milou <emmanuel.milou@savoirfairelinux.com>
 *  Author: Yun Liu <yun.liu@savoirfairelinux.com>
 *  Author: Pierre-Luc Bacon <pierre-luc.bacon@savoirfairelinux.com>
 *  Author: Alexandre Savard <alexandre.savard@savoirfairelinux.com>
 *
 *  This program is free software; you can redistribute it and/or modify
 *  it under the terms of the GNU General Public License as published by
 *  the Free Software Foundation; either version 3 of the License, or
 *  (at your option) any later version.
 *
 *  This program is distributed in the hope that it will be useful,
 *  but WITHOUT ANY WARRANTY; without even the implied warranty of
 *  MERCHANTABILITY or FITNESS FOR A PARTICULAR PURPOSE.  See the
 *  GNU General Public License for more details.
 *
 *  You should have received a copy of the GNU General Public License
 *  along with this program; if not, write to the Free Software
 *   Foundation, Inc., 675 Mass Ave, Cambridge, MA 02139, USA.
 *
 *  Additional permission under GNU GPL version 3 section 7:
 *
 *  If you modify this program, or any covered work, by linking or
 *  combining it with the OpenSSL project's OpenSSL library (or a
 *  modified version of that library), containing parts covered by the
 *  terms of the OpenSSL or SSLeay licenses, Savoir-Faire Linux Inc.
 *  grants you additional permission to convey the resulting work.
 *  Corresponding Source for a non-source form of such a combination
 *  shall include the source code for the parts of OpenSSL used as well
 *  as that of the covered work.
 */

#ifdef HAVE_CONFIG_H
#include "config.h"
#endif

#include "sipvoiplink.h"

#include "manager.h"

#include "sip/sdp.h"
#include "sip/Pattern.h"
#include "sipcall.h"
#include "sipaccount.h"
#include "eventthread.h"
#include "SdesNegotiator.h"

#include "dbus/dbusmanager.h"
#include "dbus/callmanager.h"

#include "hooks/urlhook.h"
#include "im/InstantMessaging.h"

#include "audio/audiolayer.h"
#include "audio/audiortp/AudioRtpFactory.h"

#include "video/video_rtp_session.h"

#include "pjsip/sip_endpoint.h"
#include "pjsip/sip_transport_tls.h"
#include "pjsip/sip_transport_tls.h"
#include "pjsip/sip_uri.h"
#include <pjnath.h>

#include <netinet/in.h>
#include <arpa/nameser.h>
#include <resolv.h>
#include <istream>
#include <utility> // for std::pair

#include <sys/types.h>
#include <sys/socket.h>
#include <sys/ioctl.h>
#include <linux/if.h>

#include <map>

#define CAN_REINVITE        1

using namespace sfl;

static char * invitationStateMap[] = {
    (char*) "PJSIP_INV_STATE_NULL",
    (char*) "PJSIP_INV_STATE_CALLING",
    (char*) "PJSIP_INV_STATE_INCOMING",
    (char*) "PJSIP_INV_STATE_EARLY",
    (char*) "PJSIP_INV_STATE_CONNECTING",
    (char*) "PJSIP_INV_STATE_CONFIRMED",
    (char*) "PJSIP_INV_STATE_DISCONNECTED"
};

static char * transactionStateMap[] = {
    (char*) "PJSIP_TSX_STATE_NULL" ,
    (char*) "PJSIP_TSX_STATE_CALLING",
    (char*) "PJSIP_TSX_STATE_TRYING",
    (char*) "PJSIP_TSX_STATE_PROCEEDING",
    (char*) "PJSIP_TSX_STATE_COMPLETED",
    (char*) "PJSIP_TSX_STATE_CONFIRMED",
    (char*) "PJSIP_TSX_STATE_TERMINATED",
    (char*) "PJSIP_TSX_STATE_DESTROYED",
    (char*) "PJSIP_TSX_STATE_MAX"
};

struct result {
    pj_status_t             status;
    pjsip_server_addresses  servers;
};

/** The default transport (5060) */
pjsip_transport *_localUDPTransport = NULL;

/** The local tls listener */
pjsip_tpfactory *_localTlsListener = NULL;

/** A map to retreive SFLphone internal call id
 *  Given a SIP call ID (usefull for transaction sucha as transfer)*/
std::map<std::string, std::string> transferCallID;


const pj_str_t STR_USER_AGENT = { (char*) "User-Agent", 10 };

/**************** EXTERN VARIABLES AND FUNCTIONS (callbacks) **************************/

/*
 * Retrieve the SDP of the peer contained in the offer
 *
 * @param rdata The request data
 * @param r_sdp The pjmedia_sdp_media to stock the remote SDP
 */
void getRemoteSdpFromOffer (pjsip_rx_data *rdata, pjmedia_sdp_session** r_sdp);

int getModId();

/**
 * Set audio and video (SDP) configuration for a call
 * localport, localip, localexternalport
 * @param call a SIPCall valid pointer
 * @return bool True
 */
bool setCallMediaLocal (SIPCall* call, const std::string &localIP);

/**
 * Helper function to parse incoming OPTION message
 */
void handleIncomingOptions (pjsip_rx_data *rxdata);

/**
 * Helper function to parser header from incoming sip messages
 */
std::string fetchHeaderValue (pjsip_msg *msg, std::string field);

/**
 * Helper function that retreive IP address from local udp transport
 */
std::string getLocalAddressAssociatedToAccount (std::string id);

namespace
{
/*
 *  The global pool factory
 */
pj_caching_pool pool_cache, *_cp = &pool_cache;

/*
 * The pool to allocate memory
 */
pj_pool_t *_pool;

/*
 *	The SIP endpoint
 */
pjsip_endpoint *_endpt;

/*
 *	The SIP module
 */
pjsip_module _mod_ua;

/*
 * Thread related
 */
pj_thread_t *thread;
pj_thread_desc desc;

/*
 * Url hook instance
 */
UrlHook *urlhook;

} // end anonymous namespace

/**
 * Get the number of voicemail waiting in a SIP message
 */
void setVoicemailInfo (std::string account, pjsip_msg_body *body);

pj_bool_t stun_sock_on_status_cb (pj_stun_sock *stun_sock, pj_stun_sock_op op, pj_status_t status);
pj_bool_t stun_sock_on_rx_data_cb (pj_stun_sock *stun_sock, void *pkt, unsigned pkt_len, const pj_sockaddr_t *src_addr, unsigned addr_len);

/*
 * Session callback
 * Called after SDP offer/answer session has completed.
 *
 * @param	inv	A pointer on a pjsip_inv_session structure
 * @param	status	A pj_status_t structure
 */
void sdp_media_update_cb (pjsip_inv_session *inv, pj_status_t status UNUSED);


void sdp_request_offer_cb (pjsip_inv_session *inv, const pjmedia_sdp_session *offer);

void sdp_create_offer_cb (pjsip_inv_session *inv, pjmedia_sdp_session **p_offer);

/*
 * Session callback
 * Called when the invite session state has changed.
 *
 * @param	inv	A pointer on a pjsip_inv_session structure
 * @param	e	A pointer on a pjsip_event structure
 */
void invite_session_state_changed_cb (pjsip_inv_session *inv, pjsip_event *e);

/*
 * Called when the invite usage module has created a new dialog and invite
 * because of forked outgoing request.
 *
 * @param	inv	A pointer on a pjsip_inv_session structure
 * @param	e	A pointer on a pjsip_event structure
 */
void outgoing_request_forked_cb (pjsip_inv_session *inv, pjsip_event *e);

/*
 * Session callback
 * Called whenever any transactions within the session has changed their state.
 * Useful to monitor the progress of an outgoing request.
 *
 * @param	inv	A pointer on a pjsip_inv_session structure
 * @param	tsx	A pointer on a pjsip_transaction structure
 * @param	e	A pointer on a pjsip_event structure
 */
void transaction_state_changed_cb (pjsip_inv_session *inv, pjsip_transaction *tsx, pjsip_event *e);


/*
 * Registration callback
 */
void registration_cb (struct pjsip_regc_cbparam *param);

/*
 * DNS Callback used in workaround for bug #1852
 */
static void dns_cb (pj_status_t status, void *token, const struct pjsip_server_addresses *addr);

/*
 * Called to handle incoming requests outside dialogs
 * @param   rdata
 * @return  pj_bool_t
 */
pj_bool_t transaction_request_cb (pjsip_rx_data *rdata);

/*
 * Called to handle incoming response
 * @param	rdata
 * @return	pj_bool_t
 */
pj_bool_t transaction_response_cb (pjsip_rx_data *rdata UNUSED) ;

/**
 * Send an ACK message inside a transaction. PJSIP send automatically, non-2xx ACK response.
 * ACK for a 2xx response must be send using this method.
 */
static void sendAck (pjsip_dialog *dlg, pjsip_rx_data *rdata);

/**
 * Send a reINVITE inside an active dialog to modify its state
 * Local SDP session should be modified before calling this method
 * @param sip call
 */
int SIPSessionReinvite(SIPCall *);

/*
 * Transfer callbacks
 */
void transfer_client_cb (pjsip_evsub *sub, pjsip_event *event);
void transfer_server_cb (pjsip_evsub *sub, pjsip_event *event);

/**
 * Helper function to process refer function on call transfer
 */
void onCallTransfered (pjsip_inv_session *inv, pjsip_rx_data *rdata);

/*************************************************************************************************/

SIPVoIPLink* SIPVoIPLink::_instance = NULL;


SIPVoIPLink::SIPVoIPLink ()
    : VoIPLink ()
    , _nbTryListenAddr (2)   // number of times to try to start SIP listener
    , _regPort (atoi (DEFAULT_SIP_PORT))
    , _clients (0)
{

    _debug ("SIPVOIPLINK");
    // to get random number for RANDOM_PORT
    srand (time (NULL));

    urlhook = new UrlHook ();

    /* Start pjsip initialization step */
    init();
}

SIPVoIPLink::~SIPVoIPLink()
{
    _debug ("UserAgent: SIPVoIPLink destructor called");

    terminate();

}

SIPVoIPLink* SIPVoIPLink::instance ()
{

    if (!_instance) {
        _debug ("UserAgent: Create new SIPVoIPLink instance");
        _instance = new SIPVoIPLink;
    }

    return _instance;
}

void SIPVoIPLink::decrementClients (void)
{
    _clients--;

    if (_clients == 0) {

        _debug ("UserAgent: No SIP account anymore, terminate SIPVoIPLink");
        // terminate();
        delete SIPVoIPLink::_instance;
    }
}

bool SIPVoIPLink::init()
{
    if (initDone())
        return false;

    // TODO This port should be the one configured for the IP profile
    // and not the global one
    _regPort = Manager::instance().getLocalIp2IpPort();

    /* Instanciate the C++ thread */
    _evThread = new EventThread (this);

    /* Initialize the pjsip library */
    pjsipInit();

    initDone (true);

    return true;
}

void
SIPVoIPLink::terminate()
{
    _debug ("UserAgent: Terminating SIPVoIPLink");

    if (_evThread) {
        _debug ("UserAgent: Deleting sip eventThread");
        delete _evThread;
        _evThread = NULL;
    }


    /* Clean shutdown of pjsip library */
    if (initDone()) {
        _debug ("UserAgent: Shutting down PJSIP");
        pjsipShutdown();
    }

    initDone (false);

}

void
SIPVoIPLink::getEvent()
{
    // We have to register the external thread so it could access the pjsip frameworks
    if (!pj_thread_is_registered())
        pj_thread_register (NULL, desc, &thread);

    // PJSIP polling
    pj_time_val timeout = {0, 10};

    pjsip_endpt_handle_events (_endpt, &timeout);

}

void SIPVoIPLink::sendRegister (std::string id) throw(VoipLinkException)
{

    int expire_value = 0;

    pj_status_t status;
    pjsip_tx_data *tdata;
    pjsip_host_info destination;

    std::string tmp, hostname, username, password;
    SIPAccount *account = NULL;
    pjsip_regc *regc;
    pjsip_hdr hdr_list;

    account = dynamic_cast<SIPAccount *> (Manager::instance().getAccount (id));
    if (account == NULL) {
        throw VoipLinkException("Account pointer is NULL in send register");
    }

    // Resolve hostname here and keep its
    // IP address for the whole time the
    // account is connected. This was a
    // workaround meant to help issue
    // #1852 that we hope should be fixed
    // soon.
    if (account->isResolveOnce()) {

        struct result result;
        destination.type = PJSIP_TRANSPORT_UNSPECIFIED;
        destination.flag = pjsip_transport_get_flag_from_type (PJSIP_TRANSPORT_UNSPECIFIED);
        destination.addr.host = pj_str (const_cast<char*> ( (account->getHostname()).c_str()));
        destination.addr.port = 0;

        result.status = 0x12345678;

        pjsip_endpt_resolve (_endpt, _pool, &destination, &result, &dns_cb);

        /* The following magic number and construct are inspired from dns_test.c
         * in test-pjsip directory.
         */

        while (result.status == 0x12345678) {
            pj_time_val timeout = { 1, 0 };
            pjsip_endpt_handle_events (_endpt, &timeout);
            _debug ("status : %d", result.status);
        }

        if (result.status != PJ_SUCCESS) {
            _debug ("Failed to resolve hostname only once."
                    " Default resolver will be used on"
                    " hostname for all requests.");
        } else {
            _debug ("%d servers where obtained from name resolution.", result.servers.count);
            char addr_buf[80];

            pj_sockaddr_print ( (pj_sockaddr_t*) &result.servers.entry[0].addr, addr_buf, sizeof (addr_buf), 3);
            account->setHostname (addr_buf);
        }
    }


    // Create SIP transport or get existent SIP transport from internal map
    // according to account settings, if the transport could not be created but
    // one is already set in account, use this one (most likely this is the
    // transport we tried to create)
    acquireTransport (account->getAccountID());

    if (account->getAccountTransport()) {
        _debug ("Acquire transport in account registration: %s %s (refcnt=%d)",
                account->getAccountTransport()->obj_name,
                account->getAccountTransport()->info,
                (int) pj_atomic_get (account->getAccountTransport()->ref_cnt));
    }

    _mutexSIP.enterMutex();

    // Get the client registration information for this particular account
    regc = account->getRegistrationInfo();
    account->setRegister (true);

    // Set the expire value of the message from the config file
    std::istringstream stream (account->getRegistrationExpire());
    stream >> expire_value;

    if (!expire_value) {
        expire_value = PJSIP_REGC_EXPIRATION_NOT_SPECIFIED;
    }

    // Update the state of the voip link
    account->setRegistrationState (Trying);

    // Create the registration according to the account ID
    // status = pjsip_regc_create (_endpt, (void*) account, &registration_cb, &regc);
    status = pjsip_regc_create (_endpt, (void *) &account->getAccountID(), &registration_cb, &regc);

    if (status != PJ_SUCCESS) {
        _mutexSIP.leaveMutex();
        throw VoipLinkException("UserAgent: Unable to create regc structure.");
    }

    // Creates URI
    std::string fromUri = account->getFromUri();
    std::string srvUri = account->getServerUri();

    std::string address = findLocalAddressFromUri (srvUri, account->getAccountTransport ());
    int port = findLocalPortFromUri (srvUri, account->getAccountTransport ());

    std::stringstream ss;
    std::string portStr;
    ss << port;
    ss >> portStr;

    std::string contactUri = account->getContactHeader (address, portStr);

    _debug ("UserAgent: sendRegister: fromUri: %s serverUri: %s contactUri: %s",
            fromUri.c_str(),
            srvUri.c_str(),
            contactUri.c_str());

    pj_str_t pjFrom;
    pj_cstr (&pjFrom, fromUri.c_str());

    pj_str_t pjContact;
    pj_cstr (&pjContact, contactUri.c_str());

    pj_str_t pjSrv;
    pj_cstr (&pjSrv, srvUri.c_str());

    // Initializes registration
    status = pjsip_regc_init (regc, &pjSrv, &pjFrom, &pjFrom, 1, &pjContact, expire_value);
    if (status != PJ_SUCCESS) {
        _mutexSIP.leaveMutex();
        throw VoipLinkException("Unable to initialize account registration structure");
    }

    // Fill route set
    if (! (account->getServiceRoute().empty())) {
        pjsip_route_hdr *route_set = createRouteSet(account, _pool);
        pjsip_regc_set_route_set (regc, route_set);
    }

    unsigned count = account->getCredentialCount();
    pjsip_cred_info *info = account->getCredInfo();
    pjsip_regc_set_credentials (regc, count, info);

    // Add User-Agent Header
    pj_list_init (&hdr_list);

	const std::string &agent = getUseragentName (id);
    pj_str_t useragent = pj_str ((char*)agent.c_str());
    pjsip_generic_string_hdr *h = pjsip_generic_string_hdr_create (_pool, &STR_USER_AGENT, &useragent);

    pj_list_push_back (&hdr_list, (pjsip_hdr*) h);
    pjsip_regc_add_headers (regc, &hdr_list);


    if ((status = pjsip_regc_register (regc, PJ_TRUE, &tdata)) != PJ_SUCCESS) {
        _mutexSIP.leaveMutex();
        throw VoipLinkException("Unable to initialize transaction data for account registration");
    }

    pjsip_tpselector *tp;

    initTransportSelector (account->getAccountTransport (), &tp, _pool);

    // pjsip_regc_set_transport increments transport ref count by one
    status = pjsip_regc_set_transport (regc, tp);

    if (account->getAccountTransport()) {
        // decrease transport's ref count, counter icrementation is
        // managed when acquiring transport
        pjsip_transport_dec_ref (account->getAccountTransport ());

        _debug ("UserAgent: After setting the transport in account registration using transport: %s %s (refcnt=%d)",
                account->getAccountTransport()->obj_name,
                account->getAccountTransport()->info,
                (int) pj_atomic_get (account->getAccountTransport()->ref_cnt));
    }

    if (status != PJ_SUCCESS) {
        _mutexSIP.leaveMutex ();
        throw VoipLinkException("Unable to set transport");
    }

    // Send registration request
    // pjsip_regc_send increment the transport ref count by one,
    status = pjsip_regc_send (regc, tdata);

    if (account->getAccountTransport()) {
        // Decrease transport's ref count, since coresponding reference counter decrementation
        // is performed in pjsip_regc_destroy. This function is never called in SFLphone as the
        // regc data structure is permanently associated to the account at first registration.
        pjsip_transport_dec_ref (account->getAccountTransport ());
    }

    if (status != PJ_SUCCESS) {
        _mutexSIP.leaveMutex();
        throw VoipLinkException("Unable to send account registration request");
    }

    _mutexSIP.leaveMutex();

    account->setRegistrationInfo (regc);

    if (account->getAccountTransport()) {

        _debug ("Sent account registration using transport: %s %s (refcnt=%d)",
                account->getAccountTransport()->obj_name,
                account->getAccountTransport()->info,
                (int) pj_atomic_get (account->getAccountTransport()->ref_cnt));
    }
}

void SIPVoIPLink::sendUnregister (std::string id) throw(VoipLinkException)
{

    pj_status_t status = 0;
    pjsip_tx_data *tdata = NULL;
    SIPAccount *account;

    account = dynamic_cast<SIPAccount *> (Manager::instance().getAccount (id));

    // If an transport is attached to this account, detach it and decrease reference counter
    if (account->getAccountTransport()) {

        _debug ("Sent account unregistration using transport: %s %s (refcnt=%d)",
                account->getAccountTransport()->obj_name,
                account->getAccountTransport()->info,
                (int) pj_atomic_get (account->getAccountTransport()->ref_cnt));

    }

    // This may occurs if account failed to register and is in state INVALID
    if (!account->isRegister()) {
        account->setRegistrationState (Unregistered);
        return;
    }

    pjsip_regc *regc = account->getRegistrationInfo();
    if(regc == NULL) {
    	throw VoipLinkException("Registration structure is NULL");
    }

    status = pjsip_regc_unregister (regc, &tdata);
    if (status != PJ_SUCCESS) {
    	throw VoipLinkException("Unable to unregister sip account");
    }

    status = pjsip_regc_send (regc, tdata);

    if (status != PJ_SUCCESS) {
    	throw VoipLinkException("Unable to send request to unregister sip account");
    }

    account->setRegister (false);
}

Call *SIPVoIPLink::newOutgoingCall (const std::string& id, const std::string& toUrl) throw (VoipLinkException)
{
    SIPAccount * account = NULL;
    pj_status_t status;
    std::string localAddr, addrSdp;

    // Create a new SIP call
    SIPCall* call = new SIPCall (id, Call::Outgoing, _cp);
    if(call == NULL) {
    	throw VoipLinkException("Could not create new SIP call");
    }

    // Find the account associated to this call
    account = dynamic_cast<SIPAccount *> (Manager::instance().getAccount (Manager::instance().getAccountFromCall (id)));
    if (account == NULL) {
    	_error ("UserAgent: Error: Could not retrieving account to make call with");
    	call->setConnectionState (Call::Disconnected);
    	call->setState (Call::Error);
    	delete call;
    	call = NULL;
    	// TODO: We should investigate how we could get rid of this error and create a IP2IP call instead
    	throw VoipLinkException("Could not get account for this call");
    }

    // If toUri is not a well formated sip URI, use account information to process it
    std::string toUri;
    if((toUrl.find("sip:") != std::string::npos) ||
    		toUrl.find("sips:") != std::string::npos) {
    	toUri = toUrl;
    }
    else {
        toUri = account->getToUri (toUrl);
    }
    call->setPeerNumber (toUri);
    _debug ("UserAgent: New outgoing call %s to %s", id.c_str(), toUri.c_str());

    localAddr = getInterfaceAddrFromName (account->getLocalInterface ());
    _debug ("UserAgent: Local address for thi call: %s", localAddr.c_str());

    if (localAddr == "0.0.0.0") {
    	loadSIPLocalIP (&localAddr);
    }

    setCallMediaLocal (call, localAddr);

    // May use the published address as well
    account->isStunEnabled () ? addrSdp = account->getPublishedAddress () : addrSdp = getInterfaceAddrFromName (account->getLocalInterface ());

    if (addrSdp == "0.0.0.0") {
				loadSIPLocalIP (&addrSdp);
    }

    // Initialize the session using ULAW as default codec in case of early media
    // The session should be ready to receive media once the first INVITE is sent, before
    // the session initialization is completed
    sfl::Codec* audiocodec = Manager::instance().getAudioCodecFactory().instantiateCodec (PAYLOAD_CODEC_ULAW);
    if (audiocodec == NULL) {
    	_error ("UserAgent: Could not instantiate codec");
    	delete call;
    	call = NULL;
    	throw VoipLinkException ("Could not instantiate codec for early media");
    }

	try {
		_info ("UserAgent: Creating new rtp session");
		call->getAudioRtp()->initAudioRtpConfig ();
		call->getAudioRtp()->initAudioSymmetricRtpSession ();
		call->getAudioRtp()->initLocalCryptoInfo ();
		_info ("UserAgent: Start audio rtp session");
		call->getAudioRtp()->start (static_cast<sfl::AudioCodec *>(audiocodec));
	} catch (...) {
		throw VoipLinkException ("Could not start rtp session for early media");
	}

	// init file name according to peer phone number
	call->initRecFileName (toUrl);

	// Building the local SDP offer
	call->getLocalSDP()->setLocalIP (addrSdp);
	status = call->getLocalSDP()->createOffer (account->getActiveCodecs ());
	if (status != PJ_SUCCESS) {
		delete call;
		call = NULL;
		throw VoipLinkException ("Could not create local sdp offer for new call");
	}

	if (SIPOutgoingInvite (call)) {
		call->setConnectionState (Call::Progressing);
		call->setState (Call::Active);
		addCall (call);
	} else {
		delete call;
		call = NULL;
		throw VoipLinkException("Could not send outgoing INVITE request for new call");
	}

	return call;
}

bool
SIPVoIPLink::answer (const std::string& id) throw (VoipLinkException)
{
    pj_status_t status = PJ_SUCCESS;
    pjsip_tx_data *tdata;
    pjsip_inv_session *inv_session;

    _debug ("UserAgent: Answering call %s", id.c_str());

    SIPCall *call = getSIPCall (id);
    if (call==NULL) {
        throw VoipLinkException("Call is NULL while answering");
    }

    inv_session = call->getInvSession();

    if (status == PJ_SUCCESS) {

        _debug ("UserAgent: SDP negotiation success! : call %s ", call->getCallId().c_str());
        // Create and send a 200(OK) response
        if((status = pjsip_inv_answer (inv_session, PJSIP_SC_OK, NULL, NULL, &tdata)) != PJ_SUCCESS) {
        	throw VoipLinkException("Could not init invite request answer (200 OK)");
        }
        if((status = pjsip_inv_send_msg (inv_session, tdata)) != PJ_SUCCESS) {
        	throw VoipLinkException("Could not send invite request answer (200 OK)");
        }

        call->setConnectionState (Call::Connected);
        call->setState (Call::Active);

        return true;
    } else {
        // Create and send a 488/Not acceptable because the SDP negotiation failed
        if((status = pjsip_inv_answer (inv_session, PJSIP_SC_NOT_ACCEPTABLE_HERE, NULL, NULL, &tdata)) != PJ_SUCCESS) {
        	throw VoipLinkException("Could not init invite answer (488 not acceptable here)");
        }
        if((status = pjsip_inv_send_msg (inv_session, tdata)) != PJ_SUCCESS) {
        	throw VoipLinkException("Could not init invite request answer (488 NOT ACCEPTABLE HERE)");
        }
        // Terminate the call
        _debug ("UserAgent: SDP negotiation failed, terminate call %s ", call->getCallId().c_str());

        if(call->getAudioRtp()) {
        	throw VoipLinkException("No audio rtp session for this call");
        }

        try {
            _debug("Stopping RTP session");
            call->getAudioRtp()->stop ();
            call->getVideoRtp()->stop ();
        }
        catch(...) {
            throw VoipLinkException("Could not stop rtp session");
        }

        removeCall (call->getCallId());

        return false;
    }
}

bool
SIPVoIPLink::hangup (const std::string& id) throw (VoipLinkException)
{
    pj_status_t status;
    pjsip_tx_data *tdata = NULL;

    SIPCall* call = getSIPCall (id);
    if (call == NULL) {
        throw VoipLinkException("Call is NULL while hanging up");
    }

    std::string account_id = Manager::instance().getAccountFromCall (id);
    SIPAccount *account = dynamic_cast<SIPAccount *> (Manager::instance().getAccount (account_id));
    if(account == NULL) {
    	throw VoipLinkException("Could not find account for this call");
    }


    pjsip_inv_session *inv = call->getInvSession();
    if(inv == NULL) {
    	throw VoipLinkException("No invite session for this call");
    }

    // Looks for sip routes
    if (! (account->getServiceRoute().empty())) {
        pjsip_route_hdr *route_set = createRouteSet(account, inv->pool);
        pjsip_dlg_set_route_set (inv->dlg, route_set);
    }

    // User hangup current call. Notify peer
    status = pjsip_inv_end_session (inv, 404, NULL, &tdata);
    if (status != PJ_SUCCESS) {
        return false;
    }

    if (tdata == NULL) {
        return true;
    }

    status = pjsip_inv_send_msg (inv, tdata);
    if (status != PJ_SUCCESS)
        return false;

    // Make sure user data is NULL in callbacks
    inv->mod_data[getModId()] = NULL;

    // Release RTP thread
    try {
        if (Manager::instance().isCurrentCall (id)) {
            _debug("Stopping RTP session");
            call->getAudioRtp()->stop();
            call->getVideoRtp()->stop();
        }
    }
    catch(...) {
    	throw VoipLinkException("Could not stop rtp session");
    }

    removeCall (id);

    return true;
}

bool
SIPVoIPLink::peerHungup (const std::string& id) throw (VoipLinkException)
{
    pj_status_t status;
    pjsip_tx_data *tdata = NULL;
    SIPCall* call;

    _info ("UserAgent: Peer hungup");

    call = getSIPCall (id);
    if (call == NULL) {
        throw VoipLinkException("Call does not exist");
    }

    // User hangup current call. Notify peer
    status = pjsip_inv_end_session (call->getInvSession(), 404, NULL, &tdata);
    if (status != PJ_SUCCESS)
        return false;

    if (tdata == NULL)
        return true;

    status = pjsip_inv_send_msg (call->getInvSession(), tdata);

    if (status != PJ_SUCCESS)
        return false;

    // Make sure user data is NULL in callbacks
    call->getInvSession()->mod_data[getModId() ] = NULL;

    // Release RTP thread
    try {
        if (Manager::instance().isCurrentCall (id)) {
            _debug ("UserAgent: Stopping RTP for hangup");
            call->getAudioRtp()->stop();
            call->getVideoRtp()->stop();
        }
    }
    catch(...) {
    	throw VoipLinkException("Could not stop rtp session");
    }

    removeCall (id);

    return true;
}

bool
SIPVoIPLink::cancel (const std::string& id) throw (VoipLinkException)
{
    _info ("UserAgent: Cancel call %s", id.c_str());

    SIPCall* call = getSIPCall (id);
    if (!call) {
    	throw VoipLinkException("Call does not exist");
    }

    removeCall (id);

    return true;
}


bool
SIPVoIPLink::onhold (const std::string& id) throw (VoipLinkException)
{
	Sdp *sdpSession;
    pj_status_t status;
    SIPCall* call;

    call = getSIPCall (id);

    if (call == NULL) {
    	throw VoipLinkException("Could not find call");
    }

    // Stop sound
    call->setState (Call::Hold);

    try {
        _debug ("UserAgent: stopping RTP Session");
        call->getAudioRtp()->stop();
        call->getVideoRtp()->stop();
    }
    catch (...) {
    	throw VoipLinkException("Could not stop rtp session");
    }

    _debug ("UserAgent: Stopping RTP session for on hold action");

    sdpSession = call->getLocalSDP();
    if (sdpSession == NULL) {
    	throw VoipLinkException("Could not find sdp session");
    }

    sdpSession->removeAttributeFromLocalAudioMedia("sendrecv");
    sdpSession->removeAttributeFromLocalAudioMedia("sendonly");

    sdpSession->removeAttributeFromLocalVideoMedia("sendrecv");
    sdpSession->removeAttributeFromLocalVideoMedia("sendonly");

    sdpSession->addAttributeToLocalAudioMedia("sendonly");
    sdpSession->addAttributeToLocalVideoMedia("inactive");

    // Create re-INVITE with new offer
    status = SIPSessionReinvite (call);

    if (status != PJ_SUCCESS) {
        return false;
    }

    return true;
}

bool
SIPVoIPLink::offhold (const std::string& id) throw (VoipLinkException)
{
	Sdp *sdpSession;
    pj_status_t status;
    SIPCall *call;

    _debug ("UserAgent: retrieve call from hold status");

    call = getSIPCall (id);

    if (call == NULL) {
    	throw VoipLinkException("Could not find call");
    }

    sdpSession = call->getLocalSDP();
    if (sdpSession == NULL) {
    	throw VoipLinkException("Could not find sdp session");
    }

    try {
        // Retreive previously selected codec
        AudioCodecType pl;
        sfl::Codec *sessionMedia = sdpSession->getSessionMedia();
        if (sessionMedia == NULL) {
            // throw VoipLinkException("Could not find session media");
    	    _warn("UserAgent: Session media not yet initialized, using default (ULAW)");
    	    pl = PAYLOAD_CODEC_ULAW;
        }
        else {
    	    // Get PayloadType for this codec
    	    pl = (AudioCodecType) sessionMedia->getPayloadType();
        }

        _debug ("UserAgent: Payload from session media %d", pl);


        // Create a new instance for this codec
        sfl::Codec* audiocodec = Manager::instance().getAudioCodecFactory().instantiateCodec (pl);
        if (audiocodec == NULL) {
    	    throw VoipLinkException("Could not instantiate codec");
        }

        call->getAudioRtp()->initAudioRtpConfig ();
        call->getAudioRtp()->initAudioSymmetricRtpSession ();
        call->getAudioRtp()->start (static_cast<sfl::AudioCodec *>(audiocodec));
    }
    catch (const SdpException &e) {
    	_error("UserAgent: Exception: %s", e.what());
    } 
    catch (...) {
    	throw VoipLinkException("Could not create audio rtp session");
    }

    sdpSession->removeAttributeFromLocalAudioMedia("sendrecv");
    sdpSession->removeAttributeFromLocalAudioMedia("sendonly");

    sdpSession->addAttributeToLocalAudioMedia("sendrecv");

    /* Create re-INVITE with new offer */
    status = SIPSessionReinvite (call);
    if (status != PJ_SUCCESS) {
        return false;
    }

    call->setState (Call::Active);

    return true;
}

bool
SIPVoIPLink::sendTextMessage (sfl::InstantMessaging *module, const std::string& callID, const std::string& message, const std::string& from)
{
    _debug ("SipVoipLink: Send text message to %s, from %s", callID.c_str(), from.c_str());

    SIPCall *call = getSIPCall (callID);
    pj_status_t status = !PJ_SUCCESS;


    if (call) {
        std::string formatedFrom = from;

        // add double quotes for xml formating
        formatedFrom.insert (0,"\"");
        formatedFrom.append ("\"");

        /* Send IM message */
        sfl::InstantMessaging::UriList list;

        sfl::InstantMessaging::UriEntry entry;
        entry[sfl::IM_XML_URI] = std::string (formatedFrom);

        list.push_front (entry);

        std::string formatedMessage = module->appendUriList (message, list);

        status = module->send_sip_message (call->getInvSession (), (std::string&) callID, formatedMessage);

    } else {
        /* Notify the client of an error */
        /*Manager::instance ().incomingMessage (	"",
        										"sflphoned",
        										"Unable to send a message outside a call.");*/
    }

    return status;
}

int SIPSessionReinvite (SIPCall *call)
{

    pj_status_t status;
    pjsip_tx_data *tdata;
    pjmedia_sdp_session *local_sdp;

    _debug("UserAgent: Sending re-INVITE request");

    if (call == NULL) {
        _error ("UserAgent: Error: Call is NULL in session reinvite");
        return !PJ_SUCCESS;
    }

    if ( (local_sdp = call->getLocalSDP()->getLocalSdpSession()) == NULL) {
        _debug ("UserAgent: Error: Unable to find local sdp");
        return !PJ_SUCCESS;
    }

    // Build the reinvite request
    status = pjsip_inv_reinvite (call->getInvSession(), NULL, local_sdp, &tdata);

    if (status != PJ_SUCCESS)
        return 1;   // !PJ_SUCCESS

    // Send it
    status = pjsip_inv_send_msg (call->getInvSession(), tdata);

    if (status != PJ_SUCCESS)
        return 1;   // !PJ_SUCCESS

    return PJ_SUCCESS;
}

bool
SIPVoIPLink::transfer (const std::string& id, const std::string& to) throw (VoipLinkException)
{

    std::string tmp_to;
    pjsip_evsub *sub;
    pjsip_tx_data *tdata;

    struct pjsip_evsub_user xfer_cb;
    pj_status_t status;

    SIPCall *call = getSIPCall (id);
    if (call == NULL) {
    	throw VoipLinkException("Could not find call");
    }

    call->stopRecording();

    std::string account_id = Manager::instance().getAccountFromCall (id);
    SIPAccount *account = dynamic_cast<SIPAccount *> (Manager::instance().getAccount (account_id));
    if (account == NULL) {
    	throw VoipLinkException("Could not find account");
    }

    std::string dest;
    pj_str_t pjDest;

    if (to.find ("@") == std::string::npos) {
        dest = account->getToUri (to);
        pj_cstr (&pjDest, dest.c_str());
    }

    _info ("UserAgent: Transfering to %s", dest.c_str());

    /* Create xfer client subscription. */
    pj_bzero (&xfer_cb, sizeof (xfer_cb));
    xfer_cb.on_evsub_state = &transfer_client_cb;

    status = pjsip_xfer_create_uac (call->getInvSession()->dlg, &xfer_cb, &sub);
    if (status != PJ_SUCCESS) {
    	throw VoipLinkException("Could not create xfer request");
    }

    /* Associate this voiplink of call with the client subscription
     * We can not just associate call with the client subscription
     * because after this function, we can no find the cooresponding
     * voiplink from the call any more. But the voiplink is useful!
     */
    pjsip_evsub_set_mod_data (sub, getModId(), this);

    /*
     * Create REFER request.
     */
    status = pjsip_xfer_initiate (sub, &pjDest, &tdata);
    if (status != PJ_SUCCESS) {
    	throw VoipLinkException("Could not create REFER request");
    }

    // Put SIP call id in map in order to retrieve call during transfer callback
    std::string callidtransfer (call->getInvSession()->dlg->call_id->id.ptr, call->getInvSession()->dlg->call_id->id.slen);
    transferCallID.insert (std::pair<std::string, std::string> (callidtransfer, call->getCallId()));

    /* Send. */
    status = pjsip_xfer_send_request (sub, tdata);
    if (status != PJ_SUCCESS) {
    	throw VoipLinkException("Could not send xfer request");
    }

    return true;
}

bool SIPVoIPLink::attendedTransfer(const std::string& transferId, const std::string& targetId)
{
	char str_dest_buf[PJSIP_MAX_URL_SIZE*2];
	pj_str_t str_dest;
	pjsip_dialog *target_dlg;
	pjsip_uri *uri;
	pjsip_evsub *sub;
	pjsip_tx_data *tdata;

	struct pjsip_evsub_user xfer_cb;
	pj_status_t status;

	_debug("UserAgent: Attended transfer");

	str_dest.ptr = NULL;
	str_dest.slen = 0;

    SIPCall *targetCall = getSIPCall (targetId);
    target_dlg = targetCall->getInvSession()->dlg;

    /* Print URI */
    str_dest_buf[0] = '<';
    str_dest.slen = 1;

    uri = (pjsip_uri*) pjsip_uri_get_uri(target_dlg->remote.info->uri);
    int len = pjsip_uri_print(PJSIP_URI_IN_REQ_URI, uri,
                              str_dest_buf+1, sizeof(str_dest_buf)-1);
    str_dest.slen += len;

    len = pj_ansi_snprintf(str_dest_buf + str_dest.slen,
    		               sizeof(str_dest_buf) - str_dest.slen,
    			           "?"
    		               "Replaces=%.*s"
    			           "%%3Bto-tag%%3D%.*s"
    			           "%%3Bfrom-tag%%3D%.*s>",
    			           (int)target_dlg->call_id->id.slen,
                           target_dlg->call_id->id.ptr,
                           (int)target_dlg->remote.info->tag.slen,
                           target_dlg->remote.info->tag.ptr,
                           (int)target_dlg->local.info->tag.slen,
                           target_dlg->local.info->tag.ptr);

    str_dest.ptr = str_dest_buf;
    str_dest.slen += len;

    SIPCall *transferCall = getSIPCall (transferId);

    /* Create xfer client subscription. */
    pj_bzero (&xfer_cb, sizeof (xfer_cb));
    xfer_cb.on_evsub_state = &transfer_client_cb;

    status = pjsip_xfer_create_uac (transferCall->getInvSession()->dlg, &xfer_cb, &sub);

    if (status != PJ_SUCCESS) {
    	_warn ("UserAgent: Unable to create xfer -- %d", status);
    	return false;
    }

    /* Associate this voiplink of call with the client subscription
     * We can not just associate call with the client subscription
     * because after this function, we can no find the cooresponding
     * voiplink from the call any more. But the voiplink is useful!
     */
    pjsip_evsub_set_mod_data (sub, getModId(), this);

    /*
     * Create REFER request.
     */
    status = pjsip_xfer_initiate (sub, &str_dest, &tdata);

    if (status != PJ_SUCCESS) {
    	_error ("UserAgent: Unable to create REFER request -- %d", status);
    	return false;
    }

    // Put SIP call id in map in order to retrieve call during transfer callback
    std::string callidtransfer (transferCall->getInvSession()->dlg->call_id->id.ptr,
    							transferCall->getInvSession()->dlg->call_id->id.slen);
    _debug ("%s", callidtransfer.c_str());
    transferCallID.insert (std::pair<std::string, std::string> (callidtransfer, transferCall->getCallId()));


    /* Send. */
    status = pjsip_xfer_send_request (sub, tdata);

    if (status != PJ_SUCCESS) {
    	_error ("UserAgent: Unable to send REFER request -- %d", status);
    	return false;
    }

	return true;
}

bool SIPVoIPLink::transferStep2 (SIPCall* call)
{

    // TODO is this the best way to proceed?
    Manager::instance().peerHungupCall (call->getCallId());

    return true;
}

bool
SIPVoIPLink::refuse (const std::string& id)
{
    SIPCall *call;
    pj_status_t status;
    pjsip_tx_data *tdata;

    _debug ("UserAgent: Refuse call %s", id.c_str());

    call = getSIPCall (id);

    if (call==0) {
        _error ("UserAgent: Error: Call doesn't exist");
        return false;
    }

    // can't refuse outgoing call or connected
    if (!call->isIncoming() || call->getConnectionState() == Call::Connected) {
        _debug ("UserAgent: Call %s is not in state incoming, or is already answered");
        return false;
    }

    // Stop RTP session
    _debug ("UserAgent: stopping RTP Session");
    call->getAudioRtp()->stop();
    call->getVideoRtp()->stop();

    // User refuse current call. Notify peer
    status = pjsip_inv_end_session (call->getInvSession(), PJSIP_SC_DECLINE, NULL, &tdata);   //603

    if (status != PJ_SUCCESS)
        return false;

    status = pjsip_inv_send_msg (call->getInvSession(), tdata);

    if (status != PJ_SUCCESS)
        return false;

    // Make sure the pointer is NULL in callbacks
    call->getInvSession()->mod_data[getModId() ] = NULL;

    removeCall (id);

    _debug ("UserAgent: Refuse call completed");

    return true;
}

void
SIPVoIPLink::terminateCall (const std::string& id)
{
    _debug ("UserAgent: Terminate call %s", id.c_str());

    SIPCall *call = getSIPCall (id);

    if (call) {
        // terminate the sip call
        delete call;
        call = 0;
    }
}

std::string
SIPVoIPLink::getCurrentCodecName(const std::string& id)
{

    SIPCall *call = NULL;
    sfl::Codec *ac = NULL;
    std::string name = "";

    try {
        // call = getSIPCall (Manager::instance().getCurrentCallId());
        call = getSIPCall (id);
        if(call == NULL) {
            _error("UserAgent: Error: No current call");
   	    // return empty string
            return name;
        }
    
        if(call->getLocalSDP()->hasSessionMedia()) {
            ac = call->getLocalSDP()->getSessionMedia();
        }
        else {
	    return name;
        }
    }
    catch (const SdpException &e) {
	_error("UserAgent: Exception: %s", e.what());
    }

    if (ac == NULL) {
	_error("UserAgent: Error: No codec initialized for this session");
    }

    name = ac->getMimeSubtype();

    return name;
}

std::string SIPVoIPLink::getUseragentName (const std::string& id)
{
    /*
    useragent << PROGNAME << "/" << PACKAGE_VERSION;
    return useragent.str();
    */

    SIPAccount *account = (SIPAccount *) Manager::instance().getAccount (id);

    std::ostringstream  useragent;

    useragent << account->getUseragent();

    if (useragent.str() == "sflphone" || useragent.str() == "")
        useragent << "/" << PACKAGE_VERSION;

    return useragent.str ();
}

bool
SIPVoIPLink::carryingDTMFdigits (const std::string& id, char code)
{
    SIPCall *call = getSIPCall (id);

    if (!call) {
        //_error ("UserAgent: Error: Call doesn't exist while sending DTMF");
        return false;
    }

    std::string accountID = Manager::instance().getAccountFromCall (id);
    SIPAccount *account = static_cast<SIPAccount *> (Manager::instance().getAccount (accountID));

    if (!account) {
        _error ("UserAgent: Error: Account not found while sending DTMF");
        return false;
    }

    DtmfType type = account->getDtmfType();

    if (type == OVERRTP)
        dtmfOverRtp (call, code);
    else if (type == SIPINFO)
        dtmfSipInfo (call, code);
    else {
        _error ("UserAgent: Error: Dtmf type does not exist");
        return false;
    }

    return true;
}


bool
SIPVoIPLink::dtmfSipInfo (SIPCall *call, char code)
{

    int duration;
    char dtmf_body[1000];
    pj_status_t status;
    pjsip_tx_data *tdata;
    pj_str_t methodName, content;
    pjsip_method method;
    pjsip_media_type ctype;
    pj_pool_t *tmp_pool;

    _debug ("UserAgent: Send DTMF %c", code);

    // Create a temporary memory pool
    tmp_pool = pj_pool_create (&_cp->factory, "tmpdtmf10", 1000, 1000, NULL);
    if (tmp_pool == NULL) {
    	_debug ("UserAgent: Could not initialize memory pool while sending DTMF");
    	return false;
    }

    duration = Manager::instance().voipPreferences.getPulseLength();

    pj_strdup2 (tmp_pool, &methodName, "INFO");
    pjsip_method_init_np (&method, &methodName);

    /* Create request message. */
    status = pjsip_dlg_create_request (call->getInvSession()->dlg, &method, -1, &tdata);

    if (status != PJ_SUCCESS) {
        _debug ("UserAgent: Unable to create INFO request -- %d", status);
        return false;
    }

    /* Get MIME type */
    pj_strdup2 (tmp_pool, &ctype.type, "application");

    pj_strdup2 (tmp_pool, &ctype.subtype, "dtmf-relay");

    snprintf (dtmf_body, sizeof dtmf_body - 1, "Signal=%c\r\nDuration=%d\r\n", code, duration);

    /* Create "application/dtmf-relay" message body. */
    pj_strdup2 (tmp_pool, &content, dtmf_body);

    tdata->msg->body = pjsip_msg_body_create (tdata->pool, &ctype.type, &ctype.subtype, &content);

    if (tdata->msg->body == NULL) {
        _debug ("UserAgent: Unable to create msg body!");
        pjsip_tx_data_dec_ref (tdata);
        return false;
    }

    /* Send the request. */
    status = pjsip_dlg_send_request (call->getInvSession()->dlg, tdata, getModId(), NULL);

    if (status != PJ_SUCCESS) {
        _debug ("UserAgent: Unable to send MESSAGE request -- %d", status);
        return false;
    }

    pj_pool_release(tmp_pool);

    return true;
}

bool
SIPVoIPLink::dtmfOverRtp (SIPCall* call, char code)
{
    call->getAudioRtp()->sendDtmfDigit (atoi (&code));

    return true;
}



bool
SIPVoIPLink::SIPOutgoingInvite (SIPCall* call)
{
    // If no SIP proxy setting for direct call with only IP address
    if (!SIPStartCall (call, "")) {
        _debug ("! SIP Failure: call not started");
        return false;
    }

    return true;
}

bool
SIPVoIPLink::SIPStartCall (SIPCall* call, const std::string& subject UNUSED)
{
    pj_status_t status;
    pjsip_inv_session *inv;
    pjsip_dialog *dialog;
    pjsip_tx_data *tdata;

    _debug ("UserAgent: Start sip call");

    if (call == NULL)
        return false;

    _error ("UserAgent: pool capacity %d", pj_pool_get_capacity (_pool));
    _error ("UserAgent: pool size %d", pj_pool_get_used_size (_pool));

    std::string id = Manager::instance().getAccountFromCall (call->getCallId());

    // Get the basic information about the callee account
    SIPAccount * account = NULL;

    account = dynamic_cast<SIPAccount *> (Manager::instance().getAccount (id));

    if (account == NULL) {
        _debug ("UserAgent: Error: Account is null in SIPStartCall");
        return false;
    }


    // Creates URI
    std::string fromUri = account->getFromUri();
    std::string toUri = call->getPeerNumber(); // expecting a fully well formed sip uri

    std::string address = findLocalAddressFromUri (toUri, account->getAccountTransport ());
    int port = findLocalPortFromUri (toUri, account->getAccountTransport ());

    std::stringstream ss;
    std::string portStr;
    ss << port;
    ss >> portStr;

    std::string contactUri = account->getContactHeader (address, portStr);

    _debug ("UserAgent: FROM uri: %s, TO uri: %s, CONTACT uri: %s",
            fromUri.c_str(), toUri.c_str(), contactUri.c_str());

    pj_str_t pjFrom;
    pj_cstr (&pjFrom, fromUri.c_str());

    pj_str_t pjContact;
    pj_cstr (&pjContact, contactUri.c_str());

    pj_str_t pjTo;
    pj_cstr (&pjTo, toUri.c_str());

    // Create the dialog (UAC)
    status = pjsip_dlg_create_uac (pjsip_ua_instance(), &pjFrom,
                                   &pjContact, &pjTo, NULL, &dialog);
    if (status != PJ_SUCCESS) {
        _error ("UserAgent: Error: UAC creation failed");
        return false;
    }

    // Create the invite session for this call
    status = pjsip_inv_create_uac (dialog, call->getLocalSDP()->getLocalSdpSession(), 0, &inv);

    if (! (account->getServiceRoute().empty())) {
        pjsip_route_hdr *route_set = createRouteSet(account, inv->pool);
        pjsip_dlg_set_route_set (dialog, route_set);
    }
    PJ_ASSERT_RETURN (status == PJ_SUCCESS, false);

    // Set auth information
    pjsip_auth_clt_set_credentials (&dialog->auth_sess, account->getCredentialCount(), account->getCredInfo());

    // Associate current call in the invite session
    inv->mod_data[getModId() ] = call;

    status = pjsip_inv_invite (inv, &tdata);
    PJ_ASSERT_RETURN (status == PJ_SUCCESS, false);

    // Associate current invite session in the call
    call->setInvSession (inv);

    // Set the appropriate transport
    pjsip_tpselector *tp;

    initTransportSelector (account->getAccountTransport (), &tp, inv->pool);

    // increment transport's ref count by one
    status = pjsip_dlg_set_transport (dialog, tp);
    PJ_ASSERT_RETURN (status == PJ_SUCCESS, false);

    status = pjsip_inv_send_msg (inv, tdata);
    PJ_ASSERT_RETURN (status == PJ_SUCCESS, false);

    if (account->getAccountTransport()) {

        _debug ("UserAgent: Sent invite request using transport: %s %s (refcnt=%d)",
                account->getAccountTransport()->obj_name,
                account->getAccountTransport()->info,
                (int) pj_atomic_get (account->getAccountTransport()->ref_cnt));
    }

    _error ("UserAgent: pool capacity %d", pj_pool_get_capacity (_pool));
    _error ("UserAgent: pool size %d", pj_pool_get_used_size (_pool));

    return true;
}

void
SIPVoIPLink::SIPCallServerFailure (SIPCall *call)
{
    if (call != 0) {
        _error ("UserAgent: Error: Server error!");
        std::string id = call->getCallId();
        Manager::instance().callFailure (id);
        removeCall (id);
    }
}

void
SIPVoIPLink::SIPCallClosed (SIPCall *call)
{
    _info ("UserAgent: Closing call");

    if (!call) {
        _warn ("UserAgent: Error: CAll pointer is NULL\n");
        return;
    }

    std::string id = call->getCallId();

    if (Manager::instance().isCurrentCall (id)) {
        _debug ("UserAgent: Stopping RTP when closing");
        call->getAudioRtp()->stop();
        call->getVideoRtp()->stop();
    }

    Manager::instance().peerHungupCall (id);
    removeCall (id);
}

void
SIPVoIPLink::SIPCallReleased (SIPCall *call)
{
    if (!call) {
        return;
    }

    // if we are here.. something when wrong before...
    _debug ("UserAgent: SIP call release");

    std::string id = call->getCallId();

    Manager::instance().callFailure (id);

    removeCall (id);
}


void
SIPVoIPLink::SIPCallAnswered (SIPCall *call, pjsip_rx_data *rdata UNUSED)
{

    _info ("UserAgent: SIP call answered");

    if (!call) {
        _warn ("UserAgent: Error: SIP failure, unknown call");
        return;
    }

    if (call->getConnectionState() != Call::Connected) {
        _debug ("UserAgent: Update call state , id = %s", call->getCallId().c_str());
        call->setConnectionState (Call::Connected);
        call->setState (Call::Active);
        Manager::instance().peerAnsweredCall (call->getCallId());
    } else {
        _debug ("UserAgent: Answering call (on/off hold to send ACK)");
    }
}


SIPCall*
SIPVoIPLink::getSIPCall (const std::string& id)
{
    Call* call = getCall (id);

    if (call) {
        return dynamic_cast<SIPCall*> (call);
    }

    return NULL;
}

<<<<<<< HEAD
namespace
{
    std::string getIPFromSIP(std::string sipURI)
    {
        //Remove sip: prefix
        size_t found = sipURI.find(":");
        if (found!=std::string::npos)
            sipURI.erase (0, found + 1);

        found = sipURI.find ("@");
        if (found!=std::string::npos)
            sipURI.erase (found);

        found = sipURI.find (">");

        if (found != std::string::npos)
            sipURI.erase(found);
        return sipURI;
    }
}

bool SIPVoIPLink::SIPNewIpToIpCall (const CallID& id, const std::string& to)
=======
bool SIPVoIPLink::SIPNewIpToIpCall (const std::string& id, const std::string& to)
>>>>>>> 8eb80226
{
    SIPCall *call;
    pj_status_t status;
    pjsip_dialog *dialog;
    pjsip_inv_session *inv;
    pjsip_tx_data *tdata;
    std::string localAddress, addrSdp;

    _debug ("UserAgent: New IP2IP call %s to %s", id.c_str(), to.c_str());

    /* Create the call */
    call = new SIPCall (id, Call::Outgoing, _cp);

    if (call) {

        call->setCallConfiguration (Call::IPtoIP);

        // Init recfile name using to uri
        call->initRecFileName (to);

        SIPAccount * account = NULL;
        account = dynamic_cast<SIPAccount *> (Manager::instance().getAccount (IP2IP_PROFILE));

        if (account == NULL) {
            _error ("UserAgent: Error: Account %s is null. Returning", IP2IP_PROFILE);
            return !PJ_SUCCESS;
        }

        // Set the local address
        localAddress = getInterfaceAddrFromName (account->getLocalInterface ());
        // Set SDP parameters - Set to local
        addrSdp = localAddress;

        // If local address bound to ANY, reslove it using PJSIP
        if (localAddress == "0.0.0.0") {
            loadSIPLocalIP (&localAddress);
        }

        _debug ("UserAgent: Local Address for IP2IP call: %s", localAddress.c_str());

        // Local address to appear in SDP
        if (addrSdp == "0.0.0.0") {
            addrSdp = localAddress;
        }

        _debug ("UserAgent: Media Address for IP2IP call: %s", localAddress.c_str());

        // Set local address for RTP media
        setCallMediaLocal (call, localAddress);

        std::string toUri = account->getToUri (to);
        call->setPeerNumber (toUri);

        _debug ("UserAgent: TO uri for IP2IP call: %s", toUri.c_str());

        sfl::Codec* audiocodec = Manager::instance().getAudioCodecFactory().instantiateCodec (PAYLOAD_CODEC_ULAW);

        // Audio Rtp Session must be initialized before creating initial offer in SDP session
        // since SDES require crypto attribute.
        try {
            call->getAudioRtp()->initAudioRtpConfig ();
            call->getAudioRtp()->initAudioSymmetricRtpSession ();
            call->getAudioRtp()->initLocalCryptoInfo ();
            call->getAudioRtp()->start (static_cast<sfl::AudioCodec *>(audiocodec));
            std::string toUriIP(getIPFromSIP(toUri));
        } catch (...) {
            _debug ("UserAgent: Unable to create RTP Session in new IP2IP call (%s:%d)", __FILE__, __LINE__);
        }

        // Building the local SDP offer
        call->getLocalSDP()->setLocalIP (addrSdp);
        status = call->getLocalSDP()->createOffer (account->getActiveCodecs ());
        if(status != PJ_SUCCESS) {
        	_error("UserAgent: Failed to create local offer\n");
        }

        // Init TLS transport if enabled
        if (account->isTlsEnabled()) {

            _debug ("UserAgent: TLS enabled for IP2IP calls");
            int at = toUri.find ("@");
            int trns = toUri.find (";transport");
            std::string remoteAddr = toUri.substr (at+1, trns-at-1);

            if (toUri.find ("sips:") != 1) {
                _debug ("UserAgent: Error \"sips\" scheme required for TLS call");
                return false;
            }

            if (createTlsTransport (account->getAccountID(), remoteAddr) != PJ_SUCCESS)
                return false;
        }

        // If no transport already set, use the default one created at pjsip initialization
        if (account->getAccountTransport() == NULL) {
            _debug ("UserAgent: No transport for this account, using the default one");
            account->setAccountTransport (_localUDPTransport);
        }

        _debug ("UserAgent: Local port %i for IP2IP call", account->getLocalPort());

        _debug ("UserAgent: Local address in sdp %s for IP2IP call", localAddress.c_str());

        // Create URI
        std::string fromUri = account->getFromUri();
        std::string address = findLocalAddressFromUri (toUri, account->getAccountTransport());

        int port = findLocalPortFromUri (toUri, account->getAccountTransport());

        std::stringstream ss;
        std::string portStr;
        ss << port;
        ss >> portStr;

        std::string contactUri = account->getContactHeader (address, portStr);

        _debug ("UserAgent:  FROM uri: %s, TO uri: %s, CONTACT uri: %s",
                fromUri.c_str(), toUri.c_str(), contactUri.c_str());

        pj_str_t pjFrom;
        pj_cstr (&pjFrom, fromUri.c_str());

        pj_str_t pjTo;
        pj_cstr (&pjTo, toUri.c_str());

        pj_str_t pjContact;
        pj_cstr (&pjContact, contactUri.c_str());

        // Create the dialog (UAC)
        // (Parameters are "strduped" inside this function)
        _debug ("UserAgent: Creating dialog for this call");
        status = pjsip_dlg_create_uac (pjsip_ua_instance(), &pjFrom, &pjContact, &pjTo, NULL, &dialog);
        PJ_ASSERT_RETURN (status == PJ_SUCCESS, false);

        // Create the invite session for this call
        _debug ("UserAgent: Creating invite session for this call");
        status = pjsip_inv_create_uac (dialog, call->getLocalSDP()->getLocalSdpSession(), 0, &inv);
        PJ_ASSERT_RETURN (status == PJ_SUCCESS, false);

        if (! (account->getServiceRoute().empty())) {
            pjsip_route_hdr *route_set = createRouteSet(account, inv->pool);
            pjsip_dlg_set_route_set (dialog, route_set);
        }

        // Set the appropriate transport
        pjsip_tpselector *tp;

        initTransportSelector (account->getAccountTransport(), &tp, inv->pool);

        if (!account->getAccountTransport()) {
            _error ("UserAgent: Error: Transport is NULL in IP2IP call");
        }

        // set_transport methods increment transport's ref_count
        status = pjsip_dlg_set_transport (dialog, tp);

        // decrement transport's ref count
        // pjsip_transport_dec_ref(account->getAccountTransport());

        if (status != PJ_SUCCESS) {
            _error ("UserAgent: Error: Failed to set the transport for an IP2IP call");
            return status;
        }

        // Associate current call in the invite session
        inv->mod_data[getModId() ] = call;

        status = pjsip_inv_invite (inv, &tdata);

        PJ_ASSERT_RETURN (status == PJ_SUCCESS, false);

        // Associate current invite session in the call
        call->setInvSession (inv);

        status = pjsip_inv_send_msg (inv, tdata);

        if (status != PJ_SUCCESS) {
            delete call;
            call = 0;
            return false;
        }

        call->setConnectionState (Call::Progressing);

        call->setState (Call::Active);
        addCall (call);

        return true;
    } else
        return false;
}


///////////////////////////////////////////////////////////////////////////////
// Private functions
///////////////////////////////////////////////////////////////////////////////

bool SIPVoIPLink::pjsipInit()
{
    pj_status_t status;
    pjsip_inv_callback inv_cb;
    pj_str_t accepted;
    std::string name_mod;
    std::string addr;

    name_mod = "sflphone";

    _debug ("pjsip_init");

    // Init PJLIB: must be called before any call to the pjsip library
    status = pj_init();
    // Use pjsip macros for sanity check
    PJ_ASSERT_RETURN (status == PJ_SUCCESS, 1);

    // Init PJLIB-UTIL library
    status = pjlib_util_init();
    PJ_ASSERT_RETURN (status == PJ_SUCCESS, 1);

    // Set the pjsip log level
    pj_log_set_level (PJ_LOG_LEVEL);

    // Init PJNATH
    status = pjnath_init();
    PJ_ASSERT_RETURN (status == PJ_SUCCESS, 1);

    // Create a pool factory to allocate memory
    pj_caching_pool_init (_cp, &pj_pool_factory_default_policy, 0);

    // Create memory pool for application.
    _pool = pj_pool_create (&_cp->factory, "sflphone", 4000, 4000, NULL);

    if (!_pool) {
        _debug ("UserAgent: Could not initialize memory pool");
        return PJ_ENOMEM;
    }

    // Create the SIP endpoint
    status = pjsip_endpt_create (&_cp->factory, pj_gethostname()->ptr, &_endpt);

    PJ_ASSERT_RETURN (status == PJ_SUCCESS, 1);

    if (!loadSIPLocalIP (&addr)) {
        _debug ("UserAgent: Unable to determine network capabilities");
        return false;
    }

    // Initialize default UDP transport according to
    // IP to IP settings (most likely using port 5060)
    createDefaultSipUdpTransport();

    // Call this method to create TLS listener
    createDefaultSipTlsListener();

    // Initialize transaction layer
    status = pjsip_tsx_layer_init_module (_endpt);
    PJ_ASSERT_RETURN (status == PJ_SUCCESS, 1);

    // Initialize UA layer module
    status = pjsip_ua_init_module (_endpt, NULL);
    PJ_ASSERT_RETURN (status == PJ_SUCCESS, 1);

    // Initialize Replaces support. See the Replaces specification in RFC 3891
    status = pjsip_replaces_init_module (_endpt);
    PJ_ASSERT_RETURN (status == PJ_SUCCESS, 1);

    // Initialize 100rel support
    status = pjsip_100rel_init_module (_endpt);
    PJ_ASSERT_RETURN (status == PJ_SUCCESS, 1);

    // Initialize and register sflphone module
    _mod_ua.name = pj_str ( (char*) name_mod.c_str());
    _mod_ua.id = -1;
    _mod_ua.priority = PJSIP_MOD_PRIORITY_APPLICATION;
    _mod_ua.on_rx_request = &transaction_request_cb;
    _mod_ua.on_rx_response = &transaction_response_cb;
    status = pjsip_endpt_register_module (_endpt, &_mod_ua);
    PJ_ASSERT_RETURN (status == PJ_SUCCESS, 1);

    // Init the event subscription module.
    // It extends PJSIP by supporting SUBSCRIBE and NOTIFY methods
    status = pjsip_evsub_init_module (_endpt);
    PJ_ASSERT_RETURN (status == PJ_SUCCESS, 1);

    // Init xfer/REFER module
    status = pjsip_xfer_init_module (_endpt);
    PJ_ASSERT_RETURN (status == PJ_SUCCESS, 1);
    PJ_ASSERT_RETURN (status == PJ_SUCCESS, 1);

    // Init the callback for INVITE session:
    pj_bzero (&inv_cb, sizeof (inv_cb));
    inv_cb.on_state_changed = &invite_session_state_changed_cb;
    inv_cb.on_new_session = &outgoing_request_forked_cb;
    inv_cb.on_media_update = &sdp_media_update_cb;
    inv_cb.on_tsx_state_changed = &transaction_state_changed_cb;
    inv_cb.on_rx_offer = &sdp_request_offer_cb;
    inv_cb.on_create_offer = &sdp_create_offer_cb;

    // Initialize session invite module
    status = pjsip_inv_usage_init (_endpt, &inv_cb);
    PJ_ASSERT_RETURN (status == PJ_SUCCESS, 1);

    _debug ("UserAgent: VOIP callbacks initialized");

    // Add endpoint capabilities (INFO, OPTIONS, etc) for this UA
    pj_str_t allowed[] = { { (char*) "INFO", 4}, { (char*) "REGISTER", 8}, { (char*) "OPTIONS", 7}, { (char*) "MESSAGE", 7 } };       //  //{"INVITE", 6}, {"ACK",3}, {"BYE",3}, {"CANCEL",6}
    accepted = pj_str ( (char*) "application/sdp");

    // Register supported methods
    pjsip_endpt_add_capability (_endpt, &_mod_ua, PJSIP_H_ALLOW, NULL, PJ_ARRAY_SIZE (allowed), allowed);

    const pj_str_t STR_MIME_TEXT_PLAIN = { (char*) "text/plain", 10 };
    pjsip_endpt_add_capability (_endpt, &_mod_ua, PJSIP_H_ACCEPT, NULL, 1, &STR_MIME_TEXT_PLAIN);

    // Register "application/sdp" in ACCEPT header
    pjsip_endpt_add_capability (_endpt, &_mod_ua, PJSIP_H_ACCEPT, NULL, 1, &accepted);

    _debug ("UserAgent: pjsip version %s for %s initialized", pj_get_version(), PJ_OS_NAME);

    status = pjsip_replaces_init_module	(_endpt);
    PJ_ASSERT_RETURN (status == PJ_SUCCESS, 1);

    // Create the secondary thread to poll sip events
    _evThread->start();

    /* Done! */
    return PJ_SUCCESS;
}

pj_status_t SIPVoIPLink::stunServerResolve (std::string id)
{
    pj_str_t stunServer;
    pj_uint16_t stunPort;
    pj_stun_sock_cb stun_sock_cb;
    pj_stun_sock *stun_sock;
    pj_stun_config stunCfg;
    pj_status_t status;

    // Fetch the account information from the config file
    SIPAccount * account = NULL;
    account = dynamic_cast<SIPAccount *> (Manager::instance().getAccount (id));

    if (account == NULL) {
        _debug ("stunServerResolve: Account is null. Returning");
        return !PJ_SUCCESS;
    }

    // Get the STUN server name and port
    stunServer = account->getStunServerName ();

    stunPort = account->getStunPort ();

    // Initialize STUN configuration
    pj_stun_config_init (&stunCfg, &_cp->factory, 0, pjsip_endpt_get_ioqueue (_endpt), pjsip_endpt_get_timer_heap (_endpt));

    status = PJ_EPENDING;

    pj_bzero (&stun_sock_cb, sizeof (stun_sock_cb));

    stun_sock_cb.on_rx_data = &stun_sock_on_rx_data_cb;

    stun_sock_cb.on_status = &stun_sock_on_status_cb;

    status = pj_stun_sock_create (&stunCfg, "stunresolve", pj_AF_INET(), &stun_sock_cb, NULL, NULL, &stun_sock);

    if (status != PJ_SUCCESS) {
        char errmsg[PJ_ERR_MSG_SIZE];
        pj_strerror (status, errmsg, sizeof (errmsg));
        _debug ("Error creating STUN socket for %.*s: %s", (int) stunServer.slen, stunServer.ptr, errmsg);
        return status;
    }

    status = pj_stun_sock_start (stun_sock, &stunServer, stunPort, NULL);

    if (status != PJ_SUCCESS) {
        char errmsg[PJ_ERR_MSG_SIZE];
        pj_strerror (status, errmsg, sizeof (errmsg));
        _debug ("Error starting STUN socket for %.*s: %s", (int) stunServer.slen, stunServer.ptr, errmsg);
        pj_stun_sock_destroy (stun_sock);
        stun_sock = NULL;
        return status;
    }

    return status;
}



bool SIPVoIPLink::acquireTransport (const std::string& accountID)
{

    SIPAccount* account = dynamic_cast<SIPAccount *> (Manager::instance().getAccount (accountID));

    if (!account)
        return false;


    // If an account is already bound to this account, decrease its reference
    // as it is going to change. If the same transport is selected, reference
    // counter will be increased
    if (account->getAccountTransport()) {

        _debug ("pjsip_transport_dec_ref in acquireTransport");
        pjsip_transport_dec_ref (account->getAccountTransport());
    }

    // Try to create a new transport in case the settings for this account
    // are different than one defined for already created ones
    // If TLS is enabled, TLS connection is automatically handled when sending account registration
    // However, for any other sip transaction, we must create TLS connection
    if (createSipTransport (accountID)) {
        return true;
    }
    // A transport is already created on this port, use it
    else {

        _debug ("Could not create a new transport (%s)", account->getTransportMapKey().c_str());
        _debug ("Searching transport (%s) in transport map", account->getTransportMapKey().c_str());

        // Could not create new transport, this transport may already exists
        SipTransportMap::iterator transport;
        transport = _transportMap.find (account->getTransportMapKey());

        if (transport != _transportMap.end()) {

            // Transport already exist, use it for this account
            _debug ("Found transport (%s) in transport map", account->getTransportMapKey().c_str());

            pjsip_transport* tr = transport->second;

            // Set transport to be used for transaction involving this account
            account->setAccountTransport (tr);

            // Increment newly associated transport reference counter
            // If the account is shutdowning, time is automatically canceled
            pjsip_transport_add_ref (tr);

            return true;
        } else {

            // Transport could not either be created, socket not available
            _debug ("Did not find transport (%s) in transport map", account->getTransportMapKey().c_str());

            account->setAccountTransport (_localUDPTransport);

            std::string localHostName (_localUDPTransport->local_name.host.ptr, _localUDPTransport->local_name.host.slen);

            _debug ("Use default one instead (%s:%i)", localHostName.c_str(), _localUDPTransport->local_name.port);

            // account->setLocalAddress(localHostName);
            account->setLocalPort (_localUDPTransport->local_name.port);

            // Transport could not either be created or found in the map, socket not available
            return false;
        }
    }
}


bool SIPVoIPLink::createDefaultSipUdpTransport()
{

    int errPjsip = 0;

    // Retrieve Direct IP Calls settings.
    SIPAccount * account = NULL;

    // Use IP2IP_PROFILE to init default udp transport settings
    account = dynamic_cast<SIPAccount *> (Manager::instance().getAccount (IP2IP_PROFILE));

    // Create a UDP listener meant for all accounts for which TLS was not enabled
    // Cannot acquireTransport since default UDP transport must be created regardless of TLS
    errPjsip = createUdpTransport (IP2IP_PROFILE);

    if (account && (errPjsip == PJ_SUCCESS)) {

        // Store transport in transport map
        addTransportToMap (account->getTransportMapKey(), account->getAccountTransport());

        // if account is not NULL, use IP2IP trasport as default one
        _localUDPTransport = account->getAccountTransport();

    }
    // If the above UDP server
    // could not be created, then give it another try
    // on a random sip port
    else if (errPjsip != PJ_SUCCESS) {
        _debug ("UserAgent: Could not initialize SIP listener on port %d", _regPort);
        _regPort = RANDOM_SIP_PORT;

        _debug ("UserAgent: Trying to initialize SIP listener on port %d", _regPort);
        // If no std::string specified, pointer to transport is stored in _localUDPTransport
        errPjsip = createUdpTransport();

        if (errPjsip != PJ_SUCCESS) {
            _debug ("UserAgent: Fail to initialize SIP listener on port %d", _regPort);
            return false;
        }
    }

    return true;

}


void SIPVoIPLink::createDefaultSipTlsListener()
{

    SIPAccount * account = NULL;
    account = dynamic_cast<SIPAccount *> (Manager::instance().getAccount (IP2IP_PROFILE));

    if (account->isTlsEnabled()) {
        createTlsListener (IP2IP_PROFILE);
    }
}


void SIPVoIPLink::createTlsListener (const std::string& accountID)
{

    pjsip_tpfactory *tls;
    pj_sockaddr_in local_addr;
    pjsip_host_port a_name;
    pj_status_t status;
    pj_status_t success;

    _debug ("Create TLS listener");

    /* Grab the tls settings, populated
     * from configuration file.
     */
    SIPAccount * account = NULL;
    account = dynamic_cast<SIPAccount *> (Manager::instance().getAccount (accountID));

    if (account == NULL) {
        _debug ("UserAgent: Account is null while creating TLS default listener. Returning");
        // return !PJ_SUCCESS;
    }


    // Init local address for this listener to be bound (ADDR_ANY on port 5061).
    pj_sockaddr_in_init (&local_addr, 0, 0);
    pj_uint16_t localTlsPort = account->getTlsListenerPort();
    local_addr.sin_port = pj_htons (localTlsPort);

    pj_str_t pjAddress;
    pj_cstr (&pjAddress, PJ_INADDR_ANY);
    success = pj_sockaddr_in_set_str_addr (&local_addr, &pjAddress);


    // Init published address for this listener (Local IP address on port 5061)
    std::string publishedAddress;
    loadSIPLocalIP (&publishedAddress);

    pj_bzero (&a_name, sizeof (pjsip_host_port));
    pj_cstr (&a_name.host, publishedAddress.c_str());
    a_name.port = account->getTlsListenerPort();

    /* Get TLS settings. Expected to be filled */
    pjsip_tls_setting * tls_setting = account->getTlsSetting();


    _debug ("UserAgent: TLS transport to be initialized with published address %.*s,"
    " published port %d,\n                  local address %.*s, local port %d",
    (int) a_name.host.slen, a_name.host.ptr,
    (int) a_name.port, pjAddress.slen, pjAddress.ptr, (int) localTlsPort);


    status = pjsip_tls_transport_start (_endpt, tls_setting, &local_addr, &a_name, 1, &tls);

    if (status != PJ_SUCCESS) {
        _debug ("UserAgent: Error creating SIP TLS listener (%d)", status);
    } else {
        _localTlsListener = tls;
    }

    // return PJ_SUCCESS;

}


bool SIPVoIPLink::createSipTransport (std::string id)
{

    SIPAccount* account = dynamic_cast<SIPAccount *> (Manager::instance().getAccount (id));

    if (!account)
        return false;

    pj_status_t status;

    if (account->isTlsEnabled()) {

        if (_localTlsListener == NULL)
            createTlsListener (id);

        // Parse remote address to establish connection
        std::string remoteSipUri = account->getServerUri();
        int sips = remoteSipUri.find ("<sips:") + 6;
        int trns = remoteSipUri.find (";transport");
        std::string remoteAddr = remoteSipUri.substr (sips, trns-sips);

        // Nothing to do, TLS listener already created at pjsip's startup and TLS connection
        // is automatically handled in pjsip when sending registration messages.
        if (createTlsTransport (id, remoteAddr) != PJ_SUCCESS)
            return false;

        return true;
    } else {

        // Launch a new UDP listener/transport, using the published address
        if (account->isStunEnabled ()) {

            status = createAlternateUdpTransport (id);

            if (status != PJ_SUCCESS) {
                _debug ("Failed to init UDP transport with STUN published address for account %s", id.c_str());
                return false;
            }

        } else {

            status = createUdpTransport (id);

            if (status != PJ_SUCCESS) {
                _debug ("Failed to initialize UDP transport for account %s", id.c_str());
                return false;
            } else {

                // If transport successfully created, store it in the internal map.
                // STUN aware transport are account specific and should not be stored in map.
                // TLS transport is ephemeral and is managed by PJSIP, should not be stored either.
                addTransportToMap (account->getTransportMapKey(), account->getAccountTransport());
            }
        }
    }

    return true;
}



bool SIPVoIPLink::addTransportToMap (std::string key, pjsip_transport* transport)
{

    SipTransportMap::iterator iter_transport;
    iter_transport = _transportMap.find (key);

    // old transport in transport map, erase it
    if (iter_transport != _transportMap.end()) {
        _transportMap.erase (iter_transport);
    }

    _debug ("UserAgent: Storing newly created transport in map using key %s", key.c_str());
    _transportMap.insert (std::pair<std::string, pjsip_transport*> (key, transport));

    return true;

}


int SIPVoIPLink::createUdpTransport (std::string id)
{

    pj_status_t status;
    pj_sockaddr_in bound_addr;
    pjsip_host_port a_name;
    // char tmpIP[32];
    pjsip_transport *transport;
    std::string listeningAddress = "0.0.0.0";
    int listeningPort = _regPort;

    /* Use my local address as default value */
    if (!loadSIPLocalIP (&listeningAddress))
        return !PJ_SUCCESS;

    _debug ("UserAgent: Create UDP transport for account \"%s\"", id.c_str());

    /*
     * Retrieve the account information
     */
    SIPAccount * account = NULL;

    // if account id is not specified, init _localUDPTransport
    if (id != "") {

        account = dynamic_cast<SIPAccount *> (Manager::instance().getAccount (id));
    }

    // Set information to the local address and port
    if (account == NULL) {

        _debug ("UserAgent: Account with id \"%s\" is null in createUdpTransport.", id.c_str());

    } else {

        // We are trying to initialize a UDP transport available for all local accounts and direct IP calls
        _debug ("UserAgent: found account %s in map", account->getAccountID().c_str());

        if (account->getLocalInterface () != "default") {
            listeningAddress = getInterfaceAddrFromName (account->getLocalInterface());
        }

        listeningPort = account->getLocalPort ();
    }

    pj_memset (&bound_addr, 0, sizeof (bound_addr));

    pj_str_t temporary_address;

    if (account && account->getLocalInterface () == "default") {

        // Init bound address to ANY
        bound_addr.sin_addr.s_addr = pj_htonl (PJ_INADDR_ANY);
        loadSIPLocalIP (&listeningAddress);
    } else {

        // bind this account to a specific interface
        pj_strdup2 (_pool, &temporary_address, listeningAddress.c_str());
        bound_addr.sin_addr = pj_inet_addr (&temporary_address);
    }

    bound_addr.sin_port = pj_htons ( (pj_uint16_t) listeningPort);
    bound_addr.sin_family = PJ_AF_INET;
    pj_bzero (bound_addr.sin_zero, sizeof (bound_addr.sin_zero));

    // Create UDP-Server (default port: 5060)
    // Use here either the local information or the published address
    if (account && !account->getPublishedSameasLocal ()) {

        // Set the listening address to the published address
        listeningAddress = account->getPublishedAddress ();

        // Set the listening port to the published port
        listeningPort = account->getPublishedPort ();
        _debug ("UserAgent: Creating UDP transport published %s:%i", listeningAddress.c_str (), listeningPort);

    }

    // We must specify this here to avoid the IP2IP_PROFILE
    // to create a transport with name 0.0.0.0 to appear in the via header
    if (id == IP2IP_PROFILE)
        loadSIPLocalIP (&listeningAddress);

    if (listeningAddress == "" || listeningPort == 0) {
        _error ("UserAgent: Error invalid address for new udp transport");
        return !PJ_SUCCESS;
    }

    /* Init published name */
    pj_bzero (&a_name, sizeof (pjsip_host_port));
    pj_cstr (&a_name.host, listeningAddress.c_str());
    a_name.port = listeningPort;

    status = pjsip_udp_transport_start (_endpt, &bound_addr, &a_name, 1, &transport);

    // Print info from transport manager associated to endpoint
    pjsip_tpmgr * tpmgr = pjsip_endpt_get_tpmgr (_endpt);
    pjsip_tpmgr_dump_transports (tpmgr);

    if (status != PJ_SUCCESS) {
        _debug ("UserAgent: (%d) Unable to start UDP transport on %s:%d", status, listeningAddress.data(), listeningPort);
        return status;
    } else {
        _debug ("UserAgent: UDP transport initialized successfully on %s:%d", listeningAddress.c_str (), listeningPort);
        if (account == NULL) {
            _debug ("UserAgent: Use transport as local UDP server");
            _localUDPTransport = transport;
        } else {
            _debug ("UserAgent: bind transport to account %s", account->getAccountID().c_str());
            account->setAccountTransport (transport);
        }
    }

    return PJ_SUCCESS;
}

std::string SIPVoIPLink::findLocalAddressFromUri (const std::string& uri, pjsip_transport *transport)
{
    pj_str_t localAddress;
    pjsip_transport_type_e transportType;
    pjsip_tpselector *tp_sel;
    pj_pool_t *tmp_pool;

    _debug ("SIP: Find local address from URI");

    // Create a temporary memory pool
    tmp_pool = pj_pool_create (&_cp->factory, "tmpdtmf10", 1000, 1000, NULL);
    if (tmp_pool == NULL) {
    	_error ("UserAgent: Could not initialize memory pool");
    }

    // Find the transport that must be used with the given uri
    pj_str_t tmp;
    pj_strdup2_with_null (tmp_pool, &tmp, uri.c_str());
    pjsip_uri * genericUri = NULL;
    genericUri = pjsip_parse_uri (tmp_pool, tmp.ptr, tmp.slen, 0);

    pj_str_t pjMachineName;
    pj_strdup (tmp_pool, &pjMachineName, pj_gethostname());
    std::string machineName (pjMachineName.ptr, pjMachineName.slen);

    if (genericUri == NULL) {
        _warn ("SIP: generic URI is NULL in findLocalAddressFromUri");
        return machineName;
    }

    pjsip_sip_uri * sip_uri = NULL;

    sip_uri = (pjsip_sip_uri*) pjsip_uri_get_uri (genericUri);

    if (sip_uri == NULL) {
        _warn ("SIP: Invalid uri in findLocalAddressFromURI");
        return machineName;
    }

    if (PJSIP_URI_SCHEME_IS_SIPS (sip_uri)) {
        transportType = PJSIP_TRANSPORT_TLS;

    } else {
        if (transport == NULL) {
            _warn ("SIP: Transport is NULL in findLocalAddressFromUri. Try the local UDP transport");
            transport = _localUDPTransport;
        }

        transportType = PJSIP_TRANSPORT_UDP;
    }

    // Get the transport manager associated with
    // this endpoint
    pjsip_tpmgr * tpmgr = NULL;

    tpmgr = pjsip_endpt_get_tpmgr (_endpt);

    if (tpmgr == NULL) {
        _warn ("SIP: Unexpected: Cannot get tpmgr from endpoint.");
        return machineName;
    }

    // Find the local address (and port) based on the registered
    // transports and the transport type
    int port;

    pj_status_t status;

    /* Init the transport selector */

    //_debug ("Transport ID: %s", transport->obj_name);
    if (transportType == PJSIP_TRANSPORT_UDP) {
        status = initTransportSelector (transport, &tp_sel, tmp_pool);

        if (status == PJ_SUCCESS) {
            status = pjsip_tpmgr_find_local_addr (tpmgr, tmp_pool, transportType, tp_sel, &localAddress, &port);
        } else {
            status = pjsip_tpmgr_find_local_addr (tpmgr, tmp_pool, transportType, NULL, &localAddress, &port);
        }
    } else {
        status = pjsip_tpmgr_find_local_addr (tpmgr, tmp_pool, transportType, NULL, &localAddress, &port);
    }

    if (status != PJ_SUCCESS) {
        _debug ("SIP: Failed to find local address from transport");
        return machineName;
    }

    std::string localaddr (localAddress.ptr, localAddress.slen);

    if (localaddr == "0.0.0.0")
        loadSIPLocalIP (&localaddr);

    _debug ("SIP: Local address discovered from attached transport: %s", localaddr.c_str());

    pj_pool_release(tmp_pool);

    return localaddr;
}



pj_status_t SIPVoIPLink::initTransportSelector (pjsip_transport *transport, pjsip_tpselector **tp_sel, pj_pool_t *tp_pool)
{
    pjsip_tpselector *tp;

    if (transport != NULL) {
        tp = (pjsip_tpselector *) pj_pool_zalloc (tp_pool, sizeof (pjsip_tpselector));
        tp->type = PJSIP_TPSELECTOR_TRANSPORT;
        tp->u.transport = transport;

        *tp_sel = tp;

        return PJ_SUCCESS;
    }

    return !PJ_SUCCESS;
}

int SIPVoIPLink::findLocalPortFromUri (const std::string& uri, pjsip_transport *transport)
{
    pj_str_t localAddress;
    pjsip_transport_type_e transportType;
    int port;
    pjsip_tpselector *tp_sel;
    pj_pool_t *tmp_pool;

    _debug ("SIP: Find local port from URI");

    // Create a temporary memory pool
    tmp_pool = pj_pool_create (&_cp->factory, "tmpdtmf10", 1000, 1000, NULL);
    if (tmp_pool == NULL) {
    	_debug ("UserAgent: Could not initialize memory pool");
    	return false;
    }

    // Find the transport that must be used with the given uri
    pj_str_t tmp;
    pj_strdup2_with_null (tmp_pool, &tmp, uri.c_str());
    pjsip_uri * genericUri = NULL;
    genericUri = pjsip_parse_uri (tmp_pool, tmp.ptr, tmp.slen, 0);

    if (genericUri == NULL) {
        _debug ("UserAgent: genericUri is NULL in findLocalPortFromUri");
        return atoi (DEFAULT_SIP_PORT);
    }

    pjsip_sip_uri * sip_uri = NULL;

    sip_uri = (pjsip_sip_uri*) pjsip_uri_get_uri (genericUri);

    if (sip_uri == NULL) {
        _debug ("UserAgent: Invalid uri in findLocalAddressFromTransport");
        return atoi (DEFAULT_SIP_PORT);
    }

    if (PJSIP_URI_SCHEME_IS_SIPS (sip_uri)) {
        transportType = PJSIP_TRANSPORT_TLS;
        port = atoi (DEFAULT_SIP_TLS_PORT);
    } else {
        if (transport == NULL) {
            _debug ("UserAgent: transport is NULL in findLocalPortFromUri - Try the local UDP transport");
            transport = _localUDPTransport;
        }

        transportType = PJSIP_TRANSPORT_UDP;

        port = atoi (DEFAULT_SIP_PORT);
    }

    // Get the transport manager associated with
    // this endpoint
    pjsip_tpmgr * tpmgr = NULL;

    tpmgr = pjsip_endpt_get_tpmgr (_endpt);

    if (tpmgr == NULL) {
        _debug ("UserAgent: unexpected, cannot get tpmgr from endpoint.");
        return port;
    }

    // Find the local address (and port) based on the registered
    // transports and the transport type

    /* Init the transport selector */
    pj_status_t status;

    if (transportType == PJSIP_TRANSPORT_UDP) {
        _debug ("UserAgent: transport ID: %s", transport->obj_name);

        status = initTransportSelector (transport, &tp_sel, tmp_pool);

        if (status == PJ_SUCCESS)
            status = pjsip_tpmgr_find_local_addr (tpmgr, tmp_pool, transportType, tp_sel, &localAddress, &port);
        else
            status = pjsip_tpmgr_find_local_addr (tpmgr, tmp_pool, transportType, NULL, &localAddress, &port);
    } else
        status = pjsip_tpmgr_find_local_addr (tpmgr, tmp_pool, transportType, NULL, &localAddress, &port);


    if (status != PJ_SUCCESS) {
        _debug ("UserAgent: failed to find local address from transport");
    }

    _debug ("UserAgent: local port discovered from attached transport: %i", port);

    pj_pool_release(tmp_pool);

    return port;
}


pj_status_t SIPVoIPLink::createTlsTransport (const std::string& accountID, std::string remoteAddr)
{
    pj_status_t success;

    _debug ("Create TLS transport for account %s\n", accountID.c_str());

    // Retrieve the account information
    SIPAccount * account = dynamic_cast<SIPAccount *> (Manager::instance().getAccount (accountID));

    if (!account) {
        _debug ("UserAgent: Account is NULL when creating TLS connection, returning");
        return !PJ_SUCCESS;
    }

    pj_sockaddr_in rem_addr;
    pj_str_t remote;

    pj_cstr (&remote, remoteAddr.c_str());

    pj_sockaddr_in_init (&rem_addr, &remote, (pj_uint16_t) 5061);

    // Update TLS settings for account registration using the default listeners
    // Pjsip does not allow to create multiple listener
    // pjsip_tpmgr *mgr = pjsip_endpt_get_tpmgr(_endpt);
    // pjsip_tls_listener_update_settings(_endpt, _pool, mgr, _localTlsListener, account->getTlsSetting());

    // Create a new TLS connection from TLS listener
    pjsip_transport *tls;
    success = pjsip_endpt_acquire_transport (_endpt, PJSIP_TRANSPORT_TLS, &rem_addr, sizeof (rem_addr), NULL, &tls);

    if (success != PJ_SUCCESS)
        _debug ("UserAgent: Error could not create TLS transport");
    else
        account->setAccountTransport (tls);

    return success;
}

pj_status_t SIPVoIPLink::createAlternateUdpTransport (std::string id)
{
    pj_sockaddr_in boundAddr;
    pjsip_host_port a_name;
    pj_status_t status;
    pj_str_t stunServer;
    pj_uint16_t stunPort;
    pj_sockaddr_in pub_addr;
    pj_sock_t sock;
    std::string listeningAddress = "";
    int listeningPort;

    _debug ("UserAgent: Create Alternate UDP transport");

    /*
     * Retrieve the account information
     */
    SIPAccount * account = NULL;
    account = dynamic_cast<SIPAccount *> (Manager::instance().getAccount (id));

    if (account == NULL) {
        _error ("UserAgent: Error: Account is null. Returning");
        return !PJ_SUCCESS;
    }

    stunServer = account->getStunServerName ();

    stunPort = account->getStunPort ();

    status = stunServerResolve (id);

    if (status != PJ_SUCCESS) {
        _error ("UserAgent: Error: Resolving STUN server: %i", status);
        return status;
    }

    // Init socket
    sock = PJ_INVALID_SOCKET;

    _debug ("UserAgent: Initializing IPv4 socket on %s:%i", stunServer.ptr, stunPort);

    status = pj_sockaddr_in_init (&boundAddr, &stunServer, 0);

    if (status != PJ_SUCCESS) {
        _debug ("UserAgent: Error: Initializing IPv4 socket on %s:%i", stunServer.ptr, stunPort);
        return status;
    }

    // Create and bind the socket
    status = pj_sock_socket (pj_AF_INET(), pj_SOCK_DGRAM(), 0, &sock);

    if (status != PJ_SUCCESS) {
        _debug ("UserAgent: Error: Unable to create or bind socket (%d)", status);
        return status;
    }

    // Query the mapped IP address and port on the 'outside' of the NAT
    status = pjstun_get_mapped_addr (&_cp->factory, 1, &sock, &stunServer, stunPort, &stunServer, stunPort, &pub_addr);

    if (status != PJ_SUCCESS) {
        _debug ("UserAgwent: Error: Contacting STUN server (%d)", status);
        pj_sock_close (sock);
        return status;
    }

    _debug ("UserAgent: Firewall address : %s:%d", pj_inet_ntoa (pub_addr.sin_addr), pj_ntohs (pub_addr.sin_port));

    a_name.host = pj_str (pj_inet_ntoa (pub_addr.sin_addr));
    a_name.port = pj_ntohs (pub_addr.sin_port);

    listeningAddress = std::string (a_name.host.ptr);
    listeningPort = (int) a_name.port;

    // Set the address to be used in SDP
    account->setPublishedAddress (listeningAddress);
    account->setPublishedPort (listeningPort);

    // Create the UDP transport
    pjsip_transport *transport;
    status = pjsip_udp_transport_attach2 (_endpt, PJSIP_TRANSPORT_UDP, sock, &a_name, 1, &transport);

    if (status != PJ_SUCCESS) {
        _debug ("UserAgent: Error: Creating alternate SIP UDP listener (%d)", status);
        return status;
    }

    _debug ("UserAgent: UDP Transport successfully created on %s:%i", listeningAddress.c_str (), listeningPort);

    account->setAccountTransport (transport);

    if (transport) {

        _debug ("UserAgent: Initial ref count: %s %s (refcnt=%i)", transport->obj_name, transport->info,
        (int) pj_atomic_get (transport->ref_cnt));

        pj_sockaddr *addr = (pj_sockaddr*) & (transport->key.rem_addr);

        static char str[PJ_INET6_ADDRSTRLEN];
        pj_inet_ntop ( ( (const pj_sockaddr*) addr)->addr.sa_family, pj_sockaddr_get_addr (addr), str, sizeof (str));


        _debug ("UserAgent: KEY: %s:%d",str, pj_sockaddr_get_port ( (const pj_sockaddr*) & (transport->key.rem_addr)));

    }

    pjsip_tpmgr * tpmgr = pjsip_endpt_get_tpmgr (_endpt);

    pjsip_tpmgr_dump_transports (tpmgr);

    return PJ_SUCCESS;
}


void SIPVoIPLink::shutdownSipTransport (const std::string& accountID)
{

    _debug ("UserAgent: Shutdown Sip Transport");

    SIPAccount* account = dynamic_cast<SIPAccount *> (Manager::instance().getAccount (accountID));

    if (!account)
        return;

    if (account->getAccountTransport()) {

        _debug ("Transport bound to account, decrease ref count");

        // decrease reference count added by pjsip_regc_send
        // PJSIP's IDLE timer is set if counter reach 0

        // there is still problems when account registration fails, so comment it for now
        // status = pjsip_transport_dec_ref(account->getAccountTransport());

        // detach transport from this account
        account->setAccountTransport (NULL);

    }

}

std::string SIPVoIPLink::parseDisplayName(char * buffer)
{
    // Parse the display name from "From" header
    char* from_header = strstr (buffer, "From: ");

    std::string displayName;

    if (from_header) {
        std::string temp (from_header);
        int begin_displayName = temp.find ("\"") + 1;
        int end_displayName = temp.rfind ("\"");
        displayName = temp.substr (begin_displayName, end_displayName - begin_displayName);

        if (displayName.size() > 25) {
            displayName = std::string ("");
        }
    } else {
        displayName = std::string ("");
    }

    return displayName;
}

void SIPVoIPLink::stripSipUriPrefix(std::string& sipUri)
{
    //Remove sip: prefix
    size_t found = sipUri.find ("sip:");

    if (found!=std::string::npos)
    	sipUri.erase (found, found+4);

    found = sipUri.find ("@");

    if (found!=std::string::npos)
    	sipUri.erase (found);
}

bool SIPVoIPLink::loadSIPLocalIP (std::string *addr)
{

    bool returnValue = true;
    std::string localAddress = "127.0.0.1";
    pj_sockaddr ip_addr;

    if (pj_gethostip (pj_AF_INET(), &ip_addr) != PJ_SUCCESS) {
        // Update the registration state if no network capabilities found
        _debug ("UserAgent: Get host ip failed!");
        returnValue = false;
    } else {
        localAddress = std::string (pj_inet_ntoa (ip_addr.ipv4.sin_addr));
        _debug ("UserAgent: Checking network, local IP address: %s", localAddress.data());
    }

    *addr = localAddress;

    return returnValue;
}

pjsip_route_hdr *SIPVoIPLink::createRouteSet(Account *account, pj_pool_t *hdr_pool)
{
	size_t found;
	std::string host = "";
	std::string port = "";
	pjsip_route_hdr *route_set;

	_debug ("SIP: Find local port from URI");

	SIPAccount *sipaccount = dynamic_cast<SIPAccount *>(account);
    std::string route = sipaccount->getServiceRoute();
    _error ("UserAgent: Set Service-Route with %s", route.c_str());

    found = route.find(":");
	if(found != std::string::npos) {
		host = route.substr(0, found);
		port = route.substr(found + 1, route.length());
	}
	else {
		host = route;
		port = "0";
	}

	std::cout << "Host: " << host << ", Port: " << port << std::endl;

    route_set = pjsip_route_hdr_create (hdr_pool);
    pjsip_route_hdr *routing = pjsip_route_hdr_create (hdr_pool);
    pjsip_sip_uri *url = pjsip_sip_uri_create (hdr_pool, 0);
    routing->name_addr.uri = (pjsip_uri*) url;
    pj_strdup2 (hdr_pool, &url->host, host.c_str());
    url->port = atoi(port.c_str());

    pj_list_push_back (route_set, pjsip_hdr_clone (hdr_pool, routing));

    return route_set;

}

bool SIPVoIPLink::dnsResolution(pjsip_tx_data *tdata) {
	pj_addrinfo ai;
	unsigned count;
	// pjsip_server_addresses svr_addr;
	pj_status_t status;
	pjsip_host_info dest_info;

	_debug("UserAgent: Dns Resolution");

	int af = pj_AF_INET();

    status = pjsip_process_route_set(tdata, &dest_info);

	pj_sockaddr_init(pj_AF_INET(), &tdata->dest_info.addr.entry[0].addr, NULL, 0);

	/* Resolve */
	count = 1;
	if((status = pj_getaddrinfo(af, &dest_info.addr.host, &count, &ai)) != PJ_SUCCESS) {
		_error("UserAgent: Unable to perform DNS resolution");
	}

	_debug("UserAgent: Found address %s", pj_inet_ntoa (ai.ai_addr.ipv4.sin_addr));

	tdata->dest_info.addr.entry[0].addr.addr.sa_family = (pj_uint16_t)af;
	pj_memcpy(&tdata->dest_info.addr.entry[0].addr, &ai.ai_addr, sizeof(pj_sockaddr));

	tdata->dest_info.addr.count = count;

	return true;
}

void SIPVoIPLink::busySleep (unsigned msec)
{

#if defined(PJ_SYMBIAN) && PJ_SYMBIAN != 0
    /* Ideally we shouldn't call pj_thread_sleep() and rather
     * CActiveScheduler::WaitForAnyRequest() here, but that will
     * drag in Symbian header and it doesn't look pretty.
     */
    pj_thread_sleep (msec);
#else
    pj_time_val timeout, now, tv;

    pj_gettimeofday (&timeout);
    timeout.msec += msec;
    pj_time_val_normalize (&timeout);

    tv.sec = 0;
    tv.msec = 10;
    pj_time_val_normalize (&tv);

    do {
        pjsip_endpt_handle_events (_endpt, &tv);
        pj_gettimeofday (&now);
    } while (PJ_TIME_VAL_LT (now, timeout));

#endif
}

bool SIPVoIPLink::pjsipShutdown (void)
{
    if (_endpt) {
        _debug ("UserAgent: Shutting down...");
        busySleep (1000);
    }

    pj_thread_join (thread);

    pj_thread_destroy (thread);
    thread = NULL;

    /* Destroy endpoint. */

    if (_endpt) {
        pjsip_endpt_destroy (_endpt);
        _endpt = NULL;
    }

    /* Destroy pool and pool factory. */
    if (_pool) {
        pj_pool_release (_pool);
        _pool = NULL;
        pj_caching_pool_destroy (_cp);
    }

    /* Shutdown PJLIB */
    pj_shutdown();

    _debug ("UserAgent: Shutted down successfully");

    /* Done. */
    return true;
}

int getModId()
{
    return _mod_ua.id;
}

static void dns_cb (pj_status_t status, void *token, const struct pjsip_server_addresses *addr)
{

	_debug("UserAgent: DNS callback");

    struct result * result = (struct result*) token;

    result->status = status;

    if (status == PJ_SUCCESS) {
        pj_memcpy (&result->servers, addr, sizeof (*addr));
    }
}

void setVoicemailInfo (std::string account, pjsip_msg_body *body)
{

    int voicemail = 0, pos_begin, pos_end;
    std::string voice_str = "Voice-Message: ";
    std::string delimiter = "/";
    std::string msg_body, voicemail_str;

    _debug ("UserAgent: checking the voice message!");
    // The voicemail message is formated like that:
    // Voice-Message: 1/0  . 1 is the number we want to retrieve in this case

    // We get the notification body
    msg_body = (char*) body->data;

    // We need the position of the first character of the string voice_str
    pos_begin = msg_body.find (voice_str);
    // We need the position of the delimiter
    pos_end = msg_body.find (delimiter);

    // So our voicemail number between the both index

    try {

        voicemail_str = msg_body.substr (pos_begin + voice_str.length(), pos_end - (pos_begin + voice_str.length()));
        std::cout << "voicemail number : " << voicemail_str << std::endl;
        voicemail = atoi (voicemail_str.c_str());
    } catch (std::out_of_range& e) {
        std::cerr << e.what() << std::endl;
    }

    // We need now to notify the manager
    if (voicemail != 0)
        Manager::instance().startVoiceMessageNotification (account, voicemail);
}

void SIPVoIPLink::SIPHandleReinvite (SIPCall *call UNUSED)
{
    _debug ("UserAgent: Handle reinvite");
}

// This callback is called when the invite session state has changed
void invite_session_state_changed_cb (pjsip_inv_session *inv, pjsip_event *e)
{
    _debug ("UserAgent: Call state changed to %s", invitationStateMap[inv->state]);

    /* Retrieve the call information */
    SIPCall *call = reinterpret_cast<SIPCall*> (inv->mod_data[_mod_ua.id]);
    if (call == NULL) {
        return;
    }

    //Retrieve the body message
    pjsip_rx_data *rdata = e->body.tsx_state.src.rdata;

    // If the call is a direct IP-to-IP call
    SIPVoIPLink * link = NULL;
    if (call->getCallConfiguration () == Call::IPtoIP) {
        link = SIPVoIPLink::instance ();
    } else {
        std::string accId = Manager::instance().getAccountFromCall (call->getCallId());
        link = dynamic_cast<SIPVoIPLink *> (Manager::instance().getAccountLink (accId));
    }

    if (link == NULL) {
        _error ("UserAgent: Error: Link is NULL in call state changed callback");
        return;
    }

    // If this is an outgoing INVITE that was created because of
    // REFER/transfer, send NOTIFY to transferer.
    if (call->getXferSub() && e->type==PJSIP_EVENT_TSX_STATE) {

    	_debug("UserAgent: Call state changed during transfer");

        int st_code = -1;
        pjsip_evsub_state ev_state = PJSIP_EVSUB_STATE_ACTIVE;

        switch (call->getInvSession()->state) {

            case PJSIP_INV_STATE_NULL:
            	_debug("PJSIP_INV_STATE_NULL");
            	break;
            case PJSIP_INV_STATE_CALLING:
            	_debug("\n");
                /* Do nothing */
            	_debug("PJSIP_INV_STATE_CALLING");
                break;
            case PJSIP_INV_STATE_EARLY:
            case PJSIP_INV_STATE_CONNECTING:
                st_code = e->body.tsx_state.tsx->status_code;
                ev_state = PJSIP_EVSUB_STATE_ACTIVE;
                _debug("PJSIP_INV_STATE_EARLY, PJSIP_INV_STATE_CONNECTING");
                break;
            case PJSIP_INV_STATE_CONFIRMED:
                /* When state is confirmed, send the final 200/OK and terminate
                 * subscription.
                 */
                st_code = e->body.tsx_state.tsx->status_code;
                ev_state = PJSIP_EVSUB_STATE_TERMINATED;
                _debug("PJSIP_INV_STATE_CONFIRMED");
                break;

            case PJSIP_INV_STATE_DISCONNECTED:
                st_code = e->body.tsx_state.tsx->status_code;
                ev_state = PJSIP_EVSUB_STATE_TERMINATED;
                _debug("PJSIP_EVSUB_STATE_TERMINATED");
                break;

            case PJSIP_INV_STATE_INCOMING:
                /* Nothing to do. Just to keep gcc from complaining about
                 * unused enums.
                 */
            	_debug("PJSIP_INV_STATE_INCOMING");
                break;
        }

        if (st_code != -1) {
            pjsip_tx_data *tdata;
            pj_status_t status;

            status = pjsip_xfer_notify (call->getXferSub(), ev_state, st_code, NULL, &tdata);

            if (status != PJ_SUCCESS) {
                _debug ("UserAgent: Unable to create NOTIFY -- %d", status);
            } else {
                status = pjsip_xfer_send_request (call->getXferSub(), tdata);

                if (status != PJ_SUCCESS) {
                    _debug ("UserAgent: Unable to send NOTIFY -- %d", status);
                }
            }
        }

        return;
    }

    if (inv->state != PJSIP_INV_STATE_CONFIRMED) {
        // Update UI with the current status code and description
        pjsip_transaction * tsx = e->body.tsx_state.tsx;
        int statusCode = tsx ? tsx->status_code : 404;
        if (statusCode) {
            const pj_str_t * description = pjsip_get_status_text (statusCode);
            // test wether or not dbus manager is instantiated, if not no need to notify the client
            if (Manager::instance().getDbusManager())
                DBusManager::instance().getCallManager()->sipCallStateChanged (call->getCallId(), std::string (description->ptr, description->slen), statusCode);
        }
    }

    if (inv->state == PJSIP_INV_STATE_EARLY && e->body.tsx_state.tsx->role == PJSIP_ROLE_UAC) {
    	// The call is ringing - We need to handle this case only on outgoing call
        call->setConnectionState (Call::Ringing);
        Manager::instance().peerRingingCall (call->getCallId());
    } else if (inv->state == PJSIP_INV_STATE_CONFIRMED) {
    	// After we sent or received a ACK - The connection is established
        link->SIPCallAnswered (call, rdata);
    } else if (inv->state == PJSIP_INV_STATE_DISCONNECTED) {

        _debug ("UserAgent: State: %s. Cause: %.*s", invitationStateMap[inv->state], (int) inv->cause_text.slen, inv->cause_text.ptr);

        std::string accId = Manager::instance().getAccountFromCall (call->getCallId());
        if((link = dynamic_cast<SIPVoIPLink *> (Manager::instance().getAccountLink (accId))) == NULL)
        	return;

        switch (inv->cause) {
            // The call terminates normally - BYE / CANCEL
            case PJSIP_SC_OK:
            case PJSIP_SC_REQUEST_TERMINATED:
                link->SIPCallClosed (call);
                break;
            case PJSIP_SC_DECLINE:
                _debug ("UserAgent: Call %s is declined", call->getCallId().c_str());
                if (inv->role == PJSIP_ROLE_UAC)
                    link->SIPCallServerFailure (call);
                break;
            case PJSIP_SC_NOT_FOUND:            /* peer not found */
            case PJSIP_SC_REQUEST_TIMEOUT:      /* request timeout */
            case PJSIP_SC_NOT_ACCEPTABLE_HERE:  /* no compatible codecs */
            case PJSIP_SC_NOT_ACCEPTABLE_ANYWHERE:
            case PJSIP_SC_UNSUPPORTED_MEDIA_TYPE:
            case PJSIP_SC_UNAUTHORIZED:
            case PJSIP_SC_FORBIDDEN:
            case PJSIP_SC_REQUEST_PENDING:
            case PJSIP_SC_ADDRESS_INCOMPLETE:
                link->SIPCallServerFailure (call);
                break;
            default:
                link->SIPCallServerFailure (call);
                _error ("UserAgent: Unhandled call state. This is probably a bug.");
                break;
        }
    }

}

void sdp_request_offer_cb (pjsip_inv_session *inv, const pjmedia_sdp_session *offer)
{
    _info ("UserAgent: Received SDP offer");


#ifdef CAN_REINVITE
    _debug ("UserAgent: %s (%d): on_rx_offer REINVITE", __FILE__, __LINE__);

    SIPCall *call;
    pj_status_t status;
    std::string accId;
    SIPVoIPLink *link;

    call = (SIPCall*) inv->mod_data[getModId() ];

    if (!call) {
        return;
    }

    accId = Manager::instance().getAccountFromCall (call->getCallId());

    link = dynamic_cast<SIPVoIPLink *> (Manager::instance().getAccountLink (accId));

    SIPAccount *account = dynamic_cast<SIPAccount *> (Manager::instance().getAccount (accId));

    status = call->getLocalSDP()->receiveOffer (offer, account->getActiveCodecs ());
    call->getLocalSDP()->startNegotiation();

    status = pjsip_inv_set_sdp_answer (call->getInvSession(), call->getLocalSDP()->getLocalSdpSession());

    if (link) {
        link->SIPHandleReinvite (call);
    }
#endif

}

void sdp_create_offer_cb (pjsip_inv_session *inv, pjmedia_sdp_session **p_offer)
{
    _info ("UserAgent: Create new SDP offer");

    /* Retrieve the call information */
    SIPCall * call = NULL;
    call = reinterpret_cast<SIPCall*> (inv->mod_data[_mod_ua.id]);

    std::string callid = call->getCallId();
    std::string accountid = Manager::instance().getAccountFromCall (callid);

    SIPAccount *account = dynamic_cast<SIPAccount *> (Manager::instance().getAccount (accountid));

    SIPVoIPLink *link = dynamic_cast<SIPVoIPLink *> (Manager::instance().getAccountLink (accountid));

    // Set the local address
    std::string localAddress = link->getInterfaceAddrFromName (account->getLocalInterface ());
    // Set SDP parameters - Set to local
    std::string addrSdp = localAddress;

    _debug ("UserAgent: Local Address for IP2IP call: %s", localAddress.c_str());

    // If local address bound to ANY, reslove it using PJSIP
    if (localAddress == "0.0.0.0") {
        link->loadSIPLocalIP (&localAddress);
    }

    // Local address to appear in SDP
    if (addrSdp == "0.0.0.0") {
        addrSdp = localAddress;
    }

    // Set local address for RTP media
    setCallMediaLocal (call, localAddress);

    // Building the local SDP offer
    call->getLocalSDP()->setLocalIP (addrSdp);
    call->getLocalSDP()->createOffer (account->getActiveCodecs());

    *p_offer = call->getLocalSDP()->getLocalSdpSession();

}

// This callback is called after SDP offer/answer session has completed.
void sdp_media_update_cb (pjsip_inv_session *inv, pj_status_t status)
{
    _debug ("UserAgent: Call media update");

    const pjmedia_sdp_session *remote_sdp;
    const pjmedia_sdp_session *local_sdp;
    SIPVoIPLink * link = NULL;
    SIPCall * call;
    char buffer[1000];

    call = reinterpret_cast<SIPCall *> (inv->mod_data[getModId()]);
    if (call == NULL) {
        _debug ("UserAgent: Call declined by peer, SDP negotiation stopped");
        return;
    }

    link = dynamic_cast<SIPVoIPLink *> (Manager::instance().getAccountLink (""));
    if (link == NULL) {
        _warn ("UserAgent: Error: Failed to get sip link");
        return;
    }

    if (status != PJ_SUCCESS) {
        _warn ("UserAgent: Error: while negotiating the offer");
        link->hangup (call->getCallId());
        Manager::instance().callFailure (call->getCallId());
        return;
    }

    if (!inv->neg) {
    	_warn ("UserAgent: Error: no negotiator for this session");
        return;
    }

    // Retreive SDP session for this call
    Sdp *sdpSession = call->getLocalSDP();

    // Get active session sessions
    pjmedia_sdp_neg_get_active_remote (inv->neg, &remote_sdp);
    pjmedia_sdp_neg_get_active_local (inv->neg, &local_sdp);

    // Print SDP session
	memset(buffer, 0, 1000);
	pjmedia_sdp_print(remote_sdp, buffer, 1000);
	_debug("SDP: Remote active SDP Session:\n%s", buffer);

	memset(buffer, 0, 1000);
	pjmedia_sdp_print(local_sdp, buffer, 1000);
	_debug("SDP: Local active SDP Session:\n%s", buffer);

	// Set active SDP sessions
    sdpSession->setActiveRemoteSdpSession(remote_sdp);
    sdpSession->setActiveLocalSdpSession(local_sdp);

    // Update internal field for
    sdpSession->updateInternalState();
    bool audioRTPSessionValid = true;

    try {
        call->getAudioRtp()->updateDestinationIpAddress();
        call->getAudioRtp()->setDtmfPayloadType(sdpSession->getTelephoneEventType());
    }
    catch (const AudioRtpFactoryException &e)
    {
        _error(e.what());
        audioRTPSessionValid = false;
    }

    call->getVideoRtp()->updateSDP(call->getLocalSDP());
    call->getVideoRtp()->updateDestination(call->getLocalSDP()->getRemoteIP(), call->getLocalSDP()->getRemoteVideoPort());
    call->getVideoRtp()->start();

    // Get the crypto attribute containing srtp's cryptographic context (keys, cipher)
    CryptoOffer crypto_offer;
    call->getLocalSDP()->getRemoteSdpCryptoFromOffer (remote_sdp, crypto_offer);

    bool nego_success = false;

    if (!crypto_offer.empty()) {

        _debug ("UserAgent: Crypto attribute in SDP, init SRTP session");

        // init local cryptografic capabilities for negotiation
        std::vector<sfl::CryptoSuiteDefinition>localCapabilities;

        for (int i = 0; i < 3; i++) {
            localCapabilities.push_back (sfl::CryptoSuites[i]);
        }

        // Mkae sure incoming crypto offer is valid
        sfl::SdesNegotiator sdesnego (localCapabilities, crypto_offer);

        if (sdesnego.negotiate()) {
            _debug ("UserAgent: SDES negotiation successfull");
            nego_success = true;

            _debug ("UserAgent: Set remote cryptographic context");

            try {
                call->getAudioRtp()->setRemoteCryptoInfo (sdesnego);
            } catch (...) {}

            DBusManager::instance().getCallManager()->secureSdesOn (call->getCallId());
        } else {
            DBusManager::instance().getCallManager()->secureSdesOff (call->getCallId());
        }
    }


    // We did not found any crypto context for this media, RTP fallback
    if (audioRTPSessionValid and !nego_success && call->getAudioRtp()->getAudioRtpType() == sfl::Sdes) {

        // We did not found any crypto context for this media
        // @TODO if SRTPONLY, CallFail

        _debug ("UserAgent: Did not found any crypto or negotiation failed but Sdes enabled");
        call->getAudioRtp()->stop();
        call->getAudioRtp()->setSrtpEnabled (false);

        // if RTPFALLBACK, change RTP session
        std::string accountID = Manager::instance().getAccountFromCall (call->getCallId());
        SIPAccount *account = (SIPAccount *) Manager::instance().getAccount (accountID);

        if (account->getSrtpFallback())
            call->getAudioRtp()->initAudioSymmetricRtpSession ();
    }

    if (!sdpSession)
        return;

    sfl::AudioCodec *sessionMedia = sdpSession->getSessionMedia();

    if (!sessionMedia)
        return;

    AudioCodecType pl = (AudioCodecType) sessionMedia->getPayloadType();

    try {
        Manager::instance().audioLayerMutexLock();
        Manager::instance().getAudioDriver()->startStream();
        Manager::instance().audioLayerMutexUnlock();

        // udate session media only if required
        if (pl != call->getAudioRtp()->getSessionMedia()) {
            sfl::Codec* audiocodec = Manager::instance().getAudioCodecFactory().instantiateCodec (pl);

            if (audiocodec == NULL)
                _error ("UserAgent: No audiocodec found");

            call->getAudioRtp()->updateSessionMedia (static_cast<sfl::AudioCodec *>(audiocodec));
        }
    }  // FIXME: should this really be std::exception? If so, it should be caught last
    catch (const SdpException &e) {
        _error("UserAgent: Exception: %s", e.what());
    }
    catch (const std::exception& rtpException) {
        _error ("UserAgent: Exception: %s", rtpException.what());
    } 

}

void outgoing_request_forked_cb (pjsip_inv_session *inv UNUSED, pjsip_event *e UNUSED)
{
}

void transaction_state_changed_cb (pjsip_inv_session *inv UNUSED, pjsip_transaction *tsx, pjsip_event *e)
{
    assert (tsx);

    pjsip_rx_data* r_data;
    pjsip_tx_data* t_data;

    _debug ("UserAgent: Transaction changed to state %s", transactionStateMap[tsx->state]);


    if (tsx->role==PJSIP_ROLE_UAS && tsx->state==PJSIP_TSX_STATE_TRYING &&
        pjsip_method_cmp (&tsx->method, &pjsip_refer_method) ==0) {
        /** Handle the refer method **/
        onCallTransfered (inv, e->body.tsx_state.src.rdata);

    } else if (tsx->role==PJSIP_ROLE_UAS && tsx->state==PJSIP_TSX_STATE_TRYING) {

        if (e && e->body.rx_msg.rdata) {

            r_data = e->body.rx_msg.rdata;

            if (r_data && r_data->msg_info.msg->line.req.method.id == PJSIP_OTHER_METHOD) {

                std::string method_info = "INFO";
                std::string method_notify = "NOTIFY";

                std::string request =  pjsip_rx_data_get_info (r_data);

                _debug ("UserAgent: %s", request.c_str());

                if (request.find (method_notify) != std::string::npos) {
  			// Attempt to to get feedback of call transfer status
//                	std::string contentType(e->body.rx_msg.rdata.msg_info.ctype.media.type->ptr,
//                			e->body.rx_msg.rdata.msg_info.ctype.media.type->slen);
//                	_debug("OK: %s", contentType.c_str());
                }
                // Must reply 200 OK on SIP INFO request
                else if (request.find (method_info) != std::string::npos) {
                    pjsip_dlg_create_response (inv->dlg, r_data, PJSIP_SC_OK, NULL, &t_data);
                    pjsip_dlg_send_response (inv->dlg, tsx, t_data);
		    return;
                }
            }
        }

        // Incoming TEXT message
        if (e && e->body.tsx_state.src.rdata) {

            // sender of this message
            std::string from;

            // Get the message inside the transaction
            r_data = e->body.tsx_state.src.rdata;
            std::string formatedMessage = (char*) r_data->msg_info.msg->body->data;

            // Try to determine who is the recipient of the message
            SIPCall *call = reinterpret_cast<SIPCall *> (inv->mod_data[getModId() ]);

            if (!call) {
                _debug ("Incoming TEXT message: Can't find the recipient of the message");
                return;
            }

            // Respond with a 200/OK
            pjsip_dlg_create_response (inv->dlg, r_data, PJSIP_SC_OK, NULL, &t_data);
            pjsip_dlg_send_response (inv->dlg, tsx, t_data);

            std::string message;
            std::string urilist;
            sfl::InstantMessaging::UriList list;

            sfl::InstantMessaging *module = Manager::instance().getInstantMessageModule();

            try {
                // retrive message from formated text
                message = module->findTextMessage (formatedMessage);

                // retreive the recipient-list of this message
                urilist = module->findTextUriList (formatedMessage);

                // parse the recipient list xml
                list = module->parseXmlUriList (urilist);

                // If no item present in the list, peer is considered as the sender
                if (list.empty()) {
                    from = call->getPeerNumber ();
                } else {
                    sfl::InstantMessaging::UriEntry entry = list.front();
                    sfl::InstantMessaging::UriEntry::iterator iterAttr = entry.find (IM_XML_URI);

                    if (iterAttr->second != "Me")
                        from = iterAttr->second;
                    else
                        from = call->getPeerNumber ();
                }

            } catch (sfl::InstantMessageException &e) {
                _error ("SipVoipLink: %s", e.what());
                message = "";
                from = call->getPeerNumber ();
                return;
            }


            // strip < and > characters in case of an IP address
            std::string stripped;

            if (from[0] == '<' && from[from.size()-1] == '>')
                stripped = from.substr (1, from.size()-2);
            else
                stripped = from;

            // Pass through the instant messaging module if needed
            // Right now, it does do anything.
            // And notify the clients

            Manager::instance ().incomingMessage (call->getCallId (), stripped, module->receive (message, stripped, call->getCallId ()));
        }


    }
}

void registration_cb (struct pjsip_regc_cbparam *param)
{
	std::string *accountid = static_cast<std::string *>(param->token);
    SIPAccount * account = static_cast<SIPAccount *> (Manager::instance().getAccount(*accountid));

    if (account == NULL) {
        _debug ("Account is NULL in registration_cb.");
        return;
    }

    assert (param);

    const pj_str_t * description = pjsip_get_status_text (param->code);

    if (param->code && description) {

        //std::string descriptionprint(description->ptr, description->slen);
        //_debug("Received client registration callback wiht code: %i, %s\n", param->code, descriptionprint.c_str());
        DBusManager::instance().getCallManager()->registrationStateChanged (account->getAccountID(), std::string (description->ptr, description->slen), param->code);
        std::pair<int, std::string> details (param->code, std::string (description->ptr, description->slen));


        // TODO: there id a race condition for this ressource when closing the application
        account->setRegistrationStateDetailed (details);
    }

    if (param->status == PJ_SUCCESS) {
        if (param->code < 0 || param->code >= 300) {
            /* Sometimes, the status is OK, but we still failed.
             * So checking the code for real result
             */
            _debug ("UserAgent: The error is: %d", param->code);

            switch (param->code) {

                case 606:
                    account->setRegistrationState (ErrorConfStun);
                    break;

                case 503:
                case 408:
                    account->setRegistrationState (ErrorHost);
                    break;

                case 401:
                case 403:
                case 404:
                    account->setRegistrationState (ErrorAuth);
                    break;

                case 423: { // Expiration Interval Too Brief

                    int expire_value;
                    std::istringstream stream (account->getRegistrationExpire());
                    stream >> expire_value;

                    std::stringstream out;
                    out << (expire_value * 2);
                    std::string s = out.str();

                    account->setRegistrationExpire (s);
                    account->registerVoIPLink();
                }
                break;

                default:
                    account->setRegistrationState (Error);
                    break;
            }

            account->setRegister (false);

            // shutdown this transport since useless
            // if(account->getAccountTransport() != _localUDPTransport) {

            SIPVoIPLink::instance ()->shutdownSipTransport (account->getAccountID());
            //}

        } else {
            // Registration/Unregistration is success
            if (account->isRegister())
                account->setRegistrationState (Registered);
            else {
                account->setRegistrationState (Unregistered);
                account->setRegister (false);

                SIPVoIPLink::instance ()->shutdownSipTransport (account->getAccountID());

                // pjsip_regc_destroy(param->regc);
                // account->setRegistrationInfo(NULL);
            }
        }
    } else {
        account->setRegistrationState (ErrorAuth);
        account->setRegister (false);

        SIPVoIPLink::instance ()->shutdownSipTransport (account->getAccountID());
    }

}

// Optional function to be called to process incoming request message.
pj_bool_t
transaction_request_cb (pjsip_rx_data *rdata)
{
    pj_status_t status;
    unsigned options = 0;
    pjsip_dialog* dialog, *replaced_dlg;
    pjsip_tx_data *tdata;
    pjsip_tx_data *response;
    SIPVoIPLink *link;
    std::string id;
    SIPCall* call;
    pjsip_inv_session *inv;
    pjmedia_sdp_session *r_sdp;

    _info ("UserAgent: Transaction REQUEST received using transport: %s %s (refcnt=%d)",
    						rdata->tp_info.transport->obj_name,
    						rdata->tp_info.transport->info,
    						(int) pj_atomic_get (rdata->tp_info.transport->ref_cnt));

    // No need to go any further on incoming ACK
    if (rdata->msg_info.msg->line.req.method.id == PJSIP_ACK_METHOD && pjsip_rdata_get_dlg (rdata) != NULL) {
        _info ("UserAgent: received an ACK");
        return true;
    }

    /* First, let's got the username and server name from the invite.
     * We will use them to detect which account is the callee.
     */
    pjsip_uri *uri = rdata->msg_info.to->uri;
    pjsip_sip_uri *sip_uri = (pjsip_sip_uri *) pjsip_uri_get_uri (uri);

    std::string userName = std::string (sip_uri->user.ptr, sip_uri->user.slen);
    std::string server = std::string (sip_uri->host.ptr, sip_uri->host.slen);
    _debug ("UserAgent: The receiver is: %s@%s", userName.data(), server.data());

    // Get the account id of callee from username and server
    std::string account_id = Manager::instance().getAccountIdFromNameAndServer (userName, server);
    _debug ("UserAgent: Account ID for this call, %s", account_id.c_str());

    /* If we don't find any account to receive the call */
    if (account_id == "") {
        _debug ("UserAgent: Username %s doesn't match any account, using IP2IP!",userName.c_str());
    }

    /* Get the voip link associated to the incoming call */
    /* The account must before have been associated to the call in ManagerImpl */
    if((link = dynamic_cast<SIPVoIPLink *> (Manager::instance().getAccountLink (account_id))) == NULL) {
        _warn ("UserAgent: Error: cannot retrieve the voiplink from the account ID...");
        pjsip_endpt_respond_stateless (_endpt, rdata, PJSIP_SC_INTERNAL_SERVER_ERROR,
        							   NULL, NULL, NULL);
        return false;
    }

    // retrive display name from the message buffer
    std::string displayName = SIPVoIPLink::parseDisplayName(rdata->msg_info.msg_buf);
    _debug("UserAgent: Display name for this call %s", displayName.c_str());

    /* Now, it is the time to find the information of the caller */
    uri = rdata->msg_info.from->uri;
    sip_uri = (pjsip_sip_uri *) pjsip_uri_get_uri (uri);

    // Store the peer number
    char tmp[PJSIP_MAX_URL_SIZE];
    int length = pjsip_uri_print (PJSIP_URI_IN_FROMTO_HDR, sip_uri, tmp, PJSIP_MAX_URL_SIZE);
    std::string peerNumber (tmp, length);

    //Remove sip: prefix
    SIPVoIPLink::stripSipUriPrefix(peerNumber);
    _debug ("UserAgent: Peer number: %s", peerNumber.c_str());

    // Get the server voicemail notification
    // Catch the NOTIFY message
    if (rdata->msg_info.msg->line.req.method.id == PJSIP_OTHER_METHOD) {

        std::string method_name = "NOTIFY";

        // Retrieve all the message. Should contains only the method name but ...
        std::string request =  rdata->msg_info.msg->line.req.method.name.ptr;

        // Check if the message is a notification
        if (request.find (method_name) != (size_t)-1) {
            /* Notify the right account */
            setVoicemailInfo (account_id, rdata->msg_info.msg->body);
            request.find (method_name);
        }

        pjsip_endpt_respond_stateless (_endpt, rdata, PJSIP_SC_OK, NULL, NULL, NULL);

        return true;
    }

    // Handle an OPTIONS message
    if (rdata->msg_info.msg->line.req.method.id == PJSIP_OPTIONS_METHOD) {
        handleIncomingOptions (rdata);
        return true;
    }

    // Respond statelessly any non-INVITE requests with 500
    if (rdata->msg_info.msg->line.req.method.id != PJSIP_INVITE_METHOD) {
        if (rdata->msg_info.msg->line.req.method.id != PJSIP_ACK_METHOD) {
            pjsip_endpt_respond_stateless (_endpt, rdata, PJSIP_SC_METHOD_NOT_ALLOWED,
            NULL, NULL, NULL);
            return true;
        }
    }

    SIPAccount *account = dynamic_cast<SIPAccount *> (Manager::instance().getAccount (account_id));

    getRemoteSdpFromOffer (rdata, &r_sdp);

    if (account->getActiveCodecs().empty()) {
        _warn ("UserAgent: Error: No active codec");
        pjsip_endpt_respond_stateless (_endpt, rdata, PJSIP_SC_NOT_ACCEPTABLE_HERE ,
        											  NULL, NULL, NULL);
        return false;
    }

    // Verify that we can handle the request
    status = pjsip_inv_verify_request (rdata, &options, NULL, NULL, _endpt, NULL);
    if (status != PJ_SUCCESS) {
        pjsip_endpt_respond_stateless (_endpt, rdata, PJSIP_SC_METHOD_NOT_ALLOWED,
        NULL, NULL, NULL);
        return true;
    }

    /******************************************* URL HOOK *********************************************/

    if (Manager::instance().hookPreference.getSipEnabled()) {

        _debug ("UserAgent: Set sip url hooks");

        std::string header_value;

        header_value = fetchHeaderValue (rdata->msg_info.msg,
        Manager::instance().hookPreference.getUrlSipField());

        if (header_value.size () < header_value.max_size()) {
            if (header_value!="") {
                urlhook->addAction (header_value,
                Manager::instance().hookPreference.getUrlCommand());
            }
        } else
            throw std::length_error ("UserAgent: Url exceeds std::string max_size");

    }

    /************************************************************************************************/

    _info ("UserAgent: Create a new call");

    // Generate a new call ID for the incoming call!
    id = Manager::instance().getNewCallID();

    if((call = new SIPCall (id, Call::Incoming, _cp)) == NULL) {
        _warn ("UserAgent: Error: Unable to create an incoming call");
        pjsip_endpt_respond_stateless (_endpt, rdata, PJSIP_SC_INTERNAL_SERVER_ERROR,
        NULL, NULL, NULL);
        return false;
    }

    Manager::instance().associateCallToAccount (call->getCallId(), account_id);

    std::string addrToUse, addrSdp ="0.0.0.0";

    pjsip_tpselector *tp;

    if (account != NULL) {

        // May use the published address as well

        addrToUse = SIPVoIPLink::instance ()->getInterfaceAddrFromName (account->getLocalInterface ());
        account->isStunEnabled () ? addrSdp = account->getPublishedAddress () : addrSdp = addrToUse;
        // Set the appropriate transport to have the right VIA header
        link->initTransportSelector (account->getAccountTransport (), &tp, call->getMemoryPool());

        if (account->getAccountTransport()) {

            _debug ("UserAgent: SIP transport for this account: %s %s (refcnt=%i)",
            account->getAccountTransport()->obj_name,
            account->getAccountTransport()->info,
            (int) pj_atomic_get (account->getAccountTransport()->ref_cnt));
        }

    }

    if (addrToUse == "0.0.0.0") {
        link->loadSIPLocalIP (&addrToUse);
    }

    if (addrSdp == "0.0.0.0") {
        addrSdp = addrToUse;
    }

    call->setConnectionState (Call::Progressing);
    call->setPeerNumber (peerNumber);
    call->setDisplayName (displayName);
    call->initRecFileName (peerNumber);

    _debug ("UserAgent: DisplayName: %s", displayName.c_str());

    // Have to do some stuff with the SDP
    // Set the codec map, IP, peer number and so on... for the SIPCall object
    setCallMediaLocal (call, addrToUse);

    // We retrieve the remote sdp offer in the rdata struct to begin the negotiation
    call->getLocalSDP()->setLocalIP (addrSdp);

    // Init audio rtp session
    try {
        _debug ("UserAgent: Create RTP session for this call");
        call->getAudioRtp()->initAudioRtpConfig ();
        call->getAudioRtp()->initAudioSymmetricRtpSession ();
    } catch (...) {
        _warn ("UserAgent: Error: Failed to create rtp thread from answer");
    }

    // Retreive crypto offer from body, if any
    if (rdata->msg_info.msg->body) {

        char sdpbuffer[1000];
        rdata->msg_info.msg->body->print_body (rdata->msg_info.msg->body, sdpbuffer, 1000);
        std::string sdpoffer = std::string (sdpbuffer);
        size_t start = sdpoffer.find ("a=crypto:");

        // Found crypto header in SDP
        if (start != std::string::npos) {

            std::string cryptoHeader = sdpoffer.substr (start, (sdpoffer.size() - start) -1);
            _debug ("UserAgent: Found incoming crypto offer: %s", cryptoHeader.c_str());

            CryptoOffer crypto_offer;
            crypto_offer.push_back (cryptoHeader);

            bool nego_success = false;

            if (!crypto_offer.empty()) {

                _debug ("UserAgent: Crypto attribute in SDP, init SRTP session");

                // init local cryptografic capabilities for negotiation
                std::vector<sfl::CryptoSuiteDefinition>localCapabilities;

                for (int i = 0; i < 3; i++) {
                    localCapabilities.push_back (sfl::CryptoSuites[i]);
                }

                sfl::SdesNegotiator sdesnego (localCapabilities, crypto_offer);

                if (sdesnego.negotiate()) {
                    _debug ("UserAgent: SDES negotiation successfull \n");
                    nego_success = true;

                    try {
                        _debug ("UserAgent: Create RTP session for this call");
                        call->getAudioRtp()->setRemoteCryptoInfo (sdesnego);
                        call->getAudioRtp()->initLocalCryptoInfo ();
                    } catch (...) {
                        _warn ("UserAgent: Error: Failed to create rtp thread from answer");
                    }
                }
            }
        }
    }


    status = call->getLocalSDP()->receiveOffer (r_sdp, account->getActiveCodecs ());
    if (status!=PJ_SUCCESS) {
        delete call;
        call = NULL;
        _warn ("UserAgent: fail in receiving initial offer");
        pjsip_endpt_respond_stateless (_endpt, rdata, PJSIP_SC_INTERNAL_SERVER_ERROR, NULL, NULL, NULL);
        return false;
    }

    // Init default codec for early media session
    sfl::Codec* audiocodec = Manager::instance().getAudioCodecFactory().instantiateCodec (PAYLOAD_CODEC_ULAW);

    // Init audio rtp session
    try {
        _debug ("UserAgent: Create RTP session for this call");
        call->getAudioRtp()->start (static_cast<sfl::AudioCodec *>(audiocodec));
    } catch (...) {
        _warn ("UserAgent: Error: Failed to create rtp thread from answer");
    }


    /* Create the local dialog (UAS) */
    status = pjsip_dlg_create_uas (pjsip_ua_instance(), rdata, NULL, &dialog);

    if (status != PJ_SUCCESS) {
        delete call;
        call = NULL;
        _warn ("UserAgent: Error: Failed to create uas dialog");
        pjsip_endpt_respond_stateless (_endpt, rdata, PJSIP_SC_INTERNAL_SERVER_ERROR,
        NULL, NULL, NULL);
        return false;
    }

    // Specify media capability during invite session creation
    status = pjsip_inv_create_uas (dialog, rdata, call->getLocalSDP()->getLocalSdpSession(), 0, &inv);

    // Explicitly set the transport, set_transport methods increment transport's reference counter
    status = pjsip_dlg_set_transport (dialog, tp);
    PJ_ASSERT_RETURN (status == PJ_SUCCESS, 1);

    // Associate the call in the invite session
    inv->mod_data[_mod_ua.id] = call;

    // Check whether Replaces header is present in the request and process accordingly.
    status = pjsip_replaces_verify_request(rdata, &replaced_dlg, PJ_FALSE, &response);
    if (status != PJ_SUCCESS) {
    	_warn("UserAgent: Error: Something wrong with Replaces request.");
        // Respond with 500 (Internal Server Error)
    	pjsip_endpt_respond_stateless(_endpt, rdata, 500, NULL, NULL, NULL);
    }

    // Check if call have been transfered
    if(replaced_dlg) { // If Replace header present

    	_debug("UserAgent: Replace request foud");

    	pjsip_inv_session *replaced_inv;

    	// Always answer the new INVITE with 200, regardless whether
    	// the replaced call is in early or confirmed state.
    	if((status = pjsip_inv_answer(inv, 200, NULL, NULL, &response)) == PJ_SUCCESS)
    		pjsip_inv_send_msg(inv, response);

    	// Get the INVITE session associated with the replaced dialog.
    	replaced_inv = pjsip_dlg_get_inv_session(replaced_dlg);

    	// Disconnect the "replaced" INVITE session.
         status = pjsip_inv_end_session(replaced_inv, PJSIP_SC_GONE, NULL, &tdata);
         if (status == PJ_SUCCESS && tdata)
             status = pjsip_inv_send_msg(replaced_inv, tdata);

         call->replaceInvSession(inv);
    }
    else { // Prooceed with normal call flow

        // Send a 180 Ringing response
        _info ("UserAgent: Send a 180 Ringing response");
        status = pjsip_inv_initial_answer (inv, rdata, PJSIP_SC_RINGING, NULL, NULL, &tdata);
        PJ_ASSERT_RETURN (status == PJ_SUCCESS, 1);

        status = pjsip_inv_send_msg (inv, tdata);
        PJ_ASSERT_RETURN (status == PJ_SUCCESS, 1);

    	// Associate invite session to the current call
    	call->setInvSession (inv);

    	// Update the connection state
    	call->setConnectionState (Call::Ringing);

    	_debug ("UserAgent: Add call to account link");

    	if (Manager::instance().incomingCall (call, account_id)) {
    		// Add this call to the callAccountMap in ManagerImpl
    		Manager::instance().getAccountLink (account_id)->addCall (call);
    	} else {
    		// Fail to notify UI
    		delete call;
    		call = NULL;
    		_warn ("UserAgent: Fail to notify UI!");
    		pjsip_endpt_respond_stateless (_endpt, rdata, PJSIP_SC_INTERNAL_SERVER_ERROR,
    				NULL, NULL, NULL);
    		return false;
    	}

    }

    /* Done */
    return true;
}

pj_bool_t transaction_response_cb (pjsip_rx_data *rdata)
{
    _info ("UserAgent: Transaction response using transport: %s %s (refcnt=%d)",
    rdata->tp_info.transport->obj_name,
    rdata->tp_info.transport->info,
    (int) pj_atomic_get (rdata->tp_info.transport->ref_cnt));

    pjsip_dialog *dlg;
    dlg = pjsip_rdata_get_dlg (rdata);

    if (dlg != NULL) {
        pjsip_transaction *tsx = pjsip_rdata_get_tsx (rdata);

        if (tsx != NULL && tsx->method.id == PJSIP_INVITE_METHOD) {
            if (tsx->status_code < 200) {
                _info ("UserAgent: Received provisional response");
            } else if (tsx->status_code >= 300) {
                _warn ("UserAgent: Dialog failed");
                // pjsip_dlg_dec_session(dlg);
                // ACK for non-2xx final response is sent by transaction.
            } else {
                _info ("UserAgent: Received 200 OK response");
                sendAck (dlg, rdata);
            }
        }
    }

    return PJ_SUCCESS;
}

static void sendAck (pjsip_dialog *dlg, pjsip_rx_data *rdata)
{

    pjsip_tx_data *tdata;

    // Create ACK request
    pjsip_dlg_create_request (dlg, &pjsip_ack_method, rdata->msg_info.cseq->cseq, &tdata);

    pjsip_dlg_send_request (dlg, tdata,-1, NULL);
}

void onCallTransfered (pjsip_inv_session *inv, pjsip_rx_data *rdata)
{

    pj_status_t status;
    pjsip_tx_data *tdata;
    SIPCall *currentCall;
    const pj_str_t str_refer_to = { (char*) "Refer-To", 8};
    const pj_str_t str_refer_sub = { (char*) "Refer-Sub", 9 };
    const pj_str_t str_ref_by = { (char*) "Referred-By", 11 };
    pjsip_generic_string_hdr *refer_to;
    pjsip_generic_string_hdr *refer_sub;
    pjsip_hdr *ref_by_hdr;
    pj_bool_t no_refer_sub = PJ_FALSE;
    char *uri;
    std::string sipUri;
    pjsip_status_code code;
    pjsip_evsub *sub = NULL;

    currentCall = (SIPCall *) inv->mod_data[_mod_ua.id];
    if (currentCall == NULL) {
        _debug ("UserAgent: Call doesn't exist (%s, %s)", __FILE__, __LINE__);
        return;
    }

    /* Find the Refer-To header */
    refer_to = (pjsip_generic_string_hdr*)
    pjsip_msg_find_hdr_by_name (rdata->msg_info.msg, &str_refer_to, NULL);
    if (refer_to == NULL) {
        /* Invalid Request.
         * No Refer-To header!
         */
        _debug ("UserAgent: Received REFER without Refer-To header!");
        pjsip_dlg_respond (inv->dlg, rdata, 400, NULL, NULL, NULL);
        return;
    }

    /* Find optional Refer-Sub header */
    refer_sub = (pjsip_generic_string_hdr*)
    pjsip_msg_find_hdr_by_name (rdata->msg_info.msg, &str_refer_sub, NULL);
    if (refer_sub) {
        if (!pj_strnicmp2 (&refer_sub->hvalue, "true", 4) ==0)
            no_refer_sub = PJ_TRUE;
    }

    /* Find optional Referred-By header (to be copied onto outgoing INVITE
     * request.
     */
    ref_by_hdr = (pjsip_hdr*)
    pjsip_msg_find_hdr_by_name (rdata->msg_info.msg, &str_ref_by, NULL);

    /* Notify callback */
    code = PJSIP_SC_ACCEPTED;

    _debug ("UserAgent: Call to %.*s is being transfered to %.*s",
    				(int) inv->dlg->remote.info_str.slen,
    				inv->dlg->remote.info_str.ptr,
    				(int) refer_to->hvalue.slen,
    				refer_to->hvalue.ptr);

//    if (no_refer_sub) {
//        /*
//         * Always answer with 2xx.
//         */
//        pjsip_tx_data *tdata;
//        const pj_str_t str_false = { (char*) "false", 5};
//        pjsip_hdr *hdr;
//
//        status = pjsip_dlg_create_response (inv->dlg, rdata, code, NULL,
//        &tdata);
//
//        if (status != PJ_SUCCESS) {
//            _debug ("UserAgent: Unable to create 2xx response to REFER reques -- %d", status);
//            return;
//        }
//
//        /* Add Refer-Sub header */
//        hdr = (pjsip_hdr*)
//        pjsip_generic_string_hdr_create (tdata->pool, &str_refer_sub,
//        &str_false);
//
//        pjsip_msg_add_hdr (tdata->msg, hdr);
//
//
//        /* Send answer */
//        status = pjsip_dlg_send_response (inv->dlg, pjsip_rdata_get_tsx (rdata),
//        tdata);
//
//        if (status != PJ_SUCCESS) {
//            _debug ("UserAgent: Unable to create 2xx response to REFER request -- %d", status);
//            return;
//        }
//
//        /* Don't have subscription */
//        sub = NULL;
//
//    } else {
//
//        struct pjsip_evsub_user xfer_cb;
//        pjsip_hdr hdr_list;
//
//        /* Init callback */
//        pj_bzero (&xfer_cb, sizeof (xfer_cb));
//        xfer_cb.on_evsub_state = &transfer_server_cb;
//
//        /* Init addional header list to be sent with REFER response */
//        pj_list_init (&hdr_list);
//
//        /* Create transferee event subscription */
//        status = pjsip_xfer_create_uas (inv->dlg, &xfer_cb, rdata, &sub);
//
//        if (status != PJ_SUCCESS) {
//            _debug ("UserAgent: Unable to create xfer uas -- %d", status);
//            pjsip_dlg_respond (inv->dlg, rdata, 500, NULL, NULL, NULL);
//            return;
//        }
//
//        /* If there's Refer-Sub header and the value is "true", send back
//         * Refer-Sub in the response with value "true" too.
//         */
//        if (refer_sub) {
//            const pj_str_t str_true = { (char*) "true", 4 };
//            pjsip_hdr *hdr;
//
//            hdr = (pjsip_hdr*)
//            pjsip_generic_string_hdr_create (inv->dlg->pool,
//            &str_refer_sub,
//            &str_true);
//            pj_list_push_back (&hdr_list, hdr);
//
//        }
//
//        /* Accept the REFER request, send 2xx. */
//        pjsip_xfer_accept (sub, rdata, code, &hdr_list);
//
//        /* Create initial NOTIFY request */
//        status = pjsip_xfer_notify (sub, PJSIP_EVSUB_STATE_TERMINATED,
//        100, NULL, &tdata);
//
//        if (status != PJ_SUCCESS) {
//            _debug ("UserAgent: Unable to create NOTIFY to REFER -- %d", status);
//            return;
//        }
//
//        /* Send initial NOTIFY request */
//        status = pjsip_xfer_send_request (sub, tdata);
//
//        if (status != PJ_SUCCESS) {
//            _debug ("UserAgent: Unable to send NOTIFY to REFER -- %d", status);
//            return;
//        }
//    }

    /* We're cheating here.
     * We need to get a null terminated string from a pj_str_t.
     * So grab the pointer from the hvalue and NULL terminate it, knowing
     * that the NULL position will be occupied by a newline.
     */
    uri = refer_to->hvalue.ptr;

    uri[refer_to->hvalue.slen] = '\0';

    /* Now make the outgoing call. */
    sipUri = std::string (uri);

    std::string currentCallId = currentCall->getCallId();
    // std::string accId = Manager::instance().getAccountFromCall (currentCallId);

    std::string newCallId = Manager::instance().getNewCallID();

    Call *newCall = SIPVoIPLink::instance()->newOutgoingCall(newCallId, sipUri);

   //  if (!Manager::instance().outgoingCall (accId, newCallId, sipUri)) {
    if(newCall == NULL) {

        /* Notify xferer about the error (if we have subscription) */
        if (sub) {
            status = pjsip_xfer_notify (sub, PJSIP_EVSUB_STATE_TERMINATED,
            500, NULL, &tdata);

            if (status != PJ_SUCCESS) {
                _debug ("UserAgent: Unable to create NOTIFY to REFER -- %d", status);
                return;
            }

            status = pjsip_xfer_send_request (sub, tdata);

            if (status != PJ_SUCCESS) {
                _debug ("UserAgent: Unable to send NOTIFY to REFER -- %d", status);
                return;
            }
        }

        return;
    }

    Manager::instance().hangupCall(currentCall->getCallId());
}


void transfer_client_cb (pjsip_evsub *sub, pjsip_event *event)
{
    PJ_UNUSED_ARG (event);

    /*
     * When subscription is accepted (got 200/OK to REFER), check if
     * subscription suppressed.
     */
    if (pjsip_evsub_get_state (sub) == PJSIP_EVSUB_STATE_ACCEPTED) {

        _debug ("UserAgent: Transfer received, waiting for notifications. ");

        pjsip_rx_data *rdata;
        pjsip_generic_string_hdr *refer_sub;
        const pj_str_t REFER_SUB = { (char *) "Refer-Sub", 9 };

 	/* Must be receipt of response message */
        pj_assert(event->type == PJSIP_EVENT_TSX_STATE &&
                  event->body.tsx_state.type == PJSIP_EVENT_RX_MSG);
        rdata = event->body.tsx_state.src.rdata;

        /* Find Refer-Sub header */
        refer_sub = (pjsip_generic_string_hdr*)
                    pjsip_msg_find_hdr_by_name(rdata->msg_info.msg,
                                               &REFER_SUB, NULL);

        /* Check if subscription is suppressed */
        if (refer_sub && pj_stricmp2(&refer_sub->hvalue, "false")==0) {
	    _debug("UserAgent: No subscription requested");
        }
	else {
	    _debug("UserAgent: Transfer subscription reqeusted");
	}	
    }

    /*
     * On incoming NOTIFY, notify application about call transfer progress.
     */
    else if (pjsip_evsub_get_state (sub) == PJSIP_EVSUB_STATE_ACTIVE ||
    		pjsip_evsub_get_state (sub) == PJSIP_EVSUB_STATE_TERMINATED) {

        pjsip_msg *msg;
        pjsip_msg_body *body;
        pjsip_status_line status_line;
        pj_bool_t is_last;
        pj_bool_t cont;
        pj_status_t status;


        _debug("UserAgent: PJSIP_EVSUB_STATE_ACTIVE PJSIP_EVSUB_STATE_TERMINATED");

        SIPVoIPLink *link = reinterpret_cast<SIPVoIPLink *> (pjsip_evsub_get_mod_data (sub, _mod_ua.id));

        /* When subscription is terminated, clear the xfer_sub member of
         * the inv_data.
         */

        if (pjsip_evsub_get_state (sub) == PJSIP_EVSUB_STATE_TERMINATED) {
            pjsip_evsub_set_mod_data (sub, _mod_ua.id, NULL);
            _debug ("UserAgent: Xfer client subscription terminated");
            // Manager::instance().hangupCall(call->getCallId());

        }

        /* Application is not interested with call progress status */
        if (!link || !event) {
            _warn ("UserAgent: Either link or event is empty in transfer callback");
            return;
        }


        pjsip_rx_data* r_data = event->body.rx_msg.rdata;

        std::string method_notify = "NOTIFY";
        std::string request =  pjsip_rx_data_get_info (r_data);

        /* This better be a NOTIFY request */
        if (r_data->msg_info.msg->line.req.method.id == PJSIP_OTHER_METHOD &&
        request.find (method_notify) != (size_t)-1) {

            /* Check if there's body */
            msg = r_data->msg_info.msg;
            body = msg->body;

            if (!body) {
                _warn ("UserAgent: Warning! Received NOTIFY without message body");
                return;
            }

            /* Check for appropriate content */
            if (pj_stricmp2 (&body->content_type.type, "message") != 0 ||
            pj_stricmp2 (&body->content_type.subtype, "sipfrag") != 0) {
                _warn ("UserAgent: Warning! Received NOTIFY without message/sipfrag content");
                return;
            }

            /* Try to parse the content */
            status = pjsip_parse_status_line ( (char*) body->data, body->len, &status_line);

            if (status != PJ_SUCCESS) {
                _warn ("UserAgent: Warning! Received NOTIFY with invalid message/sipfrag content");
                return;
            }

        } else {
            _error ("UserAgent: Error: Set code to 500 during transfer");
            status_line.code = 500;
            status_line.reason = *pjsip_get_status_text (500);
        }

        // Get call coresponding to this transaction
        std::string transferID (r_data->msg_info.cid->id.ptr, r_data->msg_info.cid->id.slen);
        std::map<std::string, std::string>::iterator it = transferCallID.find (transferID);
        std::string cid = it->second;
        SIPCall *call = dynamic_cast<SIPCall *> (link->getCall (cid));
        if (!call) {
            _warn ("UserAgent:  Call with id %s doesn't exit!", cid.c_str());
            return;
        }

        /* Notify application */
        is_last = (pjsip_evsub_get_state (sub) ==PJSIP_EVSUB_STATE_TERMINATED);

        cont = !is_last;

        _debug ("UserAgent: Notification status line: %d", status_line.code);

        if (status_line.code/100 == 2) {

            _debug ("UserAgent: Received 200 OK on call transfered, stop call!");
            pjsip_tx_data *tdata;

            status = pjsip_inv_end_session (call->getInvSession(), PJSIP_SC_GONE, NULL, &tdata);

            if (status != PJ_SUCCESS) {
                _debug ("UserAgent: Fail to create end session msg!");
            } else {
                status = pjsip_inv_send_msg (call->getInvSession(), tdata);

                if (status != PJ_SUCCESS) {
                    _debug ("UserAgent: Fail to send end session msg!");
		}
            }

            Manager::instance().hangupCall(call->getCallId());

            cont = PJ_FALSE;
        }

        if (!cont) {
            pjsip_evsub_set_mod_data (sub, _mod_ua.id, NULL);
        }
    }
}


void transfer_server_cb (pjsip_evsub *sub, pjsip_event *event)
{

    PJ_UNUSED_ARG (event);

    /*
     * When subscription is terminated, clear the xfer_sub member of
     * the inv_data.
     */
    switch (pjsip_evsub_get_state (sub)) {
	case PJSIP_EVSUB_STATE_NULL:
		break;
	case PJSIP_EVSUB_STATE_SENT:
		break;
	case PJSIP_EVSUB_STATE_ACCEPTED:
		break;
	case PJSIP_EVSUB_STATE_PENDING:
		break;
	case PJSIP_EVSUB_STATE_ACTIVE:
		break;
	case PJSIP_EVSUB_STATE_TERMINATED:
		break;
	case PJSIP_EVSUB_STATE_UNKNOWN:
		break;
	default:
		break;
	}

    if (pjsip_evsub_get_state (sub) == PJSIP_EVSUB_STATE_TERMINATED) {
        SIPCall *call;

        call = (SIPCall*) pjsip_evsub_get_mod_data (sub, _mod_ua.id);

        if (!call) {
        	_debug("UserAgent: Could not find subscription data");
            return;
        }

        pjsip_evsub_set_mod_data (sub, _mod_ua.id, NULL);

        call->setXferSub (NULL);

        // Manager::instance().hangupCall(call->getCallId());

        _error ("UserAgent: Xfer server subscription terminated");
    }
}

void handleIncomingOptions (pjsip_rx_data *rdata)
{


    pjsip_tx_data *tdata;
    pjsip_response_addr res_addr;
    const pjsip_hdr *cap_hdr;
    pj_status_t status;

    /* Create basic response. */
    status = pjsip_endpt_create_response (_endpt, rdata, PJSIP_SC_OK, NULL, &tdata);

    if (status != PJ_SUCCESS) {
        return;
    }

    /* Add Allow header */
    cap_hdr = pjsip_endpt_get_capability (_endpt, PJSIP_H_ALLOW, NULL);

    if (cap_hdr) {
        pjsip_msg_add_hdr (tdata->msg, (pjsip_hdr*) pjsip_hdr_clone (tdata->pool, cap_hdr));
    }

    /* Add Accept header */
    cap_hdr = pjsip_endpt_get_capability (_endpt, PJSIP_H_ACCEPT, NULL);

    if (cap_hdr) {
        pjsip_msg_add_hdr (tdata->msg, (pjsip_hdr*) pjsip_hdr_clone (tdata->pool, cap_hdr));
    }

    /* Add Supported header */
    cap_hdr = pjsip_endpt_get_capability (_endpt, PJSIP_H_SUPPORTED, NULL);

    if (cap_hdr) {
        pjsip_msg_add_hdr (tdata->msg, (pjsip_hdr*) pjsip_hdr_clone (tdata->pool, cap_hdr));
    }

    /* Add Allow-Events header from the evsub module */
    cap_hdr = pjsip_evsub_get_allow_events_hdr (NULL);

    if (cap_hdr) {
        pjsip_msg_add_hdr (tdata->msg, (pjsip_hdr*) pjsip_hdr_clone (tdata->pool, cap_hdr));
    }

    /* Send response statelessly */
    pjsip_get_response_addr (tdata->pool, rdata, &res_addr);

    status = pjsip_endpt_send_response (_endpt, &res_addr, tdata, NULL, NULL);


    if (status != PJ_SUCCESS)
        pjsip_tx_data_dec_ref (tdata);
}

/*****************************************************************************************************************/


bool setCallMediaLocal (SIPCall* call, const std::string &localIP)
{
    SIPAccount *account = NULL;

    _debug ("UserAgent: Set local media information for this call");

    if (call) {

        std::string account_id = Manager::instance().getAccountFromCall (call->getCallId ());

        account = dynamic_cast<SIPAccount *> (Manager::instance().getAccount (account_id));

        // Setting Audio and Video
        unsigned int callLocalAudioPort = RANDOM_LOCAL_PORT;
        unsigned int callLocalVideoPort = RANDOM_LOCAL_PORT;
        assert(callLocalAudioPort != callLocalVideoPort);
        unsigned int callLocalExternAudioPort = callLocalAudioPort;

        if (account->isStunEnabled ()) {
            // If use Stun server
            callLocalExternAudioPort = account->getStunPort ();
            //localIP = account->getPublishedAddress ();
        }

        _debug ("UserAgent: Setting local ip address: %s", localIP.c_str());
        _debug ("UserAgent: Setting local audio port to: %d", callLocalAudioPort);
        _debug ("UserAgent: Setting local video port to: %d", callLocalVideoPort);
        _debug ("UserAgent: Setting local audio port (external) to: %d", callLocalExternAudioPort);

        // Set local audio port for SIPCall(id)
        call->setLocalIp (localIP);
        call->setLocalAudioPort (callLocalAudioPort);
        call->setLocalVideoPort (callLocalVideoPort);

        call->getLocalSDP()->setPortToAllMedia (callLocalExternAudioPort);
        call->getLocalSDP()->setLocalPublishedVideoPort(callLocalVideoPort);

        return true;
    } else {

        _error ("UserAgent: Error: No call found while setting media information for this call");

        return false;

    }
}

std::string fetchHeaderValue (pjsip_msg *msg, std::string field)
{


    pj_str_t name;
    pjsip_generic_string_hdr * hdr;
    std::string value, url;
    size_t pos;

    std::cout << "fetch header value" << std::endl;

    /* Convert the field name into pjsip type */
    name = pj_str ( (char*) field.c_str());

    /* Get the header value and convert into string*/
    hdr = (pjsip_generic_string_hdr*) pjsip_msg_find_hdr_by_name (msg, &name, NULL);

    if (!hdr)
        return "";

    value = hdr->hvalue.ptr;

    if ( (pos=value.find ("\n")) == std::string::npos) {
        return "";
    }

    url = value.substr (0, pos);

    return url;
}

std::vector<std::string> SIPVoIPLink::getAllIpInterface (void)
{
    pj_sockaddr addrList[16];
    unsigned int addrCnt = PJ_ARRAY_SIZE (addrList);

    pj_status_t success;
    success = pj_enum_ip_interface (pj_AF_INET(), &addrCnt, addrList);

    std::vector<std::string> ifaceList;

    if (success != PJ_SUCCESS) {
        return ifaceList;
    }

    _debug ("Detecting available interfaces...");

    int i;

    for (i = 0; i < (int) addrCnt; i++) {
        char tmpAddr[PJ_INET_ADDRSTRLEN];
        pj_sockaddr_print (&addrList[i], tmpAddr, sizeof (tmpAddr), 0);
        ifaceList.push_back (std::string (tmpAddr));
        _debug ("Local interface %s", tmpAddr);
    }

    return ifaceList;
}


int get_iface_list (struct ifconf *ifconf)
{
    int sock, rval;

    if ( (sock = socket (AF_INET,SOCK_STREAM,0)) < 0)
        _debug ("get_iface_list error could not open socket\n");


    if ( (rval = ioctl (sock, SIOCGIFCONF , (char*) ifconf)) < 0)
        _debug ("get_iface_list error ioctl(SIOGIFCONF)\n");

    close (sock);

    return rval;
}

std::vector<std::string> SIPVoIPLink::getAllIpInterfaceByName (void)
{
    std::vector<std::string> ifaceList;

    static struct ifreq ifreqs[20];
    struct ifconf ifconf;
    int  nifaces;

    // add the default
    ifaceList.push_back (std::string ("default"));

    memset (&ifconf,0,sizeof (ifconf));
    ifconf.ifc_buf = (char*) (ifreqs);
    ifconf.ifc_len = sizeof (ifreqs);

    if (get_iface_list (&ifconf) < 0)
        _debug ("getAllIpInterfaceByName error could not get interface list\n");

    nifaces =  ifconf.ifc_len/sizeof (struct ifreq);

    _debug ("Interfaces (count = %d):\n", nifaces);

    for (int i = 0; i < nifaces; i++) {
        _debug ("  %s  ", ifreqs[i].ifr_name);
        ifaceList.push_back (std::string (ifreqs[i].ifr_name));
        printf ("    %s\n", getInterfaceAddrFromName (std::string (ifreqs[i].ifr_name)).c_str());
    }

    return ifaceList;
}

std::string SIPVoIPLink::getInterfaceAddrFromName (std::string ifaceName)
{

    struct ifreq ifr;
    int fd;
    int err;

    struct sockaddr_in *saddr_in;
    struct in_addr *addr_in;

    if ( (fd = socket (AF_INET, SOCK_DGRAM,0)) < 0)
        _error ("UserAgent: Error: could not open socket");

    memset (&ifr, 0, sizeof (struct ifreq));

    strcpy (ifr.ifr_name, ifaceName.c_str());
    ifr.ifr_addr.sa_family = AF_INET;

    if ( (err = ioctl (fd, SIOCGIFADDR, &ifr)) < 0)
        _debug ("UserAgent: Use default interface (0.0.0.0)");

    saddr_in = (struct sockaddr_in *) &ifr.ifr_addr;
    addr_in = & (saddr_in->sin_addr);

    std::string addr (inet_ntoa (*addr_in));

    close (fd);

    return addr;
}


pj_bool_t stun_sock_on_status_cb (pj_stun_sock *stun_sock UNUSED, pj_stun_sock_op op UNUSED, pj_status_t status)
{
    if (status == PJ_SUCCESS)
        return PJ_TRUE;
    else
        return PJ_FALSE;
}

pj_bool_t stun_sock_on_rx_data_cb (pj_stun_sock *stun_sock UNUSED, void *pkt UNUSED, unsigned pkt_len UNUSED, const pj_sockaddr_t *src_addr UNUSED, unsigned addr_len UNUSED)
{
    return PJ_TRUE;
}


std::string getLocalAddressAssociatedToAccount (std::string id)
{
    SIPAccount *account = NULL;
    pj_sockaddr_in local_addr_ipv4;
    pjsip_transport *tspt;
    std::string localAddr;
    pj_str_t tmp;

    _debug ("UserAgent: Get local address associated to account");

    account = dynamic_cast<SIPAccount *> (Manager::instance().getAccount (id));

    // Set the local address

    if (account != NULL && account->getAccountTransport ()) {
        tspt = account->getAccountTransport ();

        if (tspt != NULL) {
            local_addr_ipv4 = tspt->local_addr.ipv4;
        } else {
            _debug ("UserAgent: transport is null");
            local_addr_ipv4 = _localUDPTransport->local_addr.ipv4;
        }
    } else {
        _debug ("UserAgent: account is null");
        local_addr_ipv4 = _localUDPTransport->local_addr.ipv4;
    }

    tmp = pj_str (pj_inet_ntoa (local_addr_ipv4.sin_addr));
    localAddr = std::string (tmp.ptr);

    return localAddr;

}

void getRemoteSdpFromOffer (pjsip_rx_data *rdata, pjmedia_sdp_session** r_sdp)
{

    pjmedia_sdp_session *sdp;
    pjsip_msg *msg;
    pjsip_msg_body *body;

    // Get the message
    msg = rdata->msg_info.msg;
    // Get the body message
    body = msg->body;

    // Parse the remote request to get the sdp session

    if (body) {
        pjmedia_sdp_parse (rdata->tp_info.pool, (char*) body->data, body->len, &sdp);
        *r_sdp = sdp;
    }

    else
        *r_sdp = NULL;
}
<|MERGE_RESOLUTION|>--- conflicted
+++ resolved
@@ -1743,7 +1743,6 @@
     return NULL;
 }
 
-<<<<<<< HEAD
 namespace
 {
     std::string getIPFromSIP(std::string sipURI)
@@ -1765,10 +1764,7 @@
     }
 }
 
-bool SIPVoIPLink::SIPNewIpToIpCall (const CallID& id, const std::string& to)
-=======
 bool SIPVoIPLink::SIPNewIpToIpCall (const std::string& id, const std::string& to)
->>>>>>> 8eb80226
 {
     SIPCall *call;
     pj_status_t status;
