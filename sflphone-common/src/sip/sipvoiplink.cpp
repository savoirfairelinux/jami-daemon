/*
 *  Copyright (C) 2004-2009 Savoir-Faire Linux inc.
 *
 *  Author: Emmanuel Milou <emmanuel.milou@savoirfairelinux.com>
 *  Author: Yun Liu <yun.liu@savoirfairelinux.com>
 *  Author: Pierre-Luc Bacon <pierre-luc.bacon@savoirfairelinux.com>
 *
 *  This program is free software; you can redistribute it and/or modify
 *  it under the terms of the GNU General Public License as published by
 *  the Free Software Foundation; either version 3 of the License, or
 *  (at your option) any later version.
 *
 *  This program is distributed in the hope that it will be useful,
 *  but WITHOUT ANY WARRANTY; without even the implied warranty of
 *  MERCHANTABILITY or FITNESS FOR A PARTICULAR PURPOSE.  See the
 *  GNU General Public License for more details.
 *
 *  You should have received a copy of the GNU General Public License
 *  along with this program; if not, write to the Free Software
 *   Foundation, Inc., 675 Mass Ave, Cambridge, MA 02139, USA.
 */

#include "sipvoiplink.h"

#include "manager.h"

#include "sip/sdp.h"
#include "sipcall.h"
#include "sipaccount.h"
#include "eventthread.h"

#include "dbus/dbusmanager.h"
#include "dbus/callmanager.h"

#include "pjsip/sip_endpoint.h"
#include "pjsip/sip_transport_tls.h"
#include "pjsip/sip_transport_tls.h"
#include "pjsip/sip_uri.h"
#include <pjnath.h>

#include <netinet/in.h>
#include <arpa/nameser.h>
#include <resolv.h>
#include <istream>

#define CAN_REINVITE        1

static char * invitationStateMap[] = {
    (char*) "PJSIP_INV_STATE_NULL",
    (char*) "PJSIP_INV_STATE_CALLING",
    (char*) "PJSIP_INV_STATE_INCOMING",
    (char*) "PJSIP_INV_STATE_EARLY",
    (char*) "PJSIP_INV_STATE_CONNECTING",
    (char*) "PJSIP_INV_STATE_CONFIRMED",
    (char*) "PJSIP_INV_STATE_DISCONNECTED"
};

static char * transactionStateMap[] = {
    (char*) "PJSIP_TSX_STATE_NULL" ,
    (char*) "PJSIP_TSX_STATE_CALLING",
    (char*) "PJSIP_TSX_STATE_TRYING",
    (char*) "PJSIP_TSX_STATE_PROCEEDING",
    (char*) "PJSIP_TSX_STATE_COMPLETED",
    (char*) "PJSIP_TSX_STATE_CONFIRMED",
    (char*) "PJSIP_TSX_STATE_TERMINATED",
    (char*) "PJSIP_TSX_STATE_DESTROYED",
    (char*) "PJSIP_TSX_STATE_MAX"
};

struct result {
    pj_status_t             status;
    pjsip_server_addresses  servers;
};

pjsip_transport *_localUDPTransport;

const pj_str_t STR_USER_AGENT = { (char*) "User-Agent", 10 };

/**************** EXTERN VARIABLES AND FUNCTIONS (callbacks) **************************/

/*
 * Retrieve the SDP of the peer contained in the offer
 *
 * @param rdata The request data
 * @param r_sdp The pjmedia_sdp_media to stock the remote SDP
 */
void get_remote_sdp_from_offer (pjsip_rx_data *rdata, pjmedia_sdp_session** r_sdp);

int getModId();

/**
 * Set audio (SDP) configuration for a call
 * localport, localip, localexternalport
 * @param call a SIPCall valid pointer
 * @return bool True
 */
bool setCallAudioLocal (SIPCall* call, std::string localIP);

void handle_incoming_options (pjsip_rx_data *rxdata);

std::string fetch_header_value (pjsip_msg *msg, std::string field);

std::string getLocalAddressAssociatedToAccount (AccountID id);


/*
 *  The global pool factory
 */
pj_caching_pool _cp;

/*
 * The pool to allocate memory
 */
pj_pool_t *_pool;

/*
 *	The SIP endpoint
 */
pjsip_endpoint *_endpt;

/*
 *	The SIP module
 */
pjsip_module _mod_ua;

/*
 * Thread related
 */
pj_thread_t *thread;
pj_thread_desc desc;

/*
 * Url hook instance
 */
UrlHook *urlhook;

/**
 * Get the number of voicemail waiting in a SIP message
 */
void set_voicemail_info (AccountID account, pjsip_msg_body *body);

// Documentated from the PJSIP Developer's Guide, available on the pjsip website/


pj_bool_t stun_sock_on_status (pj_stun_sock *stun_sock, pj_stun_sock_op op, pj_status_t status);
pj_bool_t stun_sock_on_rx_data (pj_stun_sock *stun_sock, void *pkt, unsigned pkt_len, const pj_sockaddr_t *src_addr, unsigned addr_len);


/*
 * Session callback
 * Called when the invite session state has changed.
 *
 * @param	inv	A pointer on a pjsip_inv_session structure
 * @param	e	A pointer on a pjsip_event structure
 */
void call_on_state_changed (pjsip_inv_session *inv, pjsip_event *e);

/*
 * Session callback
 * Called after SDP offer/answer session has completed.
 *
 * @param	inv	A pointer on a pjsip_inv_session structure
 * @param	status	A pj_status_t structure
 */
void call_on_media_update (pjsip_inv_session *inv, pj_status_t status UNUSED);

/*
 * Called when the invite usage module has created a new dialog and invite
 * because of forked outgoing request.
 *
 * @param	inv	A pointer on a pjsip_inv_session structure
 * @param	e	A pointer on a pjsip_event structure
 */
void call_on_forked (pjsip_inv_session *inv, pjsip_event *e);

/*
 * Session callback
 * Called whenever any transactions within the session has changed their state.
 * Useful to monitor the progress of an outgoing request.
 *
 * @param	inv	A pointer on a pjsip_inv_session structure
 * @param	tsx	A pointer on a pjsip_transaction structure
 * @param	e	A pointer on a pjsip_event structure
 */
void call_on_tsx_changed (pjsip_inv_session *inv, pjsip_transaction *tsx, pjsip_event *e);

void on_rx_offer (pjsip_inv_session *inv, const pjmedia_sdp_session *offer);

/*
 * Registration callback
 */
void regc_cb (struct pjsip_regc_cbparam *param);

/*
 * DNS Callback used in workaround for bug #1852
 */
static void dns_cb (pj_status_t status, void *token, const struct pjsip_server_addresses *addr);

/*
 * Called to handle incoming requests outside dialogs
 * @param   rdata
 * @return  pj_bool_t
 */
pj_bool_t mod_on_rx_request (pjsip_rx_data *rdata);

/*
 * Called to handle incoming response
 * @param	rdata
 * @return	pj_bool_t
 */
pj_bool_t mod_on_rx_response (pjsip_rx_data *rdata UNUSED) ;

/*
 * Transfer callbacks
 */
void xfer_func_cb (pjsip_evsub *sub, pjsip_event *event);
void xfer_svr_cb (pjsip_evsub *sub, pjsip_event *event);
void onCallTransfered (pjsip_inv_session *inv, pjsip_rx_data *rdata);

/*************************************************************************************************/

SIPVoIPLink* SIPVoIPLink::_instance = NULL;


SIPVoIPLink::SIPVoIPLink (const AccountID& accountID)
        : VoIPLink (accountID)
        , _nbTryListenAddr (2)   // number of times to try to start SIP listener
        , _regPort (atoi (DEFAULT_SIP_PORT))
        , _clients (0)
{
    // to get random number for RANDOM_PORT
    srand (time (NULL));

    urlhook = new UrlHook ();

    /* Start pjsip initialization step */
    init();
}

SIPVoIPLink::~SIPVoIPLink()
{
    terminate();
}

SIPVoIPLink* SIPVoIPLink::instance (const AccountID& id)
{

    if (!_instance) {
<<<<<<< HEAD
		_debug ("Create new SIPVoIPLink instance");
=======
        _debug ("Create new SIPVoIPLink instance\n");
>>>>>>> 9b057b9e
        _instance = new SIPVoIPLink (id);
    }

    return _instance;
}

void SIPVoIPLink::decrementClients (void)
{
    _clients--;

    if (_clients == 0) {
        terminate();
        SIPVoIPLink::_instance=NULL;
    }
}

bool SIPVoIPLink::init()
{
    if (initDone())
        return false;

    // TODO This port should be the one configured for the IP profile
    // and not the global one
    _regPort = Manager::instance().getLocalIp2IpPort();

    /* Instanciate the C++ thread */
    _evThread = new EventThread (this);

    /* Initialize the pjsip library */
    pjsip_init();

    initDone (true);

    return true;
}

void
SIPVoIPLink::terminate()
{
    _debug ("SIPVoIPLink::terminate");



    if (_evThread) {
        _debug ("SIPVoIPLink:: delete eventThread");
        delete _evThread;
        _evThread = NULL;
    }



    /* Clean shutdown of pjsip library */
    if (initDone()) {
        _debug ("pjsip_shutdown\n");
        pjsip_shutdown();
    }

    initDone (false);
}

void
SIPVoIPLink::terminateSIPCall()
{
    ost::MutexLock m (_callMapMutex);
    CallMap::iterator iter = _callMap.begin();
    SIPCall *call;

    while (iter != _callMap.end()) {
        call = dynamic_cast<SIPCall*> (iter->second);

        if (call) {
            // terminate the sip call
            delete call;
            call = 0;
        }

        iter++;
    }

    _callMap.clear();
}

void
SIPVoIPLink::terminateOneCall (const CallID& id)
{

    SIPCall *call = getSIPCall (id);

    if (call) {
        // terminate the sip call
        delete call;
        call = 0;
    }
}

void get_remote_sdp_from_offer (pjsip_rx_data *rdata, pjmedia_sdp_session** r_sdp)
{

    pjmedia_sdp_session *sdp;
    pjsip_msg *msg;
    pjsip_msg_body *body;

    // Get the message
    msg = rdata->msg_info.msg;
    // Get the body message
    body = msg->body;

    // Parse the remote request to get the sdp session

    if (body) {
        pjmedia_sdp_parse (rdata->tp_info.pool, (char*) body->data, body->len, &sdp);
        *r_sdp = sdp;
    }

    else
        *r_sdp = NULL;
}


std::string SIPVoIPLink::get_useragent_name (void)
{
    std::ostringstream  useragent;
    useragent << PROGNAME << "/" << SFLPHONED_VERSION;
    return useragent.str();
}

void
SIPVoIPLink::getEvent()
{
    // We have to register the external thread so it could access the pjsip frameworks
    if (!pj_thread_is_registered())
        pj_thread_register (NULL, desc, &thread);

    // PJSIP polling
    pj_time_val timeout = {0, 10};

    pjsip_endpt_handle_events (_endpt, &timeout);

}

int SIPVoIPLink::sendRegister (AccountID id)
{
    int expire_value;

    pj_status_t status;
    pj_str_t useragent;
    pjsip_tx_data *tdata;
    pjsip_host_info destination;

    std::string tmp, hostname, username, password;
    SIPAccount *account = NULL;
    pjsip_regc *regc;
    pjsip_generic_string_hdr *h;
    pjsip_hdr hdr_list;

    account = dynamic_cast<SIPAccount *> (Manager::instance().getAccount (id));

    if (account == NULL) {
        _debug ("In sendRegister: account is null");
        return false;
    }

    // Resolve hostname here and keep its
    // IP address for the whole time the
    // account is connected. This was a
    // workaround meant to help issue
    // #1852 that we hope should be fixed
    // soon.
    if (account->isResolveOnce()) {

        struct result result;
        destination.type = PJSIP_TRANSPORT_UNSPECIFIED;
        destination.flag = pjsip_transport_get_flag_from_type (PJSIP_TRANSPORT_UNSPECIFIED);
        destination.addr.host = pj_str (const_cast<char*> ( (account->getHostname()).c_str()));
        destination.addr.port = 0;

        result.status = 0x12345678;

        pjsip_endpt_resolve (_endpt, _pool, &destination, &result, &dns_cb);

        /* The following magic number and construct are inspired from dns_test.c
         * in test-pjsip directory.
         */

        while (result.status == 0x12345678) {
            pj_time_val timeout = { 1, 0 };
            pjsip_endpt_handle_events (_endpt, &timeout);
            _debug ("status : %d", result.status);
        }

        if (result.status != PJ_SUCCESS) {
            _debug ("Failed to resolve hostname only once."
                    " Default resolver will be used on"
                    " hostname for all requests.");
        } else {
            _debug ("%d servers where obtained from name resolution.", result.servers.count);
            char addr_buf[80];

            pj_sockaddr_print ( (pj_sockaddr_t*) &result.servers.entry[0].addr, addr_buf, sizeof (addr_buf), 3);
            account->setHostname (addr_buf);
        }
    }

    // Launch a new TLS listener/transport
    // if the user did choose it.
    if (account->isTlsEnabled()) {
        pj_status_t status;

        _debug ("    sendRegister: createTlsTransport");
        status = createTlsTransportRetryOnFailure (id);

        if (status != PJ_SUCCESS) {
            _debug ("Failed to initialize TLS transport for account %s", id.c_str());
        }
    }

    else {
        // Launch a new UDP listener/transport, using the published address
        if (account->isStunEnabled ()) {
            pj_status_t status;

            _debug ("    sendRegister: createAlternateUdpTransport");
            status = createAlternateUdpTransport (id);

            if (status != PJ_SUCCESS) {
                _debug ("Failed to initialize UDP transport with an extern published address for account %s", id.c_str());
            }
        } else {

            status = createUDPServer (id);

            if (status != PJ_SUCCESS) {
                _debug ("Use the local UDP transport\n");
                account->setAccountTransport (_localUDPTransport);
            }
        }
    }

    _mutexSIP.enterMutex();

    // Get the client registration information for this particular account
    regc = account->getRegistrationInfo();
    account->setRegister (true);

    // Set the expire value of the message from the config file
    istringstream stream (account->getRegistrationExpire());
    stream >> expire_value;

    if (!expire_value) {
        expire_value = PJSIP_REGC_EXPIRATION_NOT_SPECIFIED;
    }

    // Update the state of the voip link
    account->setRegistrationState (Trying);

    // Create the registration according to the account ID
    status = pjsip_regc_create (_endpt, (void*) account, &regc_cb, &regc);

    if (status != PJ_SUCCESS) {
        _debug ("UserAgent: Unable to create regc.");
        _mutexSIP.leaveMutex();
        return false;
    }

    // Creates URI
    std::string fromUri;

    std::string contactUri;

    std::string srvUri;

    std::string address;

    fromUri = account->getFromUri();

    srvUri = account->getServerUri();

    address = findLocalAddressFromUri (srvUri, account->getAccountTransport ());

    int port = findLocalPortFromUri (srvUri, account->getAccountTransport ());

    std::stringstream ss;

    std::string portStr;

    ss << port;

    ss >> portStr;

    contactUri = account->getContactHeader (address, portStr);

    _debug ("sendRegister: fromUri: %s serverUri: %s contactUri: %s",
            fromUri.c_str(),
            srvUri.c_str(),
            contactUri.c_str());

    pj_str_t pjFrom;

    pj_cstr (&pjFrom, fromUri.c_str());

    pj_str_t pjContact;

    pj_cstr (&pjContact, contactUri.c_str());

    pj_str_t pjSrv;

    pj_cstr (&pjSrv, srvUri.c_str());

    // Initializes registration
    status = pjsip_regc_init (regc, &pjSrv, &pjFrom, &pjFrom, 1, &pjContact, expire_value);

    if (status != PJ_SUCCESS) {
        _debug ("UserAgent: Unable to initialize account %d in sendRegister", status);
        _mutexSIP.leaveMutex();
        return false;
    }

    pjsip_cred_info *cred = account->getCredInfo();

    int credential_count = account->getCredentialCount();
    _debug ("setting %d credentials in sendRegister", credential_count);
    pjsip_regc_set_credentials (regc, credential_count, cred);

    // Add User-Agent Header
    pj_list_init (&hdr_list);

    useragent = pj_str ( (char*) get_useragent_name ().c_str());

    h = pjsip_generic_string_hdr_create (_pool, &STR_USER_AGENT, &useragent);

    pj_list_push_back (&hdr_list, (pjsip_hdr*) h);

    pjsip_regc_add_headers (regc, &hdr_list);

    status = pjsip_regc_register (regc, PJ_TRUE, &tdata);

    if (status != PJ_SUCCESS) {
        _debug ("UserAgent: Unable to register regc.");
        _mutexSIP.leaveMutex();
        return false;
    }

    pjsip_tpselector *tp;

    init_transport_selector (account->getAccountTransport (), &tp);
    status = pjsip_regc_set_transport (regc, tp);

    if (status != PJ_SUCCESS) {
        _debug ("UserAgent: Unable to set transport.");
        _mutexSIP.leaveMutex ();
        return false;
    }

    // Send registration request
    status = pjsip_regc_send (regc, tdata);

    if (status != PJ_SUCCESS) {
        _debug ("UserAgent: Unable to send regc request.");
        _mutexSIP.leaveMutex();
        return false;
    }

    _mutexSIP.leaveMutex();

    account->setRegistrationInfo (regc);
    return true;
}

int
SIPVoIPLink::sendUnregister (AccountID id)
{
    pj_status_t status = 0;
    pjsip_tx_data *tdata = NULL;
    SIPAccount *account;
    pjsip_regc *regc;

    account = dynamic_cast<SIPAccount *> (Manager::instance().getAccount (id));
    regc = account->getRegistrationInfo();

    if (!account->isRegister()) {
        account->setRegistrationState (Unregistered);
        return true;
    }

    if (regc) {
        status = pjsip_regc_unregister (regc, &tdata);

        if (status != PJ_SUCCESS) {
            _debug ("UserAgent: Unable to unregister regc.");
            return false;
        }

        status = pjsip_regc_send (regc, tdata);

        if (status != PJ_SUCCESS) {
            _debug ("UserAgent: Unable to send regc request.");
            return false;
        }
    } else {
        _debug ("UserAgent: regc is null!");
        return false;
    }

    //account->setRegistrationInfo(regc);
    account->setRegister (false);

    return true;
}

Call*
SIPVoIPLink::newOutgoingCall (const CallID& id, const std::string& toUrl)
{
    SIPAccount * account = NULL;
    pj_status_t status;
    std::string localAddr;

    SIPCall* call = new SIPCall (id, Call::Outgoing, _pool);

    if (call) {
        account = dynamic_cast<SIPAccount *> (Manager::instance().getAccount (Manager::instance().getAccountFromCall (id)));

        if (account == NULL) {
            _debug ("Error retrieving the account to the make the call with");
            call->setConnectionState (Call::Disconnected);
            call->setState (Call::Error);
            delete call;
            call=0;
            return call;
        }

        std::string toUri = account->getToUri (toUrl);

        call->setPeerNumber (toUri);

        // TODO May use the published address as well
        localAddr = account->getLocalAddress ();
        setCallAudioLocal (call, localAddr);

        try {
            _debug ("Creating new rtp session in newOutgoingCall");
            call->getAudioRtp()->initAudioRtpSession (call);
        } catch (...) {
            _debug ("Failed to create rtp thread from newOutGoingCall");
        }

        call->initRecFileName();

        _debug ("Try to make a call to: %s with call ID: %s", toUrl.data(), id.data());
        // Building the local SDP offer
        // localAddr = getLocalAddressAssociatedToAccount (account->getAccountID());
        call->getLocalSDP()->set_ip_address (localAddr);
        status = call->getLocalSDP()->create_initial_offer();

        if (status != PJ_SUCCESS) {
            delete call;
            call=0;
            return call;
        }

        if (SIPOutgoingInvite (call)) {
            call->setConnectionState (Call::Progressing);
            call->setState (Call::Active);
            addCall (call);
        } else {
            delete call;
            call = 0;
        }
    }

    return call;
}

bool
SIPVoIPLink::answer (const CallID& id)
{
    SIPCall *call;
    pj_status_t status;
    pjsip_tx_data *tdata;
    Sdp *local_sdp;
    pjsip_inv_session *inv_session;

    _debug ("SIPVoIPLink::answer: start answering ");

    call = getSIPCall (id);

    if (call==0) {
        _debug ("! SIP Failure: SIPCall doesn't exists");
        return false;
    }

    local_sdp = call->getLocalSDP();

    try {
        call->getAudioRtp()->initAudioRtpSession (call);
    } catch (...) {
        _debug ("Failed to create rtp thread from answer");
    }

    inv_session = call->getInvSession();

    status = local_sdp->start_negociation ();

    if (status == PJ_SUCCESS) {

        _debug ("SIPVoIPLink::answer:UserAgent: Negociation success! : call %s ", call->getCallId().c_str());
        // Create and send a 200(OK) response
        status = pjsip_inv_answer (inv_session, PJSIP_SC_OK, NULL, NULL, &tdata);
        PJ_ASSERT_RETURN (status == PJ_SUCCESS, 1);
        status = pjsip_inv_send_msg (inv_session, tdata);
        PJ_ASSERT_RETURN (status == PJ_SUCCESS, 1);

        call->setConnectionState (Call::Connected);
        call->setState (Call::Active);

        return true;
    } else {
        // Create and send a 488/Not acceptable here
        // because the SDP negociation failed
        status = pjsip_inv_answer (inv_session, PJSIP_SC_NOT_ACCEPTABLE_HERE, NULL, NULL,
                                   &tdata);
        PJ_ASSERT_RETURN (status == PJ_SUCCESS, 1);
        status = pjsip_inv_send_msg (inv_session, tdata);
        PJ_ASSERT_RETURN (status == PJ_SUCCESS, 1);

        // Terminate the call
        _debug ("SIPVoIPLink::answer: fail terminate call %s ",call->getCallId().c_str());

        if (call->getAudioRtp())
            call->getAudioRtp()->stop ();

        terminateOneCall (call->getCallId());

        removeCall (call->getCallId());

        return false;
    }
}

bool
SIPVoIPLink::hangup (const CallID& id)
{
    pj_status_t status;
    pjsip_tx_data *tdata = NULL;
    SIPCall* call;

    call = getSIPCall (id);

    if (call==0) {
        _debug ("! SIP Error: Call doesn't exist");
        return false;
    }

    // User hangup current call. Notify peer
    status = pjsip_inv_end_session (call->getInvSession(), 404, NULL, &tdata);

    if (status != PJ_SUCCESS)
        return false;


    if (tdata == NULL)
        return true;

    // _debug("Some tdata info: %",);

    status = pjsip_inv_send_msg (call->getInvSession(), tdata);

    if (status != PJ_SUCCESS)
        return false;

    call->getInvSession()->mod_data[getModId() ] = NULL;

    // Release RTP thread
    if (Manager::instance().isCurrentCall (id)) {
        _debug ("* SIP Info: Stopping AudioRTP for hangup");
        call->getAudioRtp()->stop();
    }

    terminateOneCall (id);

    removeCall (id);

    return true;
}

bool
SIPVoIPLink::peerHungup (const CallID& id)
{
    pj_status_t status;
    pjsip_tx_data *tdata = NULL;
    SIPCall* call;

    call = getSIPCall (id);

    if (call==0) {
        _debug ("! SIP Error: Call doesn't exist");
        return false;
    }

    // User hangup current call. Notify peer
    status = pjsip_inv_end_session (call->getInvSession(), 404, NULL, &tdata);

    if (status != PJ_SUCCESS)
        return false;

    if (tdata == NULL)
        return true;

    status = pjsip_inv_send_msg (call->getInvSession(), tdata);

    if (status != PJ_SUCCESS)
        return false;

    call->getInvSession()->mod_data[getModId() ] = NULL;

    // Release RTP thread
    if (Manager::instance().isCurrentCall (id)) {
        _debug ("* SIP Info: Stopping AudioRTP for hangup");
        call->getAudioRtp()->stop();
    }

    terminateOneCall (id);

    removeCall (id);

    return true;
}

bool
SIPVoIPLink::cancel (const CallID& id)
{
    SIPCall* call = getSIPCall (id);

    if (call==0) {
        _debug ("! SIP Error: Call doesn't exist");
        return false;
    }

    _debug ("- SIP Action: Cancel call %s [cid: %3d]", id.data(), call->getCid());

    terminateOneCall (id);
    removeCall (id);

    return true;
}

bool
SIPVoIPLink::onhold (const CallID& id)
{

    pj_status_t status;
    SIPCall* call;

    call = getSIPCall (id);

    if (call==0) {
        _debug ("! SIP Error: call doesn't exist");
        return false;
    }


    // Stop sound
    call->setAudioStart (false);

    call->setState (Call::Hold);

    _debug ("* SIP Info: Stopping AudioRTP for onhold action");

    call->getAudioRtp()->stop();

    /* Create re-INVITE with new offer */
    status = inv_session_reinvite (call, "sendonly");

    if (status != PJ_SUCCESS)
        return false;

    return true;
}

int SIPVoIPLink::inv_session_reinvite (SIPCall *call, std::string direction)
{

    pj_status_t status;
    pjsip_tx_data *tdata;
    pjmedia_sdp_session *local_sdp;
    pjmedia_sdp_attr *attr;

    local_sdp = call->getLocalSDP()->get_local_sdp_session();

    if (local_sdp == NULL) {
        _debug ("! SIP Failure: unable to find local_sdp");
        return !PJ_SUCCESS;
    }

    // reinvite only if connected
    // Build the local SDP offer
    status = call->getLocalSDP()->create_initial_offer();

    if (status != PJ_SUCCESS)
        return 1;   // !PJ_SUCCESS

    pjmedia_sdp_media_remove_all_attr (local_sdp->media[0], "sendrecv");

    attr = pjmedia_sdp_attr_create (_pool, direction.c_str(), NULL);

    pjmedia_sdp_media_add_attr (local_sdp->media[0], attr);

    // Build the reinvite request

    status = pjsip_inv_reinvite (call->getInvSession(), NULL,
                                 local_sdp, &tdata);

    if (status != PJ_SUCCESS)
        return 1;   // !PJ_SUCCESS

    // Send it
    status = pjsip_inv_send_msg (call->getInvSession(), tdata);

    if (status != PJ_SUCCESS)
        return 1;   // !PJ_SUCCESS

    return PJ_SUCCESS;
}


bool
SIPVoIPLink::offhold (const CallID& id)
{
    SIPCall *call;
    pj_status_t status;

    call = getSIPCall (id);

    if (call==0) {
        _debug ("! SIP Error: Call doesn't exist");
        return false;
    }

    try {
        call->getAudioRtp()->initAudioRtpSession (call);
    } catch (...) {
        _debug ("! SIP Failure: Unable to create RTP Session (%s:%d)", __FILE__, __LINE__);
    }

    /* Create re-INVITE with new offer */
    status = inv_session_reinvite (call, "sendrecv");

    if (status != PJ_SUCCESS)
        return false;

    call->setState (Call::Active);

    return true;
}

bool
SIPVoIPLink::transfer (const CallID& id, const std::string& to)
{

    SIPCall *call;
    std::string tmp_to;
    pjsip_evsub *sub;
    pjsip_tx_data *tdata;

    struct pjsip_evsub_user xfer_cb;
    pj_status_t status;
    AccountID account_id;
    SIPAccount * account = NULL;

    call = getSIPCall (id);
    call->stopRecording();
    account_id = Manager::instance().getAccountFromCall (id);
    account = dynamic_cast<SIPAccount *> (Manager::instance().getAccount (account_id));

    if (account == NULL) {
        _debug ("SIPVoIPLink::transfer account is null. Returning.");
        return false;
    }

    if (call==0) {
        _debug ("! SIP Failure: Call doesn't exist");
        return false;
    }

    std::string dest;

    pj_str_t pjDest;

    if (to.find ("@") == std::string::npos) {
        dest = account->getToUri (to);
        pj_cstr (&pjDest, dest.c_str());
    }

    _debug ("Transfering to %s", dest.c_str());

    /* Create xfer client subscription. */
    pj_bzero (&xfer_cb, sizeof (xfer_cb));
    xfer_cb.on_evsub_state = &xfer_func_cb;

    status = pjsip_xfer_create_uac (call->getInvSession()->dlg, &xfer_cb, &sub);

    if (status != PJ_SUCCESS) {
        _debug ("UserAgent: Unable to create xfer -- %d", status);
        return false;
    }

    /* Associate this voiplink of call with the client subscription
     * We can not just associate call with the client subscription
     * because after this function, we can not find the cooresponding
     * voiplink from the call any more. But the voiplink is useful!
     */
    pjsip_evsub_set_mod_data (sub, getModId(), this);

    /*
     * Create REFER request.
     */
    status = pjsip_xfer_initiate (sub, &pjDest, &tdata);

    if (status != PJ_SUCCESS) {
        _debug ("UserAgent: Unable to create REFER request -- %d", status);
        return false;
    }

    /* Send. */
    status = pjsip_xfer_send_request (sub, tdata);

    if (status != PJ_SUCCESS) {
        _debug ("UserAgent: Unable to send REFER request -- %d", status);
        return false;
    }

    return true;
}

bool SIPVoIPLink::transferStep2 (SIPCall* call)
{
    call->getAudioRtp()->stop();
    return true;
}

bool
SIPVoIPLink::refuse (const CallID& id)
{
    SIPCall *call;
    pj_status_t status;
    pjsip_tx_data *tdata;


    call = getSIPCall (id);

    if (call==0) {
        _debug ("Call doesn't exist");
        return false;
    }

    // can't refuse outgoing call or connected
    if (!call->isIncoming() || call->getConnectionState() == Call::Connected) {
        _debug ("It's not an incoming call, or it's already answered");
        return false;
    }

    // User refuse current call. Notify peer
    status = pjsip_inv_end_session (call->getInvSession(), PJSIP_SC_DECLINE, NULL, &tdata);   //603

    if (status != PJ_SUCCESS)
        return false;

    status = pjsip_inv_send_msg (call->getInvSession(), tdata);

    if (status != PJ_SUCCESS)
        return false;

    call->getInvSession()->mod_data[getModId() ] = NULL;

    terminateOneCall (id);

    return true;
}


std::string
SIPVoIPLink::getCurrentCodecName()
{

    SIPCall *call;
    AudioCodec *ac = NULL;
    std::string name = "";

    call = getSIPCall (Manager::instance().getCurrentCallId());

    if (call)
        ac = call->getLocalSDP()->get_session_media();

    if (ac)
        name = ac->getCodecName();

    return name;
}

bool
SIPVoIPLink::carryingDTMFdigits (const CallID& id, char code)
{

    SIPCall *call;
    int duration;
    const int body_len = 1000;
    char *dtmf_body;
    pj_status_t status;
    pjsip_tx_data *tdata;
    pj_str_t methodName, content;
    pjsip_method method;
    pjsip_media_type ctype;

    call = getSIPCall (id);

    if (call==0) {
        _debug ("Call doesn't exist");
        return false;
    }

    duration = Manager::instance().getConfigInt (SIGNALISATION, PULSE_LENGTH);

    dtmf_body = new char[body_len];

    snprintf (dtmf_body, body_len - 1, "Signal=%c\r\nDuration=%d\r\n", code, duration);

    pj_strdup2 (_pool, &methodName, "INFO");
    pjsip_method_init_np (&method, &methodName);

    /* Create request message. */
    status = pjsip_dlg_create_request (call->getInvSession()->dlg, &method, -1, &tdata);

    if (status != PJ_SUCCESS) {
        _debug ("UserAgent: Unable to create INFO request -- %d", status);
        return false;
    }

    /* Get MIME type */
    pj_strdup2 (_pool, &ctype.type, "application");

    pj_strdup2 (_pool, &ctype.subtype, "dtmf-relay");

    /* Create "application/dtmf-relay" message body. */
    pj_strdup2 (_pool, &content, dtmf_body);

    tdata->msg->body = pjsip_msg_body_create (tdata->pool, &ctype.type, &ctype.subtype, &content);

    if (tdata->msg->body == NULL) {
        _debug ("UserAgent: Unable to create msg body!");
        pjsip_tx_data_dec_ref (tdata);
        return false;
    }

    /* Send the request. */
    status = pjsip_dlg_send_request (call->getInvSession()->dlg, tdata, getModId(), NULL);

    if (status != PJ_SUCCESS) {
        _debug ("UserAgent: Unable to send MESSAGE request -- %d", status);
        return false;
    }

    return true;
}

bool
SIPVoIPLink::SIPOutgoingInvite (SIPCall* call)
{
    // If no SIP proxy setting for direct call with only IP address
    if (!SIPStartCall (call, "")) {
        _debug ("! SIP Failure: call not started");
        return false;
    }

    return true;
}

bool
SIPVoIPLink::SIPStartCall (SIPCall* call, const std::string& subject UNUSED)
{
    pj_status_t status;
    pjsip_inv_session *inv;
    pjsip_dialog *dialog;
    pjsip_tx_data *tdata;

    AccountID id;

    if (call == NULL)
        return false;

    id = Manager::instance().getAccountFromCall (call->getCallId());

    // Get the basic information about the callee account
    SIPAccount * account = NULL;

    account = dynamic_cast<SIPAccount *> (Manager::instance().getAccount (id));

    if (account == NULL) {
        _debug ("Account is null in SIPStartCall");
        return false;
    }

    // Creates URI
    std::string fromUri;

    std::string toUri;

    std::string contactUri;

    fromUri = account->getFromUri();

    toUri = call->getPeerNumber(); // expecting a fully well formed sip uri

    std::string address = findLocalAddressFromUri (toUri, account->getAccountTransport ());

    int port = findLocalPortFromUri (toUri, account->getAccountTransport ());

    std::stringstream ss;

    std::string portStr;

    ss << port;

    ss >> portStr;

    contactUri = account->getContactHeader (address, portStr);

    _debug ("SIPStartCall: fromUri: %s toUri: %s contactUri: %s",
            fromUri.c_str(),
            toUri.c_str(),
            contactUri.c_str());

    pj_str_t pjFrom;

    pj_cstr (&pjFrom, fromUri.c_str());

    pj_str_t pjContact;

    pj_cstr (&pjContact, contactUri.c_str());

    pj_str_t pjTo;

    pj_cstr (&pjTo, toUri.c_str());

    // Create the dialog (UAC)
    status = pjsip_dlg_create_uac (pjsip_ua_instance(), &pjFrom,
                                   &pjContact,
                                   &pjTo,
                                   NULL,
                                   &dialog);

    if (status != PJ_SUCCESS) {
        _debug ("UAC creation failed");
        return false;
    }

    // Create the invite session for this call
    status = pjsip_inv_create_uac (dialog, call->getLocalSDP()->get_local_sdp_session(), 0, &inv);

    PJ_ASSERT_RETURN (status == PJ_SUCCESS, false);

    // Set auth information
    pjsip_auth_clt_set_credentials (&dialog->auth_sess, 1, account->getCredInfo());

    // Associate current call in the invite session
    inv->mod_data[getModId() ] = call;

    status = pjsip_inv_invite (inv, &tdata);

    PJ_ASSERT_RETURN (status == PJ_SUCCESS, false);

    // Associate current invite session in the call
    call->setInvSession (inv);

    // Set the appropriate transport
    pjsip_tpselector *tp;

    init_transport_selector (account->getAccountTransport (), &tp);

    status = pjsip_dlg_set_transport (dialog, tp);

    status = pjsip_inv_send_msg (inv, tdata);

    if (status != PJ_SUCCESS) {
        _debug ("    SIPStartCall: failed to send invite");
        return false;
    }

    return true;
}

void
SIPVoIPLink::SIPCallServerFailure (SIPCall *call)
{
    if (call != 0) {
        _debug ("Server error!");
        CallID id = call->getCallId();
        Manager::instance().callFailure (id);
        terminateOneCall (id);
        removeCall (id);

        if (call->getAudioRtp ())
            call->getAudioRtp()->stop();
    }
}

void
SIPVoIPLink::SIPCallClosed (SIPCall *call)
{
    if (!call) {
        return;
    }

    CallID id = call->getCallId();

    if (Manager::instance().isCurrentCall (id)) {
        call->setAudioStart (false);
        _debug ("* SIP Info: Stopping AudioRTP when closing");
        call->getAudioRtp()->stop();
    }

    _debug ("After close RTP");

    Manager::instance().peerHungupCall (id);
    terminateOneCall (id);
    removeCall (id);
    _debug ("After remove call ID");
}

void
SIPVoIPLink::SIPCallReleased (SIPCall *call)
{
    if (!call) {
        return;
    }

    // if we are here.. something when wrong before...
    _debug ("SIP call release");

    CallID id = call->getCallId();

    Manager::instance().callFailure (id);

    terminateOneCall (id);

    removeCall (id);
}


void
SIPVoIPLink::SIPCallAnswered (SIPCall *call, pjsip_rx_data *rdata)
{

    _debug ("SIPCallAnswered");

    if (!call) {
        _debug ("! SIP Failure: unknown call");
        return;
    }

    if (call->getConnectionState() != Call::Connected) {
        _debug ("Update call state , id = %s", call->getCallId().c_str());
        call->setConnectionState (Call::Connected);
        call->setState (Call::Active);
        Manager::instance().peerAnsweredCall (call->getCallId());
    } else {
        _debug ("* SIP Info: Answering call (on/off hold to send ACK)");
    }
}


SIPCall*
SIPVoIPLink::getSIPCall (const CallID& id)
{
    Call* call = getCall (id);

    if (call) {
        return dynamic_cast<SIPCall*> (call);
    }

    return NULL;
}

bool SIPVoIPLink::new_ip_to_ip_call (const CallID& id, const std::string& to)
{
    SIPCall *call;
    pj_status_t status;
    pjsip_dialog *dialog;
    pjsip_inv_session *inv;
    pjsip_tx_data *tdata;
    std::string localAddress;

    /* Create the call */
    call = new SIPCall (id, Call::Outgoing, _pool);

    if (call) {
        call->setCallConfiguration (Call::IPtoIP);
        call->initRecFileName();

        AccountID accountId = Manager::instance().getAccountFromCall (id);
        SIPAccount * account = NULL;

        account = dynamic_cast<SIPAccount *> (Manager::instance().getAccount (IP2IP_PROFILE));

        if (account == NULL) {
            _debug ("Account is null. Returning");
            return !PJ_SUCCESS;
        }
<<<<<<< HEAD
        
		// Set SDP parameters
		localAddress = account->getLocalAddress ();
		_debug("new_ip_to_ip_call localAddress: %s\n", localAddress.c_str());
		if (localAddress == "0.0.0.0"){
			_debug ("Here is the local address: %s", localAddress.c_str ());
			loadSIPLocalIP (&localAddress);	
		}
		setCallAudioLocal (call, localAddress);
=======

        // Set SDP parameters
        localAddress = account->getLocalAddress ();

        _debug ("new_ip_to_ip_call localAddress: %s\n", localAddress.c_str());

        if (localAddress == "0.0.0.0") {
            _debug ("Here is the local address: %s\n", localAddress.c_str ());
            loadSIPLocalIP (&localAddress);
        }

        setCallAudioLocal (call, localAddress);
>>>>>>> 9b057b9e

        _debug ("toUri received in new_ip_to_ip call %s", to.c_str());

        std::string toUri = account->getToUri (to);
        call->setPeerNumber (toUri);
        _debug ("toUri in new_ip_to_ip call %s", toUri.c_str());
        // Building the local SDP offer
        call->getLocalSDP()->set_ip_address (localAddress);
        call->getLocalSDP()->create_initial_offer();

        try {
            call->getAudioRtp()->initAudioRtpSession (call);
        } catch (...) {
            _debug ("! SIP Failure: Unable to create RTP Session  in SIPVoIPLink::new_ip_to_ip_call (%s:%d)", __FILE__, __LINE__);
        }

        // If no account already set, use the default one created at pjsip initialization
        if (account->getAccountTransport() == NULL) {
            _debug ("No transport for this account, using the default one\n");
            account->setAccountTransport (_localUDPTransport);
        }

        _debug ("IptoIP local port %i\n", account->getLocalPort());

        _debug ("IptoIP local address %s\n", account->getLocalAddress().c_str());

        // Create URI
        std::string fromUri;

        std::string contactUri;

        fromUri = account->getFromUri();

        std::string address = findLocalAddressFromUri (toUri, account->getAccountTransport());

        int port = findLocalPortFromUri (toUri, account->getAccountTransport());

        std::stringstream ss;

        std::string portStr;

        ss << port;

        ss >> portStr;

        contactUri = account->getContactHeader (address, portStr);

        _debug ("new_ip_to_ip_call: fromUri: %s toUri: %s contactUri: %s",
                fromUri.c_str(),
                toUri.c_str(),
                contactUri.c_str());

        pj_str_t pjFrom;

        pj_cstr (&pjFrom, fromUri.c_str());

        pj_str_t pjTo;

        pj_cstr (&pjTo, toUri.c_str());

        pj_str_t pjContact;

        pj_cstr (&pjContact, contactUri.c_str());

        // Create the dialog (UAC)
        // (Parameters are "strduped" inside this function)
        status = pjsip_dlg_create_uac (pjsip_ua_instance(), &pjFrom, &pjContact, &pjTo, NULL, &dialog);

        PJ_ASSERT_RETURN (status == PJ_SUCCESS, false);

        // Create the invite session for this call
        status = pjsip_inv_create_uac (dialog, call->getLocalSDP()->get_local_sdp_session(), 0, &inv);

        PJ_ASSERT_RETURN (status == PJ_SUCCESS, false);

        // Set the appropriate transport
        pjsip_tpselector *tp;

        init_transport_selector (account->getAccountTransport(), &tp);

        status = pjsip_dlg_set_transport (dialog, tp);

        if (status != PJ_SUCCESS) {
            _debug ("Failed to set the transport for an IP call");
            return status;
        }

        // Associate current call in the invite session
        inv->mod_data[getModId() ] = call;

        status = pjsip_inv_invite (inv, &tdata);

        PJ_ASSERT_RETURN (status == PJ_SUCCESS, false);

        // Associate current invite session in the call
        call->setInvSession (inv);

        status = pjsip_inv_send_msg (inv, tdata);

        if (status != PJ_SUCCESS) {
            delete call;
            call = 0;
            return false;
        }

        call->setConnectionState (Call::Progressing);

        call->setState (Call::Active);
        addCall (call);

        return true;
    } else
        return false;
}


///////////////////////////////////////////////////////////////////////////////
// Private functions
///////////////////////////////////////////////////////////////////////////////


bool get_dns_server_addresses (std::vector<std::string> *servers)
{

    int server_count, i;
    std::vector<std::string> nameservers;

    struct  sockaddr_in current_server;
    in_addr address;

    // Read configuration files

    if (res_init () != 0) {
        _debug ("Resolver initialization failed");
        return false;
    }

    server_count = _res.nscount;

    for (i=0; i<server_count; i++) {
        current_server = (struct  sockaddr_in) _res.nsaddr_list[i];
        address = current_server.sin_addr;
        nameservers.push_back (inet_ntoa (address));
    }

    *servers = nameservers;

    return true;
}

pj_status_t SIPVoIPLink::enable_dns_srv_resolver (pjsip_endpoint *endpt, pj_dns_resolver **p_resv)
{

    pj_status_t status;
    pj_dns_resolver *resv;
    std::vector <std::string> dns_servers;
    int scount, i;

    // Create the DNS resolver instance
    status = pjsip_endpt_create_resolver (endpt, &resv);

    if (status != PJ_SUCCESS) {
        _debug ("Error creating the DNS resolver instance");
        return status;
    }

    if (!get_dns_server_addresses (&dns_servers)) {
        _debug ("Error  while fetching DNS information");
        return -1;
    }

    // Build the nameservers list needed by pjsip
    scount = dns_servers.size ();

    pj_str_t nameservers[scount];

    for (i = 0; i<scount; i++) {
        nameservers[i] = pj_str ( (char*) dns_servers[i].c_str());
    }

    // Update the name servers for the DNS resolver
    status = pj_dns_resolver_set_ns (resv, scount, nameservers, NULL);

    if (status != PJ_SUCCESS) {
        _debug ("Error updating the name servers for the DNS resolver");
        return status;
    }

    // Set the DNS resolver instance of the SIP resolver engine
    status = pjsip_endpt_set_resolver (endpt, resv);

    if (status != PJ_SUCCESS) {
        _debug ("Error setting the DNS resolver instance of the SIP resolver engine");
        return status;
    }

    *p_resv = resv;

    return PJ_SUCCESS;

}

bool SIPVoIPLink::pjsip_init()
{
    pj_status_t status;
    int errPjsip = 0;
    int port;
    pjsip_inv_callback inv_cb;
    pj_str_t accepted;
    std::string name_mod;
    pj_dns_resolver *p_resv;
    std::string addr;

    name_mod = "sflphone";

    _debug ("pjsip_init\n");

    // Init PJLIB: must be called before any call to the pjsip library
    status = pj_init();
    // Use pjsip macros for sanity check
    PJ_ASSERT_RETURN (status == PJ_SUCCESS, 1);

    // Init PJLIB-UTIL library
    status = pjlib_util_init();
    PJ_ASSERT_RETURN (status == PJ_SUCCESS, 1);

    // Set the pjsip log level
    pj_log_set_level (PJ_LOG_LEVEL);

    // Init PJNATH
    status = pjnath_init();
    PJ_ASSERT_RETURN (status == PJ_SUCCESS, 1);

    // Create a pool factory to allocate memory
    pj_caching_pool_init (&_cp, &pj_pool_factory_default_policy, 0);

    // Create memory pool for application.
    _pool = pj_pool_create (&_cp.factory, "sflphone", 4000, 4000, NULL);

    if (!_pool) {
        _debug ("UserAgent: Could not initialize memory pool");
        return PJ_ENOMEM;
    }

    // Create the SIP endpoint
    status = pjsip_endpt_create (&_cp.factory, pj_gethostname()->ptr, &_endpt);

    PJ_ASSERT_RETURN (status == PJ_SUCCESS, 1);

    if (!loadSIPLocalIP (&addr)) {
        _debug ("UserAgent: Unable to determine network capabilities");
        return false;
    }

    // Retrieve Direct IP Calls settings.
    // This corresponds to the accountID set to
    // AccountNULL
    SIPAccount * account = NULL;

    bool directIpCallsTlsEnabled = false;

    account = dynamic_cast<SIPAccount *> (Manager::instance().getAccount (AccountNULL));

    if (account == NULL) {
<<<<<<< HEAD
        _debug ("Account is null in pjsip init");
	port = _regPort;
=======
        _debug ("Account is null in pjsip init\n");
        port = _regPort;
>>>>>>> 9b057b9e
    } else {
        directIpCallsTlsEnabled = account->isTlsEnabled();
        port = account->getLocalPort ();
    }

    // Create a UDP listener meant for all accounts
    // for which TLS was not enabled
    errPjsip = createUDPServer();

    // If the above UDP server
    // could not be created, then give it another try
    // on a random sip port
    if (errPjsip != PJ_SUCCESS) {
        _debug ("UserAgent: Could not initialize SIP listener on port %d", port);
        port = RANDOM_SIP_PORT;

        _debug ("UserAgent: Trying to initialize SIP listener on port %d", port);
        errPjsip = createUDPServer();

        if (errPjsip != PJ_SUCCESS) {
            _debug ("UserAgent: Fail to initialize SIP listener on port %d", port);
            return errPjsip;
        }
    }

    _debug ("pjsip_init -- listening on port %d", port);

    // Create a TLS listener meant for Direct IP calls
    // if the user did enabled it.

    if (directIpCallsTlsEnabled) {
        errPjsip = createTlsTransportRetryOnFailure (AccountNULL);
    }

    if (errPjsip != PJ_SUCCESS) {
        _debug ("pj_init(): could not start TLS transport for Direct Calls");
    }

    // TODO: For TLS, retry on random port, just we already do above
    // for UDP transport.

    // Initialize transaction layer
    status = pjsip_tsx_layer_init_module (_endpt);

    PJ_ASSERT_RETURN (status == PJ_SUCCESS, 1);

    // Initialize UA layer module
    status = pjsip_ua_init_module (_endpt, NULL);

    PJ_ASSERT_RETURN (status == PJ_SUCCESS, 1);

    // Initialize Replaces support. See the Replaces specification in RFC 3891
    status = pjsip_replaces_init_module (_endpt);

    PJ_ASSERT_RETURN (status == PJ_SUCCESS, 1);

    // Initialize 100rel support
    status = pjsip_100rel_init_module (_endpt);

    PJ_ASSERT_RETURN (status == PJ_SUCCESS, 1);

    // Initialize and register sflphone module
    _mod_ua.name = pj_str ( (char*) name_mod.c_str());

    _mod_ua.id = -1;

    _mod_ua.priority = PJSIP_MOD_PRIORITY_APPLICATION;

    _mod_ua.on_rx_request = &mod_on_rx_request;

    _mod_ua.on_rx_response = &mod_on_rx_response;

    status = pjsip_endpt_register_module (_endpt, &_mod_ua);

    PJ_ASSERT_RETURN (status == PJ_SUCCESS, 1);

    // Init the event subscription module.
    // It extends PJSIP by supporting SUBSCRIBE and NOTIFY methods
    status = pjsip_evsub_init_module (_endpt);

    PJ_ASSERT_RETURN (status == PJ_SUCCESS, 1);

    // Init xfer/REFER module
    status = pjsip_xfer_init_module (_endpt);

    PJ_ASSERT_RETURN (status == PJ_SUCCESS, 1);

    status = enable_dns_srv_resolver (_endpt, &p_resv);

    PJ_ASSERT_RETURN (status == PJ_SUCCESS, 1);

    // Init the callback for INVITE session:
    pj_bzero (&inv_cb, sizeof (inv_cb));

    inv_cb.on_state_changed = &call_on_state_changed;

    inv_cb.on_new_session = &call_on_forked;

    inv_cb.on_media_update = &call_on_media_update;

    inv_cb.on_tsx_state_changed = &call_on_tsx_changed;

    inv_cb.on_rx_offer = &on_rx_offer;

    // Initialize session invite module
    status = pjsip_inv_usage_init (_endpt, &inv_cb);

    PJ_ASSERT_RETURN (status == PJ_SUCCESS, 1);

    _debug ("UserAgent: VOIP callbacks initialized");

    // Add endpoint capabilities (INFO, OPTIONS, etc) for this UA
    pj_str_t allowed[] = { { (char*) "INFO", 4}, { (char*) "REGISTER", 8}, { (char*) "OPTIONS", 7} };       //  //{"INVITE", 6}, {"ACK",3}, {"BYE",3}, {"CANCEL",6}

    accepted = pj_str ( (char*) "application/sdp");

    // Register supported methods
    pjsip_endpt_add_capability (_endpt, &_mod_ua, PJSIP_H_ALLOW, NULL, PJ_ARRAY_SIZE (allowed), allowed);

    // Register "application/sdp" in ACCEPT header
    pjsip_endpt_add_capability (_endpt, &_mod_ua, PJSIP_H_ACCEPT, NULL, 1, &accepted);

    _debug ("UserAgent: pjsip version %s for %s initialized", pj_get_version(), PJ_OS_NAME);

    // Create the secondary thread to poll sip events
    _evThread->start();

    /* Done! */
    return PJ_SUCCESS;
}

pj_status_t SIPVoIPLink::stunServerResolve (AccountID id)
{
    pj_str_t stunServer;
    pj_uint16_t stunPort;
    pj_stun_sock_cb stun_sock_cb;
    pj_stun_sock *stun_sock;
    pj_stun_config stunCfg;
    pj_status_t status;

    // Fetch the account information from the config file
    SIPAccount * account = NULL;
    account = dynamic_cast<SIPAccount *> (Manager::instance().getAccount (id));

    if (account == NULL) {
        _debug ("stunServerResolve: Account is null. Returning");
        return !PJ_SUCCESS;
    }

    // Get the STUN server name and port
    stunServer = account->getStunServerName ();

    stunPort = account->getStunPort ();

    // Initialize STUN configuration
    pj_stun_config_init (&stunCfg, &_cp.factory, 0, pjsip_endpt_get_ioqueue (_endpt), pjsip_endpt_get_timer_heap (_endpt));

    status = PJ_EPENDING;

    pj_bzero (&stun_sock_cb, sizeof (stun_sock_cb));

    stun_sock_cb.on_rx_data = &stun_sock_on_rx_data;

    stun_sock_cb.on_status = &stun_sock_on_status;

    status = pj_stun_sock_create (&stunCfg, "stunresolve", pj_AF_INET(), &stun_sock_cb, NULL, NULL, &stun_sock);

    if (status != PJ_SUCCESS) {
        char errmsg[PJ_ERR_MSG_SIZE];
        pj_strerror (status, errmsg, sizeof (errmsg));
        _debug ("Error creating STUN socket for %.*s: %s", (int) stunServer.slen, stunServer.ptr, errmsg);
        return status;
    }

    status = pj_stun_sock_start (stun_sock, &stunServer, stunPort, NULL);

    if (status != PJ_SUCCESS) {
        char errmsg[PJ_ERR_MSG_SIZE];
        pj_strerror (status, errmsg, sizeof (errmsg));
        _debug ("Error starting STUN socket for %.*s: %s", (int) stunServer.slen, stunServer.ptr, errmsg);
        pj_stun_sock_destroy (stun_sock);
        stun_sock = NULL;
        return status;
    }

    return status;
}

int SIPVoIPLink::createUDPServer (AccountID id)
{

    pj_status_t status;
    pj_sockaddr_in bound_addr;
    pjsip_host_port a_name;
    // char tmpIP[32];
    pjsip_transport *transport;
    std::string listeningAddress = "127.0.0.1";
    int listeningPort = _regPort;

    /* Use my local address as default value */

    if (!loadSIPLocalIP (&listeningAddress))
        return !PJ_SUCCESS;

    _debug ("SIPVoIPLink::createUDPServer\n");

    /*
     * Retrieve the account information
     */
    SIPAccount * account = NULL;

    account = dynamic_cast<SIPAccount *> (Manager::instance().getAccount (id));

    // Set information to the local address and port

    if (account == NULL) {
<<<<<<< HEAD
        _debug ("Account with id \"%s\" is null in createUDPServer.", id.c_str());
=======
        _debug ("Account with id \"%s\" is null in createUDPServer.\n", id.c_str());
        // account = Manager::instance()->getAccount(IP2IP_PROFILE);
>>>>>>> 9b057b9e
    } else {
        // We are trying to initialize a UDP transport available for all local accounts and direct IP calls
        if (account->getLocalAddress () != "0.0.0.0") {
            listeningAddress = account->getLocalAddress ();
        }

        listeningPort = account->getLocalPort ();
    }

    // Init bound address to ANY
    pj_memset (&bound_addr, 0, sizeof (bound_addr));

    bound_addr.sin_addr.s_addr = pj_htonl (PJ_INADDR_ANY);

    bound_addr.sin_port = pj_htons ( (pj_uint16_t) listeningPort);

    bound_addr.sin_family = PJ_AF_INET;

    pj_bzero (bound_addr.sin_zero, sizeof (bound_addr.sin_zero));

    // Create UDP-Server (default port: 5060)
    // Use here either the local information or the published address
    if (account != NULL && !account->getPublishedSameasLocal ()) {
        // Set the listening address to the published address
        listeningAddress = account->getPublishedAddress ();
        // Set the listening port to the published port
        listeningPort = account->getPublishedPort ();
        _debug (" ******************************** Use the published address %s:%i\n", listeningAddress.c_str (), listeningPort);
    }

    //strcpy (tmpIP, listeningAddress.data());
    /* Init published name */
    pj_bzero (&a_name, sizeof (pjsip_host_port));

    pj_cstr (&a_name.host, listeningAddress.c_str());

    a_name.port = listeningPort;


    //pj_strdup2 (_pool, &a_name.host, tmpIP);

    //a_name.port = (pj_uint16_t) listeningPort;

    status = pjsip_udp_transport_start (_endpt, &bound_addr, &a_name, 1, &transport);

    // Get the transport manager associated with
    // this endpoint
    pjsip_tpmgr * tpmgr = NULL;

    tpmgr = pjsip_endpt_get_tpmgr (_endpt);

    _debug ("number of transport: %i", pjsip_tpmgr_get_transport_count (tpmgr));

    pjsip_tpmgr_dump_transports (tpmgr);

    if (status != PJ_SUCCESS) {
        _debug ("UserAgent: (%d) Unable to start UDP transport on %s:%d", status, listeningAddress.data(), listeningPort);
        // Try to acquire an existing one
        // pjsip_tpmgr_acquire_transport ()
        return status;
    } else {
        _debug ("UserAgent: UDP server listening on port %d", listeningPort);

        if (account == NULL)
            _localUDPTransport = transport;
        else
            account->setAccountTransport (transport);
    }

    _debug ("Transport initialized successfully on %s:%i", listeningAddress.c_str (), listeningPort);

    return PJ_SUCCESS;
}

std::string SIPVoIPLink::findLocalAddressFromUri (const std::string& uri, pjsip_transport *transport)
{
    pj_str_t localAddress;
    pjsip_transport_type_e transportType;
    pjsip_tpselector *tp_sel;

    _debug ("SIPVoIPLink::findLocalAddressFromUri");

    // Find the transport that must be used with the given uri
    pj_str_t tmp;
    pj_strdup2_with_null (_pool, &tmp, uri.c_str());
    pjsip_uri * genericUri = NULL;
    genericUri = pjsip_parse_uri (_pool, tmp.ptr, tmp.slen, 0);

    pj_str_t pjMachineName;
    pj_strdup (_pool, &pjMachineName, pj_gethostname());
    std::string machineName (pjMachineName.ptr, pjMachineName.slen);

    if (genericUri == NULL) {
        _debug ("genericUri is NULL in findLocalAddressFromUri");
        return machineName;
    }

    pjsip_sip_uri * sip_uri = NULL;

    sip_uri = (pjsip_sip_uri*) pjsip_uri_get_uri (genericUri);

    if (sip_uri == NULL) {
        _debug ("Invalid uri in findLocalAddressFromTransport");
        return machineName;
    }

    if (PJSIP_URI_SCHEME_IS_SIPS (sip_uri)) {
        transportType = PJSIP_TRANSPORT_TLS;
    } else {
        if (transport == NULL) {
            _debug ("transport is NULL in findLocalAddressFromUri. Try the local UDP transport");
            transport = _localUDPTransport;
        }

        transportType = PJSIP_TRANSPORT_UDP;
    }

    // Get the transport manager associated with
    // this endpoint
    pjsip_tpmgr * tpmgr = NULL;

    tpmgr = pjsip_endpt_get_tpmgr (_endpt);

    if (tpmgr == NULL) {
        _debug ("Unexpected: Cannot get tpmgr from endpoint.");
        return machineName;
    }

    // Find the local address (and port) based on the registered
    // transports and the transport type
    int port;

    pj_status_t status;

    /* Init the transport selector */
    //_debug ("Transport ID: %s", transport->obj_name);
    if (transportType == PJSIP_TRANSPORT_UDP) {
        status = init_transport_selector (transport, &tp_sel);

        if (status == PJ_SUCCESS)
            status = pjsip_tpmgr_find_local_addr (tpmgr, _pool, transportType, tp_sel, &localAddress, &port);
        else
            status = pjsip_tpmgr_find_local_addr (tpmgr, _pool, transportType, NULL, &localAddress, &port);
    } else
        status = pjsip_tpmgr_find_local_addr (tpmgr, _pool, transportType, NULL, &localAddress, &port);

    if (status != PJ_SUCCESS) {
        _debug ("Failed to find local address from transport");
        return machineName;
    }

<<<<<<< HEAD
	_debug ("Local address discovered from attached transport: %s", localAddress.ptr);
=======
    _debug ("Local address discovered from attached transport: %s\n", localAddress.ptr);

>>>>>>> 9b057b9e
    return std::string (localAddress.ptr, localAddress.slen);
}

pj_status_t SIPVoIPLink::init_transport_selector (pjsip_transport *transport, pjsip_tpselector **tp_sel)
{
    pjsip_tpselector *tp;

    if (transport != NULL) {
        tp = (pjsip_tpselector *) pj_pool_zalloc (_pool, sizeof (pjsip_tpselector));
        tp->type = PJSIP_TPSELECTOR_TRANSPORT;
        tp->u.transport = transport;

        *tp_sel = tp;

        return PJ_SUCCESS;
    }

    return !PJ_SUCCESS;
}

int SIPVoIPLink::findLocalPortFromUri (const std::string& uri, pjsip_transport *transport)
{
    pj_str_t localAddress;
    pjsip_transport_type_e transportType;
    int port;
    pjsip_tpselector *tp_sel;

    // Find the transport that must be used with the given uri
    pj_str_t tmp;
    pj_strdup2_with_null (_pool, &tmp, uri.c_str());
    pjsip_uri * genericUri = NULL;
    genericUri = pjsip_parse_uri (_pool, tmp.ptr, tmp.slen, 0);

    if (genericUri == NULL) {
        _debug ("genericUri is NULL in findLocalPortFromUri");
        return atoi (DEFAULT_SIP_PORT);
    }

    pjsip_sip_uri * sip_uri = NULL;

    sip_uri = (pjsip_sip_uri*) pjsip_uri_get_uri (genericUri);

    if (sip_uri == NULL) {
        _debug ("Invalid uri in findLocalAddressFromTransport");
        return atoi (DEFAULT_SIP_PORT);
    }

    if (PJSIP_URI_SCHEME_IS_SIPS (sip_uri)) {
        transportType = PJSIP_TRANSPORT_TLS;
        port = atoi (DEFAULT_SIP_TLS_PORT);
    } else {
        if (transport == NULL) {
            _debug ("transport is NULL in findLocalPortFromUri - Try the local UDP transport");
            transport = _localUDPTransport;
        }

        transportType = PJSIP_TRANSPORT_UDP;

        port = atoi (DEFAULT_SIP_PORT);
    }

    // Get the transport manager associated with
    // this endpoint
    pjsip_tpmgr * tpmgr = NULL;

    tpmgr = pjsip_endpt_get_tpmgr (_endpt);

    if (tpmgr == NULL) {
        _debug ("Unexpected: Cannot get tpmgr from endpoint.");
        return port;
    }

    // Find the local address (and port) based on the registered
    // transports and the transport type

    /* Init the transport selector */
    pj_status_t status;

    if (transportType == PJSIP_TRANSPORT_UDP) {
        _debug ("Transport ID: %s", transport->obj_name);

        status = init_transport_selector (transport, &tp_sel);

        if (status == PJ_SUCCESS)
            status = pjsip_tpmgr_find_local_addr (tpmgr, _pool, transportType, tp_sel, &localAddress, &port);
        else
            status = pjsip_tpmgr_find_local_addr (tpmgr, _pool, transportType, NULL, &localAddress, &port);
    } else
        status = pjsip_tpmgr_find_local_addr (tpmgr, _pool, transportType, NULL, &localAddress, &port);


    if (status != PJ_SUCCESS) {
        _debug ("Failed to find local address from transport");
    }

<<<<<<< HEAD
	_debug ("Local port discovered from attached transport: %i", port);
=======
    _debug ("Local port discovered from attached transport: %i\n", port);

>>>>>>> 9b057b9e
    return port;
}

pj_status_t SIPVoIPLink::createTlsTransportRetryOnFailure (AccountID id)
{
    pj_status_t success;

    // Create a TLS listener.
    // Note that STUN cannot be used for
    // TCP NAT traversal. At the moment (20/08/09)
    // user must supply the public address/port
    // manually.
    success = createTlsTransport (id);

    if (success != PJ_SUCCESS) {
        unsigned int randomPort = RANDOM_SIP_PORT;

        // Update new port in the corresponding SIPAccount
        SIPAccount * account = NULL;
        account = dynamic_cast<SIPAccount *> (Manager::instance().getAccount (id));

        if (account == NULL) {
            _debug ("createTlsTransportRetryOnFailure: Account is null. Returning");
            return !PJ_SUCCESS;
        }

        account->setLocalPort ( (pj_uint16_t) randomPort);

        // Try to start the transport again on
        // the new port.
        success = createTlsTransport (id);

        if (success != PJ_SUCCESS) {
            _debug ("createTlsTransportRetryOnFailure: failed to retry on random port %d", randomPort);
            return success;
        }

        _debug ("createTlsTransportRetryOnFailure: TLS transport listening on port %d", randomPort);
    }

    return PJ_SUCCESS;
}

pj_status_t SIPVoIPLink::createAlternateUdpTransport (AccountID id)
{
    pj_sockaddr_in boundAddr;
    pjsip_host_port a_name;
    pj_status_t status;
    pj_str_t stunServer;
    pj_uint16_t stunPort;
    pj_sockaddr_in pub_addr;
    pj_sock_t sock;
    std::string listeningAddress = "";
    int listeningPort;

    /*
     * Retrieve the account information
     */
    SIPAccount * account = NULL;
    account = dynamic_cast<SIPAccount *> (Manager::instance().getAccount (id));

    if (account == NULL) {
        _debug ("Account is null. Returning");
        return !PJ_SUCCESS;
    }

    stunServer = account->getStunServerName ();

    stunPort = account->getStunPort ();

    status = stunServerResolve (id);

    if (status != PJ_SUCCESS) {
        _debug ("Error resolving STUN server: %i", status);
        return status;
    }

    // Init socket
    sock = PJ_INVALID_SOCKET;

    _debug ("Initializing IPv4 socket on %s:%i", stunServer.ptr, stunPort);

    status = pj_sockaddr_in_init (&boundAddr, &stunServer, 0);

    if (status != PJ_SUCCESS) {
        _debug ("Error when initializing IPv4 socket on %s:%i", stunServer.ptr, stunPort);
        return status;
    }

    // Create and bind the socket
    status = pj_sock_socket (pj_AF_INET(), pj_SOCK_DGRAM(), 0, &sock);

    if (status != PJ_SUCCESS) {
        _debug ("Socket() error (%d)", status);
        return status;
    }

    // Query the mapped IP address and port on the 'outside' of the NAT
    status = pjstun_get_mapped_addr (&_cp.factory, 1, &sock, &stunServer, stunPort, &stunServer, stunPort, &pub_addr);

    if (status != PJ_SUCCESS) {
        _debug ("Error contacting STUN server (%d)", status);
        pj_sock_close (sock);
        return status;
    }

    _debug ("Firewall address : %s:%d",

            pj_inet_ntoa (pub_addr.sin_addr),
            pj_ntohs (pub_addr.sin_port));

    a_name.host = pj_str (pj_inet_ntoa (pub_addr.sin_addr));
    a_name.port = pj_ntohs (pub_addr.sin_port);

    listeningAddress = std::string (a_name.host.ptr);
    listeningPort = (int) a_name.port;

    // Set the address to be used in SDP
    account->setPublishedAddress (listeningAddress);
    account->setPublishedPort (listeningPort);

    // Create the UDP transport
    pjsip_transport *transport;
    status = pjsip_udp_transport_attach2 (_endpt, PJSIP_TRANSPORT_UDP, sock, &a_name, 1, &transport);

    if (status != PJ_SUCCESS) {
<<<<<<< HEAD
        _debug ("Error creating alternate SIP UDP listener (%d)", status);
		return status;
    }

	_debug ("UDP Transport successfully created on %s:%i", listeningAddress.c_str (), listeningPort);
=======
        _debug ("Error creating alternate SIP UDP listener (%d)\n", status);
        return status;
    }

    _debug ("UDP Transport successfully created on %s:%i\n", listeningAddress.c_str (), listeningPort);

>>>>>>> 9b057b9e
    account->setAccountTransport (transport);

    return PJ_SUCCESS;
}



pj_status_t SIPVoIPLink::createTlsTransport (AccountID id)
{
    pjsip_tpfactory *tls;
    pj_sockaddr_in local_addr;
    pjsip_host_port a_name;
    pj_status_t status;

    /* Grab the tls settings, populated
     * from configuration file.
     */
    SIPAccount * account = NULL;
    account = dynamic_cast<SIPAccount *> (Manager::instance().getAccount (id));

    if (account == NULL) {
        _debug ("Account is null. Returning");
        return !PJ_SUCCESS;
    }

    /**
     * Init local address.
     * If IP interface address is not specified,
     * socket will be bound to PJ_INADDR_ANY.
     * If user specified port is an empty string
     * or if it is equal to 0, then the port will
     * be chosen automatically by the OS.
     */
    pj_sockaddr_in_init (&local_addr, 0, 0);

    pj_uint16_t localTlsPort = account->getLocalPort();

    if (localTlsPort != 0) {
        local_addr.sin_port = pj_htons (localTlsPort);
    }

    std::string localAddress = account->getLocalAddress();

    if (!localAddress.empty()) {
        pj_str_t pjAddress;
        pj_cstr (&pjAddress, (account->getLocalAddress()).c_str());

        pj_status_t success;
        success = pj_sockaddr_in_set_str_addr (&local_addr, &pjAddress);

        if (success != PJ_SUCCESS) {
            _debug ("Failed to set local address in %d", __LINE__);
        }
    }

    /* Init published name */
    pj_bzero (&a_name, sizeof (pjsip_host_port));

    pj_cstr (&a_name.host, (account->getPublishedAddress()).c_str());

    a_name.port = account->getPublishedPort();

    /* Get TLS settings. Expected to be filled */
    pjsip_tls_setting * tls_setting = account->getTlsSetting();

    _debug ("TLS transport to be initialized with published address %.*s,"
            " published port %d, local address %s, local port %d",
            (int) a_name.host.slen, a_name.host.ptr,
            (int) a_name.port, localAddress.c_str(), (int) localTlsPort);



    status = pjsip_tls_transport_start (_endpt, tls_setting, &local_addr, &a_name, 1, &tls);

    if (status != PJ_SUCCESS) {
        _debug ("Error creating SIP TLS listener (%d)", status);
    }

    return PJ_SUCCESS;
}


void SIPVoIPLink::updateAccountInfo (const AccountID& accountID)
{

    createUDPServer (accountID);

}


bool SIPVoIPLink::loadSIPLocalIP (std::string *addr)
{

    bool returnValue = true;
    std::string localAddress = "127.0.0.1";
    pj_sockaddr ip_addr;

    if (pj_gethostip (pj_AF_INET(), &ip_addr) != PJ_SUCCESS) {
<<<<<<< HEAD
		// Update the registration state if no network capabilities found
        _debug ("UserAgent: Get host ip failed!");
=======
        // Update the registration state if no network capabilities found
        _debug ("UserAgent: Get host ip failed!\n");
>>>>>>> 9b057b9e
        returnValue = false;
    } else {
        localAddress = std::string (pj_inet_ntoa (ip_addr.ipv4.sin_addr));
        _debug ("UserAgent: Checking network, setting local IP address to: %s", localAddress.data());
    }

    *addr = localAddress;

    return returnValue;
}

void SIPVoIPLink::busy_sleep (unsigned msec)
{

#if defined(PJ_SYMBIAN) && PJ_SYMBIAN != 0
    /* Ideally we shouldn't call pj_thread_sleep() and rather
     * CActiveScheduler::WaitForAnyRequest() here, but that will
     * drag in Symbian header and it doesn't look pretty.
     */
    pj_thread_sleep (msec);
#else
    pj_time_val timeout, now, tv;

    pj_gettimeofday (&timeout);
    timeout.msec += msec;
    pj_time_val_normalize (&timeout);

    tv.sec = 0;
    tv.msec = 10;
    pj_time_val_normalize (&tv);

    do {
        pjsip_endpt_handle_events (_endpt, &tv);
        pj_gettimeofday (&now);
    } while (PJ_TIME_VAL_LT (now, timeout));

#endif
}

bool SIPVoIPLink::pjsip_shutdown (void)
{
    if (_endpt) {
        _debug ("UserAgent: Shutting down...");
        busy_sleep (1000);
    }

    pj_thread_join (thread);

    pj_thread_destroy (thread);
    thread = NULL;

    /* Destroy endpoint. */

    if (_endpt) {
        pjsip_endpt_destroy (_endpt);
        _endpt = NULL;
    }

    /* Destroy pool and pool factory. */
    if (_pool) {
        pj_pool_release (_pool);
        _pool = NULL;
        pj_caching_pool_destroy (&_cp);
    }

    /* Shutdown PJLIB */
    pj_shutdown();

    _debug ("UserAgent: Shutted down succesfully\n");

    /* Done. */
    return true;
}

int getModId()
{
    return _mod_ua.id;
}

static void dns_cb (pj_status_t status, void *token, const struct pjsip_server_addresses *addr)
{

    struct result * result = (struct result*) token;

    result->status = status;

    if (status == PJ_SUCCESS) {
        pj_memcpy (&result->servers, addr, sizeof (*addr));
    }
}

void set_voicemail_info (AccountID account, pjsip_msg_body *body)
{

    int voicemail = 0, pos_begin, pos_end;
    std::string voice_str = "Voice-Message: ";
    std::string delimiter = "/";
    std::string msg_body, voicemail_str;

    _debug ("UserAgent: checking the voice message!");
    // The voicemail message is formated like that:
    // Voice-Message: 1/0  . 1 is the number we want to retrieve in this case

    // We get the notification body
    msg_body = (char*) body->data;

    // We need the position of the first character of the string voice_str
    pos_begin = msg_body.find (voice_str);
    // We need the position of the delimiter
    pos_end = msg_body.find (delimiter);

    // So our voicemail number between the both index

    try {

        voicemail_str = msg_body.substr (pos_begin + voice_str.length(), pos_end - (pos_begin + voice_str.length()));
        std::cout << "voicemail number : " << voicemail_str << std::endl;
        voicemail = atoi (voicemail_str.c_str());
    } catch (std::out_of_range& e) {
        std::cerr << e.what() << std::endl;
    }

    // We need now to notify the manager
    if (voicemail != 0)
        Manager::instance().startVoiceMessageNotification (account, voicemail);
}

void SIPVoIPLink::handle_reinvite (SIPCall *call)
{
    // Close the previous RTP session
    call->getAudioRtp()->stop ();
    call->setAudioStart (false);

    _debug ("Create new rtp session from handle_reinvite : %s:%i", call->getLocalIp().c_str(), call->getLocalAudioPort());

    try {
        call->getAudioRtp()->initAudioRtpSession (call);
    } catch (...) {
        _debug ("! SIP Failure: Unable to create RTP Session (%s:%d)", __FILE__, __LINE__);
    }
}

// This callback is called when the invite session state has changed
void call_on_state_changed (pjsip_inv_session *inv, pjsip_event *e)
{
    _debug ("call_on_state_changed to state %s", invitationStateMap[inv->state]);

    pjsip_rx_data *rdata;
    pj_status_t status;

    /* Retrieve the call information */
    SIPCall * call = NULL;
    call = reinterpret_cast<SIPCall*> (inv->mod_data[_mod_ua.id]);

    if (call == NULL) {
        _debug ("Call is NULL in call_on_state_changed");
        return;
    } else {
        // _debug("    call_on_state_changed: call id %s", call->getCallId().c_str());
        // _debug("    call_on_state_changed: call state %s", invitationStateMap[call->getInvSession()->state]);
    }

    //Retrieve the body message
    rdata = e->body.tsx_state.src.rdata;

    // If the call is a direct IP-to-IP call
    AccountID accId;

    SIPVoIPLink * link = NULL;

    if (call->getCallConfiguration () == Call::IPtoIP) {
        link = SIPVoIPLink::instance ("");
    } else {
        accId = Manager::instance().getAccountFromCall (call->getCallId());
        link = dynamic_cast<SIPVoIPLink *> (Manager::instance().getAccountLink (accId));
    }

    if (link == NULL) {
        _debug ("Link is NULL in call_on_state_changed");
        return;
    }

    // If this is an outgoing INVITE that was created because of
    // REFER/transfer, send NOTIFY to transferer.
    if (call->getXferSub() && e->type==PJSIP_EVENT_TSX_STATE) {

        int st_code = -1;
        pjsip_evsub_state ev_state = PJSIP_EVSUB_STATE_ACTIVE;

        switch (call->getInvSession()->state) {
                // switch (inv->state) {

            case PJSIP_INV_STATE_NULL:

            case PJSIP_INV_STATE_CALLING:
                /* Do nothing */
                break;

            case PJSIP_INV_STATE_EARLY:

            case PJSIP_INV_STATE_CONNECTING:
                st_code = e->body.tsx_state.tsx->status_code;
                ev_state = PJSIP_EVSUB_STATE_ACTIVE;
                break;

            case PJSIP_INV_STATE_CONFIRMED:
                /* When state is confirmed, send the final 200/OK and terminate
                 * subscription.
                 */
                st_code = e->body.tsx_state.tsx->status_code;
                ev_state = PJSIP_EVSUB_STATE_TERMINATED;
                break;

            case PJSIP_INV_STATE_DISCONNECTED:
                st_code = e->body.tsx_state.tsx->status_code;
                ev_state = PJSIP_EVSUB_STATE_TERMINATED;
                break;

            case PJSIP_INV_STATE_INCOMING:
                /* Nothing to do. Just to keep gcc from complaining about
                 * unused enums.
                 */
                break;
        }

        if (st_code != -1) {
            pjsip_tx_data *tdata;
            pj_status_t status;

            status = pjsip_xfer_notify (call->getXferSub(),
                                        ev_state, st_code,
                                        NULL, &tdata);

            if (status != PJ_SUCCESS) {
                _debug ("UserAgent: Unable to create NOTIFY -- %d", status);
            } else {
                status = pjsip_xfer_send_request (call->getXferSub(), tdata);

                if (status != PJ_SUCCESS) {
                    _debug ("UserAgent: Unable to send NOTIFY -- %d", status);
                }
            }
        }

        return;
    }

    if (inv->state != PJSIP_INV_STATE_CONFIRMED) {
        // Update UI with the current status code and description
        //pjsip_transaction * tsx
        pjsip_transaction * tsx = NULL;
        tsx = e->body.tsx_state.tsx;
        int statusCode = 404;

        if (tsx != NULL) {
            statusCode = tsx->status_code;
        }

        const pj_str_t * description = pjsip_get_status_text (statusCode);

        if (statusCode) {
            DBusManager::instance().getCallManager()->sipCallStateChanged (call->getCallId(), std::string (description->ptr, description->slen), statusCode);
        }
    }

    // The call is ringing - We need to handle this case only on outgoing call
    if (inv->state == PJSIP_INV_STATE_EARLY && e->body.tsx_state.tsx->role == PJSIP_ROLE_UAC) {
        call->setConnectionState (Call::Ringing);
        Manager::instance().peerRingingCall (call->getCallId());
    }

    // After 2xx is sent/received.
    else if (inv->state == PJSIP_INV_STATE_CONNECTING) {
        status = call->getLocalSDP()->check_sdp_answer (inv, rdata);

        if (status != PJ_SUCCESS) {
            _debug ("Failed to check_incoming_sdp in call_on_state_changed");
            return;
        }
    }

    // After we sent or received a ACK - The connection is established
    else if (inv->state == PJSIP_INV_STATE_CONFIRMED) {

        link->SIPCallAnswered (call, rdata);

    } else if (inv->state == PJSIP_INV_STATE_DISCONNECTED) {

        _debug ("State: %s. Cause: %.*s", invitationStateMap[inv->state], (int) inv->cause_text.slen, inv->cause_text.ptr);

        switch (inv->cause) {
                /* The call terminates normally - BYE / CANCEL */

            case PJSIP_SC_OK:

            case PJSIP_SC_REQUEST_TERMINATED:
                accId = Manager::instance().getAccountFromCall (call->getCallId());
                link = dynamic_cast<SIPVoIPLink *> (Manager::instance().getAccountLink (accId));

                if (link) {
                    link->SIPCallClosed (call);
                }

                break;

            case PJSIP_SC_NOT_FOUND:            /* peer not found */

            case PJSIP_SC_DECLINE:				/* We have been ignored */

            case PJSIP_SC_REQUEST_TIMEOUT:      /* request timeout */

            case PJSIP_SC_NOT_ACCEPTABLE_HERE:  /* no compatible codecs */

            case PJSIP_SC_NOT_ACCEPTABLE_ANYWHERE:

            case PJSIP_SC_UNSUPPORTED_MEDIA_TYPE:

            case PJSIP_SC_UNAUTHORIZED:

            case PJSIP_SC_FORBIDDEN:

            case PJSIP_SC_REQUEST_PENDING:
                accId = Manager::instance().getAccountFromCall (call->getCallId());
                link = dynamic_cast<SIPVoIPLink *> (Manager::instance().getAccountLink (accId));

                if (link) {
                    link->SIPCallServerFailure (call);
                }

                break;

            default:
                _debug ("sipvoiplink.cpp - line %d : Unhandled call state. This is probably a bug.", __LINE__);
                break;
        }
    }

}

// This callback is called after SDP offer/answer session has completed.
void call_on_media_update (pjsip_inv_session *inv, pj_status_t status)
{
    _debug ("call_on_media_update");

    const pjmedia_sdp_session *local_sdp;
    const pjmedia_sdp_session *remote_sdp;

    SIPVoIPLink * link = NULL;
    SIPCall * call;

    call = reinterpret_cast<SIPCall *> (inv->mod_data[getModId() ]);

    if (!call) {
        _debug ("Call declined by peer, SDP negociation stopped");
        return;
    }

    link = dynamic_cast<SIPVoIPLink *> (Manager::instance().getAccountLink (AccountNULL));

    if (link == NULL) {
        _debug ("Failed to get sip link");
        return;
    }

    if (status != PJ_SUCCESS) {
        _debug ("Error while negotiating the offer");
        link->hangup (call->getCallId());
        Manager::instance().callFailure (call->getCallId());
        return;
    }

    if (!inv->neg) {
        return;
    }

    // Get the new sdp, result of the negotiation
    pjmedia_sdp_neg_get_active_local (inv->neg, &local_sdp);

    pjmedia_sdp_neg_get_active_remote (inv->neg, &remote_sdp);

    // Clean the resulting sdp offer to create a new one (in case of a reinvite)
    call->getLocalSDP()->clean_session_media();

    // Set the fresh negotiated one, no matter if that was an offer or answer.
    // The local sdp is updated in case of an answer, even if the remote sdp
    // is kept internally.
    call->getLocalSDP()->set_negotiated_sdp (local_sdp);

    // Set remote ip / port
    call->getLocalSDP()->set_media_transport_info_from_remote_sdp (remote_sdp);

    try {
        call->setAudioStart (true);
        call->getAudioRtp()->start();
    } catch (exception& rtpException) {
        _debug ("%s", rtpException.what());
    }

}

void call_on_forked (pjsip_inv_session *inv, pjsip_event *e)
{
}

void call_on_tsx_changed (pjsip_inv_session *inv, pjsip_transaction *tsx, pjsip_event *e)
{
    _debug ("call_on_tsx_changed to state %s", transactionStateMap[tsx->state]);

    if (tsx->role==PJSIP_ROLE_UAS && tsx->state==PJSIP_TSX_STATE_TRYING &&
            pjsip_method_cmp (&tsx->method, &pjsip_refer_method) ==0) {
        /** Handle the refer method **/
        onCallTransfered (inv, e->body.tsx_state.src.rdata);
    }
}

void regc_cb (struct pjsip_regc_cbparam *param)
{
    SIPAccount * account = NULL;
    account = static_cast<SIPAccount *> (param->token);

    if (account == NULL) {
        _debug ("Account is NULL in regc_cb.");
        return;
    }

    assert (param);

    const pj_str_t * description = pjsip_get_status_text (param->code);

    if (param->code && description) {

        //std::string descriptionprint(description->ptr, description->slen);
        //_debug("Received client registration callback wiht code: %i, %s\n", param->code, descriptionprint.c_str());
        DBusManager::instance().getCallManager()->registrationStateChanged (account->getAccountID(), std::string (description->ptr, description->slen), param->code);
        std::pair<int, std::string> details (param->code, std::string (description->ptr, description->slen));
        account->setRegistrationStateDetailed (details);
    }

    if (param->status == PJ_SUCCESS) {
        if (param->code < 0 || param->code >= 300) {
            /* Sometimes, the status is OK, but we still failed.
             * So checking the code for real result
             */
            _debug ("UserAgent: The error is: %d", param->code);

            switch (param->code) {

                case 606:
                    account->setRegistrationState (ErrorConfStun);
                    break;

                case 503:

                case 408:
                    account->setRegistrationState (ErrorHost);
                    break;

                case 401:

                case 403:

                case 404:
                    account->setRegistrationState (ErrorAuth);
                    break;

                default:
                    account->setRegistrationState (Error);
                    break;
            }

            account->setRegister (false);
        } else {
            // Registration/Unregistration is success
            if (account->isRegister())
                account->setRegistrationState (Registered);
            else {
                account->setRegistrationState (Unregistered);
                account->setRegister (false);
            }
        }
    } else {
        account->setRegistrationState (ErrorAuth);
        account->setRegister (false);
    }

}

// Optional function to be called to process incoming request message.
pj_bool_t
mod_on_rx_request (pjsip_rx_data *rdata)
{
    pj_status_t status;
    pj_str_t reason;
    unsigned options = 0;
    pjsip_dialog* dialog;
    pjsip_tx_data *tdata;
    AccountID account_id;
    pjsip_uri *uri;
    pjsip_sip_uri *sip_uri;
    std::string userName, server, displayName;
    SIPVoIPLink *link;
    CallID id;
    SIPCall* call;
    pjsip_inv_session *inv;
    SIPAccount *account;
    pjmedia_sdp_session *r_sdp;

    // pjsip_generic_string_hdr* hdr;

    // voicemail part
    std::string method_name;
    std::string request;

    // Handle the incoming call invite in this function
    _debug ("UserAgent: Callback on_rx_request is involved! ");

    /* First, let's got the username and server name from the invite.
     * We will use them to detect which account is the callee.
     */
    uri = rdata->msg_info.to->uri;
    sip_uri = (pjsip_sip_uri *) pjsip_uri_get_uri (uri);

    userName = std::string (sip_uri->user.ptr, sip_uri->user.slen);
    server = std::string (sip_uri->host.ptr, sip_uri->host.slen);

    _debug ("mod_on_rx_request: %s@%s", userName.c_str(), server.c_str());

    // Get the account id of callee from username and server
    account_id = Manager::instance().getAccountIdFromNameAndServer (userName, server);

    /* If we don't find any account to receive the call */

    if (account_id == AccountNULL) {
        _debug ("UserAgent: Username %s doesn't match any account!",userName.c_str());
        //return false;
    }

    /* Get the voip link associated to the incoming call */
    /* The account must before have been associated to the call in ManagerImpl */
    link = dynamic_cast<SIPVoIPLink *> (Manager::instance().getAccountLink (account_id));

    /* If we can't find any voIP link to handle the incoming call */
    if (link == 0) {
        _debug ("ERROR: can not retrieve the voiplink from the account ID...");
        return false;
    }


    char* from_header = strstr (rdata->msg_info.msg_buf, "From: ");

    if (from_header) {

        std::string temp (from_header);
        int begin_displayName = temp.find ("\"") + 1;
        int end_displayName = temp.rfind ("\"");
        // _debug("The display name start at %i, end at %i", begin_displayName, end_displayName);
        displayName = temp.substr (begin_displayName, end_displayName - begin_displayName);//display_name);
    } else {
        displayName = std::string ("");
    }

    _debug ("UserAgent: The receiver is : %s@%s", userName.data(), server.data());

    _debug ("UserAgent: The callee account id is %s", account_id.c_str());

    /* Now, it is the time to find the information of the caller */
    uri = rdata->msg_info.from->uri;


    // display_name = rdata->msg_info.from->name;

    // std::string temp("");///(char*)(&display_name));

    sip_uri = (pjsip_sip_uri *) pjsip_uri_get_uri (uri);

    // Store the peer number
    char tmp[PJSIP_MAX_URL_SIZE];
    int length = pjsip_uri_print (PJSIP_URI_IN_FROMTO_HDR,
                                  sip_uri, tmp, PJSIP_MAX_URL_SIZE);

    std::string peerNumber (tmp, length);

    // Get the server voicemail notification
    // Catch the NOTIFY message

    if (rdata->msg_info.msg->line.req.method.id == PJSIP_OTHER_METHOD) {
        method_name = "NOTIFY";
        // Retrieve all the message. Should contains only the method name but ...
        request =  rdata->msg_info.msg->line.req.method.name.ptr;
        // Check if the message is a notification

        if (request.find (method_name) != (size_t)-1) {
            /* Notify the right account */
            set_voicemail_info (account_id, rdata->msg_info.msg->body);
            request.find (method_name);
        }

        pjsip_endpt_respond_stateless (_endpt, rdata, PJSIP_SC_OK, NULL, NULL, NULL);

        return true;
    }

    // Handle an OPTIONS message
    if (rdata->msg_info.msg->line.req.method.id == PJSIP_OPTIONS_METHOD) {
        handle_incoming_options (rdata);
        return true;
    }

    // Respond statelessly any non-INVITE requests with 500
    if (rdata->msg_info.msg->line.req.method.id != PJSIP_INVITE_METHOD) {
        if (rdata->msg_info.msg->line.req.method.id != PJSIP_ACK_METHOD) {
            pj_strdup2 (_pool, &reason, "user agent unable to handle this request ");
            pjsip_endpt_respond_stateless (_endpt, rdata, PJSIP_SC_METHOD_NOT_ALLOWED, &reason, NULL,
                                           NULL);
            return true;
        }
    }

    // Verify that we can handle the request
    status = pjsip_inv_verify_request (rdata, &options, NULL, NULL, _endpt, NULL);

    if (status != PJ_SUCCESS) {
        pj_strdup2 (_pool, &reason, "user agent unable to handle this INVITE ");
        pjsip_endpt_respond_stateless (_endpt, rdata, PJSIP_SC_METHOD_NOT_ALLOWED, &reason, NULL,
                                       NULL);
        return true;
    }

    /******************************************* URL HOOK *********************************************/

    if (Manager::instance().getConfigString (HOOKS, URLHOOK_SIP_ENABLED) == "1") {

        std::string header_value;

        header_value = fetch_header_value (rdata->msg_info.msg, Manager::instance().getConfigString (HOOKS, URLHOOK_SIP_FIELD));

        if (header_value.size () < header_value.max_size()) {
            if (header_value!="") {
                urlhook->addAction (header_value,
                                    Manager::instance().getConfigString (HOOKS, URLHOOK_COMMAND));
            }
        } else
            throw length_error ("Url exceeds std::string max_size");

    }

    /************************************************************************************************/

    // Generate a new call ID for the incoming call!
    id = Manager::instance().getNewCallID();

    call = new SIPCall (id, Call::Incoming, _pool);

    /* If an error occured at the call creation */
    if (!call) {
        _debug ("UserAgent: unable to create an incoming call");
        return false;
    }

    std::string addrToUse;

    account = dynamic_cast<SIPAccount *> (Manager::instance().getAccount (account_id));

    if (account != NULL) {
        // TODO May use the published address as well
        addrToUse = account->getLocalAddress ();
    }

    if (addrToUse == "0.0.0.0") {
        link->loadSIPLocalIP (&addrToUse);
    }

    // Have to do some stuff with the SDP
    // Set the codec map, IP, peer number and so on... for the SIPCall object
    setCallAudioLocal (call, addrToUse);

    // We retrieve the remote sdp offer in the rdata struct to begin the negociation
    call->getLocalSDP()->set_ip_address (addrToUse);

    get_remote_sdp_from_offer (rdata, &r_sdp);

    status = call->getLocalSDP()->receiving_initial_offer (r_sdp);

    if (status!=PJ_SUCCESS) {
        delete call;
        call=0;
        return false;
    }

    call->setConnectionState (Call::Progressing);

    call->setPeerNumber (peerNumber);

    call->setDisplayName (displayName);

    call->initRecFileName();

    // Notify UI there is an incoming call

    if (Manager::instance().incomingCall (call, account_id)) {
        // Add this call to the callAccountMap in ManagerImpl
        Manager::instance().getAccountLink (account_id)->addCall (call);
    } else {
        // Fail to notify UI
        delete call;
        call = NULL;
        _debug ("UserAgent: Fail to notify UI!");
        return false;
    }


    /* Create the local dialog (UAS) */
    status = pjsip_dlg_create_uas (pjsip_ua_instance(), rdata, NULL, &dialog);

    if (status != PJ_SUCCESS) {
        pjsip_endpt_respond_stateless (_endpt, rdata, PJSIP_SC_INTERNAL_SERVER_ERROR, &reason, NULL,
                                       NULL);
        return true;
    }

    // Specify media capability during invite session creation
    status = pjsip_inv_create_uas (dialog, rdata, call->getLocalSDP()->get_local_sdp_session(), 0, &inv);

    PJ_ASSERT_RETURN (status == PJ_SUCCESS, 1);

    // Associate the call in the invite session
    inv->mod_data[_mod_ua.id] = call;

    // Send a 180/Ringing response
    status = pjsip_inv_initial_answer (inv, rdata, PJSIP_SC_RINGING, NULL, NULL, &tdata);

    PJ_ASSERT_RETURN (status == PJ_SUCCESS, 1);

    status = pjsip_inv_send_msg (inv, tdata);

    PJ_ASSERT_RETURN (status == PJ_SUCCESS, 1);

    // Associate invite session to the current call
    call->setInvSession (inv);

    // Update the connection state
    call->setConnectionState (Call::Ringing);

    /* Done */
    return true;

}

pj_bool_t mod_on_rx_response (pjsip_rx_data *rdata UNUSED)
{
    _debug ("Mod on rx response");
    return PJ_SUCCESS;
}

void onCallTransfered (pjsip_inv_session *inv, pjsip_rx_data *rdata)
{

    pj_status_t status;
    pjsip_tx_data *tdata;
    SIPCall *existing_call;
    const pj_str_t str_refer_to = { (char*) "Refer-To", 8};
    const pj_str_t str_refer_sub = { (char*) "Refer-Sub", 9 };
    const pj_str_t str_ref_by = { (char*) "Referred-By", 11 };
    pjsip_generic_string_hdr *refer_to;
    pjsip_generic_string_hdr *refer_sub;
    pjsip_hdr *ref_by_hdr;
    pj_bool_t no_refer_sub = PJ_FALSE;
    char *uri;
    std::string tmp;
    pjsip_status_code code;
    pjsip_evsub *sub;

    existing_call = (SIPCall *) inv->mod_data[_mod_ua.id];

    /* Find the Refer-To header */
    refer_to = (pjsip_generic_string_hdr*)
               pjsip_msg_find_hdr_by_name (rdata->msg_info.msg, &str_refer_to, NULL);

    if (refer_to == NULL) {
        /* Invalid Request.
         * No Refer-To header!
         */
        _debug ("UserAgent: Received REFER without Refer-To header!");
        pjsip_dlg_respond (inv->dlg, rdata, 400, NULL, NULL, NULL);
        return;
    }

    /* Find optional Refer-Sub header */
    refer_sub = (pjsip_generic_string_hdr*)
                pjsip_msg_find_hdr_by_name (rdata->msg_info.msg, &str_refer_sub, NULL);

    if (refer_sub) {
        if (!pj_strnicmp2 (&refer_sub->hvalue, "true", 4) ==0)
            no_refer_sub = PJ_TRUE;
    }

    /* Find optional Referred-By header (to be copied onto outgoing INVITE
     * request.
     */
    ref_by_hdr = (pjsip_hdr*)
                 pjsip_msg_find_hdr_by_name (rdata->msg_info.msg, &str_ref_by,
                                             NULL);

    /* Notify callback */
    code = PJSIP_SC_ACCEPTED;

    _debug ("UserAgent: Call to %.*s is being transfered to %.*s",
            (int) inv->dlg->remote.info_str.slen,
            inv->dlg->remote.info_str.ptr,
            (int) refer_to->hvalue.slen,
            refer_to->hvalue.ptr);

    if (no_refer_sub) {
        /*
         * Always answer with 2xx.
         */
        pjsip_tx_data *tdata;
        const pj_str_t str_false = { (char*) "false", 5};
        pjsip_hdr *hdr;

        status = pjsip_dlg_create_response (inv->dlg, rdata, code, NULL,
                                            &tdata);

        if (status != PJ_SUCCESS) {
            _debug ("UserAgent: Unable to create 2xx response to REFER -- %d", status);
            return;
        }

        /* Add Refer-Sub header */
        hdr = (pjsip_hdr*)
              pjsip_generic_string_hdr_create (tdata->pool, &str_refer_sub,
                                               &str_false);

        pjsip_msg_add_hdr (tdata->msg, hdr);


        /* Send answer */
        status = pjsip_dlg_send_response (inv->dlg, pjsip_rdata_get_tsx (rdata),
                                          tdata);

        if (status != PJ_SUCCESS) {
            _debug ("UserAgent: Unable to create 2xx response to REFER -- %d", status);
            return;
        }

        /* Don't have subscription */
        sub = NULL;

    } else {

        struct pjsip_evsub_user xfer_cb;
        pjsip_hdr hdr_list;

        /* Init callback */
        pj_bzero (&xfer_cb, sizeof (xfer_cb));
        xfer_cb.on_evsub_state = &xfer_svr_cb;

        /* Init addiTHIS_FILE, THIS_FILE, tional header list to be sent with REFER response */
        pj_list_init (&hdr_list);

        /* Create transferee event subscription */
        status = pjsip_xfer_create_uas (inv->dlg, &xfer_cb, rdata, &sub);

        if (status != PJ_SUCCESS) {
            _debug ("UserAgent: Unable to create xfer uas -- %d", status);
            pjsip_dlg_respond (inv->dlg, rdata, 500, NULL, NULL, NULL);
            return;
        }

        /* If there's Refer-Sub header and the value is "true", send back
         * Refer-Sub in the response with value "true" too.
         */
        if (refer_sub) {
            const pj_str_t str_true = { (char*) "true", 4 };
            pjsip_hdr *hdr;

            hdr = (pjsip_hdr*)
                  pjsip_generic_string_hdr_create (inv->dlg->pool,
                                                   &str_refer_sub,
                                                   &str_true);
            pj_list_push_back (&hdr_list, hdr);

        }

        /* Accept the REFER request, send 2xx. */
        pjsip_xfer_accept (sub, rdata, code, &hdr_list);

        /* Create initial NOTIFY request */
        status = pjsip_xfer_notify (sub, PJSIP_EVSUB_STATE_ACTIVE,
                                    100, NULL, &tdata);

        if (status != PJ_SUCCESS) {
            _debug ("UserAgent: Unable to create NOTIFY to REFER -- %d", status);
            return;
        }

        /* Send initial NOTIFY request */
        status = pjsip_xfer_send_request (sub, tdata);

        if (status != PJ_SUCCESS) {
            _debug ("UserAgent: Unable to send NOTIFY to REFER -- %d", status);
            return;
        }
    }

    /* We're cheating here.
     * We need to get a null terminated string from a pj_str_t.
     * So grab the pointer from the hvalue and NULL terminate it, knowing
     * that the NULL position will be occupied by a newline.
     */
    uri = refer_to->hvalue.ptr;

    uri[refer_to->hvalue.slen] = '\0';

    /* Now make the outgoing call. */
    tmp = std::string (uri);

    if (existing_call == NULL) {
        _debug ("UserAgent: Call doesn't exist!");
        return;
    }

    AccountID accId = Manager::instance().getAccountFromCall (existing_call->getCallId());

    CallID newCallId = Manager::instance().getNewCallID();

    if (!Manager::instance().outgoingCall (accId, newCallId, tmp)) {

        /* Notify xferer about the error (if we have subscription) */
        if (sub) {
            status = pjsip_xfer_notify (sub, PJSIP_EVSUB_STATE_TERMINATED,
                                        500, NULL, &tdata);

            if (status != PJ_SUCCESS) {
                _debug ("UserAgent: Unable to create NOTIFY to REFER -- %d", status);
                return;
            }

            status = pjsip_xfer_send_request (sub, tdata);

            if (status != PJ_SUCCESS) {
                _debug ("UserAgent: Unable to send NOTIFY to REFER -- %d", status);
                return;
            }
        }

        return;
    }

    SIPCall* newCall = 0;

    SIPVoIPLink *link = dynamic_cast<SIPVoIPLink *> (Manager::instance().getAccountLink (accId));

    if (link) {
        newCall = dynamic_cast<SIPCall *> (link->getCall (newCallId));

        if (!newCall) {
            _debug ("UserAgent: can not find the call from sipvoiplink!");
            return;
        }
    }

    if (sub) {
        /* Put the server subscription in inv_data.
         * Subsequent state changed in pjsua_inv_on_state_changed() will be
         * reported back to the server subscription.
         */
        newCall->setXferSub (sub);

        /* Put the invite_data in the subscription. */
        pjsip_evsub_set_mod_data (sub, _mod_ua.id,
                                  newCall);
    }
}



void xfer_func_cb (pjsip_evsub *sub, pjsip_event *event)
{


    PJ_UNUSED_ARG (event);

    /*
     * When subscription is accepted (got 200/OK to REFER), check if
     * subscription suppressed.
     */

    if (pjsip_evsub_get_state (sub) == PJSIP_EVSUB_STATE_ACCEPTED) {

        _debug ("Transfer accepted! Waiting for notifications. ");

    }

    /*
     * On incoming NOTIFY, notify application about call transfer progress.
     */
    else if (pjsip_evsub_get_state (sub) == PJSIP_EVSUB_STATE_ACTIVE ||
             pjsip_evsub_get_state (sub) == PJSIP_EVSUB_STATE_TERMINATED) {
        pjsip_msg *msg;
        pjsip_msg_body *body;
        pjsip_status_line status_line;
        pj_bool_t is_last;
        pj_bool_t cont;
        pj_status_t status;

        std::string noresource;
        std::string ringing;
        std::string request;

        noresource = "noresource";
        ringing = "Ringing";


        SIPVoIPLink *link = reinterpret_cast<SIPVoIPLink *> (pjsip_evsub_get_mod_data (sub, _mod_ua.id));

        /* When subscription is terminated, clear the xfer_sub member of
         * the inv_data.
         */

        if (pjsip_evsub_get_state (sub) == PJSIP_EVSUB_STATE_TERMINATED) {
            pjsip_evsub_set_mod_data (sub, _mod_ua.id, NULL);
            _debug ("UserAgent: Xfer client subscription terminated");

        }

        if (!link || !event) {
            /* Application is not interested with call progress status */
            _debug ("UserAgent: Either link or event is empty!");
            return;
        }



        /* This better be a NOTIFY request */
        if (event->type == PJSIP_EVENT_TSX_STATE &&
                event->body.tsx_state.type == PJSIP_EVENT_RX_MSG) {

            pjsip_rx_data *rdata;

            rdata = event->body.tsx_state.src.rdata;


            /* Check if there's body */
            msg = rdata->msg_info.msg;
            body = msg->body;

            if (!body) {
                // if (call->getCallConfiguration () == Call::IPtoIP) {
                //   _debug("UserAgent: IptoIp NOTIFY without message body");
                // }
                // else{
                _debug ("UserAgent: Warning! Received NOTIFY without message body");
                return;
                // }
            }



            /* Check for appropriate content */
            if (pj_stricmp2 (&body->content_type.type, "message") != 0 ||
                    pj_stricmp2 (&body->content_type.subtype, "sipfrag") != 0) {
                _debug ("UserAgent: Warning! Received NOTIFY with non message/sipfrag content");
                return;
            }

            /* Try to parse the content */
            status = pjsip_parse_status_line ( (char*) body->data, body->len,
                                               &status_line);

            if (status != PJ_SUCCESS) {
                _debug ("UserAgent: Warning! Received NOTIFY with invalid message/sipfrag content");
                return;
            }

        } else {
            _debug ("UserAgent: Set code to 500!");
            status_line.code = 500;
            status_line.reason = *pjsip_get_status_text (500);
        }

        // Get current call
        SIPCall *call = dynamic_cast<SIPCall *> (link->getCall (Manager::instance().getCurrentCallId()));

        if (!call) {
            _debug ("UserAgent: Call doesn't exit!");
            return;
        }


        if (event->body.rx_msg.rdata->msg_info.msg_buf != NULL) {
            request = event->body.rx_msg.rdata->msg_info.msg_buf;

            if ( (int) request.find (noresource) != -1) {
                _debug ("UserAgent: NORESOURCE for transfer!");
                link->transferStep2 (call);
                pjsip_evsub_terminate (sub, PJ_TRUE);

                Manager::instance().transferFailed();
                return;
            }

            if ( (int) request.find (ringing) != -1) {
                _debug ("UserAgent: transfered call RINGING!");
                link->transferStep2 (call);
                pjsip_evsub_terminate (sub, PJ_TRUE);

                Manager::instance().transferSucceded();
                return;
            }
        }


        /* Notify application */
        is_last = (pjsip_evsub_get_state (sub) ==PJSIP_EVSUB_STATE_TERMINATED);

        cont = !is_last;

        if (status_line.code/100 == 2) {

            _debug ("UserAgent: Try to stop rtp!");
            pjsip_tx_data *tdata;

            status = pjsip_inv_end_session (call->getInvSession(), PJSIP_SC_GONE, NULL, &tdata);

            if (status != PJ_SUCCESS) {
                _debug ("UserAgent: Fail to create end session msg!");
            } else {
                status = pjsip_inv_send_msg (call->getInvSession(), tdata);

                if (status != PJ_SUCCESS)
                    _debug ("UserAgent: Fail to send end session msg!");
            }

            link->transferStep2 (call);

            cont = PJ_FALSE;
        }

        if (!cont) {
            pjsip_evsub_set_mod_data (sub, _mod_ua.id, NULL);
        }

    }

}


void xfer_svr_cb (pjsip_evsub *sub, pjsip_event *event)
{


    PJ_UNUSED_ARG (event);

    /*
     * When subscription is terminated, clear the xfer_sub member of
     * the inv_data.
     */

    if (pjsip_evsub_get_state (sub) == PJSIP_EVSUB_STATE_TERMINATED) {
        SIPCall *call;

        call = (SIPCall*) pjsip_evsub_get_mod_data (sub, _mod_ua.id);

        if (!call)
            return;

        pjsip_evsub_set_mod_data (sub, _mod_ua.id, NULL);

        call->setXferSub (NULL);

        _debug ("UserAgent: Xfer server subscription terminated");
    }
}

void on_rx_offer (pjsip_inv_session *inv, const pjmedia_sdp_session *offer)
{


#ifdef CAN_REINVITE
    _debug ("%s (%d): on_rx_offer REINVITE", __FILE__, __LINE__);

    SIPCall *call;
    pj_status_t status;
    AccountID accId;
    SIPVoIPLink *link;

    call = (SIPCall*) inv->mod_data[getModId() ];

    if (!call)
        return;

    accId = Manager::instance().getAccountFromCall (call->getCallId());

    link = dynamic_cast<SIPVoIPLink *> (Manager::instance().getAccountLink (accId));

    call->getLocalSDP()->receiving_initial_offer ( (pjmedia_sdp_session*) offer);

    status=pjsip_inv_set_sdp_answer (call->getInvSession(), call->getLocalSDP()->get_local_sdp_session());

    if (link)
        link->handle_reinvite (call);

#endif

}

void handle_incoming_options (pjsip_rx_data *rdata)
{


    pjsip_tx_data *tdata;
    pjsip_response_addr res_addr;
    const pjsip_hdr *cap_hdr;
    pj_status_t status;

    /* Create basic response. */
    status = pjsip_endpt_create_response (_endpt, rdata, PJSIP_SC_OK, NULL, &tdata);

    if (status != PJ_SUCCESS) {
        return;
    }

    /* Add Allow header */
    cap_hdr = pjsip_endpt_get_capability (_endpt, PJSIP_H_ALLOW, NULL);

    if (cap_hdr) {
        pjsip_msg_add_hdr (tdata->msg, (pjsip_hdr*) pjsip_hdr_clone (tdata->pool, cap_hdr));
    }

    /* Add Accept header */
    cap_hdr = pjsip_endpt_get_capability (_endpt, PJSIP_H_ACCEPT, NULL);

    if (cap_hdr) {
        pjsip_msg_add_hdr (tdata->msg, (pjsip_hdr*) pjsip_hdr_clone (tdata->pool, cap_hdr));
    }

    /* Add Supported header */
    cap_hdr = pjsip_endpt_get_capability (_endpt, PJSIP_H_SUPPORTED, NULL);

    if (cap_hdr) {
        pjsip_msg_add_hdr (tdata->msg, (pjsip_hdr*) pjsip_hdr_clone (tdata->pool, cap_hdr));
    }

    /* Add Allow-Events header from the evsub module */
    cap_hdr = pjsip_evsub_get_allow_events_hdr (NULL);

    if (cap_hdr) {
        pjsip_msg_add_hdr (tdata->msg, (pjsip_hdr*) pjsip_hdr_clone (tdata->pool, cap_hdr));
    }

    /* Send response statelessly */
    pjsip_get_response_addr (tdata->pool, rdata, &res_addr);

    status = pjsip_endpt_send_response (_endpt, &res_addr, tdata, NULL, NULL);

    if (status != PJ_SUCCESS)
        pjsip_tx_data_dec_ref (tdata);
}

/*****************************************************************************************************************/


bool setCallAudioLocal (SIPCall* call, std::string localIP)
{
    SIPAccount *account = NULL;

    if (call) {
        account = dynamic_cast<SIPAccount *> (Manager::instance().getAccount (Manager::instance().getAccountFromCall (call->getCallId ())));

        // Setting Audio
        unsigned int callLocalAudioPort = RANDOM_LOCAL_PORT;
        unsigned int callLocalExternAudioPort = callLocalAudioPort;

        if (account->isStunEnabled ()) {
            // If use Stun server
            callLocalExternAudioPort = account->getStunPort ();
        }

        _debug ("            Setting local ip address: %s", localIP.c_str());

        _debug ("            Setting local audio port to: %d", callLocalAudioPort);
        _debug ("            Setting local audio port (external) to: %d", callLocalExternAudioPort);

        // Set local audio port for SIPCall(id)
        call->setLocalIp (localIP);
        call->setLocalAudioPort (callLocalAudioPort);
        call->setLocalExternAudioPort (callLocalExternAudioPort);

        call->getLocalSDP()->attribute_port_to_all_media (callLocalExternAudioPort);

        return true;
    }

    return false;
}

std::string fetch_header_value (pjsip_msg *msg, std::string field)
{


    pj_str_t name;
    pjsip_generic_string_hdr * hdr;
    std::string value, url;
    size_t pos;

    std::cout << "fetch header value" << std::endl;

    /* Convert the field name into pjsip type */
    name = pj_str ( (char*) field.c_str());

    /* Get the header value and convert into string*/
    hdr = (pjsip_generic_string_hdr*) pjsip_msg_find_hdr_by_name (msg, &name, NULL);

    if (!hdr)
        return "";

    value = hdr->hvalue.ptr;

    if ( (pos=value.find ("\n")) == std::string::npos) {
        return "";
    }

    url = value.substr (0, pos);

    return url;
}

std::vector<std::string> SIPVoIPLink::getAllIpInterface (void)
{
    pj_sockaddr addrList[16];
    unsigned int addrCnt = PJ_ARRAY_SIZE (addrList);

    pj_status_t success;
    success = pj_enum_ip_interface (pj_AF_INET(), &addrCnt, addrList);

    std::vector<std::string> ifaceList;

    if (success != PJ_SUCCESS) {
        return ifaceList;
    }

    _debug ("Detecting available interfaces...");

    int i;

    for (i = 0; i < (int) addrCnt; i++) {
        char tmpAddr[PJ_INET_ADDRSTRLEN];
        pj_sockaddr_print (&addrList[i], tmpAddr, sizeof (tmpAddr), 0);
        ifaceList.push_back (std::string (tmpAddr));
        _debug ("Local interface %s", tmpAddr);
    }

    return ifaceList;
}


pj_bool_t stun_sock_on_status (pj_stun_sock *stun_sock, pj_stun_sock_op op, pj_status_t status)
{
    if (status == PJ_SUCCESS)
        return PJ_TRUE;
    else
        return PJ_FALSE;
}

pj_bool_t stun_sock_on_rx_data (pj_stun_sock *stun_sock, void *pkt, unsigned pkt_len, const pj_sockaddr_t *src_addr, unsigned addr_len)
{
    return PJ_TRUE;
}


std::string getLocalAddressAssociatedToAccount (AccountID id)
{
    SIPAccount *account = NULL;
    pj_sockaddr_in local_addr_ipv4;
    pjsip_transport *tspt;
    std::string localAddr;
    pj_str_t tmp;

    account = dynamic_cast<SIPAccount *> (Manager::instance().getAccount (id));

    // Set the local address

    if (account != NULL) {
        tspt = account->getAccountTransport ();

        if (tspt != NULL) {
            local_addr_ipv4 = tspt->local_addr.ipv4;
        } else {
            _debug ("In getLocalAddressAssociatedToAccount: transport is null");
            local_addr_ipv4 = _localUDPTransport->local_addr.ipv4;
        }
    } else {
        _debug ("In getLocalAddressAssociatedToAccount: account is null");
        local_addr_ipv4 = _localUDPTransport->local_addr.ipv4;
    }

    _debug ("slbvasjklbvaskbvaskvbaskvaskvbsdfk: %i", local_addr_ipv4.sin_addr.s_addr);

    tmp = pj_str (pj_inet_ntoa (local_addr_ipv4.sin_addr));
    localAddr = std::string (tmp.ptr);

    _debug ("slbvasjklbvaskbvaskvbaskvaskvbsdfk: %s", localAddr.c_str());

    return localAddr;

}<|MERGE_RESOLUTION|>--- conflicted
+++ resolved
@@ -246,11 +246,7 @@
 {
 
     if (!_instance) {
-<<<<<<< HEAD
-		_debug ("Create new SIPVoIPLink instance");
-=======
-        _debug ("Create new SIPVoIPLink instance\n");
->>>>>>> 9b057b9e
+        _debug ("Create new SIPVoIPLink instance");
         _instance = new SIPVoIPLink (id);
     }
 
@@ -1457,30 +1453,18 @@
             _debug ("Account is null. Returning");
             return !PJ_SUCCESS;
         }
-<<<<<<< HEAD
-        
-		// Set SDP parameters
-		localAddress = account->getLocalAddress ();
-		_debug("new_ip_to_ip_call localAddress: %s\n", localAddress.c_str());
-		if (localAddress == "0.0.0.0"){
-			_debug ("Here is the local address: %s", localAddress.c_str ());
-			loadSIPLocalIP (&localAddress);	
-		}
-		setCallAudioLocal (call, localAddress);
-=======
 
         // Set SDP parameters
         localAddress = account->getLocalAddress ();
 
-        _debug ("new_ip_to_ip_call localAddress: %s\n", localAddress.c_str());
+        _debug ("new_ip_to_ip_call localAddress: %s", localAddress.c_str());
 
         if (localAddress == "0.0.0.0") {
-            _debug ("Here is the local address: %s\n", localAddress.c_str ());
+            _debug ("Here is the local address: %s", localAddress.c_str ());
             loadSIPLocalIP (&localAddress);
         }
 
         setCallAudioLocal (call, localAddress);
->>>>>>> 9b057b9e
 
         _debug ("toUri received in new_ip_to_ip call %s", to.c_str());
 
@@ -1745,13 +1729,8 @@
     account = dynamic_cast<SIPAccount *> (Manager::instance().getAccount (AccountNULL));
 
     if (account == NULL) {
-<<<<<<< HEAD
         _debug ("Account is null in pjsip init");
-	port = _regPort;
-=======
-        _debug ("Account is null in pjsip init\n");
         port = _regPort;
->>>>>>> 9b057b9e
     } else {
         directIpCallsTlsEnabled = account->isTlsEnabled();
         port = account->getLocalPort ();
@@ -1968,12 +1947,7 @@
     // Set information to the local address and port
 
     if (account == NULL) {
-<<<<<<< HEAD
         _debug ("Account with id \"%s\" is null in createUDPServer.", id.c_str());
-=======
-        _debug ("Account with id \"%s\" is null in createUDPServer.\n", id.c_str());
-        // account = Manager::instance()->getAccount(IP2IP_PROFILE);
->>>>>>> 9b057b9e
     } else {
         // We are trying to initialize a UDP transport available for all local accounts and direct IP calls
         if (account->getLocalAddress () != "0.0.0.0") {
@@ -2125,12 +2099,8 @@
         return machineName;
     }
 
-<<<<<<< HEAD
-	_debug ("Local address discovered from attached transport: %s", localAddress.ptr);
-=======
-    _debug ("Local address discovered from attached transport: %s\n", localAddress.ptr);
-
->>>>>>> 9b057b9e
+    _debug ("Local address discovered from attached transport: %s", localAddress.ptr);
+
     return std::string (localAddress.ptr, localAddress.slen);
 }
 
@@ -2226,12 +2196,7 @@
         _debug ("Failed to find local address from transport");
     }
 
-<<<<<<< HEAD
-	_debug ("Local port discovered from attached transport: %i", port);
-=======
-    _debug ("Local port discovered from attached transport: %i\n", port);
-
->>>>>>> 9b057b9e
+    _debug ("Local port discovered from attached transport: %i", port);
     return port;
 }
 
@@ -2358,20 +2323,12 @@
     status = pjsip_udp_transport_attach2 (_endpt, PJSIP_TRANSPORT_UDP, sock, &a_name, 1, &transport);
 
     if (status != PJ_SUCCESS) {
-<<<<<<< HEAD
         _debug ("Error creating alternate SIP UDP listener (%d)", status);
-		return status;
-    }
-
-	_debug ("UDP Transport successfully created on %s:%i", listeningAddress.c_str (), listeningPort);
-=======
-        _debug ("Error creating alternate SIP UDP listener (%d)\n", status);
         return status;
     }
 
-    _debug ("UDP Transport successfully created on %s:%i\n", listeningAddress.c_str (), listeningPort);
-
->>>>>>> 9b057b9e
+    _debug ("UDP Transport successfully created on %s:%i", listeningAddress.c_str (), listeningPort);
+
     account->setAccountTransport (transport);
 
     return PJ_SUCCESS;
@@ -2470,13 +2427,8 @@
     pj_sockaddr ip_addr;
 
     if (pj_gethostip (pj_AF_INET(), &ip_addr) != PJ_SUCCESS) {
-<<<<<<< HEAD
-		// Update the registration state if no network capabilities found
+        // Update the registration state if no network capabilities found
         _debug ("UserAgent: Get host ip failed!");
-=======
-        // Update the registration state if no network capabilities found
-        _debug ("UserAgent: Get host ip failed!\n");
->>>>>>> 9b057b9e
         returnValue = false;
     } else {
         localAddress = std::string (pj_inet_ntoa (ip_addr.ipv4.sin_addr));
