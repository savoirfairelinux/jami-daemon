/*
 *  Copyright (C) 2004, 2005, 2006, 2008, 2009, 2010 Savoir-Faire Linux Inc.
 *
 *  Author: Emmanuel Milou <emmanuel.milou@savoirfairelinux.com>
 *  Author: Yun Liu <yun.liu@savoirfairelinux.com>
 *  Author: Pierre-Luc Bacon <pierre-luc.bacon@savoirfairelinux.com>
 *  Author: Alexandre Savard <alexandre.savard@savoirfairelinux.com>
 *
 *  This program is free software; you can redistribute it and/or modify
 *  it under the terms of the GNU General Public License as published by
 *  the Free Software Foundation; either version 3 of the License, or
 *  (at your option) any later version.
 *
 *  This program is distributed in the hope that it will be useful,
 *  but WITHOUT ANY WARRANTY; without even the implied warranty of
 *  MERCHANTABILITY or FITNESS FOR A PARTICULAR PURPOSE.  See the
 *  GNU General Public License for more details.
 *
 *  You should have received a copy of the GNU General Public License
 *  along with this program; if not, write to the Free Software
 *   Foundation, Inc., 675 Mass Ave, Cambridge, MA 02139, USA.
 *
 *  Additional permission under GNU GPL version 3 section 7:
 *
 *  If you modify this program, or any covered work, by linking or
 *  combining it with the OpenSSL project's OpenSSL library (or a
 *  modified version of that library), containing parts covered by the
 *  terms of the OpenSSL or SSLeay licenses, Savoir-Faire Linux Inc.
 *  grants you additional permission to convey the resulting work.
 *  Corresponding Source for a non-source form of such a combination
 *  shall include the source code for the parts of OpenSSL used as well
 *  as that of the covered work.
 */

#ifdef HAVE_CONFIG_H
#include "config.h"
#endif

#include "sipvoiplink.h"

#include "manager.h"

#include "sip/sdp.h"
#include "sip/Pattern.h"
#include "sipcall.h"
#include "sipaccount.h"
#include "eventthread.h"
#include "SdesNegotiator.h"

#include "dbus/dbusmanager.h"
#include "dbus/callmanager.h"

#include "hooks/urlhook.h"
#include "im/InstantMessaging.h"

#include "audio/audiolayer.h"
#include "audio/audiortp/AudioRtpFactory.h"

#include "video/video_rtp_session.h"

#include "pjsip/sip_endpoint.h"
#include "pjsip/sip_transport_tls.h"
#include "pjsip/sip_transport_tls.h"
#include "pjsip/sip_uri.h"
#include <pjnath.h>

#include <netinet/in.h>
#include <arpa/nameser.h>
#include <resolv.h>
#include <istream>
#include <utility> // for std::pair

#include <sys/types.h>
#include <sys/socket.h>
#include <sys/ioctl.h>
#include <linux/if.h>

#include <map>

#define CAN_REINVITE        1

using namespace sfl;

static char * invitationStateMap[] = {
    (char*) "PJSIP_INV_STATE_NULL",
    (char*) "PJSIP_INV_STATE_CALLING",
    (char*) "PJSIP_INV_STATE_INCOMING",
    (char*) "PJSIP_INV_STATE_EARLY",
    (char*) "PJSIP_INV_STATE_CONNECTING",
    (char*) "PJSIP_INV_STATE_CONFIRMED",
    (char*) "PJSIP_INV_STATE_DISCONNECTED"
};

static char * transactionStateMap[] = {
    (char*) "PJSIP_TSX_STATE_NULL" ,
    (char*) "PJSIP_TSX_STATE_CALLING",
    (char*) "PJSIP_TSX_STATE_TRYING",
    (char*) "PJSIP_TSX_STATE_PROCEEDING",
    (char*) "PJSIP_TSX_STATE_COMPLETED",
    (char*) "PJSIP_TSX_STATE_CONFIRMED",
    (char*) "PJSIP_TSX_STATE_TERMINATED",
    (char*) "PJSIP_TSX_STATE_DESTROYED",
    (char*) "PJSIP_TSX_STATE_MAX"
};

struct result {
    pj_status_t             status;
    pjsip_server_addresses  servers;
};

/** The default transport (5060) */
pjsip_transport *_localUDPTransport = NULL;

/** The local tls listener */
pjsip_tpfactory *_localTlsListener = NULL;

/** A map to retreive SFLphone internal call id
 *  Given a SIP call ID (usefull for transaction sucha as transfer)*/
std::map<std::string, std::string> transferCallID;


const pj_str_t STR_USER_AGENT = { (char*) "User-Agent", 10 };

/**************** EXTERN VARIABLES AND FUNCTIONS (callbacks) **************************/

/*
 * Retrieve the SDP of the peer contained in the offer
 *
 * @param rdata The request data
 * @param r_sdp The pjmedia_sdp_media to stock the remote SDP
 */
void getRemoteSdpFromOffer (pjsip_rx_data *rdata, pjmedia_sdp_session** r_sdp);

int getModId();

/**
 * Set audio and video (SDP) configuration for a call
 * localport, localip, localexternalport
 * @param call a SIPCall valid pointer
 * @return bool True
 */
bool setCallMediaLocal (SIPCall* call, const std::string &localIP);

/**
 * Helper function to parse incoming OPTION message
 */
void handleIncomingOptions (pjsip_rx_data *rxdata);

/**
 * Helper function to parser header from incoming sip messages
 */
std::string fetchHeaderValue (pjsip_msg *msg, std::string field);

/**
 * Helper function that retreive IP address from local udp transport
 */
std::string getLocalAddressAssociatedToAccount (std::string id);

namespace
{
/*
 *  The global pool factory
 */
pj_caching_pool pool_cache, *_cp = &pool_cache;

/*
 * The pool to allocate memory
 */
pj_pool_t *_pool;

/*
 *	The SIP endpoint
 */
pjsip_endpoint *_endpt;

/*
 *	The SIP module
 */
pjsip_module _mod_ua;

/*
 * Thread related
 */
pj_thread_t *thread;
pj_thread_desc desc;

/*
 * Url hook instance
 */
UrlHook *urlhook;

} // end anonymous namespace

/**
 * Get the number of voicemail waiting in a SIP message
 */
void setVoicemailInfo (std::string account, pjsip_msg_body *body);

pj_bool_t stun_sock_on_status_cb (pj_stun_sock *stun_sock, pj_stun_sock_op op, pj_status_t status);
pj_bool_t stun_sock_on_rx_data_cb (pj_stun_sock *stun_sock, void *pkt, unsigned pkt_len, const pj_sockaddr_t *src_addr, unsigned addr_len);

/*
 * Session callback
 * Called after SDP offer/answer session has completed.
 *
 * @param	inv	A pointer on a pjsip_inv_session structure
 * @param	status	A pj_status_t structure
 */
void sdp_media_update_cb (pjsip_inv_session *inv, pj_status_t status UNUSED);


void sdp_request_offer_cb (pjsip_inv_session *inv, const pjmedia_sdp_session *offer);

void sdp_create_offer_cb (pjsip_inv_session *inv, pjmedia_sdp_session **p_offer);

/*
 * Session callback
 * Called when the invite session state has changed.
 *
 * @param	inv	A pointer on a pjsip_inv_session structure
 * @param	e	A pointer on a pjsip_event structure
 */
void invite_session_state_changed_cb (pjsip_inv_session *inv, pjsip_event *e);

/*
 * Called when the invite usage module has created a new dialog and invite
 * because of forked outgoing request.
 *
 * @param	inv	A pointer on a pjsip_inv_session structure
 * @param	e	A pointer on a pjsip_event structure
 */
void outgoing_request_forked_cb (pjsip_inv_session *inv, pjsip_event *e);

/*
 * Session callback
 * Called whenever any transactions within the session has changed their state.
 * Useful to monitor the progress of an outgoing request.
 *
 * @param	inv	A pointer on a pjsip_inv_session structure
 * @param	tsx	A pointer on a pjsip_transaction structure
 * @param	e	A pointer on a pjsip_event structure
 */
void transaction_state_changed_cb (pjsip_inv_session *inv, pjsip_transaction *tsx, pjsip_event *e);


/*
 * Registration callback
 */
void registration_cb (struct pjsip_regc_cbparam *param);

/*
 * DNS Callback used in workaround for bug #1852
 */
static void dns_cb (pj_status_t status, void *token, const struct pjsip_server_addresses *addr);

/*
 * Called to handle incoming requests outside dialogs
 * @param   rdata
 * @return  pj_bool_t
 */
pj_bool_t transaction_request_cb (pjsip_rx_data *rdata);

/*
 * Called to handle incoming response
 * @param	rdata
 * @return	pj_bool_t
 */
pj_bool_t transaction_response_cb (pjsip_rx_data *rdata UNUSED) ;

/**
 * Send an ACK message inside a transaction. PJSIP send automatically, non-2xx ACK response.
 * ACK for a 2xx response must be send using this method.
 */
static void sendAck (pjsip_dialog *dlg, pjsip_rx_data *rdata);

/**
 * Send a reINVITE inside an active dialog to modify its state
 * Local SDP session should be modified before calling this method
 * @param sip call
 */
int SIPSessionReinvite(SIPCall *);

/*
 * Transfer callbacks
 */
void transfer_client_cb (pjsip_evsub *sub, pjsip_event *event);
void transfer_server_cb (pjsip_evsub *sub, pjsip_event *event);

/**
 * Helper function to process refer function on call transfer
 */
void onCallTransfered (pjsip_inv_session *inv, pjsip_rx_data *rdata);

/*************************************************************************************************/

SIPVoIPLink* SIPVoIPLink::_instance = NULL;


SIPVoIPLink::SIPVoIPLink ()
    : VoIPLink ()
    , _nbTryListenAddr (2)   // number of times to try to start SIP listener
    , _regPort (atoi (DEFAULT_SIP_PORT))
    , _clients (0)
{

    _debug ("SIPVOIPLINK");
    // to get random number for RANDOM_PORT
    srand (time (NULL));

    urlhook = new UrlHook ();

    /* Start pjsip initialization step */
    init();
}

SIPVoIPLink::~SIPVoIPLink()
{
    _debug ("UserAgent: SIPVoIPLink destructor called");

    terminate();

}

SIPVoIPLink* SIPVoIPLink::instance ()
{

    if (!_instance) {
        _debug ("UserAgent: Create new SIPVoIPLink instance");
        _instance = new SIPVoIPLink;
    }

    return _instance;
}

void SIPVoIPLink::decrementClients (void)
{
    _clients--;

    if (_clients == 0) {

        _debug ("UserAgent: No SIP account anymore, terminate SIPVoIPLink");
        // terminate();
        delete SIPVoIPLink::_instance;
    }
}

bool SIPVoIPLink::init()
{
    if (initDone())
        return false;

    // TODO This port should be the one configured for the IP profile
    // and not the global one
    _regPort = Manager::instance().getLocalIp2IpPort();

    /* Instanciate the C++ thread */
    _evThread = new EventThread (this);

    /* Initialize the pjsip library */
    pjsipInit();

    initDone (true);

    return true;
}

void
SIPVoIPLink::terminate()
{
    _debug ("UserAgent: Terminating SIPVoIPLink");

    if (_evThread) {
        _debug ("UserAgent: Deleting sip eventThread");
        delete _evThread;
        _evThread = NULL;
    }


    /* Clean shutdown of pjsip library */
    if (initDone()) {
        _debug ("UserAgent: Shutting down PJSIP");
        pjsipShutdown();
    }

    initDone (false);

}

void
SIPVoIPLink::getEvent()
{
    // We have to register the external thread so it could access the pjsip frameworks
    if (!pj_thread_is_registered())
        pj_thread_register (NULL, desc, &thread);

    // PJSIP polling
    pj_time_val timeout = {0, 10};

    pjsip_endpt_handle_events (_endpt, &timeout);

}

void SIPVoIPLink::sendRegister (std::string id) throw(VoipLinkException)
{

    int expire_value = 0;

    pj_status_t status;
    pjsip_tx_data *tdata;
    pjsip_host_info destination;

    std::string tmp, hostname, username, password;
    SIPAccount *account = NULL;
    pjsip_regc *regc;
    pjsip_hdr hdr_list;

    account = dynamic_cast<SIPAccount *> (Manager::instance().getAccount (id));
    if (account == NULL) {
        throw VoipLinkException("Account pointer is NULL in send register");
    }

    // Resolve hostname here and keep its
    // IP address for the whole time the
    // account is connected. This was a
    // workaround meant to help issue
    // #1852 that we hope should be fixed
    // soon.
    if (account->isResolveOnce()) {

        struct result result;
        destination.type = PJSIP_TRANSPORT_UNSPECIFIED;
        destination.flag = pjsip_transport_get_flag_from_type (PJSIP_TRANSPORT_UNSPECIFIED);
        destination.addr.host = pj_str (const_cast<char*> ( (account->getHostname()).c_str()));
        destination.addr.port = 0;

        result.status = 0x12345678;

        pjsip_endpt_resolve (_endpt, _pool, &destination, &result, &dns_cb);

        /* The following magic number and construct are inspired from dns_test.c
         * in test-pjsip directory.
         */

        while (result.status == 0x12345678) {
            pj_time_val timeout = { 1, 0 };
            pjsip_endpt_handle_events (_endpt, &timeout);
            _debug ("status : %d", result.status);
        }

        if (result.status != PJ_SUCCESS) {
            _debug ("Failed to resolve hostname only once."
                    " Default resolver will be used on"
                    " hostname for all requests.");
        } else {
            _debug ("%d servers where obtained from name resolution.", result.servers.count);
            char addr_buf[80];

            pj_sockaddr_print ( (pj_sockaddr_t*) &result.servers.entry[0].addr, addr_buf, sizeof (addr_buf), 3);
            account->setHostname (addr_buf);
        }
    }


    // Create SIP transport or get existent SIP transport from internal map
    // according to account settings, if the transport could not be created but
    // one is already set in account, use this one (most likely this is the
    // transport we tried to create)
    acquireTransport (account->getAccountID());

    if (account->getAccountTransport()) {
        _debug ("Acquire transport in account registration: %s %s (refcnt=%d)",
                account->getAccountTransport()->obj_name,
                account->getAccountTransport()->info,
                (int) pj_atomic_get (account->getAccountTransport()->ref_cnt));
    }

    _mutexSIP.enterMutex();

    // Get the client registration information for this particular account
    regc = account->getRegistrationInfo();
    account->setRegister (true);

    // Set the expire value of the message from the config file
    std::istringstream stream (account->getRegistrationExpire());
    stream >> expire_value;

    if (!expire_value) {
        expire_value = PJSIP_REGC_EXPIRATION_NOT_SPECIFIED;
    }

    // Update the state of the voip link
    account->setRegistrationState (Trying);

    // Create the registration according to the account ID
    // status = pjsip_regc_create (_endpt, (void*) account, &registration_cb, &regc);
    status = pjsip_regc_create (_endpt, (void *) &account->getAccountID(), &registration_cb, &regc);

    if (status != PJ_SUCCESS) {
        _mutexSIP.leaveMutex();
        throw VoipLinkException("UserAgent: Unable to create regc structure.");
    }

    // Creates URI
    std::string fromUri = account->getFromUri();
    std::string srvUri = account->getServerUri();

    std::string address = findLocalAddressFromUri (srvUri, account->getAccountTransport ());
    int port = findLocalPortFromUri (srvUri, account->getAccountTransport ());

    std::stringstream ss;
    std::string portStr;
    ss << port;
    ss >> portStr;

    std::string contactUri = account->getContactHeader (address, portStr);

    _debug ("UserAgent: sendRegister: fromUri: %s serverUri: %s contactUri: %s",
            fromUri.c_str(),
            srvUri.c_str(),
            contactUri.c_str());

    pj_str_t pjFrom;
    pj_cstr (&pjFrom, fromUri.c_str());

    pj_str_t pjContact;
    pj_cstr (&pjContact, contactUri.c_str());

    pj_str_t pjSrv;
    pj_cstr (&pjSrv, srvUri.c_str());

    // Initializes registration
    status = pjsip_regc_init (regc, &pjSrv, &pjFrom, &pjFrom, 1, &pjContact, expire_value);
    if (status != PJ_SUCCESS) {
        _mutexSIP.leaveMutex();
        throw VoipLinkException("Unable to initialize account registration structure");
    }

    // Fill route set
    if (! (account->getServiceRoute().empty())) {
        pjsip_route_hdr *route_set = createRouteSet(account, _pool);
        pjsip_regc_set_route_set (regc, route_set);
    }

    unsigned count = account->getCredentialCount();
    pjsip_cred_info *info = account->getCredInfo();
    pjsip_regc_set_credentials (regc, count, info);

    // Add User-Agent Header
    pj_list_init (&hdr_list);

	const std::string &agent = getUseragentName (id);
    pj_str_t useragent = pj_str ((char*)agent.c_str());
    pjsip_generic_string_hdr *h = pjsip_generic_string_hdr_create (_pool, &STR_USER_AGENT, &useragent);

    pj_list_push_back (&hdr_list, (pjsip_hdr*) h);
    pjsip_regc_add_headers (regc, &hdr_list);


    if ((status = pjsip_regc_register (regc, PJ_TRUE, &tdata)) != PJ_SUCCESS) {
        _mutexSIP.leaveMutex();
        throw VoipLinkException("Unable to initialize transaction data for account registration");
    }

    pjsip_tpselector *tp;

    initTransportSelector (account->getAccountTransport (), &tp, _pool);

    // pjsip_regc_set_transport increments transport ref count by one
    status = pjsip_regc_set_transport (regc, tp);

    if (account->getAccountTransport()) {
        // decrease transport's ref count, counter icrementation is
        // managed when acquiring transport
        pjsip_transport_dec_ref (account->getAccountTransport ());

        _debug ("UserAgent: After setting the transport in account registration using transport: %s %s (refcnt=%d)",
                account->getAccountTransport()->obj_name,
                account->getAccountTransport()->info,
                (int) pj_atomic_get (account->getAccountTransport()->ref_cnt));
    }

    if (status != PJ_SUCCESS) {
        _mutexSIP.leaveMutex ();
        throw VoipLinkException("Unable to set transport");
    }

    // Send registration request
    // pjsip_regc_send increment the transport ref count by one,
    status = pjsip_regc_send (regc, tdata);

    if (account->getAccountTransport()) {
        // Decrease transport's ref count, since coresponding reference counter decrementation
        // is performed in pjsip_regc_destroy. This function is never called in SFLphone as the
        // regc data structure is permanently associated to the account at first registration.
        pjsip_transport_dec_ref (account->getAccountTransport ());
    }

    if (status != PJ_SUCCESS) {
        _mutexSIP.leaveMutex();
        throw VoipLinkException("Unable to send account registration request");
    }

    _mutexSIP.leaveMutex();

    account->setRegistrationInfo (regc);

    if (account->getAccountTransport()) {

        _debug ("Sent account registration using transport: %s %s (refcnt=%d)",
                account->getAccountTransport()->obj_name,
                account->getAccountTransport()->info,
                (int) pj_atomic_get (account->getAccountTransport()->ref_cnt));
    }
}

void SIPVoIPLink::sendUnregister (std::string id) throw(VoipLinkException)
{

    pj_status_t status = 0;
    pjsip_tx_data *tdata = NULL;
    SIPAccount *account;

    account = dynamic_cast<SIPAccount *> (Manager::instance().getAccount (id));

    // If an transport is attached to this account, detach it and decrease reference counter
    if (account->getAccountTransport()) {

        _debug ("Sent account unregistration using transport: %s %s (refcnt=%d)",
                account->getAccountTransport()->obj_name,
                account->getAccountTransport()->info,
                (int) pj_atomic_get (account->getAccountTransport()->ref_cnt));

    }

    // This may occurs if account failed to register and is in state INVALID
    if (!account->isRegister()) {
        account->setRegistrationState (Unregistered);
        return;
    }

    pjsip_regc *regc = account->getRegistrationInfo();
    if(regc == NULL) {
    	throw VoipLinkException("Registration structure is NULL");
    }

    status = pjsip_regc_unregister (regc, &tdata);
    if (status != PJ_SUCCESS) {
    	throw VoipLinkException("Unable to unregister sip account");
    }

    status = pjsip_regc_send (regc, tdata);

    if (status != PJ_SUCCESS) {
    	throw VoipLinkException("Unable to send request to unregister sip account");
    }

    account->setRegister (false);
}

Call *SIPVoIPLink::newOutgoingCall (const std::string& id, const std::string& toUrl) throw (VoipLinkException)
{
    SIPAccount * account = NULL;
    pj_status_t status;
    std::string localAddr, addrSdp;

    // Create a new SIP call
    SIPCall* call = new SIPCall (id, Call::Outgoing, _cp);
    if(call == NULL) {
    	throw VoipLinkException("Could not create new SIP call");
    }

    // Find the account associated to this call
    account = dynamic_cast<SIPAccount *> (Manager::instance().getAccount (Manager::instance().getAccountFromCall (id)));
    if (account == NULL) {
    	_error ("UserAgent: Error: Could not retrieving account to make call with");
    	call->setConnectionState (Call::Disconnected);
    	call->setState (Call::Error);
    	delete call;
    	call = NULL;
    	// TODO: We should investigate how we could get rid of this error and create a IP2IP call instead
    	throw VoipLinkException("Could not get account for this call");
    }

    // If toUri is not a well formated sip URI, use account information to process it
    std::string toUri;
    if((toUrl.find("sip:") != std::string::npos) ||
    		toUrl.find("sips:") != std::string::npos) {
    	toUri = toUrl;
    }
    else {
        toUri = account->getToUri (toUrl);
    }
    call->setPeerNumber (toUri);
    _debug ("UserAgent: New outgoing call %s to %s", id.c_str(), toUri.c_str());

    localAddr = getInterfaceAddrFromName (account->getLocalInterface ());
    _debug ("UserAgent: Local address for thi call: %s", localAddr.c_str());

    if (localAddr == "0.0.0.0") {
    	loadSIPLocalIP (&localAddr);
    }

    setCallMediaLocal (call, localAddr);

    // May use the published address as well
    account->isStunEnabled () ? addrSdp = account->getPublishedAddress () : addrSdp = getInterfaceAddrFromName (account->getLocalInterface ());

    if (addrSdp == "0.0.0.0") {
				loadSIPLocalIP (&addrSdp);
    }

    // Initialize the session using ULAW as default codec in case of early media
    // The session should be ready to receive media once the first INVITE is sent, before
    // the session initialization is completed
    sfl::Codec* audiocodec = Manager::instance().getAudioCodecFactory().instantiateCodec (PAYLOAD_CODEC_ULAW);
    if (audiocodec == NULL) {
    	_error ("UserAgent: Could not instantiate codec");
    	delete call;
    	call = NULL;
    	throw VoipLinkException ("Could not instantiate codec for early media");
    }

	try {
		_info ("UserAgent: Creating new rtp session");
		call->getAudioRtp()->initAudioRtpConfig ();
		call->getAudioRtp()->initAudioSymmetricRtpSession ();
		call->getAudioRtp()->initLocalCryptoInfo ();
		_info ("UserAgent: Start audio rtp session");
		call->getAudioRtp()->start (static_cast<sfl::AudioCodec *>(audiocodec));
	} catch (...) {
		throw VoipLinkException ("Could not start rtp session for early media");
	}

	// init file name according to peer phone number
	call->initRecFileName (toUrl);

	// Building the local SDP offer
	call->getLocalSDP()->setLocalIP (addrSdp);
	status = call->getLocalSDP()->createOffer (account->getActiveCodecs (), account->getActiveVideoCodecs());
	if (status != PJ_SUCCESS) {
		delete call;
		call = NULL;
		throw VoipLinkException ("Could not create local sdp offer for new call");
	}

	if (SIPOutgoingInvite (call)) {
		call->setConnectionState (Call::Progressing);
		call->setState (Call::Active);
		addCall (call);
	} else {
		delete call;
		call = NULL;
		throw VoipLinkException("Could not send outgoing INVITE request for new call");
	}

	return call;
}

bool
SIPVoIPLink::answer (const std::string& id) throw (VoipLinkException)
{
    pj_status_t status = PJ_SUCCESS;
    pjsip_tx_data *tdata;
    pjsip_inv_session *inv_session;

    _debug ("UserAgent: Answering call %s", id.c_str());

    SIPCall *call = getSIPCall (id);
    if (call==NULL) {
        throw VoipLinkException("Call is NULL while answering");
    }

    inv_session = call->getInvSession();

    if (status == PJ_SUCCESS) {

        _debug ("UserAgent: SDP negotiation success! : call %s ", call->getCallId().c_str());
        // Create and send a 200(OK) response
        if((status = pjsip_inv_answer (inv_session, PJSIP_SC_OK, NULL, NULL, &tdata)) != PJ_SUCCESS) {
        	throw VoipLinkException("Could not init invite request answer (200 OK)");
        }
        if((status = pjsip_inv_send_msg (inv_session, tdata)) != PJ_SUCCESS) {
        	throw VoipLinkException("Could not send invite request answer (200 OK)");
        }

        call->setConnectionState (Call::Connected);
        call->setState (Call::Active);

        return true;
    } else {
        // Create and send a 488/Not acceptable because the SDP negotiation failed
        if((status = pjsip_inv_answer (inv_session, PJSIP_SC_NOT_ACCEPTABLE_HERE, NULL, NULL, &tdata)) != PJ_SUCCESS) {
        	throw VoipLinkException("Could not init invite answer (488 not acceptable here)");
        }
        if((status = pjsip_inv_send_msg (inv_session, tdata)) != PJ_SUCCESS) {
        	throw VoipLinkException("Could not init invite request answer (488 NOT ACCEPTABLE HERE)");
        }
        // Terminate the call
        _debug ("UserAgent: SDP negotiation failed, terminate call %s ", call->getCallId().c_str());

        if(call->getAudioRtp()) {
        	throw VoipLinkException("No audio rtp session for this call");
        }

        try {
            _debug("Stopping RTP session");
            call->getAudioRtp()->stop ();
            call->getVideoRtp()->stop ();
        }
        catch(...) {
            throw VoipLinkException("Could not stop rtp session");
        }

        removeCall (call->getCallId());

        return false;
    }
}

bool
SIPVoIPLink::hangup (const std::string& id) throw (VoipLinkException)
{
    pj_status_t status;
    pjsip_tx_data *tdata = NULL;

    SIPCall* call = getSIPCall (id);
    if (call == NULL) {
        throw VoipLinkException("Call is NULL while hanging up");
    }

    std::string account_id = Manager::instance().getAccountFromCall (id);
    SIPAccount *account = dynamic_cast<SIPAccount *> (Manager::instance().getAccount (account_id));
    if(account == NULL) {
    	throw VoipLinkException("Could not find account for this call");
    }


    pjsip_inv_session *inv = call->getInvSession();
    if(inv == NULL) {
    	throw VoipLinkException("No invite session for this call");
    }

    // Looks for sip routes
    if (! (account->getServiceRoute().empty())) {
        pjsip_route_hdr *route_set = createRouteSet(account, inv->pool);
        pjsip_dlg_set_route_set (inv->dlg, route_set);
    }

    // User hangup current call. Notify peer
    status = pjsip_inv_end_session (inv, 404, NULL, &tdata);
    if (status != PJ_SUCCESS) {
        return false;
    }

    if (tdata == NULL) {
        return true;
    }

    status = pjsip_inv_send_msg (inv, tdata);
    if (status != PJ_SUCCESS)
        return false;

    // Make sure user data is NULL in callbacks
    inv->mod_data[getModId()] = NULL;

    // Release RTP thread
    try {
        if (Manager::instance().isCurrentCall (id)) {
            _debug("Stopping RTP session");
            call->getAudioRtp()->stop();
            call->getVideoRtp()->stop();
        }
    }
    catch(...) {
    	throw VoipLinkException("Could not stop rtp session");
    }

    removeCall (id);

    return true;
}

bool
SIPVoIPLink::peerHungup (const std::string& id) throw (VoipLinkException)
{
    pj_status_t status;
    pjsip_tx_data *tdata = NULL;
    SIPCall* call;

    _info ("UserAgent: Peer hungup");

    call = getSIPCall (id);
    if (call == NULL) {
        throw VoipLinkException("Call does not exist");
    }

    // User hangup current call. Notify peer
    status = pjsip_inv_end_session (call->getInvSession(), 404, NULL, &tdata);
    if (status != PJ_SUCCESS)
        return false;

    if (tdata == NULL)
        return true;

    status = pjsip_inv_send_msg (call->getInvSession(), tdata);

    if (status != PJ_SUCCESS)
        return false;

    // Make sure user data is NULL in callbacks
    call->getInvSession()->mod_data[getModId() ] = NULL;

    // Release RTP thread
    try {
        if (Manager::instance().isCurrentCall (id)) {
            _debug ("UserAgent: Stopping RTP for hangup");
            call->getAudioRtp()->stop();
            call->getVideoRtp()->stop();
        }
    }
    catch(...) {
    	throw VoipLinkException("Could not stop rtp session");
    }

    removeCall (id);

    return true;
}

bool
SIPVoIPLink::cancel (const std::string& id) throw (VoipLinkException)
{
    _info ("UserAgent: Cancel call %s", id.c_str());

    SIPCall* call = getSIPCall (id);
    if (!call) {
    	throw VoipLinkException("Call does not exist");
    }

    removeCall (id);

    return true;
}


bool
SIPVoIPLink::onhold (const std::string& id) throw (VoipLinkException)
{
	Sdp *sdpSession;
    pj_status_t status;
    SIPCall* call;

    call = getSIPCall (id);

    if (call == NULL) {
    	throw VoipLinkException("Could not find call");
    }

    // Stop sound
    call->setState (Call::Hold);

    try {
        _debug ("UserAgent: stopping RTP Session");
        call->getAudioRtp()->stop();
        call->getVideoRtp()->stop();
    }
    catch (...) {
    	throw VoipLinkException("Could not stop rtp session");
    }

    _debug ("UserAgent: Stopping RTP session for on hold action");

    sdpSession = call->getLocalSDP();
    if (sdpSession == NULL) {
    	throw VoipLinkException("Could not find sdp session");
    }

    sdpSession->removeAttributeFromLocalAudioMedia("sendrecv");
    sdpSession->removeAttributeFromLocalAudioMedia("sendonly");

    sdpSession->removeAttributeFromLocalVideoMedia("sendrecv");
    sdpSession->removeAttributeFromLocalVideoMedia("sendonly");

    sdpSession->addAttributeToLocalAudioMedia("sendonly");
    sdpSession->addAttributeToLocalVideoMedia("inactive");

    // Create re-INVITE with new offer
    status = SIPSessionReinvite (call);

    if (status != PJ_SUCCESS) {
        return false;
    }

    return true;
}

bool
SIPVoIPLink::offhold (const std::string& id) throw (VoipLinkException)
{
	Sdp *sdpSession;
    pj_status_t status;
    SIPCall *call;

    _debug ("UserAgent: retrieve call from hold status");

    call = getSIPCall (id);

    if (call == NULL) {
    	throw VoipLinkException("Could not find call");
    }

    sdpSession = call->getLocalSDP();
    if (sdpSession == NULL) {
    	throw VoipLinkException("Could not find sdp session");
    }

    try {
        // Retreive previously selected codec
        AudioCodecType pl;
        sfl::Codec *sessionMedia = sdpSession->getSessionMedia();
        if (sessionMedia == NULL) {
            // throw VoipLinkException("Could not find session media");
    	    _warn("UserAgent: Session media not yet initialized, using default (ULAW)");
    	    pl = PAYLOAD_CODEC_ULAW;
        }
        else {
    	    // Get PayloadType for this codec
    	    pl = (AudioCodecType) sessionMedia->getPayloadType();
        }

        _debug ("UserAgent: Payload from session media %d", pl);


        // Create a new instance for this codec
        sfl::Codec* audiocodec = Manager::instance().getAudioCodecFactory().instantiateCodec (pl);
        if (audiocodec == NULL) {
    	    throw VoipLinkException("Could not instantiate codec");
        }

        call->getAudioRtp()->initAudioRtpConfig ();
        call->getAudioRtp()->initAudioSymmetricRtpSession ();
        call->getAudioRtp()->start (static_cast<sfl::AudioCodec *>(audiocodec));
    }
    catch (const SdpException &e) {
    	_error("UserAgent: Exception: %s", e.what());
    } 
    catch (...) {
    	throw VoipLinkException("Could not create audio rtp session");
    }

    sdpSession->removeAttributeFromLocalAudioMedia("sendrecv");
    sdpSession->removeAttributeFromLocalAudioMedia("sendonly");

    sdpSession->addAttributeToLocalAudioMedia("sendrecv");

    /* Create re-INVITE with new offer */
    status = SIPSessionReinvite (call);
    if (status != PJ_SUCCESS) {
        return false;
    }

    call->setState (Call::Active);

    return true;
}

bool
SIPVoIPLink::sendTextMessage (sfl::InstantMessaging *module, const std::string& callID, const std::string& message, const std::string& from)
{
    _debug ("SipVoipLink: Send text message to %s, from %s", callID.c_str(), from.c_str());

    SIPCall *call = getSIPCall (callID);
    pj_status_t status = !PJ_SUCCESS;


    if (call) {
        std::string formatedFrom = from;

        // add double quotes for xml formating
        formatedFrom.insert (0,"\"");
        formatedFrom.append ("\"");

        /* Send IM message */
        sfl::InstantMessaging::UriList list;

        sfl::InstantMessaging::UriEntry entry;
        entry[sfl::IM_XML_URI] = std::string (formatedFrom);

        list.push_front (entry);

        std::string formatedMessage = module->appendUriList (message, list);

        status = module->send_sip_message (call->getInvSession (), (std::string&) callID, formatedMessage);

    } else {
        /* Notify the client of an error */
        /*Manager::instance ().incomingMessage (	"",
        										"sflphoned",
        										"Unable to send a message outside a call.");*/
    }

    return status;
}

int SIPSessionReinvite (SIPCall *call)
{

    pj_status_t status;
    pjsip_tx_data *tdata;
    pjmedia_sdp_session *local_sdp;

    _debug("UserAgent: Sending re-INVITE request");

    if (call == NULL) {
        _error ("UserAgent: Error: Call is NULL in session reinvite");
        return !PJ_SUCCESS;
    }

    if ( (local_sdp = call->getLocalSDP()->getLocalSdpSession()) == NULL) {
        _debug ("UserAgent: Error: Unable to find local sdp");
        return !PJ_SUCCESS;
    }

    // Build the reinvite request
    status = pjsip_inv_reinvite (call->getInvSession(), NULL, local_sdp, &tdata);

    if (status != PJ_SUCCESS)
        return 1;   // !PJ_SUCCESS

    // Send it
    status = pjsip_inv_send_msg (call->getInvSession(), tdata);

    if (status != PJ_SUCCESS)
        return 1;   // !PJ_SUCCESS

    return PJ_SUCCESS;
}

bool
SIPVoIPLink::transfer (const std::string& id, const std::string& to) throw (VoipLinkException)
{

    std::string tmp_to;
    pjsip_evsub *sub;
    pjsip_tx_data *tdata;

    struct pjsip_evsub_user xfer_cb;
    pj_status_t status;

    SIPCall *call = getSIPCall (id);
    if (call == NULL) {
    	throw VoipLinkException("Could not find call");
    }

    call->stopRecording();

    std::string account_id = Manager::instance().getAccountFromCall (id);
    SIPAccount *account = dynamic_cast<SIPAccount *> (Manager::instance().getAccount (account_id));
    if (account == NULL) {
    	throw VoipLinkException("Could not find account");
    }

    std::string dest;
    pj_str_t pjDest;

    if (to.find ("@") == std::string::npos) {
        dest = account->getToUri (to);
        pj_cstr (&pjDest, dest.c_str());
    }

    _info ("UserAgent: Transfering to %s", dest.c_str());

    /* Create xfer client subscription. */
    pj_bzero (&xfer_cb, sizeof (xfer_cb));
    xfer_cb.on_evsub_state = &transfer_client_cb;

    status = pjsip_xfer_create_uac (call->getInvSession()->dlg, &xfer_cb, &sub);
    if (status != PJ_SUCCESS) {
    	throw VoipLinkException("Could not create xfer request");
    }

    /* Associate this voiplink of call with the client subscription
     * We can not just associate call with the client subscription
     * because after this function, we can no find the cooresponding
     * voiplink from the call any more. But the voiplink is useful!
     */
    pjsip_evsub_set_mod_data (sub, getModId(), this);

    /*
     * Create REFER request.
     */
    status = pjsip_xfer_initiate (sub, &pjDest, &tdata);
    if (status != PJ_SUCCESS) {
    	throw VoipLinkException("Could not create REFER request");
    }

    // Put SIP call id in map in order to retrieve call during transfer callback
    std::string callidtransfer (call->getInvSession()->dlg->call_id->id.ptr, call->getInvSession()->dlg->call_id->id.slen);
    transferCallID.insert (std::pair<std::string, std::string> (callidtransfer, call->getCallId()));

    /* Send. */
    status = pjsip_xfer_send_request (sub, tdata);
    if (status != PJ_SUCCESS) {
    	throw VoipLinkException("Could not send xfer request");
    }

    return true;
}

bool SIPVoIPLink::attendedTransfer(const std::string& transferId, const std::string& targetId)
{
	char str_dest_buf[PJSIP_MAX_URL_SIZE*2];
	pj_str_t str_dest;
	pjsip_dialog *target_dlg;
	pjsip_uri *uri;
	pjsip_evsub *sub;
	pjsip_tx_data *tdata;

	struct pjsip_evsub_user xfer_cb;
	pj_status_t status;

	_debug("UserAgent: Attended transfer");

	str_dest.ptr = NULL;
	str_dest.slen = 0;

    SIPCall *targetCall = getSIPCall (targetId);
    target_dlg = targetCall->getInvSession()->dlg;

    /* Print URI */
    str_dest_buf[0] = '<';
    str_dest.slen = 1;

    uri = (pjsip_uri*) pjsip_uri_get_uri(target_dlg->remote.info->uri);
    int len = pjsip_uri_print(PJSIP_URI_IN_REQ_URI, uri,
                              str_dest_buf+1, sizeof(str_dest_buf)-1);
    str_dest.slen += len;

    len = pj_ansi_snprintf(str_dest_buf + str_dest.slen,
    		               sizeof(str_dest_buf) - str_dest.slen,
    			           "?"
    		               "Replaces=%.*s"
    			           "%%3Bto-tag%%3D%.*s"
    			           "%%3Bfrom-tag%%3D%.*s>",
    			           (int)target_dlg->call_id->id.slen,
                           target_dlg->call_id->id.ptr,
                           (int)target_dlg->remote.info->tag.slen,
                           target_dlg->remote.info->tag.ptr,
                           (int)target_dlg->local.info->tag.slen,
                           target_dlg->local.info->tag.ptr);

    str_dest.ptr = str_dest_buf;
    str_dest.slen += len;

    SIPCall *transferCall = getSIPCall (transferId);

    /* Create xfer client subscription. */
    pj_bzero (&xfer_cb, sizeof (xfer_cb));
    xfer_cb.on_evsub_state = &transfer_client_cb;

    status = pjsip_xfer_create_uac (transferCall->getInvSession()->dlg, &xfer_cb, &sub);

    if (status != PJ_SUCCESS) {
    	_warn ("UserAgent: Unable to create xfer -- %d", status);
    	return false;
    }

    /* Associate this voiplink of call with the client subscription
     * We can not just associate call with the client subscription
     * because after this function, we can no find the cooresponding
     * voiplink from the call any more. But the voiplink is useful!
     */
    pjsip_evsub_set_mod_data (sub, getModId(), this);

    /*
     * Create REFER request.
     */
    status = pjsip_xfer_initiate (sub, &str_dest, &tdata);

    if (status != PJ_SUCCESS) {
    	_error ("UserAgent: Unable to create REFER request -- %d", status);
    	return false;
    }

    // Put SIP call id in map in order to retrieve call during transfer callback
    std::string callidtransfer (transferCall->getInvSession()->dlg->call_id->id.ptr,
    							transferCall->getInvSession()->dlg->call_id->id.slen);
    _debug ("%s", callidtransfer.c_str());
    transferCallID.insert (std::pair<std::string, std::string> (callidtransfer, transferCall->getCallId()));


    /* Send. */
    status = pjsip_xfer_send_request (sub, tdata);

    if (status != PJ_SUCCESS) {
    	_error ("UserAgent: Unable to send REFER request -- %d", status);
    	return false;
    }

	return true;
}

bool SIPVoIPLink::transferStep2 (SIPCall* call)
{

    // TODO is this the best way to proceed?
    Manager::instance().peerHungupCall (call->getCallId());

    return true;
}

bool
SIPVoIPLink::refuse (const std::string& id)
{
    SIPCall *call;
    pj_status_t status;
    pjsip_tx_data *tdata;

    _debug ("UserAgent: Refuse call %s", id.c_str());

    call = getSIPCall (id);

    if (call==0) {
        _error ("UserAgent: Error: Call doesn't exist");
        return false;
    }

    // can't refuse outgoing call or connected
    if (!call->isIncoming() || call->getConnectionState() == Call::Connected) {
        _debug ("UserAgent: Call %s is not in state incoming, or is already answered");
        return false;
    }

    // Stop RTP session
    _debug ("UserAgent: stopping RTP Session");
    call->getAudioRtp()->stop();
    call->getVideoRtp()->stop();

    // User refuse current call. Notify peer
    status = pjsip_inv_end_session (call->getInvSession(), PJSIP_SC_DECLINE, NULL, &tdata);   //603

    if (status != PJ_SUCCESS)
        return false;

    status = pjsip_inv_send_msg (call->getInvSession(), tdata);

    if (status != PJ_SUCCESS)
        return false;

    // Make sure the pointer is NULL in callbacks
    call->getInvSession()->mod_data[getModId() ] = NULL;

    removeCall (id);

    _debug ("UserAgent: Refuse call completed");

    return true;
}

void
SIPVoIPLink::terminateCall (const std::string& id)
{
    _debug ("UserAgent: Terminate call %s", id.c_str());

    SIPCall *call = getSIPCall (id);

    if (call) {
        // terminate the sip call
        delete call;
        call = 0;
    }
}

std::string
SIPVoIPLink::getCurrentCodecName(const std::string& id)
{

    SIPCall *call = NULL;
    sfl::Codec *ac = NULL;
    std::string name = "";

    try {
        // call = getSIPCall (Manager::instance().getCurrentCallId());
        call = getSIPCall (id);
        if(call == NULL) {
            _error("UserAgent: Error: No current call");
   	    // return empty string
            return name;
        }
    
        if(call->getLocalSDP()->hasSessionMedia()) {
            ac = call->getLocalSDP()->getSessionMedia();
        }
        else {
	    return name;
        }
    }
    catch (const SdpException &e) {
	_error("UserAgent: Exception: %s", e.what());
    }

    if (ac == NULL) {
	_error("UserAgent: Error: No codec initialized for this session");
    }

    name = ac->getMimeSubtype();

    return name;
}

std::string SIPVoIPLink::getUseragentName (const std::string& id)
{
    /*
    useragent << PROGNAME << "/" << PACKAGE_VERSION;
    return useragent.str();
    */

    SIPAccount *account = (SIPAccount *) Manager::instance().getAccount (id);

    std::ostringstream  useragent;

    useragent << account->getUseragent();

    if (useragent.str() == "sflphone" || useragent.str() == "")
        useragent << "/" << PACKAGE_VERSION;

    return useragent.str ();
}

bool
SIPVoIPLink::carryingDTMFdigits (const std::string& id, char code)
{
    SIPCall *call = getSIPCall (id);

    if (!call) {
        //_error ("UserAgent: Error: Call doesn't exist while sending DTMF");
        return false;
    }

    std::string accountID = Manager::instance().getAccountFromCall (id);
    SIPAccount *account = static_cast<SIPAccount *> (Manager::instance().getAccount (accountID));

    if (!account) {
        _error ("UserAgent: Error: Account not found while sending DTMF");
        return false;
    }

    DtmfType type = account->getDtmfType();

    if (type == OVERRTP)
        dtmfOverRtp (call, code);
    else if (type == SIPINFO)
        dtmfSipInfo (call, code);
    else {
        _error ("UserAgent: Error: Dtmf type does not exist");
        return false;
    }

    return true;
}


bool
SIPVoIPLink::dtmfSipInfo (SIPCall *call, char code)
{

    int duration;
    char dtmf_body[1000];
    pj_status_t status;
    pjsip_tx_data *tdata;
    pj_str_t methodName, content;
    pjsip_method method;
    pjsip_media_type ctype;
    pj_pool_t *tmp_pool;

    _debug ("UserAgent: Send DTMF %c", code);

    // Create a temporary memory pool
    tmp_pool = pj_pool_create (&_cp->factory, "tmpdtmf10", 1000, 1000, NULL);
    if (tmp_pool == NULL) {
    	_debug ("UserAgent: Could not initialize memory pool while sending DTMF");
    	return false;
    }

    duration = Manager::instance().voipPreferences.getPulseLength();

    pj_strdup2 (tmp_pool, &methodName, "INFO");
    pjsip_method_init_np (&method, &methodName);

    /* Create request message. */
    status = pjsip_dlg_create_request (call->getInvSession()->dlg, &method, -1, &tdata);

    if (status != PJ_SUCCESS) {
        _debug ("UserAgent: Unable to create INFO request -- %d", status);
        return false;
    }

    /* Get MIME type */
    pj_strdup2 (tmp_pool, &ctype.type, "application");

    pj_strdup2 (tmp_pool, &ctype.subtype, "dtmf-relay");

    snprintf (dtmf_body, sizeof dtmf_body - 1, "Signal=%c\r\nDuration=%d\r\n", code, duration);

    /* Create "application/dtmf-relay" message body. */
    pj_strdup2 (tmp_pool, &content, dtmf_body);

    tdata->msg->body = pjsip_msg_body_create (tdata->pool, &ctype.type, &ctype.subtype, &content);

    if (tdata->msg->body == NULL) {
        _debug ("UserAgent: Unable to create msg body!");
        pjsip_tx_data_dec_ref (tdata);
        return false;
    }

    /* Send the request. */
    status = pjsip_dlg_send_request (call->getInvSession()->dlg, tdata, getModId(), NULL);

    if (status != PJ_SUCCESS) {
        _debug ("UserAgent: Unable to send MESSAGE request -- %d", status);
        return false;
    }

    pj_pool_release(tmp_pool);

    return true;
}

bool
SIPVoIPLink::dtmfOverRtp (SIPCall* call, char code)
{
    call->getAudioRtp()->sendDtmfDigit (atoi (&code));

    return true;
}



bool
SIPVoIPLink::SIPOutgoingInvite (SIPCall* call)
{
    // If no SIP proxy setting for direct call with only IP address
    if (!SIPStartCall (call, "")) {
        _debug ("! SIP Failure: call not started");
        return false;
    }

    return true;
}

bool
SIPVoIPLink::SIPStartCall (SIPCall* call, const std::string& subject UNUSED)
{
    pj_status_t status;
    pjsip_inv_session *inv;
    pjsip_dialog *dialog;
    pjsip_tx_data *tdata;

    _debug ("UserAgent: Start sip call");

    if (call == NULL)
        return false;

    _error ("UserAgent: pool capacity %d", pj_pool_get_capacity (_pool));
    _error ("UserAgent: pool size %d", pj_pool_get_used_size (_pool));

    std::string id = Manager::instance().getAccountFromCall (call->getCallId());

    // Get the basic information about the callee account
    SIPAccount * account = NULL;

    account = dynamic_cast<SIPAccount *> (Manager::instance().getAccount (id));

    if (account == NULL) {
        _debug ("UserAgent: Error: Account is null in SIPStartCall");
        return false;
    }


    // Creates URI
    std::string fromUri = account->getFromUri();
    std::string toUri = call->getPeerNumber(); // expecting a fully well formed sip uri

    std::string address = findLocalAddressFromUri (toUri, account->getAccountTransport ());
    int port = findLocalPortFromUri (toUri, account->getAccountTransport ());

    std::stringstream ss;
    std::string portStr;
    ss << port;
    ss >> portStr;

    std::string contactUri = account->getContactHeader (address, portStr);

    _debug ("UserAgent: FROM uri: %s, TO uri: %s, CONTACT uri: %s",
            fromUri.c_str(), toUri.c_str(), contactUri.c_str());

    pj_str_t pjFrom;
    pj_cstr (&pjFrom, fromUri.c_str());

    pj_str_t pjContact;
    pj_cstr (&pjContact, contactUri.c_str());

    pj_str_t pjTo;
    pj_cstr (&pjTo, toUri.c_str());

    // Create the dialog (UAC)
    status = pjsip_dlg_create_uac (pjsip_ua_instance(), &pjFrom,
                                   &pjContact, &pjTo, NULL, &dialog);
    if (status != PJ_SUCCESS) {
        _error ("UserAgent: Error: UAC creation failed");
        return false;
    }

    // Create the invite session for this call
    status = pjsip_inv_create_uac (dialog, call->getLocalSDP()->getLocalSdpSession(), 0, &inv);

    if (! (account->getServiceRoute().empty())) {
        pjsip_route_hdr *route_set = createRouteSet(account, inv->pool);
        pjsip_dlg_set_route_set (dialog, route_set);
    }
    PJ_ASSERT_RETURN (status == PJ_SUCCESS, false);

    // Set auth information
    pjsip_auth_clt_set_credentials (&dialog->auth_sess, account->getCredentialCount(), account->getCredInfo());

    // Associate current call in the invite session
    inv->mod_data[getModId() ] = call;

    status = pjsip_inv_invite (inv, &tdata);
    PJ_ASSERT_RETURN (status == PJ_SUCCESS, false);

    // Associate current invite session in the call
    call->setInvSession (inv);

    // Set the appropriate transport
    pjsip_tpselector *tp;

    initTransportSelector (account->getAccountTransport (), &tp, inv->pool);

    // increment transport's ref count by one
    status = pjsip_dlg_set_transport (dialog, tp);
    PJ_ASSERT_RETURN (status == PJ_SUCCESS, false);

    status = pjsip_inv_send_msg (inv, tdata);
    PJ_ASSERT_RETURN (status == PJ_SUCCESS, false);

    if (account->getAccountTransport()) {

        _debug ("UserAgent: Sent invite request using transport: %s %s (refcnt=%d)",
                account->getAccountTransport()->obj_name,
                account->getAccountTransport()->info,
                (int) pj_atomic_get (account->getAccountTransport()->ref_cnt));
    }

    _error ("UserAgent: pool capacity %d", pj_pool_get_capacity (_pool));
    _error ("UserAgent: pool size %d", pj_pool_get_used_size (_pool));

    return true;
}

void
SIPVoIPLink::SIPCallServerFailure (SIPCall *call)
{
    if (call != 0) {
        _error ("UserAgent: Error: Server error!");
        std::string id = call->getCallId();
        Manager::instance().callFailure (id);
        removeCall (id);
    }
}

void
SIPVoIPLink::SIPCallClosed (SIPCall *call)
{
    _info ("UserAgent: Closing call");

    if (!call) {
        _warn ("UserAgent: Error: CAll pointer is NULL\n");
        return;
    }

    std::string id = call->getCallId();

    if (Manager::instance().isCurrentCall (id)) {
        _debug ("UserAgent: Stopping RTP when closing");
        call->getAudioRtp()->stop();
        call->getVideoRtp()->stop();
    }

    Manager::instance().peerHungupCall (id);
    removeCall (id);
}

void
SIPVoIPLink::SIPCallReleased (SIPCall *call)
{
    if (!call) {
        return;
    }

    // if we are here.. something when wrong before...
    _debug ("UserAgent: SIP call release");

    std::string id = call->getCallId();

    Manager::instance().callFailure (id);

    removeCall (id);
}


void
SIPVoIPLink::SIPCallAnswered (SIPCall *call, pjsip_rx_data *rdata UNUSED)
{

    _info ("UserAgent: SIP call answered");

    if (!call) {
        _warn ("UserAgent: Error: SIP failure, unknown call");
        return;
    }

    if (call->getConnectionState() != Call::Connected) {
        _debug ("UserAgent: Update call state , id = %s", call->getCallId().c_str());
        call->setConnectionState (Call::Connected);
        call->setState (Call::Active);
        Manager::instance().peerAnsweredCall (call->getCallId());
    } else {
        _debug ("UserAgent: Answering call (on/off hold to send ACK)");
    }
}


SIPCall*
SIPVoIPLink::getSIPCall (const std::string& id)
{
    Call* call = getCall (id);

    if (call) {
        return dynamic_cast<SIPCall*> (call);
    }

    return NULL;
}

namespace
{
    std::string getIPFromSIP(std::string sipURI)
    {
        //Remove sip: prefix
        size_t found = sipURI.find(":");
        if (found!=std::string::npos)
            sipURI.erase (0, found + 1);

        found = sipURI.find ("@");
        if (found!=std::string::npos)
            sipURI.erase (found);

        found = sipURI.find (">");

        if (found != std::string::npos)
            sipURI.erase(found);
        return sipURI;
    }
}

bool SIPVoIPLink::SIPNewIpToIpCall (const std::string& id, const std::string& to)
{
    SIPCall *call;
    pj_status_t status;
    pjsip_dialog *dialog;
    pjsip_inv_session *inv;
    pjsip_tx_data *tdata;
    std::string localAddress, addrSdp;

    _debug ("UserAgent: New IP2IP call %s to %s", id.c_str(), to.c_str());

    /* Create the call */
    call = new SIPCall (id, Call::Outgoing, _cp);

    if (call) {

        call->setCallConfiguration (Call::IPtoIP);

        // Init recfile name using to uri
        call->initRecFileName (to);

        SIPAccount * account = NULL;
        account = dynamic_cast<SIPAccount *> (Manager::instance().getAccount (IP2IP_PROFILE));

        if (account == NULL) {
            _error ("UserAgent: Error: Account %s is null. Returning", IP2IP_PROFILE);
            return !PJ_SUCCESS;
        }

        // Set the local address
        localAddress = getInterfaceAddrFromName (account->getLocalInterface ());
        // Set SDP parameters - Set to local
        addrSdp = localAddress;

        // If local address bound to ANY, reslove it using PJSIP
        if (localAddress == "0.0.0.0") {
            loadSIPLocalIP (&localAddress);
        }

        _debug ("UserAgent: Local Address for IP2IP call: %s", localAddress.c_str());

        // Local address to appear in SDP
        if (addrSdp == "0.0.0.0") {
            addrSdp = localAddress;
        }

        _debug ("UserAgent: Media Address for IP2IP call: %s", localAddress.c_str());

        // Set local address for RTP media
        setCallMediaLocal (call, localAddress);

        std::string toUri = account->getToUri (to);
        call->setPeerNumber (toUri);

        _debug ("UserAgent: TO uri for IP2IP call: %s", toUri.c_str());

        sfl::Codec* audiocodec = Manager::instance().getAudioCodecFactory().instantiateCodec (PAYLOAD_CODEC_ULAW);

        // Audio Rtp Session must be initialized before creating initial offer in SDP session
        // since SDES require crypto attribute.
        try {
            call->getAudioRtp()->initAudioRtpConfig ();
            call->getAudioRtp()->initAudioSymmetricRtpSession ();
            call->getAudioRtp()->initLocalCryptoInfo ();
            call->getAudioRtp()->start (static_cast<sfl::AudioCodec *>(audiocodec));
            std::string toUriIP(getIPFromSIP(toUri));
        } catch (...) {
            _debug ("UserAgent: Unable to create RTP Session in new IP2IP call (%s:%d)", __FILE__, __LINE__);
        }

        // Building the local SDP offer
        call->getLocalSDP()->setLocalIP (addrSdp);
        status = call->getLocalSDP()->createOffer (account->getActiveCodecs (), account->getActiveVideoCodecs());
        if(status != PJ_SUCCESS) {
        	_error("UserAgent: Failed to create local offer\n");
        }

        // Init TLS transport if enabled
        if (account->isTlsEnabled()) {

            _debug ("UserAgent: TLS enabled for IP2IP calls");
            int at = toUri.find ("@");
            int trns = toUri.find (";transport");
            std::string remoteAddr = toUri.substr (at+1, trns-at-1);

            if (toUri.find ("sips:") != 1) {
                _debug ("UserAgent: Error \"sips\" scheme required for TLS call");
                return false;
            }

            if (createTlsTransport (account->getAccountID(), remoteAddr) != PJ_SUCCESS)
                return false;
        }

        // If no transport already set, use the default one created at pjsip initialization
        if (account->getAccountTransport() == NULL) {
            _debug ("UserAgent: No transport for this account, using the default one");
            account->setAccountTransport (_localUDPTransport);
        }

        _debug ("UserAgent: Local port %i for IP2IP call", account->getLocalPort());

        _debug ("UserAgent: Local address in sdp %s for IP2IP call", localAddress.c_str());

        // Create URI
        std::string fromUri = account->getFromUri();
        std::string address = findLocalAddressFromUri (toUri, account->getAccountTransport());

        int port = findLocalPortFromUri (toUri, account->getAccountTransport());

        std::stringstream ss;
        std::string portStr;
        ss << port;
        ss >> portStr;

        std::string contactUri = account->getContactHeader (address, portStr);

        _debug ("UserAgent:  FROM uri: %s, TO uri: %s, CONTACT uri: %s",
                fromUri.c_str(), toUri.c_str(), contactUri.c_str());

        pj_str_t pjFrom;
        pj_cstr (&pjFrom, fromUri.c_str());

        pj_str_t pjTo;
        pj_cstr (&pjTo, toUri.c_str());

        pj_str_t pjContact;
        pj_cstr (&pjContact, contactUri.c_str());

        // Create the dialog (UAC)
        // (Parameters are "strduped" inside this function)
        _debug ("UserAgent: Creating dialog for this call");
        status = pjsip_dlg_create_uac (pjsip_ua_instance(), &pjFrom, &pjContact, &pjTo, NULL, &dialog);
        PJ_ASSERT_RETURN (status == PJ_SUCCESS, false);

        // Create the invite session for this call
        _debug ("UserAgent: Creating invite session for this call");
        status = pjsip_inv_create_uac (dialog, call->getLocalSDP()->getLocalSdpSession(), 0, &inv);
        PJ_ASSERT_RETURN (status == PJ_SUCCESS, false);

        if (! (account->getServiceRoute().empty())) {
            pjsip_route_hdr *route_set = createRouteSet(account, inv->pool);
            pjsip_dlg_set_route_set (dialog, route_set);
        }

        // Set the appropriate transport
        pjsip_tpselector *tp;

        initTransportSelector (account->getAccountTransport(), &tp, inv->pool);

        if (!account->getAccountTransport()) {
            _error ("UserAgent: Error: Transport is NULL in IP2IP call");
        }

        // set_transport methods increment transport's ref_count
        status = pjsip_dlg_set_transport (dialog, tp);

        // decrement transport's ref count
        // pjsip_transport_dec_ref(account->getAccountTransport());

        if (status != PJ_SUCCESS) {
            _error ("UserAgent: Error: Failed to set the transport for an IP2IP call");
            return status;
        }

        // Associate current call in the invite session
        inv->mod_data[getModId() ] = call;

        status = pjsip_inv_invite (inv, &tdata);

        PJ_ASSERT_RETURN (status == PJ_SUCCESS, false);

        // Associate current invite session in the call
        call->setInvSession (inv);

        status = pjsip_inv_send_msg (inv, tdata);

        if (status != PJ_SUCCESS) {
            delete call;
            call = 0;
            return false;
        }

        call->setConnectionState (Call::Progressing);

        call->setState (Call::Active);
        addCall (call);

        return true;
    } else
        return false;
}


///////////////////////////////////////////////////////////////////////////////
// Private functions
///////////////////////////////////////////////////////////////////////////////

bool SIPVoIPLink::pjsipInit()
{
    pj_status_t status;
    pjsip_inv_callback inv_cb;
    pj_str_t accepted;
    std::string name_mod;
    std::string addr;

    name_mod = "sflphone";

    _debug ("pjsip_init");

    // Init PJLIB: must be called before any call to the pjsip library
    status = pj_init();
    // Use pjsip macros for sanity check
    PJ_ASSERT_RETURN (status == PJ_SUCCESS, 1);

    // Init PJLIB-UTIL library
    status = pjlib_util_init();
    PJ_ASSERT_RETURN (status == PJ_SUCCESS, 1);

    // Set the pjsip log level
    pj_log_set_level (PJ_LOG_LEVEL);

    // Init PJNATH
    status = pjnath_init();
    PJ_ASSERT_RETURN (status == PJ_SUCCESS, 1);

    // Create a pool factory to allocate memory
    pj_caching_pool_init (_cp, &pj_pool_factory_default_policy, 0);

    // Create memory pool for application.
    _pool = pj_pool_create (&_cp->factory, "sflphone", 4000, 4000, NULL);

    if (!_pool) {
        _debug ("UserAgent: Could not initialize memory pool");
        return PJ_ENOMEM;
    }

    // Create the SIP endpoint
    status = pjsip_endpt_create (&_cp->factory, pj_gethostname()->ptr, &_endpt);

    PJ_ASSERT_RETURN (status == PJ_SUCCESS, 1);

    if (!loadSIPLocalIP (&addr)) {
        _debug ("UserAgent: Unable to determine network capabilities");
        return false;
    }

    // Initialize default UDP transport according to
    // IP to IP settings (most likely using port 5060)
    createDefaultSipUdpTransport();

    // Call this method to create TLS listener
    createDefaultSipTlsListener();

    // Initialize transaction layer
    status = pjsip_tsx_layer_init_module (_endpt);
    PJ_ASSERT_RETURN (status == PJ_SUCCESS, 1);

    // Initialize UA layer module
    status = pjsip_ua_init_module (_endpt, NULL);
    PJ_ASSERT_RETURN (status == PJ_SUCCESS, 1);

    // Initialize Replaces support. See the Replaces specification in RFC 3891
    status = pjsip_replaces_init_module (_endpt);
    PJ_ASSERT_RETURN (status == PJ_SUCCESS, 1);

    // Initialize 100rel support
    status = pjsip_100rel_init_module (_endpt);
    PJ_ASSERT_RETURN (status == PJ_SUCCESS, 1);

    // Initialize and register sflphone module
    _mod_ua.name = pj_str ( (char*) name_mod.c_str());
    _mod_ua.id = -1;
    _mod_ua.priority = PJSIP_MOD_PRIORITY_APPLICATION;
    _mod_ua.on_rx_request = &transaction_request_cb;
    _mod_ua.on_rx_response = &transaction_response_cb;
    status = pjsip_endpt_register_module (_endpt, &_mod_ua);
    PJ_ASSERT_RETURN (status == PJ_SUCCESS, 1);

    // Init the event subscription module.
    // It extends PJSIP by supporting SUBSCRIBE and NOTIFY methods
    status = pjsip_evsub_init_module (_endpt);
    PJ_ASSERT_RETURN (status == PJ_SUCCESS, 1);

    // Init xfer/REFER module
    status = pjsip_xfer_init_module (_endpt);
    PJ_ASSERT_RETURN (status == PJ_SUCCESS, 1);
    PJ_ASSERT_RETURN (status == PJ_SUCCESS, 1);

    // Init the callback for INVITE session:
    pj_bzero (&inv_cb, sizeof (inv_cb));
    inv_cb.on_state_changed = &invite_session_state_changed_cb;
    inv_cb.on_new_session = &outgoing_request_forked_cb;
    inv_cb.on_media_update = &sdp_media_update_cb;
    inv_cb.on_tsx_state_changed = &transaction_state_changed_cb;
    inv_cb.on_rx_offer = &sdp_request_offer_cb;
    inv_cb.on_create_offer = &sdp_create_offer_cb;

    // Initialize session invite module
    status = pjsip_inv_usage_init (_endpt, &inv_cb);
    PJ_ASSERT_RETURN (status == PJ_SUCCESS, 1);

    _debug ("UserAgent: VOIP callbacks initialized");

    // Add endpoint capabilities (INFO, OPTIONS, etc) for this UA
    pj_str_t allowed[] = { { (char*) "INFO", 4}, { (char*) "REGISTER", 8}, { (char*) "OPTIONS", 7}, { (char*) "MESSAGE", 7 } };       //  //{"INVITE", 6}, {"ACK",3}, {"BYE",3}, {"CANCEL",6}
    accepted = pj_str ( (char*) "application/sdp");

    // Register supported methods
    pjsip_endpt_add_capability (_endpt, &_mod_ua, PJSIP_H_ALLOW, NULL, PJ_ARRAY_SIZE (allowed), allowed);

    const pj_str_t STR_MIME_TEXT_PLAIN = { (char*) "text/plain", 10 };
    pjsip_endpt_add_capability (_endpt, &_mod_ua, PJSIP_H_ACCEPT, NULL, 1, &STR_MIME_TEXT_PLAIN);

    // Register "application/sdp" in ACCEPT header
    pjsip_endpt_add_capability (_endpt, &_mod_ua, PJSIP_H_ACCEPT, NULL, 1, &accepted);

    _debug ("UserAgent: pjsip version %s for %s initialized", pj_get_version(), PJ_OS_NAME);

    status = pjsip_replaces_init_module	(_endpt);
    PJ_ASSERT_RETURN (status == PJ_SUCCESS, 1);

    // Create the secondary thread to poll sip events
    _evThread->start();

    /* Done! */
    return PJ_SUCCESS;
}

pj_status_t SIPVoIPLink::stunServerResolve (std::string id)
{
    pj_str_t stunServer;
    pj_uint16_t stunPort;
    pj_stun_sock_cb stun_sock_cb;
    pj_stun_sock *stun_sock;
    pj_stun_config stunCfg;
    pj_status_t status;

    // Fetch the account information from the config file
    SIPAccount * account = NULL;
    account = dynamic_cast<SIPAccount *> (Manager::instance().getAccount (id));

    if (account == NULL) {
        _debug ("stunServerResolve: Account is null. Returning");
        return !PJ_SUCCESS;
    }

    // Get the STUN server name and port
    stunServer = account->getStunServerName ();

    stunPort = account->getStunPort ();

    // Initialize STUN configuration
    pj_stun_config_init (&stunCfg, &_cp->factory, 0, pjsip_endpt_get_ioqueue (_endpt), pjsip_endpt_get_timer_heap (_endpt));

    status = PJ_EPENDING;

    pj_bzero (&stun_sock_cb, sizeof (stun_sock_cb));

    stun_sock_cb.on_rx_data = &stun_sock_on_rx_data_cb;

    stun_sock_cb.on_status = &stun_sock_on_status_cb;

    status = pj_stun_sock_create (&stunCfg, "stunresolve", pj_AF_INET(), &stun_sock_cb, NULL, NULL, &stun_sock);

    if (status != PJ_SUCCESS) {
        char errmsg[PJ_ERR_MSG_SIZE];
        pj_strerror (status, errmsg, sizeof (errmsg));
        _debug ("Error creating STUN socket for %.*s: %s", (int) stunServer.slen, stunServer.ptr, errmsg);
        return status;
    }

    status = pj_stun_sock_start (stun_sock, &stunServer, stunPort, NULL);

    if (status != PJ_SUCCESS) {
        char errmsg[PJ_ERR_MSG_SIZE];
        pj_strerror (status, errmsg, sizeof (errmsg));
        _debug ("Error starting STUN socket for %.*s: %s", (int) stunServer.slen, stunServer.ptr, errmsg);
        pj_stun_sock_destroy (stun_sock);
        stun_sock = NULL;
        return status;
    }

    return status;
}



bool SIPVoIPLink::acquireTransport (const std::string& accountID)
{

    SIPAccount* account = dynamic_cast<SIPAccount *> (Manager::instance().getAccount (accountID));

    if (!account)
        return false;


    // If an account is already bound to this account, decrease its reference
    // as it is going to change. If the same transport is selected, reference
    // counter will be increased
    if (account->getAccountTransport()) {

        _debug ("pjsip_transport_dec_ref in acquireTransport");
        pjsip_transport_dec_ref (account->getAccountTransport());
    }

    // Try to create a new transport in case the settings for this account
    // are different than one defined for already created ones
    // If TLS is enabled, TLS connection is automatically handled when sending account registration
    // However, for any other sip transaction, we must create TLS connection
    if (createSipTransport (accountID)) {
        return true;
    }
    // A transport is already created on this port, use it
    else {

        _debug ("Could not create a new transport (%s)", account->getTransportMapKey().c_str());
        _debug ("Searching transport (%s) in transport map", account->getTransportMapKey().c_str());

        // Could not create new transport, this transport may already exists
        SipTransportMap::iterator transport;
        transport = _transportMap.find (account->getTransportMapKey());

        if (transport != _transportMap.end()) {

            // Transport already exist, use it for this account
            _debug ("Found transport (%s) in transport map", account->getTransportMapKey().c_str());

            pjsip_transport* tr = transport->second;

            // Set transport to be used for transaction involving this account
            account->setAccountTransport (tr);

            // Increment newly associated transport reference counter
            // If the account is shutdowning, time is automatically canceled
            pjsip_transport_add_ref (tr);

            return true;
        } else {

            // Transport could not either be created, socket not available
            _debug ("Did not find transport (%s) in transport map", account->getTransportMapKey().c_str());

            account->setAccountTransport (_localUDPTransport);

            std::string localHostName (_localUDPTransport->local_name.host.ptr, _localUDPTransport->local_name.host.slen);

            _debug ("Use default one instead (%s:%i)", localHostName.c_str(), _localUDPTransport->local_name.port);

            // account->setLocalAddress(localHostName);
            account->setLocalPort (_localUDPTransport->local_name.port);

            // Transport could not either be created or found in the map, socket not available
            return false;
        }
    }
}


bool SIPVoIPLink::createDefaultSipUdpTransport()
{

    int errPjsip = 0;

    // Retrieve Direct IP Calls settings.
    SIPAccount * account = NULL;

    // Use IP2IP_PROFILE to init default udp transport settings
    account = dynamic_cast<SIPAccount *> (Manager::instance().getAccount (IP2IP_PROFILE));

    // Create a UDP listener meant for all accounts for which TLS was not enabled
    // Cannot acquireTransport since default UDP transport must be created regardless of TLS
    errPjsip = createUdpTransport (IP2IP_PROFILE);

    if (account && (errPjsip == PJ_SUCCESS)) {

        // Store transport in transport map
        addTransportToMap (account->getTransportMapKey(), account->getAccountTransport());

        // if account is not NULL, use IP2IP trasport as default one
        _localUDPTransport = account->getAccountTransport();

    }
    // If the above UDP server
    // could not be created, then give it another try
    // on a random sip port
    else if (errPjsip != PJ_SUCCESS) {
        _debug ("UserAgent: Could not initialize SIP listener on port %d", _regPort);
        _regPort = RANDOM_SIP_PORT;

        _debug ("UserAgent: Trying to initialize SIP listener on port %d", _regPort);
        // If no std::string specified, pointer to transport is stored in _localUDPTransport
        errPjsip = createUdpTransport();

        if (errPjsip != PJ_SUCCESS) {
            _debug ("UserAgent: Fail to initialize SIP listener on port %d", _regPort);
            return false;
        }
    }

    return true;

}


void SIPVoIPLink::createDefaultSipTlsListener()
{

    SIPAccount * account = NULL;
    account = dynamic_cast<SIPAccount *> (Manager::instance().getAccount (IP2IP_PROFILE));

    if (account->isTlsEnabled()) {
        createTlsListener (IP2IP_PROFILE);
    }
}


void SIPVoIPLink::createTlsListener (const std::string& accountID)
{

    pjsip_tpfactory *tls;
    pj_sockaddr_in local_addr;
    pjsip_host_port a_name;
    pj_status_t status;
    pj_status_t success;

    _debug ("Create TLS listener");

    /* Grab the tls settings, populated
     * from configuration file.
     */
    SIPAccount * account = NULL;
    account = dynamic_cast<SIPAccount *> (Manager::instance().getAccount (accountID));

    if (account == NULL) {
        _debug ("UserAgent: Account is null while creating TLS default listener. Returning");
        // return !PJ_SUCCESS;
    }


    // Init local address for this listener to be bound (ADDR_ANY on port 5061).
    pj_sockaddr_in_init (&local_addr, 0, 0);
    pj_uint16_t localTlsPort = account->getTlsListenerPort();
    local_addr.sin_port = pj_htons (localTlsPort);

    pj_str_t pjAddress;
    pj_cstr (&pjAddress, PJ_INADDR_ANY);
    success = pj_sockaddr_in_set_str_addr (&local_addr, &pjAddress);


    // Init published address for this listener (Local IP address on port 5061)
    std::string publishedAddress;
    loadSIPLocalIP (&publishedAddress);

    pj_bzero (&a_name, sizeof (pjsip_host_port));
    pj_cstr (&a_name.host, publishedAddress.c_str());
    a_name.port = account->getTlsListenerPort();

    /* Get TLS settings. Expected to be filled */
    pjsip_tls_setting * tls_setting = account->getTlsSetting();


    _debug ("UserAgent: TLS transport to be initialized with published address %.*s,"
    " published port %d,\n                  local address %.*s, local port %d",
    (int) a_name.host.slen, a_name.host.ptr,
    (int) a_name.port, pjAddress.slen, pjAddress.ptr, (int) localTlsPort);


    status = pjsip_tls_transport_start (_endpt, tls_setting, &local_addr, &a_name, 1, &tls);

    if (status != PJ_SUCCESS) {
        _debug ("UserAgent: Error creating SIP TLS listener (%d)", status);
    } else {
        _localTlsListener = tls;
    }

    // return PJ_SUCCESS;

}


bool SIPVoIPLink::createSipTransport (std::string id)
{

    SIPAccount* account = dynamic_cast<SIPAccount *> (Manager::instance().getAccount (id));

    if (!account)
        return false;

    pj_status_t status;

    if (account->isTlsEnabled()) {

        if (_localTlsListener == NULL)
            createTlsListener (id);

        // Parse remote address to establish connection
        std::string remoteSipUri = account->getServerUri();
        int sips = remoteSipUri.find ("<sips:") + 6;
        int trns = remoteSipUri.find (";transport");
        std::string remoteAddr = remoteSipUri.substr (sips, trns-sips);

        // Nothing to do, TLS listener already created at pjsip's startup and TLS connection
        // is automatically handled in pjsip when sending registration messages.
        if (createTlsTransport (id, remoteAddr) != PJ_SUCCESS)
            return false;

        return true;
    } else {

        // Launch a new UDP listener/transport, using the published address
        if (account->isStunEnabled ()) {

            status = createAlternateUdpTransport (id);

            if (status != PJ_SUCCESS) {
                _debug ("Failed to init UDP transport with STUN published address for account %s", id.c_str());
                return false;
            }

        } else {

            status = createUdpTransport (id);

            if (status != PJ_SUCCESS) {
                _debug ("Failed to initialize UDP transport for account %s", id.c_str());
                return false;
            } else {

                // If transport successfully created, store it in the internal map.
                // STUN aware transport are account specific and should not be stored in map.
                // TLS transport is ephemeral and is managed by PJSIP, should not be stored either.
                addTransportToMap (account->getTransportMapKey(), account->getAccountTransport());
            }
        }
    }

    return true;
}



bool SIPVoIPLink::addTransportToMap (std::string key, pjsip_transport* transport)
{

    SipTransportMap::iterator iter_transport;
    iter_transport = _transportMap.find (key);

    // old transport in transport map, erase it
    if (iter_transport != _transportMap.end()) {
        _transportMap.erase (iter_transport);
    }

    _debug ("UserAgent: Storing newly created transport in map using key %s", key.c_str());
    _transportMap.insert (std::pair<std::string, pjsip_transport*> (key, transport));

    return true;

}


int SIPVoIPLink::createUdpTransport (std::string id)
{

    pj_status_t status;
    pj_sockaddr_in bound_addr;
    pjsip_host_port a_name;
    // char tmpIP[32];
    pjsip_transport *transport;
    std::string listeningAddress = "0.0.0.0";
    int listeningPort = _regPort;

    /* Use my local address as default value */
    if (!loadSIPLocalIP (&listeningAddress))
        return !PJ_SUCCESS;

    _debug ("UserAgent: Create UDP transport for account \"%s\"", id.c_str());

    /*
     * Retrieve the account information
     */
    SIPAccount * account = NULL;

    // if account id is not specified, init _localUDPTransport
    if (id != "") {

        account = dynamic_cast<SIPAccount *> (Manager::instance().getAccount (id));
    }

    // Set information to the local address and port
    if (account == NULL) {

        _debug ("UserAgent: Account with id \"%s\" is null in createUdpTransport.", id.c_str());

    } else {

        // We are trying to initialize a UDP transport available for all local accounts and direct IP calls
        _debug ("UserAgent: found account %s in map", account->getAccountID().c_str());

        if (account->getLocalInterface () != "default") {
            listeningAddress = getInterfaceAddrFromName (account->getLocalInterface());
        }

        listeningPort = account->getLocalPort ();
    }

    pj_memset (&bound_addr, 0, sizeof (bound_addr));

    pj_str_t temporary_address;

    if (account && account->getLocalInterface () == "default") {

        // Init bound address to ANY
        bound_addr.sin_addr.s_addr = pj_htonl (PJ_INADDR_ANY);
        loadSIPLocalIP (&listeningAddress);
    } else {

        // bind this account to a specific interface
        pj_strdup2 (_pool, &temporary_address, listeningAddress.c_str());
        bound_addr.sin_addr = pj_inet_addr (&temporary_address);
    }

    bound_addr.sin_port = pj_htons ( (pj_uint16_t) listeningPort);
    bound_addr.sin_family = PJ_AF_INET;
    pj_bzero (bound_addr.sin_zero, sizeof (bound_addr.sin_zero));

    // Create UDP-Server (default port: 5060)
    // Use here either the local information or the published address
    if (account && !account->getPublishedSameasLocal ()) {

        // Set the listening address to the published address
        listeningAddress = account->getPublishedAddress ();

        // Set the listening port to the published port
        listeningPort = account->getPublishedPort ();
        _debug ("UserAgent: Creating UDP transport published %s:%i", listeningAddress.c_str (), listeningPort);

    }

    // We must specify this here to avoid the IP2IP_PROFILE
    // to create a transport with name 0.0.0.0 to appear in the via header
    if (id == IP2IP_PROFILE)
        loadSIPLocalIP (&listeningAddress);

    if (listeningAddress == "" || listeningPort == 0) {
        _error ("UserAgent: Error invalid address for new udp transport");
        return !PJ_SUCCESS;
    }

    /* Init published name */
    pj_bzero (&a_name, sizeof (pjsip_host_port));
    pj_cstr (&a_name.host, listeningAddress.c_str());
    a_name.port = listeningPort;

    status = pjsip_udp_transport_start (_endpt, &bound_addr, &a_name, 1, &transport);

    // Print info from transport manager associated to endpoint
    pjsip_tpmgr * tpmgr = pjsip_endpt_get_tpmgr (_endpt);
    pjsip_tpmgr_dump_transports (tpmgr);

    if (status != PJ_SUCCESS) {
        _debug ("UserAgent: (%d) Unable to start UDP transport on %s:%d", status, listeningAddress.data(), listeningPort);
        return status;
    } else {
        _debug ("UserAgent: UDP transport initialized successfully on %s:%d", listeningAddress.c_str (), listeningPort);
        if (account == NULL) {
            _debug ("UserAgent: Use transport as local UDP server");
            _localUDPTransport = transport;
        } else {
            _debug ("UserAgent: bind transport to account %s", account->getAccountID().c_str());
            account->setAccountTransport (transport);
        }
    }

    return PJ_SUCCESS;
}

std::string SIPVoIPLink::findLocalAddressFromUri (const std::string& uri, pjsip_transport *transport)
{
    pj_str_t localAddress;
    pjsip_transport_type_e transportType;
    pjsip_tpselector *tp_sel;
    pj_pool_t *tmp_pool;

    _debug ("SIP: Find local address from URI");

    // Create a temporary memory pool
    tmp_pool = pj_pool_create (&_cp->factory, "tmpdtmf10", 1000, 1000, NULL);
    if (tmp_pool == NULL) {
    	_error ("UserAgent: Could not initialize memory pool");
    }

    // Find the transport that must be used with the given uri
    pj_str_t tmp;
    pj_strdup2_with_null (tmp_pool, &tmp, uri.c_str());
    pjsip_uri * genericUri = NULL;
    genericUri = pjsip_parse_uri (tmp_pool, tmp.ptr, tmp.slen, 0);

    pj_str_t pjMachineName;
    pj_strdup (tmp_pool, &pjMachineName, pj_gethostname());
    std::string machineName (pjMachineName.ptr, pjMachineName.slen);

    if (genericUri == NULL) {
        _warn ("SIP: generic URI is NULL in findLocalAddressFromUri");
        return machineName;
    }

    pjsip_sip_uri * sip_uri = NULL;

    sip_uri = (pjsip_sip_uri*) pjsip_uri_get_uri (genericUri);

    if (sip_uri == NULL) {
        _warn ("SIP: Invalid uri in findLocalAddressFromURI");
        return machineName;
    }

    if (PJSIP_URI_SCHEME_IS_SIPS (sip_uri)) {
        transportType = PJSIP_TRANSPORT_TLS;

    } else {
        if (transport == NULL) {
            _warn ("SIP: Transport is NULL in findLocalAddressFromUri. Try the local UDP transport");
            transport = _localUDPTransport;
        }

        transportType = PJSIP_TRANSPORT_UDP;
    }

    // Get the transport manager associated with
    // this endpoint
    pjsip_tpmgr * tpmgr = NULL;

    tpmgr = pjsip_endpt_get_tpmgr (_endpt);

    if (tpmgr == NULL) {
        _warn ("SIP: Unexpected: Cannot get tpmgr from endpoint.");
        return machineName;
    }

    // Find the local address (and port) based on the registered
    // transports and the transport type
    int port;

    pj_status_t status;

    /* Init the transport selector */

    //_debug ("Transport ID: %s", transport->obj_name);
    if (transportType == PJSIP_TRANSPORT_UDP) {
        status = initTransportSelector (transport, &tp_sel, tmp_pool);

        if (status == PJ_SUCCESS) {
            status = pjsip_tpmgr_find_local_addr (tpmgr, tmp_pool, transportType, tp_sel, &localAddress, &port);
        } else {
            status = pjsip_tpmgr_find_local_addr (tpmgr, tmp_pool, transportType, NULL, &localAddress, &port);
        }
    } else {
        status = pjsip_tpmgr_find_local_addr (tpmgr, tmp_pool, transportType, NULL, &localAddress, &port);
    }

    if (status != PJ_SUCCESS) {
        _debug ("SIP: Failed to find local address from transport");
        return machineName;
    }

    std::string localaddr (localAddress.ptr, localAddress.slen);

    if (localaddr == "0.0.0.0")
        loadSIPLocalIP (&localaddr);

    _debug ("SIP: Local address discovered from attached transport: %s", localaddr.c_str());

    pj_pool_release(tmp_pool);

    return localaddr;
}



pj_status_t SIPVoIPLink::initTransportSelector (pjsip_transport *transport, pjsip_tpselector **tp_sel, pj_pool_t *tp_pool)
{
    pjsip_tpselector *tp;

    if (transport != NULL) {
        tp = (pjsip_tpselector *) pj_pool_zalloc (tp_pool, sizeof (pjsip_tpselector));
        tp->type = PJSIP_TPSELECTOR_TRANSPORT;
        tp->u.transport = transport;

        *tp_sel = tp;

        return PJ_SUCCESS;
    }

    return !PJ_SUCCESS;
}

int SIPVoIPLink::findLocalPortFromUri (const std::string& uri, pjsip_transport *transport)
{
    pj_str_t localAddress;
    pjsip_transport_type_e transportType;
    int port;
    pjsip_tpselector *tp_sel;
    pj_pool_t *tmp_pool;

    _debug ("SIP: Find local port from URI");

    // Create a temporary memory pool
    tmp_pool = pj_pool_create (&_cp->factory, "tmpdtmf10", 1000, 1000, NULL);
    if (tmp_pool == NULL) {
    	_debug ("UserAgent: Could not initialize memory pool");
    	return false;
    }

    // Find the transport that must be used with the given uri
    pj_str_t tmp;
    pj_strdup2_with_null (tmp_pool, &tmp, uri.c_str());
    pjsip_uri * genericUri = NULL;
    genericUri = pjsip_parse_uri (tmp_pool, tmp.ptr, tmp.slen, 0);

    if (genericUri == NULL) {
        _debug ("UserAgent: genericUri is NULL in findLocalPortFromUri");
        return atoi (DEFAULT_SIP_PORT);
    }

    pjsip_sip_uri * sip_uri = NULL;

    sip_uri = (pjsip_sip_uri*) pjsip_uri_get_uri (genericUri);

    if (sip_uri == NULL) {
        _debug ("UserAgent: Invalid uri in findLocalAddressFromTransport");
        return atoi (DEFAULT_SIP_PORT);
    }

    if (PJSIP_URI_SCHEME_IS_SIPS (sip_uri)) {
        transportType = PJSIP_TRANSPORT_TLS;
        port = atoi (DEFAULT_SIP_TLS_PORT);
    } else {
        if (transport == NULL) {
            _debug ("UserAgent: transport is NULL in findLocalPortFromUri - Try the local UDP transport");
            transport = _localUDPTransport;
        }

        transportType = PJSIP_TRANSPORT_UDP;

        port = atoi (DEFAULT_SIP_PORT);
    }

    // Get the transport manager associated with
    // this endpoint
    pjsip_tpmgr * tpmgr = NULL;

    tpmgr = pjsip_endpt_get_tpmgr (_endpt);

    if (tpmgr == NULL) {
        _debug ("UserAgent: unexpected, cannot get tpmgr from endpoint.");
        return port;
    }

    // Find the local address (and port) based on the registered
    // transports and the transport type

    /* Init the transport selector */
    pj_status_t status;

    if (transportType == PJSIP_TRANSPORT_UDP) {
        _debug ("UserAgent: transport ID: %s", transport->obj_name);

        status = initTransportSelector (transport, &tp_sel, tmp_pool);

        if (status == PJ_SUCCESS)
            status = pjsip_tpmgr_find_local_addr (tpmgr, tmp_pool, transportType, tp_sel, &localAddress, &port);
        else
            status = pjsip_tpmgr_find_local_addr (tpmgr, tmp_pool, transportType, NULL, &localAddress, &port);
    } else
        status = pjsip_tpmgr_find_local_addr (tpmgr, tmp_pool, transportType, NULL, &localAddress, &port);


    if (status != PJ_SUCCESS) {
        _debug ("UserAgent: failed to find local address from transport");
    }

    _debug ("UserAgent: local port discovered from attached transport: %i", port);

    pj_pool_release(tmp_pool);

    return port;
}


pj_status_t SIPVoIPLink::createTlsTransport (const std::string& accountID, std::string remoteAddr)
{
    pj_status_t success;

    _debug ("Create TLS transport for account %s\n", accountID.c_str());

    // Retrieve the account information
    SIPAccount * account = dynamic_cast<SIPAccount *> (Manager::instance().getAccount (accountID));

    if (!account) {
        _debug ("UserAgent: Account is NULL when creating TLS connection, returning");
        return !PJ_SUCCESS;
    }

    pj_sockaddr_in rem_addr;
    pj_str_t remote;

    pj_cstr (&remote, remoteAddr.c_str());

    pj_sockaddr_in_init (&rem_addr, &remote, (pj_uint16_t) 5061);

    // Update TLS settings for account registration using the default listeners
    // Pjsip does not allow to create multiple listener
    // pjsip_tpmgr *mgr = pjsip_endpt_get_tpmgr(_endpt);
    // pjsip_tls_listener_update_settings(_endpt, _pool, mgr, _localTlsListener, account->getTlsSetting());

    // Create a new TLS connection from TLS listener
    pjsip_transport *tls;
    success = pjsip_endpt_acquire_transport (_endpt, PJSIP_TRANSPORT_TLS, &rem_addr, sizeof (rem_addr), NULL, &tls);

    if (success != PJ_SUCCESS)
        _debug ("UserAgent: Error could not create TLS transport");
    else
        account->setAccountTransport (tls);

    return success;
}

pj_status_t SIPVoIPLink::createAlternateUdpTransport (std::string id)
{
    pj_sockaddr_in boundAddr;
    pjsip_host_port a_name;
    pj_status_t status;
    pj_str_t stunServer;
    pj_uint16_t stunPort;
    pj_sockaddr_in pub_addr;
    pj_sock_t sock;
    std::string listeningAddress = "";
    int listeningPort;

    _debug ("UserAgent: Create Alternate UDP transport");

    /*
     * Retrieve the account information
     */
    SIPAccount * account = NULL;
    account = dynamic_cast<SIPAccount *> (Manager::instance().getAccount (id));

    if (account == NULL) {
        _error ("UserAgent: Error: Account is null. Returning");
        return !PJ_SUCCESS;
    }

    stunServer = account->getStunServerName ();

    stunPort = account->getStunPort ();

    status = stunServerResolve (id);

    if (status != PJ_SUCCESS) {
        _error ("UserAgent: Error: Resolving STUN server: %i", status);
        return status;
    }

    // Init socket
    sock = PJ_INVALID_SOCKET;

    _debug ("UserAgent: Initializing IPv4 socket on %s:%i", stunServer.ptr, stunPort);

    status = pj_sockaddr_in_init (&boundAddr, &stunServer, 0);

    if (status != PJ_SUCCESS) {
        _debug ("UserAgent: Error: Initializing IPv4 socket on %s:%i", stunServer.ptr, stunPort);
        return status;
    }

    // Create and bind the socket
    status = pj_sock_socket (pj_AF_INET(), pj_SOCK_DGRAM(), 0, &sock);

    if (status != PJ_SUCCESS) {
        _debug ("UserAgent: Error: Unable to create or bind socket (%d)", status);
        return status;
    }

    // Query the mapped IP address and port on the 'outside' of the NAT
    status = pjstun_get_mapped_addr (&_cp->factory, 1, &sock, &stunServer, stunPort, &stunServer, stunPort, &pub_addr);

    if (status != PJ_SUCCESS) {
        _debug ("UserAgwent: Error: Contacting STUN server (%d)", status);
        pj_sock_close (sock);
        return status;
    }

    _debug ("UserAgent: Firewall address : %s:%d", pj_inet_ntoa (pub_addr.sin_addr), pj_ntohs (pub_addr.sin_port));

    a_name.host = pj_str (pj_inet_ntoa (pub_addr.sin_addr));
    a_name.port = pj_ntohs (pub_addr.sin_port);

    listeningAddress = std::string (a_name.host.ptr);
    listeningPort = (int) a_name.port;

    // Set the address to be used in SDP
    account->setPublishedAddress (listeningAddress);
    account->setPublishedPort (listeningPort);

    // Create the UDP transport
    pjsip_transport *transport;
    status = pjsip_udp_transport_attach2 (_endpt, PJSIP_TRANSPORT_UDP, sock, &a_name, 1, &transport);

    if (status != PJ_SUCCESS) {
        _debug ("UserAgent: Error: Creating alternate SIP UDP listener (%d)", status);
        return status;
    }

    _debug ("UserAgent: UDP Transport successfully created on %s:%i", listeningAddress.c_str (), listeningPort);

    account->setAccountTransport (transport);

    if (transport) {

        _debug ("UserAgent: Initial ref count: %s %s (refcnt=%i)", transport->obj_name, transport->info,
        (int) pj_atomic_get (transport->ref_cnt));

        pj_sockaddr *addr = (pj_sockaddr*) & (transport->key.rem_addr);

        static char str[PJ_INET6_ADDRSTRLEN];
        pj_inet_ntop ( ( (const pj_sockaddr*) addr)->addr.sa_family, pj_sockaddr_get_addr (addr), str, sizeof (str));


        _debug ("UserAgent: KEY: %s:%d",str, pj_sockaddr_get_port ( (const pj_sockaddr*) & (transport->key.rem_addr)));

    }

    pjsip_tpmgr * tpmgr = pjsip_endpt_get_tpmgr (_endpt);

    pjsip_tpmgr_dump_transports (tpmgr);

    return PJ_SUCCESS;
}


void SIPVoIPLink::shutdownSipTransport (const std::string& accountID)
{

    _debug ("UserAgent: Shutdown Sip Transport");

    SIPAccount* account = dynamic_cast<SIPAccount *> (Manager::instance().getAccount (accountID));

    if (!account)
        return;

    if (account->getAccountTransport()) {

        _debug ("Transport bound to account, decrease ref count");

        // decrease reference count added by pjsip_regc_send
        // PJSIP's IDLE timer is set if counter reach 0

        // there is still problems when account registration fails, so comment it for now
        // status = pjsip_transport_dec_ref(account->getAccountTransport());

        // detach transport from this account
        account->setAccountTransport (NULL);

    }

}

std::string SIPVoIPLink::parseDisplayName(char * buffer)
{
    // Parse the display name from "From" header
    char* from_header = strstr (buffer, "From: ");

    std::string displayName;

    if (from_header) {
        std::string temp (from_header);
        int begin_displayName = temp.find ("\"") + 1;
        int end_displayName = temp.rfind ("\"");
        displayName = temp.substr (begin_displayName, end_displayName - begin_displayName);

        if (displayName.size() > 25) {
            displayName = std::string ("");
        }
    } else {
        displayName = std::string ("");
    }

    return displayName;
}

void SIPVoIPLink::stripSipUriPrefix(std::string& sipUri)
{
    //Remove sip: prefix
    size_t found = sipUri.find ("sip:");

    if (found!=std::string::npos)
    	sipUri.erase (found, found+4);

    found = sipUri.find ("@");

    if (found!=std::string::npos)
    	sipUri.erase (found);
}

bool SIPVoIPLink::loadSIPLocalIP (std::string *addr)
{

    bool returnValue = true;
    std::string localAddress = "127.0.0.1";
    pj_sockaddr ip_addr;

    if (pj_gethostip (pj_AF_INET(), &ip_addr) != PJ_SUCCESS) {
        // Update the registration state if no network capabilities found
        _debug ("UserAgent: Get host ip failed!");
        returnValue = false;
    } else {
        localAddress = std::string (pj_inet_ntoa (ip_addr.ipv4.sin_addr));
        _debug ("UserAgent: Checking network, local IP address: %s", localAddress.data());
    }

    *addr = localAddress;

    return returnValue;
}

pjsip_route_hdr *SIPVoIPLink::createRouteSet(Account *account, pj_pool_t *hdr_pool)
{
	size_t found;
	std::string host = "";
	std::string port = "";
	pjsip_route_hdr *route_set;

	_debug ("SIP: Find local port from URI");

	SIPAccount *sipaccount = dynamic_cast<SIPAccount *>(account);
    std::string route = sipaccount->getServiceRoute();
    _error ("UserAgent: Set Service-Route with %s", route.c_str());

    found = route.find(":");
	if(found != std::string::npos) {
		host = route.substr(0, found);
		port = route.substr(found + 1, route.length());
	}
	else {
		host = route;
		port = "0";
	}

	std::cout << "Host: " << host << ", Port: " << port << std::endl;

    route_set = pjsip_route_hdr_create (hdr_pool);
    pjsip_route_hdr *routing = pjsip_route_hdr_create (hdr_pool);
    pjsip_sip_uri *url = pjsip_sip_uri_create (hdr_pool, 0);
    routing->name_addr.uri = (pjsip_uri*) url;
    pj_strdup2 (hdr_pool, &url->host, host.c_str());
    url->port = atoi(port.c_str());

    pj_list_push_back (route_set, pjsip_hdr_clone (hdr_pool, routing));

    return route_set;

}

bool SIPVoIPLink::dnsResolution(pjsip_tx_data *tdata) {
	pj_addrinfo ai;
	unsigned count;
	// pjsip_server_addresses svr_addr;
	pj_status_t status;
	pjsip_host_info dest_info;

	_debug("UserAgent: Dns Resolution");

	int af = pj_AF_INET();

    status = pjsip_process_route_set(tdata, &dest_info);

	pj_sockaddr_init(pj_AF_INET(), &tdata->dest_info.addr.entry[0].addr, NULL, 0);

	/* Resolve */
	count = 1;
	if((status = pj_getaddrinfo(af, &dest_info.addr.host, &count, &ai)) != PJ_SUCCESS) {
		_error("UserAgent: Unable to perform DNS resolution");
	}

	_debug("UserAgent: Found address %s", pj_inet_ntoa (ai.ai_addr.ipv4.sin_addr));

	tdata->dest_info.addr.entry[0].addr.addr.sa_family = (pj_uint16_t)af;
	pj_memcpy(&tdata->dest_info.addr.entry[0].addr, &ai.ai_addr, sizeof(pj_sockaddr));

	tdata->dest_info.addr.count = count;

	return true;
}

void SIPVoIPLink::busySleep (unsigned msec)
{

#if defined(PJ_SYMBIAN) && PJ_SYMBIAN != 0
    /* Ideally we shouldn't call pj_thread_sleep() and rather
     * CActiveScheduler::WaitForAnyRequest() here, but that will
     * drag in Symbian header and it doesn't look pretty.
     */
    pj_thread_sleep (msec);
#else
    pj_time_val timeout, now, tv;

    pj_gettimeofday (&timeout);
    timeout.msec += msec;
    pj_time_val_normalize (&timeout);

    tv.sec = 0;
    tv.msec = 10;
    pj_time_val_normalize (&tv);

    do {
        pjsip_endpt_handle_events (_endpt, &tv);
        pj_gettimeofday (&now);
    } while (PJ_TIME_VAL_LT (now, timeout));

#endif
}

bool SIPVoIPLink::pjsipShutdown (void)
{
    if (_endpt) {
        _debug ("UserAgent: Shutting down...");
        busySleep (1000);
    }

    pj_thread_join (thread);

    pj_thread_destroy (thread);
    thread = NULL;

    /* Destroy endpoint. */

    if (_endpt) {
        pjsip_endpt_destroy (_endpt);
        _endpt = NULL;
    }

    /* Destroy pool and pool factory. */
    if (_pool) {
        pj_pool_release (_pool);
        _pool = NULL;
        pj_caching_pool_destroy (_cp);
    }

    /* Shutdown PJLIB */
    pj_shutdown();

    _debug ("UserAgent: Shutted down successfully");

    /* Done. */
    return true;
}

int getModId()
{
    return _mod_ua.id;
}

static void dns_cb (pj_status_t status, void *token, const struct pjsip_server_addresses *addr)
{

	_debug("UserAgent: DNS callback");

    struct result * result = (struct result*) token;

    result->status = status;

    if (status == PJ_SUCCESS) {
        pj_memcpy (&result->servers, addr, sizeof (*addr));
    }
}

void setVoicemailInfo (std::string account, pjsip_msg_body *body)
{

    int voicemail = 0, pos_begin, pos_end;
    std::string voice_str = "Voice-Message: ";
    std::string delimiter = "/";
    std::string msg_body, voicemail_str;

    _debug ("UserAgent: checking the voice message!");
    // The voicemail message is formated like that:
    // Voice-Message: 1/0  . 1 is the number we want to retrieve in this case

    // We get the notification body
    msg_body = (char*) body->data;

    // We need the position of the first character of the string voice_str
    pos_begin = msg_body.find (voice_str);
    // We need the position of the delimiter
    pos_end = msg_body.find (delimiter);

    // So our voicemail number between the both index

    try {

        voicemail_str = msg_body.substr (pos_begin + voice_str.length(), pos_end - (pos_begin + voice_str.length()));
        std::cout << "voicemail number : " << voicemail_str << std::endl;
        voicemail = atoi (voicemail_str.c_str());
    } catch (std::out_of_range& e) {
        std::cerr << e.what() << std::endl;
    }

    // We need now to notify the manager
    if (voicemail != 0)
        Manager::instance().startVoiceMessageNotification (account, voicemail);
}

void SIPVoIPLink::SIPHandleReinvite (SIPCall *call UNUSED)
{
    _debug ("UserAgent: Handle reinvite");
}

// This callback is called when the invite session state has changed
void invite_session_state_changed_cb (pjsip_inv_session *inv, pjsip_event *e)
{
    _debug ("UserAgent: Call state changed to %s", invitationStateMap[inv->state]);

    /* Retrieve the call information */
    SIPCall *call = reinterpret_cast<SIPCall*> (inv->mod_data[_mod_ua.id]);
    if (call == NULL) {
        return;
    }

    //Retrieve the body message
    pjsip_rx_data *rdata = e->body.tsx_state.src.rdata;

    // If the call is a direct IP-to-IP call
    SIPVoIPLink * link = NULL;
    if (call->getCallConfiguration () == Call::IPtoIP) {
        link = SIPVoIPLink::instance ();
    } else {
        std::string accId = Manager::instance().getAccountFromCall (call->getCallId());
        link = dynamic_cast<SIPVoIPLink *> (Manager::instance().getAccountLink (accId));
    }

    if (link == NULL) {
        _error ("UserAgent: Error: Link is NULL in call state changed callback");
        return;
    }

    // If this is an outgoing INVITE that was created because of
    // REFER/transfer, send NOTIFY to transferer.
    if (call->getXferSub() && e->type==PJSIP_EVENT_TSX_STATE) {

    	_debug("UserAgent: Call state changed during transfer");

        int st_code = -1;
        pjsip_evsub_state ev_state = PJSIP_EVSUB_STATE_ACTIVE;

        switch (call->getInvSession()->state) {

            case PJSIP_INV_STATE_NULL:
            	_debug("PJSIP_INV_STATE_NULL");
            	break;
            case PJSIP_INV_STATE_CALLING:
            	_debug("\n");
                /* Do nothing */
            	_debug("PJSIP_INV_STATE_CALLING");
                break;
            case PJSIP_INV_STATE_EARLY:
            case PJSIP_INV_STATE_CONNECTING:
                st_code = e->body.tsx_state.tsx->status_code;
                ev_state = PJSIP_EVSUB_STATE_ACTIVE;
                _debug("PJSIP_INV_STATE_EARLY, PJSIP_INV_STATE_CONNECTING");
                break;
            case PJSIP_INV_STATE_CONFIRMED:
                /* When state is confirmed, send the final 200/OK and terminate
                 * subscription.
                 */
                st_code = e->body.tsx_state.tsx->status_code;
                ev_state = PJSIP_EVSUB_STATE_TERMINATED;
                _debug("PJSIP_INV_STATE_CONFIRMED");
                break;

            case PJSIP_INV_STATE_DISCONNECTED:
                st_code = e->body.tsx_state.tsx->status_code;
                ev_state = PJSIP_EVSUB_STATE_TERMINATED;
                _debug("PJSIP_EVSUB_STATE_TERMINATED");
                break;

            case PJSIP_INV_STATE_INCOMING:
                /* Nothing to do. Just to keep gcc from complaining about
                 * unused enums.
                 */
            	_debug("PJSIP_INV_STATE_INCOMING");
                break;
        }

        if (st_code != -1) {
            pjsip_tx_data *tdata;
            pj_status_t status;

            status = pjsip_xfer_notify (call->getXferSub(), ev_state, st_code, NULL, &tdata);

            if (status != PJ_SUCCESS) {
                _debug ("UserAgent: Unable to create NOTIFY -- %d", status);
            } else {
                status = pjsip_xfer_send_request (call->getXferSub(), tdata);

                if (status != PJ_SUCCESS) {
                    _debug ("UserAgent: Unable to send NOTIFY -- %d", status);
                }
            }
        }

        return;
    }

    if (inv->state != PJSIP_INV_STATE_CONFIRMED) {
        // Update UI with the current status code and description
        pjsip_transaction * tsx = e->body.tsx_state.tsx;
        int statusCode = tsx ? tsx->status_code : 404;
        if (statusCode) {
            const pj_str_t * description = pjsip_get_status_text (statusCode);
            // test wether or not dbus manager is instantiated, if not no need to notify the client
            if (Manager::instance().getDbusManager())
                DBusManager::instance().getCallManager()->sipCallStateChanged (call->getCallId(), std::string (description->ptr, description->slen), statusCode);
        }
    }

    if (inv->state == PJSIP_INV_STATE_EARLY && e->body.tsx_state.tsx->role == PJSIP_ROLE_UAC) {
    	// The call is ringing - We need to handle this case only on outgoing call
        call->setConnectionState (Call::Ringing);
        Manager::instance().peerRingingCall (call->getCallId());
    } else if (inv->state == PJSIP_INV_STATE_CONFIRMED) {
    	// After we sent or received a ACK - The connection is established
        link->SIPCallAnswered (call, rdata);
    } else if (inv->state == PJSIP_INV_STATE_DISCONNECTED) {

        _debug ("UserAgent: State: %s. Cause: %.*s", invitationStateMap[inv->state], (int) inv->cause_text.slen, inv->cause_text.ptr);

        std::string accId = Manager::instance().getAccountFromCall (call->getCallId());
        if((link = dynamic_cast<SIPVoIPLink *> (Manager::instance().getAccountLink (accId))) == NULL)
        	return;

        switch (inv->cause) {
            // The call terminates normally - BYE / CANCEL
            case PJSIP_SC_OK:
            case PJSIP_SC_REQUEST_TERMINATED:
                link->SIPCallClosed (call);
                break;
            case PJSIP_SC_DECLINE:
                _debug ("UserAgent: Call %s is declined", call->getCallId().c_str());
                if (inv->role == PJSIP_ROLE_UAC)
                    link->SIPCallServerFailure (call);
                break;
            case PJSIP_SC_NOT_FOUND:            /* peer not found */
            case PJSIP_SC_REQUEST_TIMEOUT:      /* request timeout */
            case PJSIP_SC_NOT_ACCEPTABLE_HERE:  /* no compatible codecs */
            case PJSIP_SC_NOT_ACCEPTABLE_ANYWHERE:
            case PJSIP_SC_UNSUPPORTED_MEDIA_TYPE:
            case PJSIP_SC_UNAUTHORIZED:
            case PJSIP_SC_FORBIDDEN:
            case PJSIP_SC_REQUEST_PENDING:
            case PJSIP_SC_ADDRESS_INCOMPLETE:
                link->SIPCallServerFailure (call);
                break;
            default:
                link->SIPCallServerFailure (call);
                _error ("UserAgent: Unhandled call state. This is probably a bug.");
                break;
        }
    }

}

void sdp_request_offer_cb (pjsip_inv_session *inv, const pjmedia_sdp_session *offer)
{
    _info ("UserAgent: Received SDP offer");


#ifdef CAN_REINVITE
    _debug ("UserAgent: %s (%d): on_rx_offer REINVITE", __FILE__, __LINE__);

    SIPCall *call;
    pj_status_t status;
    std::string accId;
    SIPVoIPLink *link;

    call = (SIPCall*) inv->mod_data[getModId() ];

    if (!call) {
        return;
    }

    accId = Manager::instance().getAccountFromCall (call->getCallId());

    link = dynamic_cast<SIPVoIPLink *> (Manager::instance().getAccountLink (accId));

    SIPAccount *account = dynamic_cast<SIPAccount *> (Manager::instance().getAccount (accId));

    status = call->getLocalSDP()->receiveOffer (offer, account->getActiveCodecs (), account->getActiveVideoCodecs());
    call->getLocalSDP()->startNegotiation();

    status = pjsip_inv_set_sdp_answer (call->getInvSession(), call->getLocalSDP()->getLocalSdpSession());

    if (link) {
        link->SIPHandleReinvite (call);
    }
#endif

}

void sdp_create_offer_cb (pjsip_inv_session *inv, pjmedia_sdp_session **p_offer)
{
    _info ("UserAgent: Create new SDP offer");

    /* Retrieve the call information */
    SIPCall * call = NULL;
    call = reinterpret_cast<SIPCall*> (inv->mod_data[_mod_ua.id]);

    std::string callid = call->getCallId();
    std::string accountid = Manager::instance().getAccountFromCall (callid);

    SIPAccount *account = dynamic_cast<SIPAccount *> (Manager::instance().getAccount (accountid));

    SIPVoIPLink *link = dynamic_cast<SIPVoIPLink *> (Manager::instance().getAccountLink (accountid));

    // Set the local address
    std::string localAddress = link->getInterfaceAddrFromName (account->getLocalInterface ());
    // Set SDP parameters - Set to local
    std::string addrSdp = localAddress;

    _debug ("UserAgent: Local Address for IP2IP call: %s", localAddress.c_str());

    // If local address bound to ANY, reslove it using PJSIP
    if (localAddress == "0.0.0.0") {
        link->loadSIPLocalIP (&localAddress);
    }

    // Local address to appear in SDP
    if (addrSdp == "0.0.0.0") {
        addrSdp = localAddress;
    }

    // Set local address for RTP media
    setCallMediaLocal (call, localAddress);

    // Building the local SDP offer
    call->getLocalSDP()->setLocalIP (addrSdp);
    call->getLocalSDP()->createOffer (account->getActiveCodecs(), account->getActiveVideoCodecs());

    *p_offer = call->getLocalSDP()->getLocalSdpSession();

}

// This callback is called after SDP offer/answer session has completed.
void sdp_media_update_cb (pjsip_inv_session *inv, pj_status_t status)
{
    _debug ("UserAgent: Call media update");

    const pjmedia_sdp_session *remote_sdp;
    const pjmedia_sdp_session *local_sdp;
    SIPVoIPLink * link = NULL;
    SIPCall * call;
    char buffer[1000];

    call = reinterpret_cast<SIPCall *> (inv->mod_data[getModId()]);
    if (call == NULL) {
        _debug ("UserAgent: Call declined by peer, SDP negotiation stopped");
        return;
    }

    link = dynamic_cast<SIPVoIPLink *> (Manager::instance().getAccountLink (""));
    if (link == NULL) {
        _warn ("UserAgent: Error: Failed to get sip link");
        return;
    }

    if (status != PJ_SUCCESS) {
        _warn ("UserAgent: Error: while negotiating the offer");
        link->hangup (call->getCallId());
        Manager::instance().callFailure (call->getCallId());
        return;
    }

    if (!inv->neg) {
    	_warn ("UserAgent: Error: no negotiator for this session");
        return;
    }

    // Retreive SDP session for this call
    Sdp *sdpSession = call->getLocalSDP();

    // Get active session sessions
    pjmedia_sdp_neg_get_active_remote (inv->neg, &remote_sdp);
    pjmedia_sdp_neg_get_active_local (inv->neg, &local_sdp);

    // Print SDP session
	memset(buffer, 0, 1000);
	pjmedia_sdp_print(remote_sdp, buffer, 1000);
	_debug("SDP: Remote active SDP Session:\n%s", buffer);

	memset(buffer, 0, 1000);
	pjmedia_sdp_print(local_sdp, buffer, 1000);
	_debug("SDP: Local active SDP Session:\n%s", buffer);

	// Set active SDP sessions
    sdpSession->setActiveRemoteSdpSession(remote_sdp);
    sdpSession->setActiveLocalSdpSession(local_sdp);

    // Update internal field for
    sdpSession->updateInternalState();
    bool audioRTPSessionValid = true;

    try {
        call->getAudioRtp()->updateDestinationIpAddress();
        call->getAudioRtp()->setDtmfPayloadType(sdpSession->getTelephoneEventType());
    }
    catch (const AudioRtpFactoryException &e)
    {
        _error(e.what());
        audioRTPSessionValid = false;
    }

    call->getVideoRtp()->updateSDP(call->getLocalSDP());
    call->getVideoRtp()->updateDestination(call->getLocalSDP()->getRemoteIP(), call->getLocalSDP()->getRemoteVideoPort());
    call->getVideoRtp()->start();

    // Get the crypto attribute containing srtp's cryptographic context (keys, cipher)
    CryptoOffer crypto_offer;
    call->getLocalSDP()->getRemoteSdpCryptoFromOffer (remote_sdp, crypto_offer);

    bool nego_success = false;

    if (!crypto_offer.empty()) {

        _debug ("UserAgent: Crypto attribute in SDP, init SRTP session");

        // init local cryptografic capabilities for negotiation
        std::vector<sfl::CryptoSuiteDefinition>localCapabilities;

        for (int i = 0; i < 3; i++) {
            localCapabilities.push_back (sfl::CryptoSuites[i]);
        }

        // Mkae sure incoming crypto offer is valid
        sfl::SdesNegotiator sdesnego (localCapabilities, crypto_offer);

        if (sdesnego.negotiate()) {
            _debug ("UserAgent: SDES negotiation successfull");
            nego_success = true;

            _debug ("UserAgent: Set remote cryptographic context");

            try {
                call->getAudioRtp()->setRemoteCryptoInfo (sdesnego);
            } catch (...) {}

            DBusManager::instance().getCallManager()->secureSdesOn (call->getCallId());
        } else {
            DBusManager::instance().getCallManager()->secureSdesOff (call->getCallId());
        }
    }


    // We did not found any crypto context for this media, RTP fallback
    if (audioRTPSessionValid and !nego_success && call->getAudioRtp()->getAudioRtpType() == sfl::Sdes) {

        // We did not found any crypto context for this media
        // @TODO if SRTPONLY, CallFail

        _debug ("UserAgent: Did not found any crypto or negotiation failed but Sdes enabled");
        call->getAudioRtp()->stop();
        call->getAudioRtp()->setSrtpEnabled (false);

        // if RTPFALLBACK, change RTP session
        std::string accountID = Manager::instance().getAccountFromCall (call->getCallId());
        SIPAccount *account = (SIPAccount *) Manager::instance().getAccount (accountID);

        if (account->getSrtpFallback())
            call->getAudioRtp()->initAudioSymmetricRtpSession ();
    }

    if (!sdpSession)
        return;

    sfl::AudioCodec *sessionMedia = sdpSession->getSessionMedia();

    if (!sessionMedia)
        return;

    AudioCodecType pl = (AudioCodecType) sessionMedia->getPayloadType();

    try {
        Manager::instance().audioLayerMutexLock();
        Manager::instance().getAudioDriver()->startStream();
        Manager::instance().audioLayerMutexUnlock();

        // udate session media only if required
        if (pl != call->getAudioRtp()->getSessionMedia()) {
            sfl::Codec* audiocodec = Manager::instance().getAudioCodecFactory().instantiateCodec (pl);

            if (audiocodec == NULL)
                _error ("UserAgent: No audiocodec found");

            call->getAudioRtp()->updateSessionMedia (static_cast<sfl::AudioCodec *>(audiocodec));
        }
    }  // FIXME: should this really be std::exception? If so, it should be caught last
    catch (const SdpException &e) {
        _error("UserAgent: Exception: %s", e.what());
    }
    catch (const std::exception& rtpException) {
        _error ("UserAgent: Exception: %s", rtpException.what());
    } 

}

void outgoing_request_forked_cb (pjsip_inv_session *inv UNUSED, pjsip_event *e UNUSED)
{
}

void transaction_state_changed_cb (pjsip_inv_session *inv UNUSED, pjsip_transaction *tsx, pjsip_event *e)
{
    assert (tsx);

    pjsip_rx_data* r_data;
    pjsip_tx_data* t_data;

    _debug ("UserAgent: Transaction changed to state %s", transactionStateMap[tsx->state]);


    if (tsx->role==PJSIP_ROLE_UAS && tsx->state==PJSIP_TSX_STATE_TRYING &&
        pjsip_method_cmp (&tsx->method, &pjsip_refer_method) ==0) {
        /** Handle the refer method **/
        onCallTransfered (inv, e->body.tsx_state.src.rdata);

    } else if (tsx->role==PJSIP_ROLE_UAS && tsx->state==PJSIP_TSX_STATE_TRYING) {

        if (e && e->body.rx_msg.rdata) {

            r_data = e->body.rx_msg.rdata;

            if (r_data && r_data->msg_info.msg->line.req.method.id == PJSIP_OTHER_METHOD) {

                std::string method_info = "INFO";
                std::string method_notify = "NOTIFY";

                std::string request =  pjsip_rx_data_get_info (r_data);

                _debug ("UserAgent: %s", request.c_str());

                if (request.find (method_notify) != std::string::npos) {
  			// Attempt to to get feedback of call transfer status
//                	std::string contentType(e->body.rx_msg.rdata.msg_info.ctype.media.type->ptr,
//                			e->body.rx_msg.rdata.msg_info.ctype.media.type->slen);
//                	_debug("OK: %s", contentType.c_str());
                }
                // Must reply 200 OK on SIP INFO request
                else if (request.find (method_info) != std::string::npos) {
                    pjsip_dlg_create_response (inv->dlg, r_data, PJSIP_SC_OK, NULL, &t_data);
                    pjsip_dlg_send_response (inv->dlg, tsx, t_data);
		    return;
                }
            }
        }

        // Incoming TEXT message
        if (e && e->body.tsx_state.src.rdata) {

            // sender of this message
            std::string from;

            // Get the message inside the transaction
            r_data = e->body.tsx_state.src.rdata;
            std::string formatedMessage = (char*) r_data->msg_info.msg->body->data;

            // Try to determine who is the recipient of the message
            SIPCall *call = reinterpret_cast<SIPCall *> (inv->mod_data[getModId() ]);

            if (!call) {
                _debug ("Incoming TEXT message: Can't find the recipient of the message");
                return;
            }

            // Respond with a 200/OK
            pjsip_dlg_create_response (inv->dlg, r_data, PJSIP_SC_OK, NULL, &t_data);
            pjsip_dlg_send_response (inv->dlg, tsx, t_data);

            std::string message;
            std::string urilist;
            sfl::InstantMessaging::UriList list;

            sfl::InstantMessaging *module = Manager::instance().getInstantMessageModule();

            try {
                // retrive message from formated text
                message = module->findTextMessage (formatedMessage);

                // retreive the recipient-list of this message
                urilist = module->findTextUriList (formatedMessage);

                // parse the recipient list xml
                list = module->parseXmlUriList (urilist);

                // If no item present in the list, peer is considered as the sender
                if (list.empty()) {
                    from = call->getPeerNumber ();
                } else {
                    sfl::InstantMessaging::UriEntry entry = list.front();
                    sfl::InstantMessaging::UriEntry::iterator iterAttr = entry.find (IM_XML_URI);

                    if (iterAttr->second != "Me")
                        from = iterAttr->second;
                    else
                        from = call->getPeerNumber ();
                }

            } catch (sfl::InstantMessageException &e) {
                _error ("SipVoipLink: %s", e.what());
                message = "";
                from = call->getPeerNumber ();
                return;
            }


            // strip < and > characters in case of an IP address
            std::string stripped;

            if (from[0] == '<' && from[from.size()-1] == '>')
                stripped = from.substr (1, from.size()-2);
            else
                stripped = from;

            // Pass through the instant messaging module if needed
            // Right now, it does do anything.
            // And notify the clients

            Manager::instance ().incomingMessage (call->getCallId (), stripped, module->receive (message, stripped, call->getCallId ()));
        }


    }
}

void registration_cb (struct pjsip_regc_cbparam *param)
{
	std::string *accountid = static_cast<std::string *>(param->token);
    SIPAccount * account = static_cast<SIPAccount *> (Manager::instance().getAccount(*accountid));

    if (account == NULL) {
        _debug ("Account is NULL in registration_cb.");
        return;
    }

    assert (param);

    const pj_str_t * description = pjsip_get_status_text (param->code);

    if (param->code && description) {

        //std::string descriptionprint(description->ptr, description->slen);
        //_debug("Received client registration callback wiht code: %i, %s\n", param->code, descriptionprint.c_str());
        DBusManager::instance().getCallManager()->registrationStateChanged (account->getAccountID(), std::string (description->ptr, description->slen), param->code);
        std::pair<int, std::string> details (param->code, std::string (description->ptr, description->slen));


        // TODO: there id a race condition for this ressource when closing the application
        account->setRegistrationStateDetailed (details);
    }

    if (param->status == PJ_SUCCESS) {
        if (param->code < 0 || param->code >= 300) {
            /* Sometimes, the status is OK, but we still failed.
             * So checking the code for real result
             */
            _debug ("UserAgent: The error is: %d", param->code);

            switch (param->code) {

                case 606:
                    account->setRegistrationState (ErrorConfStun);
                    break;

                case 503:
                case 408:
                    account->setRegistrationState (ErrorHost);
                    break;

                case 401:
                case 403:
                case 404:
                    account->setRegistrationState (ErrorAuth);
                    break;

                case 423: { // Expiration Interval Too Brief

                    int expire_value;
                    std::istringstream stream (account->getRegistrationExpire());
                    stream >> expire_value;

                    std::stringstream out;
                    out << (expire_value * 2);
                    std::string s = out.str();

                    account->setRegistrationExpire (s);
                    account->registerVoIPLink();
                }
                break;

                default:
                    account->setRegistrationState (Error);
                    break;
            }

            account->setRegister (false);

            // shutdown this transport since useless
            // if(account->getAccountTransport() != _localUDPTransport) {

            SIPVoIPLink::instance ()->shutdownSipTransport (account->getAccountID());
            //}

        } else {
            // Registration/Unregistration is success
            if (account->isRegister())
                account->setRegistrationState (Registered);
            else {
                account->setRegistrationState (Unregistered);
                account->setRegister (false);

                SIPVoIPLink::instance ()->shutdownSipTransport (account->getAccountID());

                // pjsip_regc_destroy(param->regc);
                // account->setRegistrationInfo(NULL);
            }
        }
    } else {
        account->setRegistrationState (ErrorAuth);
        account->setRegister (false);

        SIPVoIPLink::instance ()->shutdownSipTransport (account->getAccountID());
    }

}

// Optional function to be called to process incoming request message.
pj_bool_t
transaction_request_cb (pjsip_rx_data *rdata)
{
    pj_status_t status;
    unsigned options = 0;
    pjsip_dialog* dialog, *replaced_dlg;
    pjsip_tx_data *tdata;
    pjsip_tx_data *response;
    SIPVoIPLink *link;
    std::string id;
    SIPCall* call;
    pjsip_inv_session *inv;
    pjmedia_sdp_session *r_sdp;

    _info ("UserAgent: Transaction REQUEST received using transport: %s %s (refcnt=%d)",
    						rdata->tp_info.transport->obj_name,
    						rdata->tp_info.transport->info,
    						(int) pj_atomic_get (rdata->tp_info.transport->ref_cnt));

    // No need to go any further on incoming ACK
    if (rdata->msg_info.msg->line.req.method.id == PJSIP_ACK_METHOD && pjsip_rdata_get_dlg (rdata) != NULL) {
        _info ("UserAgent: received an ACK");
        return true;
    }

    /* First, let's got the username and server name from the invite.
     * We will use them to detect which account is the callee.
     */
    pjsip_uri *uri = rdata->msg_info.to->uri;
    pjsip_sip_uri *sip_uri = (pjsip_sip_uri *) pjsip_uri_get_uri (uri);

    std::string userName = std::string (sip_uri->user.ptr, sip_uri->user.slen);
    std::string server = std::string (sip_uri->host.ptr, sip_uri->host.slen);
    _debug ("UserAgent: The receiver is: %s@%s", userName.data(), server.data());

    // Get the account id of callee from username and server
    std::string account_id = Manager::instance().getAccountIdFromNameAndServer (userName, server);
    _debug ("UserAgent: Account ID for this call, %s", account_id.c_str());

    /* If we don't find any account to receive the call */
    if (account_id == "") {
        _debug ("UserAgent: Username %s doesn't match any account, using IP2IP!",userName.c_str());
    }

    /* Get the voip link associated to the incoming call */
    /* The account must before have been associated to the call in ManagerImpl */
    if((link = dynamic_cast<SIPVoIPLink *> (Manager::instance().getAccountLink (account_id))) == NULL) {
        _warn ("UserAgent: Error: cannot retrieve the voiplink from the account ID...");
        pjsip_endpt_respond_stateless (_endpt, rdata, PJSIP_SC_INTERNAL_SERVER_ERROR,
        							   NULL, NULL, NULL);
        return false;
    }

    // retrive display name from the message buffer
    std::string displayName = SIPVoIPLink::parseDisplayName(rdata->msg_info.msg_buf);
    _debug("UserAgent: Display name for this call %s", displayName.c_str());

    /* Now, it is the time to find the information of the caller */
    uri = rdata->msg_info.from->uri;
    sip_uri = (pjsip_sip_uri *) pjsip_uri_get_uri (uri);

    // Store the peer number
    char tmp[PJSIP_MAX_URL_SIZE];
    int length = pjsip_uri_print (PJSIP_URI_IN_FROMTO_HDR, sip_uri, tmp, PJSIP_MAX_URL_SIZE);
    std::string peerNumber (tmp, length);

    //Remove sip: prefix
    SIPVoIPLink::stripSipUriPrefix(peerNumber);
    _debug ("UserAgent: Peer number: %s", peerNumber.c_str());

    // Get the server voicemail notification
    // Catch the NOTIFY message
    if (rdata->msg_info.msg->line.req.method.id == PJSIP_OTHER_METHOD) {

        std::string method_name = "NOTIFY";

        // Retrieve all the message. Should contains only the method name but ...
        std::string request =  rdata->msg_info.msg->line.req.method.name.ptr;

        // Check if the message is a notification
        if (request.find (method_name) != (size_t)-1) {
            /* Notify the right account */
            setVoicemailInfo (account_id, rdata->msg_info.msg->body);
            request.find (method_name);
        }

        pjsip_endpt_respond_stateless (_endpt, rdata, PJSIP_SC_OK, NULL, NULL, NULL);

        return true;
    }

    // Handle an OPTIONS message
    if (rdata->msg_info.msg->line.req.method.id == PJSIP_OPTIONS_METHOD) {
        handleIncomingOptions (rdata);
        return true;
    }

    // Respond statelessly any non-INVITE requests with 500
    if (rdata->msg_info.msg->line.req.method.id != PJSIP_INVITE_METHOD) {
        if (rdata->msg_info.msg->line.req.method.id != PJSIP_ACK_METHOD) {
            pjsip_endpt_respond_stateless (_endpt, rdata, PJSIP_SC_METHOD_NOT_ALLOWED,
            NULL, NULL, NULL);
            return true;
        }
    }

    SIPAccount *account = dynamic_cast<SIPAccount *> (Manager::instance().getAccount (account_id));

    getRemoteSdpFromOffer (rdata, &r_sdp);

    if (account->getActiveCodecs().empty()) {
        _warn ("UserAgent: Error: No active codec");
        pjsip_endpt_respond_stateless (_endpt, rdata, PJSIP_SC_NOT_ACCEPTABLE_HERE ,
        											  NULL, NULL, NULL);
        return false;
    }

    // Verify that we can handle the request
    status = pjsip_inv_verify_request (rdata, &options, NULL, NULL, _endpt, NULL);
    if (status != PJ_SUCCESS) {
        pjsip_endpt_respond_stateless (_endpt, rdata, PJSIP_SC_METHOD_NOT_ALLOWED,
        NULL, NULL, NULL);
        return true;
    }

    /******************************************* URL HOOK *********************************************/

    if (Manager::instance().hookPreference.getSipEnabled()) {

        _debug ("UserAgent: Set sip url hooks");

        std::string header_value;

        header_value = fetchHeaderValue (rdata->msg_info.msg,
        Manager::instance().hookPreference.getUrlSipField());

        if (header_value.size () < header_value.max_size()) {
            if (header_value!="") {
                urlhook->addAction (header_value,
                Manager::instance().hookPreference.getUrlCommand());
            }
        } else
            throw std::length_error ("UserAgent: Url exceeds std::string max_size");

    }

    /************************************************************************************************/

    _info ("UserAgent: Create a new call");

    // Generate a new call ID for the incoming call!
    id = Manager::instance().getNewCallID();

    if((call = new SIPCall (id, Call::Incoming, _cp)) == NULL) {
        _warn ("UserAgent: Error: Unable to create an incoming call");
        pjsip_endpt_respond_stateless (_endpt, rdata, PJSIP_SC_INTERNAL_SERVER_ERROR,
        NULL, NULL, NULL);
        return false;
    }

    Manager::instance().associateCallToAccount (call->getCallId(), account_id);

    std::string addrToUse, addrSdp ="0.0.0.0";

    pjsip_tpselector *tp;

    if (account != NULL) {

        // May use the published address as well

        addrToUse = SIPVoIPLink::instance ()->getInterfaceAddrFromName (account->getLocalInterface ());
        account->isStunEnabled () ? addrSdp = account->getPublishedAddress () : addrSdp = addrToUse;
        // Set the appropriate transport to have the right VIA header
        link->initTransportSelector (account->getAccountTransport (), &tp, call->getMemoryPool());

        if (account->getAccountTransport()) {

            _debug ("UserAgent: SIP transport for this account: %s %s (refcnt=%i)",
            account->getAccountTransport()->obj_name,
            account->getAccountTransport()->info,
            (int) pj_atomic_get (account->getAccountTransport()->ref_cnt));
        }

    }

    if (addrToUse == "0.0.0.0") {
        link->loadSIPLocalIP (&addrToUse);
    }

    if (addrSdp == "0.0.0.0") {
        addrSdp = addrToUse;
    }

    call->setConnectionState (Call::Progressing);
    call->setPeerNumber (peerNumber);
    call->setDisplayName (displayName);
    call->initRecFileName (peerNumber);

    _debug ("UserAgent: DisplayName: %s", displayName.c_str());

    // Have to do some stuff with the SDP
    // Set the codec map, IP, peer number and so on... for the SIPCall object
    setCallMediaLocal (call, addrToUse);

    // We retrieve the remote sdp offer in the rdata struct to begin the negotiation
    call->getLocalSDP()->setLocalIP (addrSdp);

    // Init audio rtp session
    try {
        _debug ("UserAgent: Create RTP session for this call");
        call->getAudioRtp()->initAudioRtpConfig ();
        call->getAudioRtp()->initAudioSymmetricRtpSession ();
    } catch (...) {
        _warn ("UserAgent: Error: Failed to create rtp thread from answer");
    }

    // Retreive crypto offer from body, if any
    if (rdata->msg_info.msg->body) {

        char sdpbuffer[1000];
        rdata->msg_info.msg->body->print_body (rdata->msg_info.msg->body, sdpbuffer, 1000);
        std::string sdpoffer = std::string (sdpbuffer);
        size_t start = sdpoffer.find ("a=crypto:");

        // Found crypto header in SDP
        if (start != std::string::npos) {

            std::string cryptoHeader = sdpoffer.substr (start, (sdpoffer.size() - start) -1);
            _debug ("UserAgent: Found incoming crypto offer: %s", cryptoHeader.c_str());

            CryptoOffer crypto_offer;
            crypto_offer.push_back (cryptoHeader);

            bool nego_success = false;

            if (!crypto_offer.empty()) {

                _debug ("UserAgent: Crypto attribute in SDP, init SRTP session");

                // init local cryptografic capabilities for negotiation
                std::vector<sfl::CryptoSuiteDefinition>localCapabilities;

                for (int i = 0; i < 3; i++) {
                    localCapabilities.push_back (sfl::CryptoSuites[i]);
                }

                sfl::SdesNegotiator sdesnego (localCapabilities, crypto_offer);

                if (sdesnego.negotiate()) {
                    _debug ("UserAgent: SDES negotiation successfull \n");
                    nego_success = true;

                    try {
                        _debug ("UserAgent: Create RTP session for this call");
                        call->getAudioRtp()->setRemoteCryptoInfo (sdesnego);
                        call->getAudioRtp()->initLocalCryptoInfo ();
                    } catch (...) {
                        _warn ("UserAgent: Error: Failed to create rtp thread from answer");
                    }
                }
            }
        }
    }


    status = call->getLocalSDP()->receiveOffer (r_sdp, account->getActiveCodecs (), account->getActiveVideoCodecs());
    if (status!=PJ_SUCCESS) {
        delete call;
        call = NULL;
        _warn ("UserAgent: fail in receiving initial offer");
        pjsip_endpt_respond_stateless (_endpt, rdata, PJSIP_SC_INTERNAL_SERVER_ERROR, NULL, NULL, NULL);
        return false;
    }

    // Init default codec for early media session
    sfl::Codec* audiocodec = Manager::instance().getAudioCodecFactory().instantiateCodec (PAYLOAD_CODEC_ULAW);

    // Init audio rtp session
    try {
        _debug ("UserAgent: Create RTP session for this call");
        call->getAudioRtp()->start (static_cast<sfl::AudioCodec *>(audiocodec));
    } catch (...) {
        _warn ("UserAgent: Error: Failed to create rtp thread from answer");
    }


    /* Create the local dialog (UAS) */
    status = pjsip_dlg_create_uas (pjsip_ua_instance(), rdata, NULL, &dialog);

    if (status != PJ_SUCCESS) {
        delete call;
        call = NULL;
        _warn ("UserAgent: Error: Failed to create uas dialog");
        pjsip_endpt_respond_stateless (_endpt, rdata, PJSIP_SC_INTERNAL_SERVER_ERROR,
        NULL, NULL, NULL);
        return false;
    }

    // Specify media capability during invite session creation
    status = pjsip_inv_create_uas (dialog, rdata, call->getLocalSDP()->getLocalSdpSession(), 0, &inv);

    // Explicitly set the transport, set_transport methods increment transport's reference counter
    status = pjsip_dlg_set_transport (dialog, tp);
    PJ_ASSERT_RETURN (status == PJ_SUCCESS, 1);

    // Associate the call in the invite session
    inv->mod_data[_mod_ua.id] = call;

    // Check whether Replaces header is present in the request and process accordingly.
    status = pjsip_replaces_verify_request(rdata, &replaced_dlg, PJ_FALSE, &response);
    if (status != PJ_SUCCESS) {
    	_warn("UserAgent: Error: Something wrong with Replaces request.");
        // Respond with 500 (Internal Server Error)
    	pjsip_endpt_respond_stateless(_endpt, rdata, 500, NULL, NULL, NULL);
    }

    // Check if call have been transfered
    if(replaced_dlg) { // If Replace header present

    	_debug("UserAgent: Replace request foud");

    	pjsip_inv_session *replaced_inv;

    	// Always answer the new INVITE with 200, regardless whether
    	// the replaced call is in early or confirmed state.
    	if((status = pjsip_inv_answer(inv, 200, NULL, NULL, &response)) == PJ_SUCCESS)
    		pjsip_inv_send_msg(inv, response);

    	// Get the INVITE session associated with the replaced dialog.
    	replaced_inv = pjsip_dlg_get_inv_session(replaced_dlg);

    	// Disconnect the "replaced" INVITE session.
         status = pjsip_inv_end_session(replaced_inv, PJSIP_SC_GONE, NULL, &tdata);
         if (status == PJ_SUCCESS && tdata)
             status = pjsip_inv_send_msg(replaced_inv, tdata);

         call->replaceInvSession(inv);
    }
    else { // Prooceed with normal call flow

        // Send a 180 Ringing response
        _info ("UserAgent: Send a 180 Ringing response");
        status = pjsip_inv_initial_answer (inv, rdata, PJSIP_SC_RINGING, NULL, NULL, &tdata);
        PJ_ASSERT_RETURN (status == PJ_SUCCESS, 1);

        status = pjsip_inv_send_msg (inv, tdata);
        PJ_ASSERT_RETURN (status == PJ_SUCCESS, 1);

    	// Associate invite session to the current call
    	call->setInvSession (inv);

    	// Update the connection state
    	call->setConnectionState (Call::Ringing);

    	_debug ("UserAgent: Add call to account link");

    	if (Manager::instance().incomingCall (call, account_id)) {
    		// Add this call to the callAccountMap in ManagerImpl
    		Manager::instance().getAccountLink (account_id)->addCall (call);
    	} else {
    		// Fail to notify UI
    		delete call;
    		call = NULL;
    		_warn ("UserAgent: Fail to notify UI!");
    		pjsip_endpt_respond_stateless (_endpt, rdata, PJSIP_SC_INTERNAL_SERVER_ERROR,
    				NULL, NULL, NULL);
    		return false;
    	}

    }

    /* Done */
    return true;
}

pj_bool_t transaction_response_cb (pjsip_rx_data *rdata)
{
    _info ("UserAgent: Transaction response using transport: %s %s (refcnt=%d)",
    rdata->tp_info.transport->obj_name,
    rdata->tp_info.transport->info,
    (int) pj_atomic_get (rdata->tp_info.transport->ref_cnt));

    pjsip_dialog *dlg;
    dlg = pjsip_rdata_get_dlg (rdata);

    if (dlg != NULL) {
        pjsip_transaction *tsx = pjsip_rdata_get_tsx (rdata);

        if (tsx != NULL && tsx->method.id == PJSIP_INVITE_METHOD) {
            if (tsx->status_code < 200) {
                _info ("UserAgent: Received provisional response");
            } else if (tsx->status_code >= 300) {
                _warn ("UserAgent: Dialog failed");
                // pjsip_dlg_dec_session(dlg);
                // ACK for non-2xx final response is sent by transaction.
            } else {
                _info ("UserAgent: Received 200 OK response");
                sendAck (dlg, rdata);
            }
        }
    }

    return PJ_SUCCESS;
}

static void sendAck (pjsip_dialog *dlg, pjsip_rx_data *rdata)
{

    pjsip_tx_data *tdata;

    // Create ACK request
    pjsip_dlg_create_request (dlg, &pjsip_ack_method, rdata->msg_info.cseq->cseq, &tdata);

    pjsip_dlg_send_request (dlg, tdata,-1, NULL);
}

void onCallTransfered (pjsip_inv_session *inv, pjsip_rx_data *rdata)
{

    pj_status_t status;
    pjsip_tx_data *tdata;
    SIPCall *currentCall;
    const pj_str_t str_refer_to = { (char*) "Refer-To", 8};
    const pj_str_t str_refer_sub = { (char*) "Refer-Sub", 9 };
    const pj_str_t str_ref_by = { (char*) "Referred-By", 11 };
    pjsip_generic_string_hdr *refer_to;
    pjsip_generic_string_hdr *refer_sub;
    pjsip_hdr *ref_by_hdr;
    pj_bool_t no_refer_sub = PJ_FALSE;
    char *uri;
    std::string sipUri;
    pjsip_status_code code;
    pjsip_evsub *sub = NULL;

    currentCall = (SIPCall *) inv->mod_data[_mod_ua.id];
    if (currentCall == NULL) {
        _debug ("UserAgent: Call doesn't exist (%s, %s)", __FILE__, __LINE__);
        return;
    }

    /* Find the Refer-To header */
    refer_to = (pjsip_generic_string_hdr*)
    pjsip_msg_find_hdr_by_name (rdata->msg_info.msg, &str_refer_to, NULL);
    if (refer_to == NULL) {
        /* Invalid Request.
         * No Refer-To header!
         */
        _debug ("UserAgent: Received REFER without Refer-To header!");
        pjsip_dlg_respond (inv->dlg, rdata, 400, NULL, NULL, NULL);
        return;
    }

    /* Find optional Refer-Sub header */
    refer_sub = (pjsip_generic_string_hdr*)
    pjsip_msg_find_hdr_by_name (rdata->msg_info.msg, &str_refer_sub, NULL);
    if (refer_sub) {
        if (!pj_strnicmp2 (&refer_sub->hvalue, "true", 4) ==0)
            no_refer_sub = PJ_TRUE;
    }

    /* Find optional Referred-By header (to be copied onto outgoing INVITE
     * request.
     */
    ref_by_hdr = (pjsip_hdr*)
    pjsip_msg_find_hdr_by_name (rdata->msg_info.msg, &str_ref_by, NULL);

    /* Notify callback */
    code = PJSIP_SC_ACCEPTED;

    _debug ("UserAgent: Call to %.*s is being transfered to %.*s",
    				(int) inv->dlg->remote.info_str.slen,
    				inv->dlg->remote.info_str.ptr,
    				(int) refer_to->hvalue.slen,
    				refer_to->hvalue.ptr);

//    if (no_refer_sub) {
//        /*
//         * Always answer with 2xx.
//         */
//        pjsip_tx_data *tdata;
//        const pj_str_t str_false = { (char*) "false", 5};
//        pjsip_hdr *hdr;
//
//        status = pjsip_dlg_create_response (inv->dlg, rdata, code, NULL,
//        &tdata);
//
//        if (status != PJ_SUCCESS) {
//            _debug ("UserAgent: Unable to create 2xx response to REFER reques -- %d", status);
//            return;
//        }
//
//        /* Add Refer-Sub header */
//        hdr = (pjsip_hdr*)
//        pjsip_generic_string_hdr_create (tdata->pool, &str_refer_sub,
//        &str_false);
//
//        pjsip_msg_add_hdr (tdata->msg, hdr);
//
//
//        /* Send answer */
//        status = pjsip_dlg_send_response (inv->dlg, pjsip_rdata_get_tsx (rdata),
//        tdata);
//
//        if (status != PJ_SUCCESS) {
//            _debug ("UserAgent: Unable to create 2xx response to REFER request -- %d", status);
//            return;
//        }
//
//        /* Don't have subscription */
//        sub = NULL;
//
//    } else {
//
//        struct pjsip_evsub_user xfer_cb;
//        pjsip_hdr hdr_list;
//
//        /* Init callback */
//        pj_bzero (&xfer_cb, sizeof (xfer_cb));
//        xfer_cb.on_evsub_state = &transfer_server_cb;
//
//        /* Init addional header list to be sent with REFER response */
//        pj_list_init (&hdr_list);
//
//        /* Create transferee event subscription */
//        status = pjsip_xfer_create_uas (inv->dlg, &xfer_cb, rdata, &sub);
//
//        if (status != PJ_SUCCESS) {
//            _debug ("UserAgent: Unable to create xfer uas -- %d", status);
//            pjsip_dlg_respond (inv->dlg, rdata, 500, NULL, NULL, NULL);
//            return;
//        }
//
//        /* If there's Refer-Sub header and the value is "true", send back
//         * Refer-Sub in the response with value "true" too.
//         */
//        if (refer_sub) {
//            const pj_str_t str_true = { (char*) "true", 4 };
//            pjsip_hdr *hdr;
//
//            hdr = (pjsip_hdr*)
//            pjsip_generic_string_hdr_create (inv->dlg->pool,
//            &str_refer_sub,
//            &str_true);
//            pj_list_push_back (&hdr_list, hdr);
//
//        }
//
//        /* Accept the REFER request, send 2xx. */
//        pjsip_xfer_accept (sub, rdata, code, &hdr_list);
//
//        /* Create initial NOTIFY request */
//        status = pjsip_xfer_notify (sub, PJSIP_EVSUB_STATE_TERMINATED,
//        100, NULL, &tdata);
//
//        if (status != PJ_SUCCESS) {
//            _debug ("UserAgent: Unable to create NOTIFY to REFER -- %d", status);
//            return;
//        }
//
//        /* Send initial NOTIFY request */
//        status = pjsip_xfer_send_request (sub, tdata);
//
//        if (status != PJ_SUCCESS) {
//            _debug ("UserAgent: Unable to send NOTIFY to REFER -- %d", status);
//            return;
//        }
//    }

    /* We're cheating here.
     * We need to get a null terminated string from a pj_str_t.
     * So grab the pointer from the hvalue and NULL terminate it, knowing
     * that the NULL position will be occupied by a newline.
     */
    uri = refer_to->hvalue.ptr;

    uri[refer_to->hvalue.slen] = '\0';

    /* Now make the outgoing call. */
    sipUri = std::string (uri);

    std::string currentCallId = currentCall->getCallId();
    // std::string accId = Manager::instance().getAccountFromCall (currentCallId);

    std::string newCallId = Manager::instance().getNewCallID();

    Call *newCall = SIPVoIPLink::instance()->newOutgoingCall(newCallId, sipUri);

   //  if (!Manager::instance().outgoingCall (accId, newCallId, sipUri)) {
    if(newCall == NULL) {

        /* Notify xferer about the error (if we have subscription) */
        if (sub) {
            status = pjsip_xfer_notify (sub, PJSIP_EVSUB_STATE_TERMINATED,
            500, NULL, &tdata);

            if (status != PJ_SUCCESS) {
                _debug ("UserAgent: Unable to create NOTIFY to REFER -- %d", status);
                return;
            }

            status = pjsip_xfer_send_request (sub, tdata);

            if (status != PJ_SUCCESS) {
                _debug ("UserAgent: Unable to send NOTIFY to REFER -- %d", status);
                return;
            }
        }

        return;
    }

    Manager::instance().hangupCall(currentCall->getCallId());
}


void transfer_client_cb (pjsip_evsub *sub, pjsip_event *event)
{
    PJ_UNUSED_ARG (event);

    /*
     * When subscription is accepted (got 200/OK to REFER), check if
     * subscription suppressed.
     */
    if (pjsip_evsub_get_state (sub) == PJSIP_EVSUB_STATE_ACCEPTED) {

        _debug ("UserAgent: Transfer received, waiting for notifications. ");

        pjsip_rx_data *rdata;
        pjsip_generic_string_hdr *refer_sub;
        const pj_str_t REFER_SUB = { (char *) "Refer-Sub", 9 };

 	/* Must be receipt of response message */
        pj_assert(event->type == PJSIP_EVENT_TSX_STATE &&
                  event->body.tsx_state.type == PJSIP_EVENT_RX_MSG);
        rdata = event->body.tsx_state.src.rdata;

        /* Find Refer-Sub header */
        refer_sub = (pjsip_generic_string_hdr*)
                    pjsip_msg_find_hdr_by_name(rdata->msg_info.msg,
                                               &REFER_SUB, NULL);

        /* Check if subscription is suppressed */
        if (refer_sub && pj_stricmp2(&refer_sub->hvalue, "false")==0) {
	    _debug("UserAgent: No subscription requested");
        }
	else {
	    _debug("UserAgent: Transfer subscription reqeusted");
	}	
    }

    /*
     * On incoming NOTIFY, notify application about call transfer progress.
     */
    else if (pjsip_evsub_get_state (sub) == PJSIP_EVSUB_STATE_ACTIVE ||
    		pjsip_evsub_get_state (sub) == PJSIP_EVSUB_STATE_TERMINATED) {

        pjsip_msg *msg;
        pjsip_msg_body *body;
        pjsip_status_line status_line;
        pj_bool_t is_last;
        pj_bool_t cont;
        pj_status_t status;


        _debug("UserAgent: PJSIP_EVSUB_STATE_ACTIVE PJSIP_EVSUB_STATE_TERMINATED");

        SIPVoIPLink *link = reinterpret_cast<SIPVoIPLink *> (pjsip_evsub_get_mod_data (sub, _mod_ua.id));

        /* When subscription is terminated, clear the xfer_sub member of
         * the inv_data.
         */

        if (pjsip_evsub_get_state (sub) == PJSIP_EVSUB_STATE_TERMINATED) {
            pjsip_evsub_set_mod_data (sub, _mod_ua.id, NULL);
            _debug ("UserAgent: Xfer client subscription terminated");
            // Manager::instance().hangupCall(call->getCallId());

        }

        /* Application is not interested with call progress status */
        if (!link || !event) {
            _warn ("UserAgent: Either link or event is empty in transfer callback");
            return;
        }


        pjsip_rx_data* r_data = event->body.rx_msg.rdata;

        std::string method_notify = "NOTIFY";
        std::string request =  pjsip_rx_data_get_info (r_data);

        /* This better be a NOTIFY request */
        if (r_data->msg_info.msg->line.req.method.id == PJSIP_OTHER_METHOD &&
        request.find (method_notify) != (size_t)-1) {

            /* Check if there's body */
            msg = r_data->msg_info.msg;
            body = msg->body;

            if (!body) {
                _warn ("UserAgent: Warning! Received NOTIFY without message body");
                return;
            }

            /* Check for appropriate content */
            if (pj_stricmp2 (&body->content_type.type, "message") != 0 ||
            pj_stricmp2 (&body->content_type.subtype, "sipfrag") != 0) {
                _warn ("UserAgent: Warning! Received NOTIFY without message/sipfrag content");
                return;
            }

            /* Try to parse the content */
            status = pjsip_parse_status_line ( (char*) body->data, body->len, &status_line);

            if (status != PJ_SUCCESS) {
                _warn ("UserAgent: Warning! Received NOTIFY with invalid message/sipfrag content");
                return;
            }

        } else {
            _error ("UserAgent: Error: Set code to 500 during transfer");
            status_line.code = 500;
            status_line.reason = *pjsip_get_status_text (500);
        }

        // Get call coresponding to this transaction
        std::string transferID (r_data->msg_info.cid->id.ptr, r_data->msg_info.cid->id.slen);
        std::map<std::string, std::string>::iterator it = transferCallID.find (transferID);
        std::string cid = it->second;
        SIPCall *call = dynamic_cast<SIPCall *> (link->getCall (cid));
        if (!call) {
            _warn ("UserAgent:  Call with id %s doesn't exit!", cid.c_str());
            return;
        }

        /* Notify application */
        is_last = (pjsip_evsub_get_state (sub) ==PJSIP_EVSUB_STATE_TERMINATED);

        cont = !is_last;

        _debug ("UserAgent: Notification status line: %d", status_line.code);

        if (status_line.code/100 == 2) {

            _debug ("UserAgent: Received 200 OK on call transfered, stop call!");
            pjsip_tx_data *tdata;

            status = pjsip_inv_end_session (call->getInvSession(), PJSIP_SC_GONE, NULL, &tdata);

            if (status != PJ_SUCCESS) {
                _debug ("UserAgent: Fail to create end session msg!");
            } else {
                status = pjsip_inv_send_msg (call->getInvSession(), tdata);

                if (status != PJ_SUCCESS) {
                    _debug ("UserAgent: Fail to send end session msg!");
		}
            }

            Manager::instance().hangupCall(call->getCallId());

            cont = PJ_FALSE;
        }

        if (!cont) {
            pjsip_evsub_set_mod_data (sub, _mod_ua.id, NULL);
        }
    }
}


void transfer_server_cb (pjsip_evsub *sub, pjsip_event *event)
{

    PJ_UNUSED_ARG (event);

    /*
     * When subscription is terminated, clear the xfer_sub member of
     * the inv_data.
     */
    switch (pjsip_evsub_get_state (sub)) {
	case PJSIP_EVSUB_STATE_NULL:
		break;
	case PJSIP_EVSUB_STATE_SENT:
		break;
	case PJSIP_EVSUB_STATE_ACCEPTED:
		break;
	case PJSIP_EVSUB_STATE_PENDING:
		break;
	case PJSIP_EVSUB_STATE_ACTIVE:
		break;
	case PJSIP_EVSUB_STATE_TERMINATED:
		break;
	case PJSIP_EVSUB_STATE_UNKNOWN:
		break;
	default:
		break;
	}

    if (pjsip_evsub_get_state (sub) == PJSIP_EVSUB_STATE_TERMINATED) {
        SIPCall *call;

        call = (SIPCall*) pjsip_evsub_get_mod_data (sub, _mod_ua.id);

        if (!call) {
        	_debug("UserAgent: Could not find subscription data");
            return;
        }

        pjsip_evsub_set_mod_data (sub, _mod_ua.id, NULL);

        call->setXferSub (NULL);

        // Manager::instance().hangupCall(call->getCallId());

        _error ("UserAgent: Xfer server subscription terminated");
    }
}

void handleIncomingOptions (pjsip_rx_data *rdata)
{


    pjsip_tx_data *tdata;
    pjsip_response_addr res_addr;
    const pjsip_hdr *cap_hdr;
    pj_status_t status;

    /* Create basic response. */
    status = pjsip_endpt_create_response (_endpt, rdata, PJSIP_SC_OK, NULL, &tdata);

    if (status != PJ_SUCCESS) {
        return;
    }

    /* Add Allow header */
    cap_hdr = pjsip_endpt_get_capability (_endpt, PJSIP_H_ALLOW, NULL);

    if (cap_hdr) {
        pjsip_msg_add_hdr (tdata->msg, (pjsip_hdr*) pjsip_hdr_clone (tdata->pool, cap_hdr));
    }

    /* Add Accept header */
    cap_hdr = pjsip_endpt_get_capability (_endpt, PJSIP_H_ACCEPT, NULL);

    if (cap_hdr) {
        pjsip_msg_add_hdr (tdata->msg, (pjsip_hdr*) pjsip_hdr_clone (tdata->pool, cap_hdr));
    }

    /* Add Supported header */
    cap_hdr = pjsip_endpt_get_capability (_endpt, PJSIP_H_SUPPORTED, NULL);

    if (cap_hdr) {
        pjsip_msg_add_hdr (tdata->msg, (pjsip_hdr*) pjsip_hdr_clone (tdata->pool, cap_hdr));
    }

    /* Add Allow-Events header from the evsub module */
    cap_hdr = pjsip_evsub_get_allow_events_hdr (NULL);

    if (cap_hdr) {
        pjsip_msg_add_hdr (tdata->msg, (pjsip_hdr*) pjsip_hdr_clone (tdata->pool, cap_hdr));
    }

    /* Send response statelessly */
    pjsip_get_response_addr (tdata->pool, rdata, &res_addr);

    status = pjsip_endpt_send_response (_endpt, &res_addr, tdata, NULL, NULL);


    if (status != PJ_SUCCESS)
        pjsip_tx_data_dec_ref (tdata);
}

/*****************************************************************************************************************/


bool setCallMediaLocal (SIPCall* call, const std::string &localIP)
{
    SIPAccount *account = NULL;

    _debug ("UserAgent: Set local media information for this call");

    if (call) {

        std::string account_id = Manager::instance().getAccountFromCall (call->getCallId ());

        account = dynamic_cast<SIPAccount *> (Manager::instance().getAccount (account_id));

        // Setting Audio and Video
        unsigned int callLocalAudioPort = RANDOM_LOCAL_PORT;
        unsigned int callLocalVideoPort = RANDOM_LOCAL_PORT;
        assert(callLocalAudioPort != callLocalVideoPort);
        unsigned int callLocalExternAudioPort = callLocalAudioPort;

        if (account->isStunEnabled ()) {
            // If use Stun server
            callLocalExternAudioPort = account->getStunPort ();
            //localIP = account->getPublishedAddress ();
        }

        _debug ("UserAgent: Setting local ip address: %s", localIP.c_str());
        _debug ("UserAgent: Setting local audio port to: %d", callLocalAudioPort);
        _debug ("UserAgent: Setting local video port to: %d", callLocalVideoPort);
        _debug ("UserAgent: Setting local audio port (external) to: %d", callLocalExternAudioPort);

        // Set local audio port for SIPCall(id)
        call->setLocalIp (localIP);
        call->setLocalAudioPort (callLocalAudioPort);
        call->setLocalVideoPort (callLocalVideoPort);

<<<<<<< HEAD
        call->getLocalSDP()->setPortToAllMedia (callLocalExternAudioPort);
=======
        call->getLocalSDP()->setLocalPublishedAudioPort (callLocalExternAudioPort);
>>>>>>> 09abe126
        call->getLocalSDP()->setLocalPublishedVideoPort(callLocalVideoPort);

        return true;
    } else {

        _error ("UserAgent: Error: No call found while setting media information for this call");

        return false;

    }
}

std::string fetchHeaderValue (pjsip_msg *msg, std::string field)
{


    pj_str_t name;
    pjsip_generic_string_hdr * hdr;
    std::string value, url;
    size_t pos;

    std::cout << "fetch header value" << std::endl;

    /* Convert the field name into pjsip type */
    name = pj_str ( (char*) field.c_str());

    /* Get the header value and convert into string*/
    hdr = (pjsip_generic_string_hdr*) pjsip_msg_find_hdr_by_name (msg, &name, NULL);

    if (!hdr)
        return "";

    value = hdr->hvalue.ptr;

    if ( (pos=value.find ("\n")) == std::string::npos) {
        return "";
    }

    url = value.substr (0, pos);

    return url;
}

std::vector<std::string> SIPVoIPLink::getAllIpInterface (void)
{
    pj_sockaddr addrList[16];
    unsigned int addrCnt = PJ_ARRAY_SIZE (addrList);

    pj_status_t success;
    success = pj_enum_ip_interface (pj_AF_INET(), &addrCnt, addrList);

    std::vector<std::string> ifaceList;

    if (success != PJ_SUCCESS) {
        return ifaceList;
    }

    _debug ("Detecting available interfaces...");

    int i;

    for (i = 0; i < (int) addrCnt; i++) {
        char tmpAddr[PJ_INET_ADDRSTRLEN];
        pj_sockaddr_print (&addrList[i], tmpAddr, sizeof (tmpAddr), 0);
        ifaceList.push_back (std::string (tmpAddr));
        _debug ("Local interface %s", tmpAddr);
    }

    return ifaceList;
}


int get_iface_list (struct ifconf *ifconf)
{
    int sock, rval;

    if ( (sock = socket (AF_INET,SOCK_STREAM,0)) < 0)
        _debug ("get_iface_list error could not open socket\n");


    if ( (rval = ioctl (sock, SIOCGIFCONF , (char*) ifconf)) < 0)
        _debug ("get_iface_list error ioctl(SIOGIFCONF)\n");

    close (sock);

    return rval;
}

std::vector<std::string> SIPVoIPLink::getAllIpInterfaceByName (void)
{
    std::vector<std::string> ifaceList;

    static struct ifreq ifreqs[20];
    struct ifconf ifconf;
    int  nifaces;

    // add the default
    ifaceList.push_back (std::string ("default"));

    memset (&ifconf,0,sizeof (ifconf));
    ifconf.ifc_buf = (char*) (ifreqs);
    ifconf.ifc_len = sizeof (ifreqs);

    if (get_iface_list (&ifconf) < 0)
        _debug ("getAllIpInterfaceByName error could not get interface list\n");

    nifaces =  ifconf.ifc_len/sizeof (struct ifreq);

    _debug ("Interfaces (count = %d):\n", nifaces);

    for (int i = 0; i < nifaces; i++) {
        _debug ("  %s  ", ifreqs[i].ifr_name);
        ifaceList.push_back (std::string (ifreqs[i].ifr_name));
        printf ("    %s\n", getInterfaceAddrFromName (std::string (ifreqs[i].ifr_name)).c_str());
    }

    return ifaceList;
}

std::string SIPVoIPLink::getInterfaceAddrFromName (std::string ifaceName)
{

    struct ifreq ifr;
    int fd;
    int err;

    struct sockaddr_in *saddr_in;
    struct in_addr *addr_in;

    if ( (fd = socket (AF_INET, SOCK_DGRAM,0)) < 0)
        _error ("UserAgent: Error: could not open socket");

    memset (&ifr, 0, sizeof (struct ifreq));

    strcpy (ifr.ifr_name, ifaceName.c_str());
    ifr.ifr_addr.sa_family = AF_INET;

    if ( (err = ioctl (fd, SIOCGIFADDR, &ifr)) < 0)
        _debug ("UserAgent: Use default interface (0.0.0.0)");

    saddr_in = (struct sockaddr_in *) &ifr.ifr_addr;
    addr_in = & (saddr_in->sin_addr);

    std::string addr (inet_ntoa (*addr_in));

    close (fd);

    return addr;
}


pj_bool_t stun_sock_on_status_cb (pj_stun_sock *stun_sock UNUSED, pj_stun_sock_op op UNUSED, pj_status_t status)
{
    if (status == PJ_SUCCESS)
        return PJ_TRUE;
    else
        return PJ_FALSE;
}

pj_bool_t stun_sock_on_rx_data_cb (pj_stun_sock *stun_sock UNUSED, void *pkt UNUSED, unsigned pkt_len UNUSED, const pj_sockaddr_t *src_addr UNUSED, unsigned addr_len UNUSED)
{
    return PJ_TRUE;
}


std::string getLocalAddressAssociatedToAccount (std::string id)
{
    SIPAccount *account = NULL;
    pj_sockaddr_in local_addr_ipv4;
    pjsip_transport *tspt;
    std::string localAddr;
    pj_str_t tmp;

    _debug ("UserAgent: Get local address associated to account");

    account = dynamic_cast<SIPAccount *> (Manager::instance().getAccount (id));

    // Set the local address

    if (account != NULL && account->getAccountTransport ()) {
        tspt = account->getAccountTransport ();

        if (tspt != NULL) {
            local_addr_ipv4 = tspt->local_addr.ipv4;
        } else {
            _debug ("UserAgent: transport is null");
            local_addr_ipv4 = _localUDPTransport->local_addr.ipv4;
        }
    } else {
        _debug ("UserAgent: account is null");
        local_addr_ipv4 = _localUDPTransport->local_addr.ipv4;
    }

    tmp = pj_str (pj_inet_ntoa (local_addr_ipv4.sin_addr));
    localAddr = std::string (tmp.ptr);

    return localAddr;

}

void getRemoteSdpFromOffer (pjsip_rx_data *rdata, pjmedia_sdp_session** r_sdp)
{

    pjmedia_sdp_session *sdp;
    pjsip_msg *msg;
    pjsip_msg_body *body;

    // Get the message
    msg = rdata->msg_info.msg;
    // Get the body message
    body = msg->body;

    // Parse the remote request to get the sdp session

    if (body) {
        pjmedia_sdp_parse (rdata->tp_info.pool, (char*) body->data, body->len, &sdp);
        *r_sdp = sdp;
    }

    else
        *r_sdp = NULL;
}
<|MERGE_RESOLUTION|>--- conflicted
+++ resolved
@@ -4716,11 +4716,7 @@
         call->setLocalAudioPort (callLocalAudioPort);
         call->setLocalVideoPort (callLocalVideoPort);
 
-<<<<<<< HEAD
-        call->getLocalSDP()->setPortToAllMedia (callLocalExternAudioPort);
-=======
         call->getLocalSDP()->setLocalPublishedAudioPort (callLocalExternAudioPort);
->>>>>>> 09abe126
         call->getLocalSDP()->setLocalPublishedVideoPort(callLocalVideoPort);
 
         return true;
