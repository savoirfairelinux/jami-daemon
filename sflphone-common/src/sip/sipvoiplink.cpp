/*
 *  Copyright (C) 2004-2009 Savoir-Faire Linux inc.
 *
 *  Author: Emmanuel Milou <emmanuel.milou@savoirfairelinux.com>
 *  Author: Yun Liu <yun.liu@savoirfairelinux.com>
 *  Author: Pierre-Luc Bacon <pierre-luc.bacon@savoirfairelinux.com>
 *
 *  This program is free software; you can redistribute it and/or modify
 *  it under the terms of the GNU General Public License as published by
 *  the Free Software Foundation; either version 3 of the License, or
 *  (at your option) any later version.
 *
 *  This program is distributed in the hope that it will be useful,
 *  but WITHOUT ANY WARRANTY; without even the implied warranty of
 *  MERCHANTABILITY or FITNESS FOR A PARTICULAR PURPOSE.  See the
 *  GNU General Public License for more details.
 *
 *  You should have received a copy of the GNU General Public License
 *  along with this program; if not, write to the Free Software
 *   Foundation, Inc., 675 Mass Ave, Cambridge, MA 02139, USA.
 */

#include "sipvoiplink.h"

#include "manager.h"

#include "sip/sdp.h"
#include "sipcall.h"
#include "sipaccount.h"
#include "eventthread.h"

#include "dbus/dbusmanager.h"
#include "dbus/callmanager.h"

#include "pjsip/sip_endpoint.h"
#include "pjsip/sip_transport_tls.h"
#include "pjsip/sip_transport_tls.h"
#include "pjsip/sip_uri.h"
#include <pjnath.h>

#include <netinet/in.h>
#include <arpa/nameser.h>
#include <resolv.h>
#include <istream>

#define CAN_REINVITE        1

static char * invitationStateMap[] = {
    (char*) "PJSIP_INV_STATE_NULL",
    (char*) "PJSIP_INV_STATE_CALLING",
    (char*) "PJSIP_INV_STATE_INCOMING",
    (char*) "PJSIP_INV_STATE_EARLY",
    (char*) "PJSIP_INV_STATE_CONNECTING",
    (char*) "PJSIP_INV_STATE_CONFIRMED",
    (char*) "PJSIP_INV_STATE_DISCONNECTED"
};

static char * transactionStateMap[] = {
    (char*) "PJSIP_TSX_STATE_NULL" ,
    (char*) "PJSIP_TSX_STATE_CALLING",
    (char*) "PJSIP_TSX_STATE_TRYING",
    (char*) "PJSIP_TSX_STATE_PROCEEDING",
    (char*) "PJSIP_TSX_STATE_COMPLETED",
    (char*) "PJSIP_TSX_STATE_CONFIRMED",
    (char*) "PJSIP_TSX_STATE_TERMINATED",
    (char*) "PJSIP_TSX_STATE_DESTROYED",
    (char*) "PJSIP_TSX_STATE_MAX"
};

struct result {
    pj_status_t             status;
    pjsip_server_addresses  servers;
};

pjsip_transport *_localUDPTransport;

const pj_str_t STR_USER_AGENT = { (char*) "User-Agent", 10 };

/**************** EXTERN VARIABLES AND FUNCTIONS (callbacks) **************************/

/*
 * Retrieve the SDP of the peer contained in the offer
 *
 * @param rdata The request data
 * @param r_sdp The pjmedia_sdp_media to stock the remote SDP
 */
void get_remote_sdp_from_offer (pjsip_rx_data *rdata, pjmedia_sdp_session** r_sdp);

int getModId();

/**
 * Set audio (SDP) configuration for a call
 * localport, localip, localexternalport
 * @param call a SIPCall valid pointer
 * @return bool True
 */
bool setCallAudioLocal (SIPCall* call, std::string localIP);

void handle_incoming_options (pjsip_rx_data *rxdata);

std::string fetch_header_value (pjsip_msg *msg, std::string field);

std::string getLocalAddressAssociatedToAccount (AccountID id);


/*
 *  The global pool factory
 */
pj_caching_pool _cp;

/*
 * The pool to allocate memory
 */
pj_pool_t *_pool;

/*
 *	The SIP endpoint
 */
pjsip_endpoint *_endpt;

/*
 *	The SIP module
 */
pjsip_module _mod_ua;

/*
 * Thread related
 */
pj_thread_t *thread;
pj_thread_desc desc;

/*
 * Url hook instance
 */
UrlHook *urlhook;

/**
 * Get the number of voicemail waiting in a SIP message
 */
void set_voicemail_info (AccountID account, pjsip_msg_body *body);

// Documentated from the PJSIP Developer's Guide, available on the pjsip website/


pj_bool_t stun_sock_on_status (pj_stun_sock *stun_sock, pj_stun_sock_op op, pj_status_t status);
pj_bool_t stun_sock_on_rx_data (pj_stun_sock *stun_sock, void *pkt, unsigned pkt_len, const pj_sockaddr_t *src_addr, unsigned addr_len);


/*
 * Session callback
 * Called when the invite session state has changed.
 *
 * @param	inv	A pointer on a pjsip_inv_session structure
 * @param	e	A pointer on a pjsip_event structure
 */
void call_on_state_changed (pjsip_inv_session *inv, pjsip_event *e);

/*
 * Session callback
 * Called after SDP offer/answer session has completed.
 *
 * @param	inv	A pointer on a pjsip_inv_session structure
 * @param	status	A pj_status_t structure
 */
void call_on_media_update (pjsip_inv_session *inv, pj_status_t status UNUSED);

/*
 * Called when the invite usage module has created a new dialog and invite
 * because of forked outgoing request.
 *
 * @param	inv	A pointer on a pjsip_inv_session structure
 * @param	e	A pointer on a pjsip_event structure
 */
void call_on_forked (pjsip_inv_session *inv, pjsip_event *e);

/*
 * Session callback
 * Called whenever any transactions within the session has changed their state.
 * Useful to monitor the progress of an outgoing request.
 *
 * @param	inv	A pointer on a pjsip_inv_session structure
 * @param	tsx	A pointer on a pjsip_transaction structure
 * @param	e	A pointer on a pjsip_event structure
 */
void call_on_tsx_changed (pjsip_inv_session *inv, pjsip_transaction *tsx, pjsip_event *e);

void on_rx_offer (pjsip_inv_session *inv, const pjmedia_sdp_session *offer);

/*
 * Registration callback
 */
void regc_cb (struct pjsip_regc_cbparam *param);

/*
 * DNS Callback used in workaround for bug #1852
 */
static void dns_cb (pj_status_t status, void *token, const struct pjsip_server_addresses *addr);

/*
 * Called to handle incoming requests outside dialogs
 * @param   rdata
 * @return  pj_bool_t
 */
pj_bool_t mod_on_rx_request (pjsip_rx_data *rdata);

/*
 * Called to handle incoming response
 * @param	rdata
 * @return	pj_bool_t
 */
pj_bool_t mod_on_rx_response (pjsip_rx_data *rdata UNUSED) ;

/*
 * Transfer callbacks
 */
void xfer_func_cb (pjsip_evsub *sub, pjsip_event *event);
void xfer_svr_cb (pjsip_evsub *sub, pjsip_event *event);
void onCallTransfered (pjsip_inv_session *inv, pjsip_rx_data *rdata);

/*************************************************************************************************/

SIPVoIPLink* SIPVoIPLink::_instance = NULL;


SIPVoIPLink::SIPVoIPLink (const AccountID& accountID)
        : VoIPLink (accountID)
        , _nbTryListenAddr (2)   // number of times to try to start SIP listener
        , _regPort (atoi (DEFAULT_SIP_PORT))
        , _clients (0)
{
    // to get random number for RANDOM_PORT
    srand (time (NULL));

    urlhook = new UrlHook ();

    /* Start pjsip initialization step */
    init();
}

SIPVoIPLink::~SIPVoIPLink()
{
    terminate();
}

SIPVoIPLink* SIPVoIPLink::instance (const AccountID& id)
{

    if (!_instance) {
		_debug ("Create new SIPVoIPLink instance");
        _instance = new SIPVoIPLink (id);
    }

    return _instance;
}

void SIPVoIPLink::decrementClients (void)
{
    _clients--;

    if (_clients == 0) {
        terminate();
        SIPVoIPLink::_instance=NULL;
    }
}

bool SIPVoIPLink::init()
{
    if (initDone())
        return false;

	// TODO This port should be the one configured for the IP profile
	// and not the global one
    _regPort = Manager::instance().getLocalIp2IpPort();

    /* Instanciate the C++ thread */
    _evThread = new EventThread (this);

    /* Initialize the pjsip library */
    pjsip_init();

    initDone (true);

    return true;
}

void
SIPVoIPLink::terminate()
{
    _debug("SIPVoIPLink::terminate");



    if (_evThread) {
        _debug("SIPVoIPLink:: delete eventThread");
        delete _evThread;
        _evThread = NULL;
    }



    /* Clean shutdown of pjsip library */
    if (initDone()) {
      _debug("pjsip_shutdown\n");
        pjsip_shutdown();
    }

    initDone (false);
}

void
SIPVoIPLink::terminateSIPCall()
{
    ost::MutexLock m (_callMapMutex);
    CallMap::iterator iter = _callMap.begin();
    SIPCall *call;

    while (iter != _callMap.end()) {
        call = dynamic_cast<SIPCall*> (iter->second);

        if (call) {
            // terminate the sip call
            delete call;
            call = 0;
        }

        iter++;
    }

    _callMap.clear();
}

void
SIPVoIPLink::terminateOneCall (const CallID& id)
{

    SIPCall *call = getSIPCall (id);

    if (call) {
        // terminate the sip call
        delete call;
        call = 0;
    }
}

void get_remote_sdp_from_offer (pjsip_rx_data *rdata, pjmedia_sdp_session** r_sdp)
{

    pjmedia_sdp_session *sdp;
    pjsip_msg *msg;
    pjsip_msg_body *body;

    // Get the message
    msg = rdata->msg_info.msg;
    // Get the body message
    body = msg->body;

    // Parse the remote request to get the sdp session

    if (body) {
        pjmedia_sdp_parse (rdata->tp_info.pool, (char*) body->data, body->len, &sdp);
        *r_sdp = sdp;
    }

    else
        *r_sdp = NULL;
}


std::string SIPVoIPLink::get_useragent_name (void)
{
    std::ostringstream  useragent;
    useragent << PROGNAME << "/" << SFLPHONED_VERSION;
    return useragent.str();
}

void
SIPVoIPLink::getEvent()
{
    // We have to register the external thread so it could access the pjsip frameworks
    if (!pj_thread_is_registered())
        pj_thread_register (NULL, desc, &thread);

    // PJSIP polling
    pj_time_val timeout = {0, 10};

    pjsip_endpt_handle_events (_endpt, &timeout);

}

int SIPVoIPLink::sendRegister (AccountID id)
{
    int expire_value;

    pj_status_t status;
    pj_str_t useragent;
    pjsip_tx_data *tdata;
    pjsip_host_info destination;

    std::string tmp, hostname, username, password;
    SIPAccount *account = NULL;
    pjsip_regc *regc;
    pjsip_generic_string_hdr *h;
    pjsip_hdr hdr_list;

    account = dynamic_cast<SIPAccount *> (Manager::instance().getAccount (id));

    if (account == NULL) {
        _debug ("In sendRegister: account is null");
        return false;
    }

    // Resolve hostname here and keep its
    // IP address for the whole time the
    // account is connected. This was a
    // workaround meant to help issue
    // #1852 that we hope should be fixed
    // soon.
    if (account->isResolveOnce()) {

        struct result result;
        destination.type = PJSIP_TRANSPORT_UNSPECIFIED;
        destination.flag = pjsip_transport_get_flag_from_type (PJSIP_TRANSPORT_UNSPECIFIED);
        destination.addr.host = pj_str (const_cast<char*> ( (account->getHostname()).c_str()));
        destination.addr.port = 0;

        result.status = 0x12345678;

        pjsip_endpt_resolve (_endpt, _pool, &destination, &result, &dns_cb);

        /* The following magic number and construct are inspired from dns_test.c
         * in test-pjsip directory.
         */

        while (result.status == 0x12345678) {
            pj_time_val timeout = { 1, 0 };
            pjsip_endpt_handle_events (_endpt, &timeout);
            _debug ("status : %d", result.status);
        }

        if (result.status != PJ_SUCCESS) {
            _debug ("Failed to resolve hostname only once."
                    " Default resolver will be used on"
                    " hostname for all requests.");
        } else {
            _debug ("%d servers where obtained from name resolution.", result.servers.count);
            char addr_buf[80];

            pj_sockaddr_print ( (pj_sockaddr_t*) &result.servers.entry[0].addr, addr_buf, sizeof (addr_buf), 3);
            account->setHostname (addr_buf);
        }
    }

    // Launch a new TLS listener/transport
    // if the user did choose it.
    if (account->isTlsEnabled()) {
        pj_status_t status;

        _debug ("    sendRegister: createTlsTransport");
        status = createTlsTransportRetryOnFailure (id);

        if (status != PJ_SUCCESS) {
            _debug ("Failed to initialize TLS transport for account %s", id.c_str());
        }
    }

    else {
        // Launch a new UDP listener/transport, using the published address
        if (account->isStunEnabled ()) {
            pj_status_t status;

            _debug ("    sendRegister: createAlternateUdpTransport");
            status = createAlternateUdpTransport (id);

            if (status != PJ_SUCCESS) {
                _debug ("Failed to initialize UDP transport with an extern published address for account %s", id.c_str());
            }
        } else {

            status = createUDPServer (id);

            if (status != PJ_SUCCESS) {
                _debug ("Use the local UDP transport\n");
                account->setAccountTransport (_localUDPTransport);
            }
        }
    }

    _mutexSIP.enterMutex();

    // Get the client registration information for this particular account
    regc = account->getRegistrationInfo();
    account->setRegister (true);

    // Set the expire value of the message from the config file
    istringstream stream (account->getRegistrationExpire());
    stream >> expire_value;

    if (!expire_value) {
        expire_value = PJSIP_REGC_EXPIRATION_NOT_SPECIFIED;
    }

    // Update the state of the voip link
    account->setRegistrationState (Trying);

    // Create the registration according to the account ID
    status = pjsip_regc_create (_endpt, (void*) account, &regc_cb, &regc);

    if (status != PJ_SUCCESS) {
        _debug ("UserAgent: Unable to create regc.");
        _mutexSIP.leaveMutex();
        return false;
    }

    // Creates URI
    std::string fromUri;

    std::string contactUri;

    std::string srvUri;

    std::string address;

    fromUri = account->getFromUri();

    srvUri = account->getServerUri();

    address = findLocalAddressFromUri (srvUri, account->getAccountTransport ());

    int port = findLocalPortFromUri (srvUri, account->getAccountTransport ());

    std::stringstream ss;

    std::string portStr;

    ss << port;

    ss >> portStr;

    contactUri = account->getContactHeader (address, portStr);

    _debug ("sendRegister: fromUri: %s serverUri: %s contactUri: %s",
            fromUri.c_str(),
            srvUri.c_str(),
            contactUri.c_str());

    pj_str_t pjFrom;

    pj_cstr (&pjFrom, fromUri.c_str());

    pj_str_t pjContact;

    pj_cstr (&pjContact, contactUri.c_str());

    pj_str_t pjSrv;

    pj_cstr (&pjSrv, srvUri.c_str());

    // Initializes registration
    status = pjsip_regc_init (regc, &pjSrv, &pjFrom, &pjFrom, 1, &pjContact, expire_value);

    if (status != PJ_SUCCESS) {
        _debug ("UserAgent: Unable to initialize account %d in sendRegister", status);
        _mutexSIP.leaveMutex();
        return false;
    }

    pjsip_cred_info *cred = account->getCredInfo();

    int credential_count = account->getCredentialCount();
    _debug ("setting %d credentials in sendRegister", credential_count);
    pjsip_regc_set_credentials (regc, credential_count, cred);

    // Add User-Agent Header
    pj_list_init (&hdr_list);

    useragent = pj_str ( (char*) get_useragent_name ().c_str());

    h = pjsip_generic_string_hdr_create (_pool, &STR_USER_AGENT, &useragent);

    pj_list_push_back (&hdr_list, (pjsip_hdr*) h);

    pjsip_regc_add_headers (regc, &hdr_list);

    status = pjsip_regc_register (regc, PJ_TRUE, &tdata);

    if (status != PJ_SUCCESS) {
        _debug ("UserAgent: Unable to register regc.");
        _mutexSIP.leaveMutex();
        return false;
    }

    pjsip_tpselector *tp;

    init_transport_selector (account->getAccountTransport (), &tp);
    status = pjsip_regc_set_transport (regc, tp);

    if (status != PJ_SUCCESS) {
        _debug ("UserAgent: Unable to set transport.");
        _mutexSIP.leaveMutex ();
        return false;
    }

    // Send registration request
    status = pjsip_regc_send (regc, tdata);

    if (status != PJ_SUCCESS) {
        _debug ("UserAgent: Unable to send regc request.");
        _mutexSIP.leaveMutex();
        return false;
    }

    _mutexSIP.leaveMutex();

    account->setRegistrationInfo (regc);
<<<<<<< HEAD
    _debug ("ok");
=======

>>>>>>> 8c3ce76d
    return true;
}

int
SIPVoIPLink::sendUnregister (AccountID id)
{
    pj_status_t status = 0;
    pjsip_tx_data *tdata = NULL;
    SIPAccount *account;
    pjsip_regc *regc;

    account = dynamic_cast<SIPAccount *> (Manager::instance().getAccount (id));
    regc = account->getRegistrationInfo();

    if (!account->isRegister()) {
        account->setRegistrationState (Unregistered);
        return true;
    }

    if (regc) {
        status = pjsip_regc_unregister (regc, &tdata);

        if (status != PJ_SUCCESS) {
            _debug ("UserAgent: Unable to unregister regc.");
            return false;
        }

        status = pjsip_regc_send (regc, tdata);

        if (status != PJ_SUCCESS) {
            _debug ("UserAgent: Unable to send regc request.");
            return false;
        }
    } else {
        _debug ("UserAgent: regc is null!");
        return false;
    }

    //account->setRegistrationInfo(regc);
    account->setRegister (false);

    return true;
}

Call*
SIPVoIPLink::newOutgoingCall (const CallID& id, const std::string& toUrl)
{
    SIPAccount * account = NULL;
    pj_status_t status;
    std::string localAddr;

    SIPCall* call = new SIPCall (id, Call::Outgoing, _pool);

    if (call) {
        account = dynamic_cast<SIPAccount *> (Manager::instance().getAccount (Manager::instance().getAccountFromCall (id)));

        if (account == NULL) {
            _debug ("Error retrieving the account to the make the call with");
            call->setConnectionState (Call::Disconnected);
            call->setState (Call::Error);
            delete call;
            call=0;
            return call;
        }

        std::string toUri = account->getToUri (toUrl);

        call->setPeerNumber (toUri);

		// TODO May use the published address as well
        localAddr = account->getLocalAddress ();
        setCallAudioLocal (call, localAddr);

        try {
            _debug ("Creating new rtp session in newOutgoingCall");
            call->getAudioRtp()->initAudioRtpSession (call);
        } catch (...) {
            _debug ("Failed to create rtp thread from newOutGoingCall");
        }

        call->initRecFileName();

        _debug ("Try to make a call to: %s with call ID: %s", toUrl.data(), id.data());
        // Building the local SDP offer
        // localAddr = getLocalAddressAssociatedToAccount (account->getAccountID());
        call->getLocalSDP()->set_ip_address (localAddr);
        status = call->getLocalSDP()->create_initial_offer();

        if (status != PJ_SUCCESS) {
            delete call;
            call=0;
            return call;
        }

        if (SIPOutgoingInvite (call)) {
            call->setConnectionState (Call::Progressing);
            call->setState (Call::Active);
            addCall (call);
        } else {
            delete call;
            call = 0;
        }
    }

    return call;
}

bool
SIPVoIPLink::answer (const CallID& id)
{
    SIPCall *call;
    pj_status_t status;
    pjsip_tx_data *tdata;
    Sdp *local_sdp;
    pjsip_inv_session *inv_session;

    _debug ("SIPVoIPLink::answer: start answering ");

    call = getSIPCall (id);

    if (call==0) {
        _debug ("! SIP Failure: SIPCall doesn't exists");
        return false;
    }

    local_sdp = call->getLocalSDP();

    try {
        call->getAudioRtp()->initAudioRtpSession (call);
    } catch (...) {
        _debug ("Failed to create rtp thread from answer");
    }

    inv_session = call->getInvSession();

    status = local_sdp->start_negociation ();

    if (status == PJ_SUCCESS) {

        _debug ("SIPVoIPLink::answer:UserAgent: Negociation success! : call %s ", call->getCallId().c_str());
        // Create and send a 200(OK) response
        status = pjsip_inv_answer (inv_session, PJSIP_SC_OK, NULL, NULL, &tdata);
        PJ_ASSERT_RETURN (status == PJ_SUCCESS, 1);
        status = pjsip_inv_send_msg (inv_session, tdata);
        PJ_ASSERT_RETURN (status == PJ_SUCCESS, 1);

        call->setConnectionState (Call::Connected);
        call->setState (Call::Active);

        return true;
    } else {
        // Create and send a 488/Not acceptable here
        // because the SDP negociation failed
        status = pjsip_inv_answer (inv_session, PJSIP_SC_NOT_ACCEPTABLE_HERE, NULL, NULL,
                                   &tdata);
        PJ_ASSERT_RETURN (status == PJ_SUCCESS, 1);
        status = pjsip_inv_send_msg (inv_session, tdata);
        PJ_ASSERT_RETURN (status == PJ_SUCCESS, 1);

        // Terminate the call
        _debug ("SIPVoIPLink::answer: fail terminate call %s ",call->getCallId().c_str());

        if (call->getAudioRtp())
            call->getAudioRtp()->stop ();

        terminateOneCall (call->getCallId());

        removeCall (call->getCallId());

        return false;
    }
}

bool
SIPVoIPLink::hangup (const CallID& id)
{
    pj_status_t status;
    pjsip_tx_data *tdata = NULL;
    SIPCall* call;

    call = getSIPCall (id);

    if (call==0) {
        _debug ("! SIP Error: Call doesn't exist");
        return false;
    }

    // User hangup current call. Notify peer
    status = pjsip_inv_end_session (call->getInvSession(), 404, NULL, &tdata);

    if (status != PJ_SUCCESS)
        return false;


    if (tdata == NULL)
        return true;

    // _debug("Some tdata info: %",);

    status = pjsip_inv_send_msg (call->getInvSession(), tdata);

    if (status != PJ_SUCCESS)
        return false;

    call->getInvSession()->mod_data[getModId() ] = NULL;

    // Release RTP thread
    if (Manager::instance().isCurrentCall (id)) {
        _debug ("* SIP Info: Stopping AudioRTP for hangup");
        call->getAudioRtp()->stop();
    }

    terminateOneCall (id);

    removeCall (id);

    return true;
}

bool
SIPVoIPLink::peerHungup (const CallID& id)
{
    pj_status_t status;
    pjsip_tx_data *tdata = NULL;
    SIPCall* call;

    call = getSIPCall (id);

    if (call==0) {
        _debug ("! SIP Error: Call doesn't exist");
        return false;
    }

    // User hangup current call. Notify peer
    status = pjsip_inv_end_session (call->getInvSession(), 404, NULL, &tdata);

    if (status != PJ_SUCCESS)
        return false;

    if (tdata == NULL)
        return true;

    status = pjsip_inv_send_msg (call->getInvSession(), tdata);

    if (status != PJ_SUCCESS)
        return false;

    call->getInvSession()->mod_data[getModId() ] = NULL;

    // Release RTP thread
    if (Manager::instance().isCurrentCall (id)) {
        _debug ("* SIP Info: Stopping AudioRTP for hangup");
        call->getAudioRtp()->stop();
    }

    terminateOneCall (id);

    removeCall (id);

    return true;
}

bool
SIPVoIPLink::cancel (const CallID& id)
{
    SIPCall* call = getSIPCall (id);

    if (call==0) {
        _debug ("! SIP Error: Call doesn't exist");
        return false;
    }

    _debug ("- SIP Action: Cancel call %s [cid: %3d]", id.data(), call->getCid());

    terminateOneCall (id);
    removeCall (id);

    return true;
}

bool
SIPVoIPLink::onhold (const CallID& id)
{

    pj_status_t status;
    SIPCall* call;

    call = getSIPCall (id);

    if (call==0) {
        _debug ("! SIP Error: call doesn't exist");
        return false;
    }


    // Stop sound
    call->setAudioStart (false);

    call->setState (Call::Hold);

    _debug ("* SIP Info: Stopping AudioRTP for onhold action");

    call->getAudioRtp()->stop();

    /* Create re-INVITE with new offer */
    status = inv_session_reinvite (call, "sendonly");

    if (status != PJ_SUCCESS)
        return false;

    return true;
}

int SIPVoIPLink::inv_session_reinvite (SIPCall *call, std::string direction)
{

    pj_status_t status;
    pjsip_tx_data *tdata;
    pjmedia_sdp_session *local_sdp;
    pjmedia_sdp_attr *attr;

    local_sdp = call->getLocalSDP()->get_local_sdp_session();

    if (local_sdp == NULL) {
        _debug ("! SIP Failure: unable to find local_sdp");
        return !PJ_SUCCESS;
    }

    // reinvite only if connected
    // Build the local SDP offer
    status = call->getLocalSDP()->create_initial_offer();

    if (status != PJ_SUCCESS)
        return 1;   // !PJ_SUCCESS

    pjmedia_sdp_media_remove_all_attr (local_sdp->media[0], "sendrecv");

    attr = pjmedia_sdp_attr_create (_pool, direction.c_str(), NULL);

    pjmedia_sdp_media_add_attr (local_sdp->media[0], attr);

    // Build the reinvite request

    status = pjsip_inv_reinvite (call->getInvSession(), NULL,
                                 local_sdp, &tdata);

    if (status != PJ_SUCCESS)
        return 1;   // !PJ_SUCCESS

    // Send it
    status = pjsip_inv_send_msg (call->getInvSession(), tdata);

    if (status != PJ_SUCCESS)
        return 1;   // !PJ_SUCCESS

    return PJ_SUCCESS;
}


bool
SIPVoIPLink::offhold (const CallID& id)
{
    SIPCall *call;
    pj_status_t status;

    call = getSIPCall (id);

    if (call==0) {
        _debug ("! SIP Error: Call doesn't exist");
        return false;
    }

    try {
        call->getAudioRtp()->initAudioRtpSession (call);
    } catch (...) {
        _debug ("! SIP Failure: Unable to create RTP Session (%s:%d)", __FILE__, __LINE__);
    }

    /* Create re-INVITE with new offer */
    status = inv_session_reinvite (call, "sendrecv");

    if (status != PJ_SUCCESS)
        return false;

    call->setState (Call::Active);

    return true;
}

bool
SIPVoIPLink::transfer (const CallID& id, const std::string& to)
{

    SIPCall *call;
    std::string tmp_to;
    pjsip_evsub *sub;
    pjsip_tx_data *tdata;

    struct pjsip_evsub_user xfer_cb;
    pj_status_t status;
    AccountID account_id;
    SIPAccount * account = NULL;

    call = getSIPCall (id);
    call->stopRecording();
    account_id = Manager::instance().getAccountFromCall (id);
    account = dynamic_cast<SIPAccount *> (Manager::instance().getAccount (account_id));

    if (account == NULL) {
        _debug ("SIPVoIPLink::transfer account is null. Returning.");
        return false;
    }

    if (call==0) {
        _debug ("! SIP Failure: Call doesn't exist");
        return false;
    }

    std::string dest;

    pj_str_t pjDest;

    if (to.find ("@") == std::string::npos) {
        dest = account->getToUri (to);
        pj_cstr (&pjDest, dest.c_str());
    }

    _debug ("Transfering to %s", dest.c_str());

    /* Create xfer client subscription. */
    pj_bzero (&xfer_cb, sizeof (xfer_cb));
    xfer_cb.on_evsub_state = &xfer_func_cb;

    status = pjsip_xfer_create_uac (call->getInvSession()->dlg, &xfer_cb, &sub);

    if (status != PJ_SUCCESS) {
        _debug ("UserAgent: Unable to create xfer -- %d", status);
        return false;
    }

    /* Associate this voiplink of call with the client subscription
     * We can not just associate call with the client subscription
     * because after this function, we can not find the cooresponding
     * voiplink from the call any more. But the voiplink is useful!
     */
    pjsip_evsub_set_mod_data (sub, getModId(), this);

    /*
     * Create REFER request.
     */
    status = pjsip_xfer_initiate (sub, &pjDest, &tdata);

    if (status != PJ_SUCCESS) {
        _debug ("UserAgent: Unable to create REFER request -- %d", status);
        return false;
    }

    /* Send. */
    status = pjsip_xfer_send_request (sub, tdata);

    if (status != PJ_SUCCESS) {
        _debug ("UserAgent: Unable to send REFER request -- %d", status);
        return false;
    }

    return true;
}

bool SIPVoIPLink::transferStep2 (SIPCall* call)
{
    call->getAudioRtp()->stop();
    return true;
}

bool
SIPVoIPLink::refuse (const CallID& id)
{
    SIPCall *call;
    pj_status_t status;
    pjsip_tx_data *tdata;


    call = getSIPCall (id);

    if (call==0) {
        _debug ("Call doesn't exist");
        return false;
    }

    // can't refuse outgoing call or connected
    if (!call->isIncoming() || call->getConnectionState() == Call::Connected) {
        _debug ("It's not an incoming call, or it's already answered");
        return false;
    }

    // User refuse current call. Notify peer
    status = pjsip_inv_end_session (call->getInvSession(), PJSIP_SC_DECLINE, NULL, &tdata);   //603

    if (status != PJ_SUCCESS)
        return false;

    status = pjsip_inv_send_msg (call->getInvSession(), tdata);

    if (status != PJ_SUCCESS)
        return false;

    call->getInvSession()->mod_data[getModId() ] = NULL;

    terminateOneCall (id);

    return true;
}


std::string
SIPVoIPLink::getCurrentCodecName()
{

    SIPCall *call;
    AudioCodec *ac = NULL;
    std::string name = "";

    call = getSIPCall (Manager::instance().getCurrentCallId());

    if (call)
        ac = call->getLocalSDP()->get_session_media();

    if (ac)
        name = ac->getCodecName();

    return name;
}

bool
SIPVoIPLink::carryingDTMFdigits (const CallID& id, char code)
{

    SIPCall *call;
    int duration;
    const int body_len = 1000;
    char *dtmf_body;
    pj_status_t status;
    pjsip_tx_data *tdata;
    pj_str_t methodName, content;
    pjsip_method method;
    pjsip_media_type ctype;

    call = getSIPCall (id);

    if (call==0) {
        _debug ("Call doesn't exist");
        return false;
    }

    duration = Manager::instance().getConfigInt (SIGNALISATION, PULSE_LENGTH);

    dtmf_body = new char[body_len];

    snprintf (dtmf_body, body_len - 1, "Signal=%c\rDuration=%d\r", code, duration);

    pj_strdup2 (_pool, &methodName, "INFO");
    pjsip_method_init_np (&method, &methodName);

    /* Create request message. */
    status = pjsip_dlg_create_request (call->getInvSession()->dlg, &method, -1, &tdata);

    if (status != PJ_SUCCESS) {
        _debug ("UserAgent: Unable to create INFO request -- %d", status);
        return false;
    }

    /* Get MIME type */
    pj_strdup2 (_pool, &ctype.type, "application");

    pj_strdup2 (_pool, &ctype.subtype, "dtmf-relay");

    /* Create "application/dtmf-relay" message body. */
    pj_strdup2 (_pool, &content, dtmf_body);

    tdata->msg->body = pjsip_msg_body_create (tdata->pool, &ctype.type, &ctype.subtype, &content);

    if (tdata->msg->body == NULL) {
        _debug ("UserAgent: Unable to create msg body!");
        pjsip_tx_data_dec_ref (tdata);
        return false;
    }

    /* Send the request. */
    status = pjsip_dlg_send_request (call->getInvSession()->dlg, tdata, getModId(), NULL);

    if (status != PJ_SUCCESS) {
        _debug ("UserAgent: Unable to send MESSAGE request -- %d", status);
        return false;
    }

    return true;
}

bool
SIPVoIPLink::SIPOutgoingInvite (SIPCall* call)
{
    // If no SIP proxy setting for direct call with only IP address
    if (!SIPStartCall (call, "")) {
        _debug ("! SIP Failure: call not started");
        return false;
    }

    return true;
}

bool
SIPVoIPLink::SIPStartCall (SIPCall* call, const std::string& subject UNUSED)
{
    pj_status_t status;
    pjsip_inv_session *inv;
    pjsip_dialog *dialog;
    pjsip_tx_data *tdata;

    AccountID id;

    if (call == NULL)
        return false;

    id = Manager::instance().getAccountFromCall (call->getCallId());

    // Get the basic information about the callee account
    SIPAccount * account = NULL;

    account = dynamic_cast<SIPAccount *> (Manager::instance().getAccount (id));

    if (account == NULL) {
        _debug ("Account is null in SIPStartCall");
        return false;
    }

    // Creates URI
    std::string fromUri;

    std::string toUri;

    std::string contactUri;

    fromUri = account->getFromUri();

    toUri = call->getPeerNumber(); // expecting a fully well formed sip uri

    std::string address = findLocalAddressFromUri (toUri, account->getAccountTransport ());

    int port = findLocalPortFromUri (toUri, account->getAccountTransport ());

    std::stringstream ss;

    std::string portStr;

    ss << port;

    ss >> portStr;

    contactUri = account->getContactHeader (address, portStr);

    _debug ("SIPStartCall: fromUri: %s toUri: %s contactUri: %s",
            fromUri.c_str(),
            toUri.c_str(),
            contactUri.c_str());

    pj_str_t pjFrom;

    pj_cstr (&pjFrom, fromUri.c_str());

    pj_str_t pjContact;

    pj_cstr (&pjContact, contactUri.c_str());

    pj_str_t pjTo;

    pj_cstr (&pjTo, toUri.c_str());

    // Create the dialog (UAC)
    status = pjsip_dlg_create_uac (pjsip_ua_instance(), &pjFrom,
                                   &pjContact,
                                   &pjTo,
                                   NULL,
                                   &dialog);

    if (status != PJ_SUCCESS) {
        _debug ("UAC creation failed");
        return false;
    }

    // Create the invite session for this call
    status = pjsip_inv_create_uac (dialog, call->getLocalSDP()->get_local_sdp_session(), 0, &inv);

    PJ_ASSERT_RETURN (status == PJ_SUCCESS, false);

    // Set auth information
    pjsip_auth_clt_set_credentials (&dialog->auth_sess, 1, account->getCredInfo());

    // Associate current call in the invite session
    inv->mod_data[getModId() ] = call;

    status = pjsip_inv_invite (inv, &tdata);

    PJ_ASSERT_RETURN (status == PJ_SUCCESS, false);

    // Associate current invite session in the call
    call->setInvSession (inv);

    // Set the appropriate transport
    pjsip_tpselector *tp;
    init_transport_selector (account->getAccountTransport (), &tp);
    status = pjsip_dlg_set_transport (dialog, tp);

    status = pjsip_inv_send_msg (inv, tdata);

    if (status != PJ_SUCCESS) {
        _debug ("    SIPStartCall: failed to send invite");
        return false;
    }

    return true;
}

void
SIPVoIPLink::SIPCallServerFailure (SIPCall *call)
{
    if (call != 0) {
        _debug ("Server error!");
        CallID id = call->getCallId();
        Manager::instance().callFailure (id);
        terminateOneCall (id);
        removeCall (id);

        if (call->getAudioRtp ())
            call->getAudioRtp()->stop();
    }
}

void
SIPVoIPLink::SIPCallClosed (SIPCall *call)
{
    if (!call) {
        return;
    }

    CallID id = call->getCallId();

    if (Manager::instance().isCurrentCall (id)) {
        call->setAudioStart (false);
        _debug ("* SIP Info: Stopping AudioRTP when closing");
        call->getAudioRtp()->stop();
    }

    _debug ("After close RTP");

    Manager::instance().peerHungupCall (id);
    terminateOneCall (id);
    removeCall (id);
    _debug ("After remove call ID");
}

void
SIPVoIPLink::SIPCallReleased (SIPCall *call)
{
    if (!call) {
        return;
    }

    // if we are here.. something when wrong before...
    _debug ("SIP call release");

    CallID id = call->getCallId();

    Manager::instance().callFailure (id);

    terminateOneCall (id);

    removeCall (id);
}


void
SIPVoIPLink::SIPCallAnswered (SIPCall *call, pjsip_rx_data *rdata)
{

    _debug ("SIPCallAnswered");

    if (!call) {
        _debug ("! SIP Failure: unknown call");
        return;
    }

    if (call->getConnectionState() != Call::Connected) {
        _debug ("Update call state , id = %s", call->getCallId().c_str());
        call->setConnectionState (Call::Connected);
        call->setState (Call::Active);
        Manager::instance().peerAnsweredCall (call->getCallId());
    } else {
        _debug ("* SIP Info: Answering call (on/off hold to send ACK)");
    }
}


SIPCall*
SIPVoIPLink::getSIPCall (const CallID& id)
{
    Call* call = getCall (id);

    if (call) {
        return dynamic_cast<SIPCall*> (call);
    }

    return NULL;
}

bool SIPVoIPLink::new_ip_to_ip_call (const CallID& id, const std::string& to)
{
    SIPCall *call;
    pj_status_t status;
    pjsip_dialog *dialog;
    pjsip_inv_session *inv;
    pjsip_tx_data *tdata;
	std::string localAddress;

    /* Create the call */
    call = new SIPCall (id, Call::Outgoing, _pool);

    if (call) {
        call->setCallConfiguration (Call::IPtoIP);
        call->initRecFileName();

        AccountID accountId = Manager::instance().getAccountFromCall (id);
        SIPAccount * account = NULL;

        account = dynamic_cast<SIPAccount *> (Manager::instance().getAccount (IP2IP_PROFILE));

        if (account == NULL) {
            _debug ("Account is null. Returning");
            return !PJ_SUCCESS;
        }
        
		// Set SDP parameters
		localAddress = account->getLocalAddress ();
		_debug("new_ip_to_ip_call localAddress: %s\n", localAddress.c_str());
		if (localAddress == "0.0.0.0"){
			_debug ("Here is the local address: %s", localAddress.c_str ());
			loadSIPLocalIP (&localAddress);	
		}
		setCallAudioLocal (call, localAddress);

        _debug ("toUri received in new_ip_to_ip call %s", to.c_str());

        std::string toUri = account->getToUri (to);
        call->setPeerNumber (toUri);
        _debug ("toUri in new_ip_to_ip call %s", toUri.c_str());
        // Building the local SDP offer
        call->getLocalSDP()->set_ip_address (localAddress);
        call->getLocalSDP()->create_initial_offer();

        try {
            call->getAudioRtp()->initAudioRtpSession (call);
        } catch (...) {
            _debug ("! SIP Failure: Unable to create RTP Session  in SIPVoIPLink::new_ip_to_ip_call (%s:%d)", __FILE__, __LINE__);
        }

	// If no account already set, use the default one created at pjsip initialization
	if(account->getAccountTransport() == NULL) {
	    _debug("No transport for this account, using the default one\n");
	    account->setAccountTransport(_localUDPTransport);
	}

	_debug("IptoIP local port %i\n", account->getLocalPort());
	_debug("IptoIP local address %s\n", account->getLocalAddress().c_str());

        // Create URI
        std::string fromUri;

        std::string contactUri;

        fromUri = account->getFromUri();

        std::string address = findLocalAddressFromUri (toUri, account->getAccountTransport());

        int port = findLocalPortFromUri (toUri, account->getAccountTransport());

        std::stringstream ss;

        std::string portStr;

        ss << port;

        ss >> portStr;

        contactUri = account->getContactHeader (address, portStr);

        _debug ("new_ip_to_ip_call: fromUri: %s toUri: %s contactUri: %s",
                fromUri.c_str(),
                toUri.c_str(),
                contactUri.c_str());

        pj_str_t pjFrom;

        pj_cstr (&pjFrom, fromUri.c_str());

        pj_str_t pjTo;

        pj_cstr (&pjTo, toUri.c_str());

        pj_str_t pjContact;

        pj_cstr (&pjContact, contactUri.c_str());

        // Create the dialog (UAC)
        // (Parameters are "strduped" inside this function)
        status = pjsip_dlg_create_uac (pjsip_ua_instance(), &pjFrom, &pjContact, &pjTo, NULL, &dialog);

        PJ_ASSERT_RETURN (status == PJ_SUCCESS, false);

        // Create the invite session for this call
        status = pjsip_inv_create_uac (dialog, call->getLocalSDP()->get_local_sdp_session(), 0, &inv);

        PJ_ASSERT_RETURN (status == PJ_SUCCESS, false);

        // Set the appropriate transport
        pjsip_tpselector *tp;

        init_transport_selector (account->getAccountTransport(), &tp);

        status = pjsip_dlg_set_transport (dialog, tp);

        if (status != PJ_SUCCESS) {
            _debug ("Failed to set the transport for an IP call");
            return status;
        }

        // Associate current call in the invite session
        inv->mod_data[getModId() ] = call;

        status = pjsip_inv_invite (inv, &tdata);

        PJ_ASSERT_RETURN (status == PJ_SUCCESS, false);

        // Associate current invite session in the call
        call->setInvSession (inv);

        status = pjsip_inv_send_msg (inv, tdata);

        if (status != PJ_SUCCESS) {
            delete call;
            call = 0;
            return false;
        }

        call->setConnectionState (Call::Progressing);

        call->setState (Call::Active);
        addCall (call);

        return true;
    } else
        return false;
}


///////////////////////////////////////////////////////////////////////////////
// Private functions
///////////////////////////////////////////////////////////////////////////////


bool get_dns_server_addresses (std::vector<std::string> *servers)
{

    int server_count, i;
    std::vector<std::string> nameservers;

    struct  sockaddr_in current_server;
    in_addr address;

    // Read configuration files

    if (res_init () != 0) {
        _debug ("Resolver initialization failed");
        return false;
    }

    server_count = _res.nscount;

    for (i=0; i<server_count; i++) {
        current_server = (struct  sockaddr_in) _res.nsaddr_list[i];
        address = current_server.sin_addr;
        nameservers.push_back (inet_ntoa (address));
    }

    *servers = nameservers;

    return true;
}

pj_status_t SIPVoIPLink::enable_dns_srv_resolver (pjsip_endpoint *endpt, pj_dns_resolver **p_resv)
{

    pj_status_t status;
    pj_dns_resolver *resv;
    std::vector <std::string> dns_servers;
    int scount, i;

    // Create the DNS resolver instance
    status = pjsip_endpt_create_resolver (endpt, &resv);

    if (status != PJ_SUCCESS) {
        _debug ("Error creating the DNS resolver instance");
        return status;
    }

    if (!get_dns_server_addresses (&dns_servers)) {
        _debug ("Error  while fetching DNS information");
        return -1;
    }

    // Build the nameservers list needed by pjsip
    scount = dns_servers.size ();

    pj_str_t nameservers[scount];

    for (i = 0; i<scount; i++) {
        nameservers[i] = pj_str ( (char*) dns_servers[i].c_str());
    }

    // Update the name servers for the DNS resolver
    status = pj_dns_resolver_set_ns (resv, scount, nameservers, NULL);

    if (status != PJ_SUCCESS) {
        _debug ("Error updating the name servers for the DNS resolver");
        return status;
    }

    // Set the DNS resolver instance of the SIP resolver engine
    status = pjsip_endpt_set_resolver (endpt, resv);

    if (status != PJ_SUCCESS) {
        _debug ("Error setting the DNS resolver instance of the SIP resolver engine");
        return status;
    }

    *p_resv = resv;

    return PJ_SUCCESS;

}

bool SIPVoIPLink::pjsip_init()
{
    pj_status_t status;
    int errPjsip = 0;
    int port;
    pjsip_inv_callback inv_cb;
    pj_str_t accepted;
    std::string name_mod;
    pj_dns_resolver *p_resv;
	std::string addr;

    name_mod = "sflphone";

    _debug("pjsip_init\n");

    // Init PJLIB: must be called before any call to the pjsip library
    status = pj_init();
    // Use pjsip macros for sanity check
    PJ_ASSERT_RETURN (status == PJ_SUCCESS, 1);

    // Init PJLIB-UTIL library
    status = pjlib_util_init();
    PJ_ASSERT_RETURN (status == PJ_SUCCESS, 1);

    // Set the pjsip log level
    pj_log_set_level (PJ_LOG_LEVEL);

    // Init PJNATH
    status = pjnath_init();
    PJ_ASSERT_RETURN (status == PJ_SUCCESS, 1);

    // Create a pool factory to allocate memory
    pj_caching_pool_init (&_cp, &pj_pool_factory_default_policy, 0);

    // Create memory pool for application.
    _pool = pj_pool_create (&_cp.factory, "sflphone", 4000, 4000, NULL);

    if (!_pool) {
        _debug ("UserAgent: Could not initialize memory pool");
        return PJ_ENOMEM;
    }

    // Create the SIP endpoint
    status = pjsip_endpt_create (&_cp.factory, pj_gethostname()->ptr, &_endpt);

    PJ_ASSERT_RETURN (status == PJ_SUCCESS, 1);

    if (!loadSIPLocalIP (&addr)) {
        _debug ("UserAgent: Unable to determine network capabilities");
        return false;
    }

    // Retrieve Direct IP Calls settings.
    // This corresponds to the accountID set to
    // AccountNULL
    SIPAccount * account = NULL;
    bool directIpCallsTlsEnabled = false;
    account = dynamic_cast<SIPAccount *> (Manager::instance().getAccount (AccountNULL));

    if (account == NULL) {
        _debug ("Account is null in pjsip init");
	port = _regPort;
    } else {
        directIpCallsTlsEnabled = account->isTlsEnabled();
	port = account->getLocalPort ();
    }

    // Create a UDP listener meant for all accounts
    // for which TLS was not enabled
    errPjsip = createUDPServer();

    // If the above UDP server
    // could not be created, then give it another try
    // on a random sip port
    if (errPjsip != PJ_SUCCESS) {
        _debug ("UserAgent: Could not initialize SIP listener on port %d", port);
        port = RANDOM_SIP_PORT;

        _debug ("UserAgent: Trying to initialize SIP listener on port %d", port);
        errPjsip = createUDPServer();

        if (errPjsip != PJ_SUCCESS) {
            _debug ("UserAgent: Fail to initialize SIP listener on port %d", port);
            return errPjsip;
        }
    }

    _debug ("pjsip_init -- listening on port %d", port);

    // Create a TLS listener meant for Direct IP calls
    // if the user did enabled it.

    if (directIpCallsTlsEnabled) {
        errPjsip = createTlsTransportRetryOnFailure (AccountNULL);
    }

    if (errPjsip != PJ_SUCCESS) {
        _debug ("pj_init(): could not start TLS transport for Direct Calls");
    }

    // TODO: For TLS, retry on random port, just we already do above
    // for UDP transport.

    // Initialize transaction layer
    status = pjsip_tsx_layer_init_module (_endpt);

    PJ_ASSERT_RETURN (status == PJ_SUCCESS, 1);

    // Initialize UA layer module
    status = pjsip_ua_init_module (_endpt, NULL);

    PJ_ASSERT_RETURN (status == PJ_SUCCESS, 1);

    // Initialize Replaces support. See the Replaces specification in RFC 3891
    status = pjsip_replaces_init_module (_endpt);

    PJ_ASSERT_RETURN (status == PJ_SUCCESS, 1);

    // Initialize 100rel support
    status = pjsip_100rel_init_module (_endpt);

    PJ_ASSERT_RETURN (status == PJ_SUCCESS, 1);

    // Initialize and register sflphone module
    _mod_ua.name = pj_str ( (char*) name_mod.c_str());

    _mod_ua.id = -1;

    _mod_ua.priority = PJSIP_MOD_PRIORITY_APPLICATION;

    _mod_ua.on_rx_request = &mod_on_rx_request;

    _mod_ua.on_rx_response = &mod_on_rx_response;

    status = pjsip_endpt_register_module (_endpt, &_mod_ua);

    PJ_ASSERT_RETURN (status == PJ_SUCCESS, 1);

    // Init the event subscription module.
    // It extends PJSIP by supporting SUBSCRIBE and NOTIFY methods
    status = pjsip_evsub_init_module (_endpt);

    PJ_ASSERT_RETURN (status == PJ_SUCCESS, 1);

    // Init xfer/REFER module
    status = pjsip_xfer_init_module (_endpt);

    PJ_ASSERT_RETURN (status == PJ_SUCCESS, 1);

    status = enable_dns_srv_resolver (_endpt, &p_resv);

    PJ_ASSERT_RETURN (status == PJ_SUCCESS, 1);

    // Init the callback for INVITE session:
    pj_bzero (&inv_cb, sizeof (inv_cb));

    inv_cb.on_state_changed = &call_on_state_changed;

    inv_cb.on_new_session = &call_on_forked;

    inv_cb.on_media_update = &call_on_media_update;

    inv_cb.on_tsx_state_changed = &call_on_tsx_changed;

    inv_cb.on_rx_offer = &on_rx_offer;

    // Initialize session invite module
    status = pjsip_inv_usage_init (_endpt, &inv_cb);

    PJ_ASSERT_RETURN (status == PJ_SUCCESS, 1);

    _debug ("UserAgent: VOIP callbacks initialized");

    // Add endpoint capabilities (INFO, OPTIONS, etc) for this UA
    pj_str_t allowed[] = { { (char*) "INFO", 4}, { (char*) "REGISTER", 8}, { (char*) "OPTIONS", 7} };       //  //{"INVITE", 6}, {"ACK",3}, {"BYE",3}, {"CANCEL",6}

    accepted = pj_str ( (char*) "application/sdp");

    // Register supported methods
    pjsip_endpt_add_capability (_endpt, &_mod_ua, PJSIP_H_ALLOW, NULL, PJ_ARRAY_SIZE (allowed), allowed);

    // Register "application/sdp" in ACCEPT header
    pjsip_endpt_add_capability (_endpt, &_mod_ua, PJSIP_H_ACCEPT, NULL, 1, &accepted);

    _debug ("UserAgent: pjsip version %s for %s initialized", pj_get_version(), PJ_OS_NAME);

    // Create the secondary thread to poll sip events
    _evThread->start();

    /* Done! */
    return PJ_SUCCESS;
}

pj_status_t SIPVoIPLink::stunServerResolve (AccountID id)
{
    pj_str_t stunServer;
    pj_uint16_t stunPort;
    pj_stun_sock_cb stun_sock_cb;
    pj_stun_sock *stun_sock;
    pj_stun_config stunCfg;
    pj_status_t status;

    // Fetch the account information from the config file
    SIPAccount * account = NULL;
    account = dynamic_cast<SIPAccount *> (Manager::instance().getAccount (id));

    if (account == NULL) {
        _debug ("stunServerResolve: Account is null. Returning");
        return !PJ_SUCCESS;
    }

    // Get the STUN server name and port
    stunServer = account->getStunServerName ();

    stunPort = account->getStunPort ();

    // Initialize STUN configuration
    pj_stun_config_init (&stunCfg, &_cp.factory, 0, pjsip_endpt_get_ioqueue (_endpt), pjsip_endpt_get_timer_heap (_endpt));

    status = PJ_EPENDING;

    pj_bzero (&stun_sock_cb, sizeof (stun_sock_cb));

    stun_sock_cb.on_rx_data = &stun_sock_on_rx_data;

    stun_sock_cb.on_status = &stun_sock_on_status;

    status = pj_stun_sock_create (&stunCfg, "stunresolve", pj_AF_INET(), &stun_sock_cb, NULL, NULL, &stun_sock);

    if (status != PJ_SUCCESS) {
        char errmsg[PJ_ERR_MSG_SIZE];
        pj_strerror (status, errmsg, sizeof (errmsg));
        _debug ("Error creating STUN socket for %.*s: %s", (int) stunServer.slen, stunServer.ptr, errmsg);
        return status;
    }

    status = pj_stun_sock_start (stun_sock, &stunServer, stunPort, NULL);

    if (status != PJ_SUCCESS) {
        char errmsg[PJ_ERR_MSG_SIZE];
        pj_strerror (status, errmsg, sizeof (errmsg));
        _debug ("Error starting STUN socket for %.*s: %s", (int) stunServer.slen, stunServer.ptr, errmsg);
        pj_stun_sock_destroy (stun_sock);
        stun_sock = NULL;
        return status;
    }

    return status;
}

int SIPVoIPLink::createUDPServer (AccountID id)
{

    pj_status_t status;
    pj_sockaddr_in bound_addr;
    pjsip_host_port a_name;
    // char tmpIP[32];
    pjsip_transport *transport;
    std::string listeningAddress = "127.0.0.1";
    int listeningPort = _regPort;

    /* Use my local address as default value */
    if (!loadSIPLocalIP (&listeningAddress))
        return !PJ_SUCCESS;

    _debug("SIPVoIPLink::createUDPServer\n");
    /*
     * Retrieve the account information
     */
    SIPAccount * account = NULL;
    account = dynamic_cast<SIPAccount *> (Manager::instance().getAccount (id));

    // Set information to the local address and port

    if (account == NULL) {
        _debug ("Account with id \"%s\" is null in createUDPServer.", id.c_str());
    } else {
        // We are trying to initialize a UDP transport available for all local accounts and direct IP calls
		if (account->getLocalAddress () != "0.0.0.0"){
			listeningAddress = account->getLocalAddress ();
		}
		listeningPort = account->getLocalPort ();
    }

    // Init bound address to ANY
    pj_memset (&bound_addr, 0, sizeof (bound_addr));

    bound_addr.sin_addr.s_addr = pj_htonl (PJ_INADDR_ANY);

    bound_addr.sin_port = pj_htons ( (pj_uint16_t) listeningPort);

    bound_addr.sin_family = PJ_AF_INET;

    pj_bzero (bound_addr.sin_zero, sizeof (bound_addr.sin_zero));

    // Create UDP-Server (default port: 5060)
	// Use here either the local information or the published address
	if (account != NULL && !account->getPublishedSameasLocal ())
	{
		// Set the listening address to the published address
		listeningAddress = account->getPublishedAddress ();
		// Set the listening port to the published port
		listeningPort = account->getPublishedPort ();
		_debug (" ******************************** Use the published address %s:%i\n", listeningAddress.c_str (), listeningPort );
	}

    //strcpy (tmpIP, listeningAddress.data());
	/* Init published name */
    pj_bzero (&a_name, sizeof (pjsip_host_port));
    pj_cstr (&a_name.host, listeningAddress.c_str());
    a_name.port = listeningPort;


    //pj_strdup2 (_pool, &a_name.host, tmpIP);

    //a_name.port = (pj_uint16_t) listeningPort;

    status = pjsip_udp_transport_start (_endpt, &bound_addr, &a_name, 1, &transport);

    // Get the transport manager associated with
    // this endpoint
    pjsip_tpmgr * tpmgr = NULL;

    tpmgr = pjsip_endpt_get_tpmgr (_endpt);

    _debug ("number of transport: %i", pjsip_tpmgr_get_transport_count (tpmgr));

    pjsip_tpmgr_dump_transports (tpmgr);

    if (status != PJ_SUCCESS) {
        _debug ("UserAgent: (%d) Unable to start UDP transport on %s:%d", status, listeningAddress.data(), listeningPort);
        // Try to acquire an existing one
        // pjsip_tpmgr_acquire_transport ()
        return status;
    } else {
        _debug ("UserAgent: UDP server listening on port %d", listeningPort);

        if (account == NULL)
            _localUDPTransport = transport;
        else
			account->setAccountTransport (transport);
    }

    _debug ("Transport initialized successfully on %s:%i", listeningAddress.c_str (), listeningPort);

    return PJ_SUCCESS;
}

std::string SIPVoIPLink::findLocalAddressFromUri (const std::string& uri, pjsip_transport *transport)
{
    pj_str_t localAddress;
    pjsip_transport_type_e transportType;
    pjsip_tpselector *tp_sel;

    _debug ("SIPVoIPLink::findLocalAddressFromUri");

    // Find the transport that must be used with the given uri
    pj_str_t tmp;
    pj_strdup2_with_null (_pool, &tmp, uri.c_str());
    pjsip_uri * genericUri = NULL;
    genericUri = pjsip_parse_uri (_pool, tmp.ptr, tmp.slen, 0);

    pj_str_t pjMachineName;
    pj_strdup (_pool, &pjMachineName, pj_gethostname());
    std::string machineName (pjMachineName.ptr, pjMachineName.slen);

    if (genericUri == NULL) {
        _debug ("genericUri is NULL in findLocalAddressFromUri");
        return machineName;
    }

    pjsip_sip_uri * sip_uri = NULL;

    sip_uri = (pjsip_sip_uri*) pjsip_uri_get_uri (genericUri);

    if (sip_uri == NULL) {
        _debug ("Invalid uri in findLocalAddressFromTransport");
        return machineName;
    }

    if (PJSIP_URI_SCHEME_IS_SIPS (sip_uri)) {
        transportType = PJSIP_TRANSPORT_TLS;
    } else {
        if (transport == NULL) {
            _debug ("transport is NULL in findLocalAddressFromUri. Try the local UDP transport");
            transport = _localUDPTransport;
        }

        transportType = PJSIP_TRANSPORT_UDP;
    }

    // Get the transport manager associated with
    // this endpoint
    pjsip_tpmgr * tpmgr = NULL;

    tpmgr = pjsip_endpt_get_tpmgr (_endpt);

    if (tpmgr == NULL) {
        _debug ("Unexpected: Cannot get tpmgr from endpoint.");
        return machineName;
    }

    // Find the local address (and port) based on the registered
    // transports and the transport type
    int port;

    pj_status_t status;

    /* Init the transport selector */
    //_debug ("Transport ID: %s", transport->obj_name);
    if (transportType == PJSIP_TRANSPORT_UDP) {
        status = init_transport_selector (transport, &tp_sel);

        if (status == PJ_SUCCESS)
            status = pjsip_tpmgr_find_local_addr (tpmgr, _pool, transportType, tp_sel, &localAddress, &port);
        else
            status = pjsip_tpmgr_find_local_addr (tpmgr, _pool, transportType, NULL, &localAddress, &port);
    } else
        status = pjsip_tpmgr_find_local_addr (tpmgr, _pool, transportType, NULL, &localAddress, &port);

    if (status != PJ_SUCCESS) {
        _debug ("Failed to find local address from transport");
        return machineName;
    }

	_debug ("Local address discovered from attached transport: %s", localAddress.ptr);
    return std::string (localAddress.ptr, localAddress.slen);
}

pj_status_t SIPVoIPLink::init_transport_selector (pjsip_transport *transport, pjsip_tpselector **tp_sel)
{
    pjsip_tpselector *tp;

    if (transport != NULL) {
        tp = (pjsip_tpselector *) pj_pool_zalloc (_pool, sizeof (pjsip_tpselector));
        tp->type = PJSIP_TPSELECTOR_TRANSPORT;
        tp->u.transport = transport;

        *tp_sel = tp;

        return PJ_SUCCESS;
    }

    return !PJ_SUCCESS;
}

int SIPVoIPLink::findLocalPortFromUri (const std::string& uri, pjsip_transport *transport)
{
    pj_str_t localAddress;
    pjsip_transport_type_e transportType;
    int port;
    pjsip_tpselector *tp_sel;

    // Find the transport that must be used with the given uri
    pj_str_t tmp;
    pj_strdup2_with_null (_pool, &tmp, uri.c_str());
    pjsip_uri * genericUri = NULL;
    genericUri = pjsip_parse_uri (_pool, tmp.ptr, tmp.slen, 0);

    if (genericUri == NULL) {
        _debug ("genericUri is NULL in findLocalPortFromUri");
        return atoi (DEFAULT_SIP_PORT);
    }

    pjsip_sip_uri * sip_uri = NULL;

    sip_uri = (pjsip_sip_uri*) pjsip_uri_get_uri (genericUri);

    if (sip_uri == NULL) {
        _debug ("Invalid uri in findLocalAddressFromTransport");
        return atoi (DEFAULT_SIP_PORT);
    }

    if (PJSIP_URI_SCHEME_IS_SIPS (sip_uri)) {
        transportType = PJSIP_TRANSPORT_TLS;
        port = atoi (DEFAULT_SIP_TLS_PORT);
    } else {
        if (transport == NULL) {
            _debug ("transport is NULL in findLocalPortFromUri - Try the local UDP transport");
            transport = _localUDPTransport;
        }

        transportType = PJSIP_TRANSPORT_UDP;

        port = atoi (DEFAULT_SIP_PORT);
    }

    // Get the transport manager associated with
    // this endpoint
    pjsip_tpmgr * tpmgr = NULL;

    tpmgr = pjsip_endpt_get_tpmgr (_endpt);

    if (tpmgr == NULL) {
        _debug ("Unexpected: Cannot get tpmgr from endpoint.");
        return port;
    }

    // Find the local address (and port) based on the registered
    // transports and the transport type

    /* Init the transport selector */
    pj_status_t status;

    if (transportType == PJSIP_TRANSPORT_UDP) {
        _debug ("Transport ID: %s", transport->obj_name);

        status = init_transport_selector (transport, &tp_sel);

        if (status == PJ_SUCCESS)
            status = pjsip_tpmgr_find_local_addr (tpmgr, _pool, transportType, tp_sel, &localAddress, &port);
        else
            status = pjsip_tpmgr_find_local_addr (tpmgr, _pool, transportType, NULL, &localAddress, &port);
    } else
        status = pjsip_tpmgr_find_local_addr (tpmgr, _pool, transportType, NULL, &localAddress, &port);


    if (status != PJ_SUCCESS) {
        _debug ("Failed to find local address from transport");
    }

	_debug ("Local port discovered from attached transport: %i", port);
    return port;
}

pj_status_t SIPVoIPLink::createTlsTransportRetryOnFailure (AccountID id)
{
    pj_status_t success;

    // Create a TLS listener.
    // Note that STUN cannot be used for
    // TCP NAT traversal. At the moment (20/08/09)
    // user must supply the public address/port
    // manually.
    success = createTlsTransport (id);

    if (success != PJ_SUCCESS) {
        unsigned int randomPort = RANDOM_SIP_PORT;

        // Update new port in the corresponding SIPAccount
        SIPAccount * account = NULL;
        account = dynamic_cast<SIPAccount *> (Manager::instance().getAccount (id));

        if (account == NULL) {
            _debug ("createTlsTransportRetryOnFailure: Account is null. Returning");
            return !PJ_SUCCESS;
        }

        account->setLocalPort ( (pj_uint16_t) randomPort);

        // Try to start the transport again on
        // the new port.
        success = createTlsTransport (id);

        if (success != PJ_SUCCESS) {
            _debug ("createTlsTransportRetryOnFailure: failed to retry on random port %d", randomPort);
            return success;
        }

        _debug ("createTlsTransportRetryOnFailure: TLS transport listening on port %d", randomPort);
    }

    return PJ_SUCCESS;
}

pj_status_t SIPVoIPLink::createAlternateUdpTransport (AccountID id)
{
    pj_sockaddr_in boundAddr;
    pjsip_host_port a_name;
    pj_status_t status;
    pj_str_t stunServer;
    pj_uint16_t stunPort;
    pj_sockaddr_in pub_addr;
    pj_sock_t sock;
	std::string listeningAddress = "";
	int listeningPort;

    /*
     * Retrieve the account information
     */
    SIPAccount * account = NULL;
    account = dynamic_cast<SIPAccount *> (Manager::instance().getAccount (id));

    if (account == NULL) {
        _debug ("Account is null. Returning");
        return !PJ_SUCCESS;
    }

    stunServer = account->getStunServerName ();

    stunPort = account->getStunPort ();

    status = stunServerResolve (id);

    if (status != PJ_SUCCESS) {
        _debug ("Error resolving STUN server: %i", status);
        return status;
    }

    // Init socket
    sock = PJ_INVALID_SOCKET;

    _debug ("Initializing IPv4 socket on %s:%i", stunServer.ptr, stunPort);

    status = pj_sockaddr_in_init (&boundAddr, &stunServer, 0);

    if (status != PJ_SUCCESS) {
        _debug ("Error when initializing IPv4 socket on %s:%i", stunServer.ptr, stunPort);
        return status;
    }

    // Create and bind the socket
    status = pj_sock_socket (pj_AF_INET(), pj_SOCK_DGRAM(), 0, &sock);

    if (status != PJ_SUCCESS) {
        _debug ("Socket() error (%d)", status);
        return status;
    }

    // Query the mapped IP address and port on the 'outside' of the NAT
    status = pjstun_get_mapped_addr (&_cp.factory, 1, &sock, &stunServer, stunPort, &stunServer, stunPort, &pub_addr);

    if (status != PJ_SUCCESS) {
        _debug ("Error contacting STUN server (%d)", status);
        pj_sock_close (sock);
        return status;
    }

    _debug ("Firewall address : %s:%d",

            pj_inet_ntoa (pub_addr.sin_addr),
            pj_ntohs (pub_addr.sin_port));

    a_name.host = pj_str (pj_inet_ntoa (pub_addr.sin_addr));
    a_name.port = pj_ntohs (pub_addr.sin_port);

    listeningAddress = std::string (a_name.host.ptr);
    listeningPort = (int) a_name.port;

    // Set the address to be used in SDP
    account->setPublishedAddress (listeningAddress);
    account->setPublishedPort (listeningPort);

    // Create the UDP transport
    pjsip_transport *transport;
    status = pjsip_udp_transport_attach2 (_endpt, PJSIP_TRANSPORT_UDP, sock, &a_name, 1, &transport);

    if (status != PJ_SUCCESS) {
        _debug ("Error creating alternate SIP UDP listener (%d)", status);
		return status;
    }

	_debug ("UDP Transport successfully created on %s:%i", listeningAddress.c_str (), listeningPort);
    account->setAccountTransport (transport);

    return PJ_SUCCESS;
}



pj_status_t SIPVoIPLink::createTlsTransport (AccountID id)
{
    pjsip_tpfactory *tls;
    pj_sockaddr_in local_addr;
    pjsip_host_port a_name;
    pj_status_t status;

    /* Grab the tls settings, populated
     * from configuration file.
     */
    SIPAccount * account = NULL;
    account = dynamic_cast<SIPAccount *> (Manager::instance().getAccount (id));

    if (account == NULL) {
        _debug ("Account is null. Returning");
        return !PJ_SUCCESS;
    }

    /**
     * Init local address.
     * If IP interface address is not specified,
     * socket will be bound to PJ_INADDR_ANY.
     * If user specified port is an empty string
     * or if it is equal to 0, then the port will
     * be chosen automatically by the OS.
     */
    pj_sockaddr_in_init (&local_addr, 0, 0);

    pj_uint16_t localTlsPort = account->getLocalPort();

    if (localTlsPort != 0) {
        local_addr.sin_port = pj_htons (localTlsPort);
    }

    std::string localAddress = account->getLocalAddress();

    if (!localAddress.empty()) {
        pj_str_t pjAddress;
        pj_cstr (&pjAddress, (account->getLocalAddress()).c_str());

        pj_status_t success;
        success = pj_sockaddr_in_set_str_addr (&local_addr, &pjAddress);

        if (success != PJ_SUCCESS) {
            _debug ("Failed to set local address in %d", __LINE__);
        }
    }

    /* Init published name */
    pj_bzero (&a_name, sizeof (pjsip_host_port));

    pj_cstr (&a_name.host, (account->getPublishedAddress()).c_str());

    a_name.port = account->getPublishedPort();

    /* Get TLS settings. Expected to be filled */
    pjsip_tls_setting * tls_setting = account->getTlsSetting();

    _debug ("TLS transport to be initialized with published address %.*s,"
            " published port %d, local address %s, local port %d",
            (int) a_name.host.slen, a_name.host.ptr,
            (int) a_name.port, localAddress.c_str(), (int) localTlsPort);



    status = pjsip_tls_transport_start (_endpt, tls_setting, &local_addr, &a_name, 1, &tls);

    if (status != PJ_SUCCESS) {
        _debug ("Error creating SIP TLS listener (%d)", status);
    }

    return PJ_SUCCESS;
}


void SIPVoIPLink::updateAccountInfo(const AccountID& accountID)
{

    createUDPServer(accountID);

}


bool SIPVoIPLink::loadSIPLocalIP (std::string *addr)
{

    bool returnValue = true;
	std::string localAddress = "127.0.0.1";
    pj_sockaddr ip_addr;

    if (pj_gethostip (pj_AF_INET(), &ip_addr) != PJ_SUCCESS) {
		// Update the registration state if no network capabilities found
        _debug ("UserAgent: Get host ip failed!");
        returnValue = false;
    } else {
        localAddress = std::string (pj_inet_ntoa (ip_addr.ipv4.sin_addr));
        _debug ("UserAgent: Checking network, setting local IP address to: %s", localAddress.data());
    }

	*addr = localAddress;
    return returnValue;
}

void SIPVoIPLink::busy_sleep (unsigned msec)
{

#if defined(PJ_SYMBIAN) && PJ_SYMBIAN != 0
    /* Ideally we shouldn't call pj_thread_sleep() and rather
     * CActiveScheduler::WaitForAnyRequest() here, but that will
     * drag in Symbian header and it doesn't look pretty.
     */
    pj_thread_sleep (msec);
#else
    pj_time_val timeout, now, tv;

    pj_gettimeofday (&timeout);
    timeout.msec += msec;
    pj_time_val_normalize (&timeout);

    tv.sec = 0;
    tv.msec = 10;
    pj_time_val_normalize (&tv);

    do {
        pjsip_endpt_handle_events (_endpt, &tv);
        pj_gettimeofday (&now);
    } while (PJ_TIME_VAL_LT (now, timeout));

#endif
}

bool SIPVoIPLink::pjsip_shutdown (void)
{
    if (_endpt) {
        _debug ("UserAgent: Shutting down...");
        busy_sleep (1000);
    }

    pj_thread_join (thread);

    pj_thread_destroy (thread);
    thread = NULL;

    /* Destroy endpoint. */

    if (_endpt) {
        pjsip_endpt_destroy (_endpt);
        _endpt = NULL;
    }

    /* Destroy pool and pool factory. */
    if (_pool) {
        pj_pool_release (_pool);
        _pool = NULL;
        pj_caching_pool_destroy (&_cp);
    }

    /* Shutdown PJLIB */
    pj_shutdown();

    _debug ("UserAgent: Shutted down succesfully\n");

    /* Done. */
    return true;
}

int getModId()
{
    return _mod_ua.id;
}

static void dns_cb (pj_status_t status, void *token, const struct pjsip_server_addresses *addr)
{

    struct result * result = (struct result*) token;

    result->status = status;

    if (status == PJ_SUCCESS) {
        pj_memcpy (&result->servers, addr, sizeof (*addr));
    }
}

void set_voicemail_info (AccountID account, pjsip_msg_body *body)
{

    int voicemail = 0, pos_begin, pos_end;
    std::string voice_str = "Voice-Message: ";
    std::string delimiter = "/";
    std::string msg_body, voicemail_str;

    _debug ("UserAgent: checking the voice message!");
    // The voicemail message is formated like that:
    // Voice-Message: 1/0  . 1 is the number we want to retrieve in this case

    // We get the notification body
    msg_body = (char*) body->data;

    // We need the position of the first character of the string voice_str
    pos_begin = msg_body.find (voice_str);
    // We need the position of the delimiter
    pos_end = msg_body.find (delimiter);

    // So our voicemail number between the both index

    try {

        voicemail_str = msg_body.substr (pos_begin + voice_str.length(), pos_end - (pos_begin + voice_str.length()));
        std::cout << "voicemail number : " << voicemail_str << std::endl;
        voicemail = atoi (voicemail_str.c_str());
    } catch (std::out_of_range& e) {
        std::cerr << e.what() << std::endl;
    }

    // We need now to notify the manager
    if (voicemail != 0)
        Manager::instance().startVoiceMessageNotification (account, voicemail);
}

void SIPVoIPLink::handle_reinvite (SIPCall *call)
{
    // Close the previous RTP session
    call->getAudioRtp()->stop ();
    call->setAudioStart (false);

    _debug ("Create new rtp session from handle_reinvite : %s:%i", call->getLocalIp().c_str(), call->getLocalAudioPort());

    try {
        call->getAudioRtp()->initAudioRtpSession (call);
    } catch (...) {
        _debug ("! SIP Failure: Unable to create RTP Session (%s:%d)", __FILE__, __LINE__);
    }
}

// This callback is called when the invite session state has changed
void call_on_state_changed (pjsip_inv_session *inv, pjsip_event *e)
{
    _debug ("call_on_state_changed to state %s", invitationStateMap[inv->state]);

    pjsip_rx_data *rdata;
    pj_status_t status;

    /* Retrieve the call information */
    SIPCall * call = NULL;
    call = reinterpret_cast<SIPCall*> (inv->mod_data[_mod_ua.id]);

    if (call == NULL) {
        _debug ("Call is NULL in call_on_state_changed");
        return;
    } else {
        // _debug("    call_on_state_changed: call id %s", call->getCallId().c_str());
        // _debug("    call_on_state_changed: call state %s", invitationStateMap[call->getInvSession()->state]);
    }

    //Retrieve the body message
    rdata = e->body.tsx_state.src.rdata;

    // If the call is a direct IP-to-IP call
    AccountID accId;

    SIPVoIPLink * link = NULL;

    if (call->getCallConfiguration () == Call::IPtoIP) {
        link = SIPVoIPLink::instance ("");
    } else {
        accId = Manager::instance().getAccountFromCall (call->getCallId());
        link = dynamic_cast<SIPVoIPLink *> (Manager::instance().getAccountLink (accId));
    }

    if (link == NULL) {
        _debug ("Link is NULL in call_on_state_changed");
        return;
    }

    // If this is an outgoing INVITE that was created because of
    // REFER/transfer, send NOTIFY to transferer.
    if (call->getXferSub() && e->type==PJSIP_EVENT_TSX_STATE) {

        int st_code = -1;
        pjsip_evsub_state ev_state = PJSIP_EVSUB_STATE_ACTIVE;

        switch (call->getInvSession()->state) {
                // switch (inv->state) {

            case PJSIP_INV_STATE_NULL:

            case PJSIP_INV_STATE_CALLING:
                /* Do nothing */
                break;

            case PJSIP_INV_STATE_EARLY:

            case PJSIP_INV_STATE_CONNECTING:
                st_code = e->body.tsx_state.tsx->status_code;
                ev_state = PJSIP_EVSUB_STATE_ACTIVE;
                break;

            case PJSIP_INV_STATE_CONFIRMED:
                /* When state is confirmed, send the final 200/OK and terminate
                 * subscription.
                 */
                st_code = e->body.tsx_state.tsx->status_code;
                ev_state = PJSIP_EVSUB_STATE_TERMINATED;
                break;

            case PJSIP_INV_STATE_DISCONNECTED:
                st_code = e->body.tsx_state.tsx->status_code;
                ev_state = PJSIP_EVSUB_STATE_TERMINATED;
                break;

            case PJSIP_INV_STATE_INCOMING:
                /* Nothing to do. Just to keep gcc from complaining about
                 * unused enums.
                 */
                break;
        }

        if (st_code != -1) {
            pjsip_tx_data *tdata;
            pj_status_t status;

            status = pjsip_xfer_notify (call->getXferSub(),
                                        ev_state, st_code,
                                        NULL, &tdata);

            if (status != PJ_SUCCESS) {
                _debug ("UserAgent: Unable to create NOTIFY -- %d", status);
            } else {
                status = pjsip_xfer_send_request (call->getXferSub(), tdata);

                if (status != PJ_SUCCESS) {
                    _debug ("UserAgent: Unable to send NOTIFY -- %d", status);
                }
            }
        }

        return;
    }

    if (inv->state != PJSIP_INV_STATE_CONFIRMED) {
        // Update UI with the current status code and description
        //pjsip_transaction * tsx
        pjsip_transaction * tsx = NULL;
        tsx = e->body.tsx_state.tsx;
        int statusCode;

        if (tsx != NULL) {
            statusCode = tsx->status_code;
        }

        const pj_str_t * description = pjsip_get_status_text (statusCode);

        if (statusCode) {
            DBusManager::instance().getCallManager()->sipCallStateChanged (call->getCallId(), std::string (description->ptr, description->slen), statusCode);
        }
    }

    // The call is ringing - We need to handle this case only on outgoing call
    if (inv->state == PJSIP_INV_STATE_EARLY && e->body.tsx_state.tsx->role == PJSIP_ROLE_UAC) {
        call->setConnectionState (Call::Ringing);
        Manager::instance().peerRingingCall (call->getCallId());
    }

    // After 2xx is sent/received.
    else if (inv->state == PJSIP_INV_STATE_CONNECTING) {
        status = call->getLocalSDP()->check_sdp_answer (inv, rdata);

        if (status != PJ_SUCCESS) {
            _debug ("Failed to check_incoming_sdp in call_on_state_changed");
            return;
        }
    }

    // After we sent or received a ACK - The connection is established
    else if (inv->state == PJSIP_INV_STATE_CONFIRMED) {

        link->SIPCallAnswered (call, rdata);

    } else if (inv->state == PJSIP_INV_STATE_DISCONNECTED) {

        _debug ("State: %s. Cause: %.*s", invitationStateMap[inv->state], (int) inv->cause_text.slen, inv->cause_text.ptr);

        switch (inv->cause) {
                /* The call terminates normally - BYE / CANCEL */

            case PJSIP_SC_OK:

            case PJSIP_SC_REQUEST_TERMINATED:
                accId = Manager::instance().getAccountFromCall (call->getCallId());
                link = dynamic_cast<SIPVoIPLink *> (Manager::instance().getAccountLink (accId));

                if (link) {
                    link->SIPCallClosed (call);
                }

                break;

            case PJSIP_SC_NOT_FOUND:            /* peer not found */

            case PJSIP_SC_DECLINE:				/* We have been ignored */

            case PJSIP_SC_REQUEST_TIMEOUT:      /* request timeout */

            case PJSIP_SC_NOT_ACCEPTABLE_HERE:  /* no compatible codecs */

            case PJSIP_SC_NOT_ACCEPTABLE_ANYWHERE:

            case PJSIP_SC_UNSUPPORTED_MEDIA_TYPE:

            case PJSIP_SC_UNAUTHORIZED:

			case PJSIP_SC_FORBIDDEN:

            case PJSIP_SC_REQUEST_PENDING:
                accId = Manager::instance().getAccountFromCall (call->getCallId());
                link = dynamic_cast<SIPVoIPLink *> (Manager::instance().getAccountLink (accId));

                if (link) {
                    link->SIPCallServerFailure (call);
                }

                break;

            default:
                _debug ("sipvoiplink.cpp - line %d : Unhandled call state. This is probably a bug.", __LINE__);
                break;
        }
    }

}

// This callback is called after SDP offer/answer session has completed.
void call_on_media_update (pjsip_inv_session *inv, pj_status_t status)
{
    _debug ("call_on_media_update");

    const pjmedia_sdp_session *local_sdp;
    const pjmedia_sdp_session *remote_sdp;

    SIPVoIPLink * link = NULL;
    SIPCall * call;

    call = reinterpret_cast<SIPCall *> (inv->mod_data[getModId() ]);

    if (!call) {
        _debug ("Call declined by peer, SDP negociation stopped");
        return;
    }

    link = dynamic_cast<SIPVoIPLink *> (Manager::instance().getAccountLink (AccountNULL));

    if (link == NULL) {
        _debug ("Failed to get sip link");
        return;
    }

    if (status != PJ_SUCCESS) {
        _debug ("Error while negotiating the offer");
        link->hangup (call->getCallId());
        Manager::instance().callFailure (call->getCallId());
        return;
    }

    if (!inv->neg) {
        return;
    }

    // Get the new sdp, result of the negotiation
    pjmedia_sdp_neg_get_active_local (inv->neg, &local_sdp);

    pjmedia_sdp_neg_get_active_remote (inv->neg, &remote_sdp);

    // Clean the resulting sdp offer to create a new one (in case of a reinvite)
    call->getLocalSDP()->clean_session_media();

    // Set the fresh negotiated one, no matter if that was an offer or answer.
    // The local sdp is updated in case of an answer, even if the remote sdp
    // is kept internally.
    call->getLocalSDP()->set_negotiated_sdp (local_sdp);

    // Set remote ip / port
    call->getLocalSDP()->set_media_transport_info_from_remote_sdp (remote_sdp);

    try {
        call->setAudioStart (true);
        call->getAudioRtp()->start();
    } catch (exception& rtpException) {
        _debug ("%s", rtpException.what());
    }

}

void call_on_forked (pjsip_inv_session *inv, pjsip_event *e)
{
}

void call_on_tsx_changed (pjsip_inv_session *inv, pjsip_transaction *tsx, pjsip_event *e)
{
    _debug ("call_on_tsx_changed to state %s", transactionStateMap[tsx->state]);

    if (tsx->role==PJSIP_ROLE_UAS && tsx->state==PJSIP_TSX_STATE_TRYING &&
            pjsip_method_cmp (&tsx->method, &pjsip_refer_method) ==0) {
        /** Handle the refer method **/
        onCallTransfered (inv, e->body.tsx_state.src.rdata);
    }
}

void regc_cb (struct pjsip_regc_cbparam *param)
{
    SIPAccount * account = NULL;
    account = static_cast<SIPAccount *> (param->token);

    if (account == NULL) {
        _debug ("Account is NULL in regc_cb.");
        return;
    }

    assert (param);

    const pj_str_t * description = pjsip_get_status_text (param->code);

    if (param->code && description) {

      //std::string descriptionprint(description->ptr, description->slen);
      //_debug("Received client registration callback wiht code: %i, %s\n", param->code, descriptionprint.c_str());
        DBusManager::instance().getCallManager()->registrationStateChanged (account->getAccountID(), std::string (description->ptr, description->slen), param->code);
        std::pair<int, std::string> details (param->code, std::string (description->ptr, description->slen));
        account->setRegistrationStateDetailed (details);
    }

    if (param->status == PJ_SUCCESS) {
        if (param->code < 0 || param->code >= 300) {
            /* Sometimes, the status is OK, but we still failed.
             * So checking the code for real result
             */
            _debug ("UserAgent: The error is: %d", param->code);

            switch (param->code) {

                case 606:
                    account->setRegistrationState (ErrorConfStun);
                    break;

                case 503:

                case 408:
                    account->setRegistrationState (ErrorHost);
                    break;

                case 401:

                case 403:

                case 404:
                    account->setRegistrationState (ErrorAuth);
                    break;

                default:
                    account->setRegistrationState (Error);
                    break;
            }

            account->setRegister (false);
        } else {
            // Registration/Unregistration is success
            if (account->isRegister())
                account->setRegistrationState (Registered);
            else {
                account->setRegistrationState (Unregistered);
                account->setRegister (false);
            }
        }
    } else {
        account->setRegistrationState (ErrorAuth);
        account->setRegister (false);
    }

}

// Optional function to be called to process incoming request message.
pj_bool_t
mod_on_rx_request (pjsip_rx_data *rdata)
{
    pj_status_t status;
    pj_str_t reason;
    unsigned options = 0;
    pjsip_dialog* dialog;
    pjsip_tx_data *tdata;
    AccountID account_id;
    pjsip_uri *uri;
    pjsip_sip_uri *sip_uri;
    std::string userName, server, displayName;
    SIPVoIPLink *link;
    CallID id;
    SIPCall* call;
    pjsip_inv_session *inv;
    SIPAccount *account;
    pjmedia_sdp_session *r_sdp;

    // pjsip_generic_string_hdr* hdr;

    // voicemail part
    std::string method_name;
    std::string request;

    // Handle the incoming call invite in this function
    _debug ("UserAgent: Callback on_rx_request is involved! ");

    /* First, let's got the username and server name from the invite.
     * We will use them to detect which account is the callee.
     */
    uri = rdata->msg_info.to->uri;
    sip_uri = (pjsip_sip_uri *) pjsip_uri_get_uri (uri);

    userName = std::string (sip_uri->user.ptr, sip_uri->user.slen);
    server = std::string (sip_uri->host.ptr, sip_uri->host.slen);

    _debug ("mod_on_rx_request: %s@%s", userName.c_str(), server.c_str());

    // Get the account id of callee from username and server
    account_id = Manager::instance().getAccountIdFromNameAndServer (userName, server);

    /* If we don't find any account to receive the call */

    if (account_id == AccountNULL) {
        _debug ("UserAgent: Username %s doesn't match any account!",userName.c_str());
        //return false;
    }

    /* Get the voip link associated to the incoming call */
    /* The account must before have been associated to the call in ManagerImpl */
    link = dynamic_cast<SIPVoIPLink *> (Manager::instance().getAccountLink (account_id));

    /* If we can't find any voIP link to handle the incoming call */
    if (link == 0) {
        _debug ("ERROR: can not retrieve the voiplink from the account ID...");
        return false;
    }


    char* from_header = strstr (rdata->msg_info.msg_buf, "From: ");

    if (from_header) {

        std::string temp (from_header);
        int begin_displayName = temp.find ("\"") + 1;
        int end_displayName = temp.rfind ("\"");
        // _debug("The display name start at %i, end at %i", begin_displayName, end_displayName);
        displayName = temp.substr (begin_displayName, end_displayName - begin_displayName);//display_name);
    } else {
        displayName = std::string ("");
    }

    _debug ("UserAgent: The receiver is : %s@%s", userName.data(), server.data());

    _debug ("UserAgent: The callee account id is %s", account_id.c_str());

    /* Now, it is the time to find the information of the caller */
    uri = rdata->msg_info.from->uri;


    // display_name = rdata->msg_info.from->name;

    // std::string temp("");///(char*)(&display_name));

    sip_uri = (pjsip_sip_uri *) pjsip_uri_get_uri (uri);

    // Store the peer number
    char tmp[PJSIP_MAX_URL_SIZE];
    int length = pjsip_uri_print (PJSIP_URI_IN_FROMTO_HDR,
                                  sip_uri, tmp, PJSIP_MAX_URL_SIZE);

    std::string peerNumber (tmp, length);

    // Get the server voicemail notification
    // Catch the NOTIFY message

    if (rdata->msg_info.msg->line.req.method.id == PJSIP_OTHER_METHOD) {
        method_name = "NOTIFY";
        // Retrieve all the message. Should contains only the method name but ...
        request =  rdata->msg_info.msg->line.req.method.name.ptr;
        // Check if the message is a notification

        if (request.find (method_name) != (size_t)-1) {
            /* Notify the right account */
            set_voicemail_info (account_id, rdata->msg_info.msg->body);
            request.find (method_name);
        }

        pjsip_endpt_respond_stateless (_endpt, rdata, PJSIP_SC_OK, NULL, NULL, NULL);

        return true;
    }

    // Handle an OPTIONS message
    if (rdata->msg_info.msg->line.req.method.id == PJSIP_OPTIONS_METHOD) {
        handle_incoming_options (rdata);
        return true;
    }

    // Respond statelessly any non-INVITE requests with 500
    if (rdata->msg_info.msg->line.req.method.id != PJSIP_INVITE_METHOD) {
        if (rdata->msg_info.msg->line.req.method.id != PJSIP_ACK_METHOD) {
            pj_strdup2 (_pool, &reason, "user agent unable to handle this request ");
            pjsip_endpt_respond_stateless (_endpt, rdata, PJSIP_SC_METHOD_NOT_ALLOWED, &reason, NULL,
                                           NULL);
            return true;
        }
    }

    // Verify that we can handle the request
    status = pjsip_inv_verify_request (rdata, &options, NULL, NULL, _endpt, NULL);

    if (status != PJ_SUCCESS) {
        pj_strdup2 (_pool, &reason, "user agent unable to handle this INVITE ");
        pjsip_endpt_respond_stateless (_endpt, rdata, PJSIP_SC_METHOD_NOT_ALLOWED, &reason, NULL,
                                       NULL);
        return true;
    }

    /******************************************* URL HOOK *********************************************/

    if (Manager::instance().getConfigString (HOOKS, URLHOOK_SIP_ENABLED) == "1") {

        std::string header_value;

        header_value = fetch_header_value (rdata->msg_info.msg, Manager::instance().getConfigString (HOOKS, URLHOOK_SIP_FIELD));

        if (header_value.size () < header_value.max_size()) {
            if (header_value!="") {
                urlhook->addAction (header_value,
                                    Manager::instance().getConfigString (HOOKS, URLHOOK_COMMAND));
            }
        } else
            throw length_error ("Url exceeds std::string max_size");

    }

    /************************************************************************************************/

    // Generate a new call ID for the incoming call!
    id = Manager::instance().getNewCallID();

    call = new SIPCall (id, Call::Incoming, _pool);

    /* If an error occured at the call creation */
    if (!call) {
        _debug ("UserAgent: unable to create an incoming call");
        return false;
    }

    std::string addrToUse;

    account = dynamic_cast<SIPAccount *> (Manager::instance().getAccount (account_id));

    if (account != NULL) {
		// TODO May use the published address as well
		addrToUse = account->getLocalAddress ();
    }

	if (addrToUse == "0.0.0.0")
	{
		link->loadSIPLocalIP (&addrToUse);
	}

	// Have to do some stuff with the SDP
	// Set the codec map, IP, peer number and so on... for the SIPCall object
	setCallAudioLocal (call, addrToUse);

    // We retrieve the remote sdp offer in the rdata struct to begin the negociation
    call->getLocalSDP()->set_ip_address (addrToUse);

    get_remote_sdp_from_offer (rdata, &r_sdp);

    status = call->getLocalSDP()->receiving_initial_offer (r_sdp);

    if (status!=PJ_SUCCESS) {
        delete call;
        call=0;
        return false;
    }

    call->setConnectionState (Call::Progressing);

    call->setPeerNumber (peerNumber);

    call->setDisplayName (displayName);

    call->initRecFileName();

    // Notify UI there is an incoming call

    if (Manager::instance().incomingCall (call, account_id)) {
        // Add this call to the callAccountMap in ManagerImpl
        Manager::instance().getAccountLink (account_id)->addCall (call);
    } else {
        // Fail to notify UI
        delete call;
        call = NULL;
        _debug ("UserAgent: Fail to notify UI!");
        return false;
    }


    /* Create the local dialog (UAS) */
    status = pjsip_dlg_create_uas (pjsip_ua_instance(), rdata, NULL, &dialog);

    if (status != PJ_SUCCESS) {
        pjsip_endpt_respond_stateless (_endpt, rdata, PJSIP_SC_INTERNAL_SERVER_ERROR, &reason, NULL,
                                       NULL);
        return true;
    }

    // Specify media capability during invite session creation
    status = pjsip_inv_create_uas (dialog, rdata, call->getLocalSDP()->get_local_sdp_session(), 0, &inv);

    PJ_ASSERT_RETURN (status == PJ_SUCCESS, 1);

    // Associate the call in the invite session
    inv->mod_data[_mod_ua.id] = call;

    // Send a 180/Ringing response
    status = pjsip_inv_initial_answer (inv, rdata, PJSIP_SC_RINGING, NULL, NULL, &tdata);

    PJ_ASSERT_RETURN (status == PJ_SUCCESS, 1);

    status = pjsip_inv_send_msg (inv, tdata);

    PJ_ASSERT_RETURN (status == PJ_SUCCESS, 1);

    // Associate invite session to the current call
    call->setInvSession (inv);

    // Update the connection state
    call->setConnectionState (Call::Ringing);

    /* Done */
    return true;

}

pj_bool_t mod_on_rx_response (pjsip_rx_data *rdata UNUSED)
{
    _debug ("Mod on rx response");
    return PJ_SUCCESS;
}

void onCallTransfered (pjsip_inv_session *inv, pjsip_rx_data *rdata)
{

    pj_status_t status;
    pjsip_tx_data *tdata;
    SIPCall *existing_call;
    const pj_str_t str_refer_to = { (char*) "Refer-To", 8};
    const pj_str_t str_refer_sub = { (char*) "Refer-Sub", 9 };
    const pj_str_t str_ref_by = { (char*) "Referred-By", 11 };
    pjsip_generic_string_hdr *refer_to;
    pjsip_generic_string_hdr *refer_sub;
    pjsip_hdr *ref_by_hdr;
    pj_bool_t no_refer_sub = PJ_FALSE;
    char *uri;
    std::string tmp;
    pjsip_status_code code;
    pjsip_evsub *sub;

    existing_call = (SIPCall *) inv->mod_data[_mod_ua.id];

    /* Find the Refer-To header */
    refer_to = (pjsip_generic_string_hdr*)
               pjsip_msg_find_hdr_by_name (rdata->msg_info.msg, &str_refer_to, NULL);

    if (refer_to == NULL) {
        /* Invalid Request.
         * No Refer-To header!
         */
        _debug ("UserAgent: Received REFER without Refer-To header!");
        pjsip_dlg_respond (inv->dlg, rdata, 400, NULL, NULL, NULL);
        return;
    }

    /* Find optional Refer-Sub header */
    refer_sub = (pjsip_generic_string_hdr*)
                pjsip_msg_find_hdr_by_name (rdata->msg_info.msg, &str_refer_sub, NULL);

    if (refer_sub) {
        if (!pj_strnicmp2 (&refer_sub->hvalue, "true", 4) ==0)
            no_refer_sub = PJ_TRUE;
    }

    /* Find optional Referred-By header (to be copied onto outgoing INVITE
     * request.
     */
    ref_by_hdr = (pjsip_hdr*)
                 pjsip_msg_find_hdr_by_name (rdata->msg_info.msg, &str_ref_by,
                                             NULL);

    /* Notify callback */
    code = PJSIP_SC_ACCEPTED;

    _debug ("UserAgent: Call to %.*s is being transfered to %.*s",
            (int) inv->dlg->remote.info_str.slen,
            inv->dlg->remote.info_str.ptr,
            (int) refer_to->hvalue.slen,
            refer_to->hvalue.ptr);

    if (no_refer_sub) {
        /*
         * Always answer with 2xx.
         */
        pjsip_tx_data *tdata;
        const pj_str_t str_false = { (char*) "false", 5};
        pjsip_hdr *hdr;

        status = pjsip_dlg_create_response (inv->dlg, rdata, code, NULL,
                                            &tdata);

        if (status != PJ_SUCCESS) {
            _debug ("UserAgent: Unable to create 2xx response to REFER -- %d", status);
            return;
        }

        /* Add Refer-Sub header */
        hdr = (pjsip_hdr*)
              pjsip_generic_string_hdr_create (tdata->pool, &str_refer_sub,
                                               &str_false);

        pjsip_msg_add_hdr (tdata->msg, hdr);


        /* Send answer */
        status = pjsip_dlg_send_response (inv->dlg, pjsip_rdata_get_tsx (rdata),
                                          tdata);

        if (status != PJ_SUCCESS) {
            _debug ("UserAgent: Unable to create 2xx response to REFER -- %d", status);
            return;
        }

        /* Don't have subscription */
        sub = NULL;

    } else {

        struct pjsip_evsub_user xfer_cb;
        pjsip_hdr hdr_list;

        /* Init callback */
        pj_bzero (&xfer_cb, sizeof (xfer_cb));
        xfer_cb.on_evsub_state = &xfer_svr_cb;

        /* Init addiTHIS_FILE, THIS_FILE, tional header list to be sent with REFER response */
        pj_list_init (&hdr_list);

        /* Create transferee event subscription */
        status = pjsip_xfer_create_uas (inv->dlg, &xfer_cb, rdata, &sub);

        if (status != PJ_SUCCESS) {
            _debug ("UserAgent: Unable to create xfer uas -- %d", status);
            pjsip_dlg_respond (inv->dlg, rdata, 500, NULL, NULL, NULL);
            return;
        }

        /* If there's Refer-Sub header and the value is "true", send back
         * Refer-Sub in the response with value "true" too.
         */
        if (refer_sub) {
            const pj_str_t str_true = { (char*) "true", 4 };
            pjsip_hdr *hdr;

            hdr = (pjsip_hdr*)
                  pjsip_generic_string_hdr_create (inv->dlg->pool,
                                                   &str_refer_sub,
                                                   &str_true);
            pj_list_push_back (&hdr_list, hdr);

        }

        /* Accept the REFER request, send 2xx. */
        pjsip_xfer_accept (sub, rdata, code, &hdr_list);

        /* Create initial NOTIFY request */
        status = pjsip_xfer_notify (sub, PJSIP_EVSUB_STATE_ACTIVE,
                                    100, NULL, &tdata);

        if (status != PJ_SUCCESS) {
            _debug ("UserAgent: Unable to create NOTIFY to REFER -- %d", status);
            return;
        }

        /* Send initial NOTIFY request */
        status = pjsip_xfer_send_request (sub, tdata);

        if (status != PJ_SUCCESS) {
            _debug ("UserAgent: Unable to send NOTIFY to REFER -- %d", status);
            return;
        }
    }

    /* We're cheating here.
     * We need to get a null terminated string from a pj_str_t.
     * So grab the pointer from the hvalue and NULL terminate it, knowing
     * that the NULL position will be occupied by a newline.
     */
    uri = refer_to->hvalue.ptr;

    uri[refer_to->hvalue.slen] = '\0';

    /* Now make the outgoing call. */
    tmp = std::string (uri);

    if (existing_call == NULL) {
        _debug ("UserAgent: Call doesn't exist!");
        return;
    }

    AccountID accId = Manager::instance().getAccountFromCall (existing_call->getCallId());

    CallID newCallId = Manager::instance().getNewCallID();

    if (!Manager::instance().outgoingCall (accId, newCallId, tmp)) {

        /* Notify xferer about the error (if we have subscription) */
        if (sub) {
            status = pjsip_xfer_notify (sub, PJSIP_EVSUB_STATE_TERMINATED,
                                        500, NULL, &tdata);

            if (status != PJ_SUCCESS) {
                _debug ("UserAgent: Unable to create NOTIFY to REFER -- %d", status);
                return;
            }

            status = pjsip_xfer_send_request (sub, tdata);

            if (status != PJ_SUCCESS) {
                _debug ("UserAgent: Unable to send NOTIFY to REFER -- %d", status);
                return;
            }
        }

        return;
    }

    SIPCall* newCall = 0;

    SIPVoIPLink *link = dynamic_cast<SIPVoIPLink *> (Manager::instance().getAccountLink (accId));

    if (link) {
        newCall = dynamic_cast<SIPCall *> (link->getCall (newCallId));

        if (!newCall) {
            _debug ("UserAgent: can not find the call from sipvoiplink!");
            return;
        }
    }

    if (sub) {
        /* Put the server subscription in inv_data.
         * Subsequent state changed in pjsua_inv_on_state_changed() will be
         * reported back to the server subscription.
         */
        newCall->setXferSub (sub);

        /* Put the invite_data in the subscription. */
        pjsip_evsub_set_mod_data (sub, _mod_ua.id,
                                  newCall);
    }
}



void xfer_func_cb (pjsip_evsub *sub, pjsip_event *event)
{


    PJ_UNUSED_ARG (event);

    /*
     * When subscription is accepted (got 200/OK to REFER), check if
     * subscription suppressed.
     */

    if (pjsip_evsub_get_state (sub) == PJSIP_EVSUB_STATE_ACCEPTED) {

        _debug ("Transfer accepted! Waiting for notifications. ");

    }

    /*
     * On incoming NOTIFY, notify application about call transfer progress.
     */
    else if (pjsip_evsub_get_state (sub) == PJSIP_EVSUB_STATE_ACTIVE ||
             pjsip_evsub_get_state (sub) == PJSIP_EVSUB_STATE_TERMINATED) {
        pjsip_msg *msg;
        pjsip_msg_body *body;
        pjsip_status_line status_line;
        pj_bool_t is_last;
        pj_bool_t cont;
        pj_status_t status;

        std::string noresource;
        std::string ringing;
        std::string request;

        noresource = "noresource";
        ringing = "Ringing";


        SIPVoIPLink *link = reinterpret_cast<SIPVoIPLink *> (pjsip_evsub_get_mod_data (sub, _mod_ua.id));

        /* When subscription is terminated, clear the xfer_sub member of
         * the inv_data.
         */

        if (pjsip_evsub_get_state (sub) == PJSIP_EVSUB_STATE_TERMINATED) {
            pjsip_evsub_set_mod_data (sub, _mod_ua.id, NULL);
            _debug ("UserAgent: Xfer client subscription terminated");

        }

        if (!link || !event) {
            /* Application is not interested with call progress status */
            _debug ("UserAgent: Either link or event is empty!");
            return;
        }



        /* This better be a NOTIFY request */
        if (event->type == PJSIP_EVENT_TSX_STATE &&
                event->body.tsx_state.type == PJSIP_EVENT_RX_MSG) {

            pjsip_rx_data *rdata;

            rdata = event->body.tsx_state.src.rdata;


            /* Check if there's body */
            msg = rdata->msg_info.msg;
            body = msg->body;

            if (!body) {
                // if (call->getCallConfiguration () == Call::IPtoIP) {
                //   _debug("UserAgent: IptoIp NOTIFY without message body");
                // }
                // else{
                _debug ("UserAgent: Warning! Received NOTIFY without message body");
                return;
                // }
            }



            /* Check for appropriate content */
            if (pj_stricmp2 (&body->content_type.type, "message") != 0 ||
                    pj_stricmp2 (&body->content_type.subtype, "sipfrag") != 0) {
                _debug ("UserAgent: Warning! Received NOTIFY with non message/sipfrag content");
                return;
            }

            /* Try to parse the content */
            status = pjsip_parse_status_line ( (char*) body->data, body->len,
                                               &status_line);

            if (status != PJ_SUCCESS) {
                _debug ("UserAgent: Warning! Received NOTIFY with invalid message/sipfrag content");
                return;
            }

        } else {
            _debug ("UserAgent: Set code to 500!");
            status_line.code = 500;
            status_line.reason = *pjsip_get_status_text (500);
        }

        // Get current call
        SIPCall *call = dynamic_cast<SIPCall *> (link->getCall (Manager::instance().getCurrentCallId()));

        if (!call) {
            _debug ("UserAgent: Call doesn't exit!");
            return;
        }


        if (event->body.rx_msg.rdata->msg_info.msg_buf != NULL) {
            request = event->body.rx_msg.rdata->msg_info.msg_buf;

            if ( (int) request.find (noresource) != -1) {
                _debug ("UserAgent: NORESOURCE for transfer!");
                link->transferStep2 (call);
                pjsip_evsub_terminate (sub, PJ_TRUE);

                Manager::instance().transferFailed();
                return;
            }

            if ( (int) request.find (ringing) != -1) {
                _debug ("UserAgent: transfered call RINGING!");
                link->transferStep2 (call);
                pjsip_evsub_terminate (sub, PJ_TRUE);

                Manager::instance().transferSucceded();
                return;
            }
        }


        /* Notify application */
        is_last = (pjsip_evsub_get_state (sub) ==PJSIP_EVSUB_STATE_TERMINATED);

        cont = !is_last;

        if (status_line.code/100 == 2) {

            _debug ("UserAgent: Try to stop rtp!");
            pjsip_tx_data *tdata;

            status = pjsip_inv_end_session (call->getInvSession(), PJSIP_SC_GONE, NULL, &tdata);

            if (status != PJ_SUCCESS) {
                _debug ("UserAgent: Fail to create end session msg!");
            } else {
                status = pjsip_inv_send_msg (call->getInvSession(), tdata);

                if (status != PJ_SUCCESS)
                    _debug ("UserAgent: Fail to send end session msg!");
            }

            link->transferStep2 (call);

            cont = PJ_FALSE;
        }

        if (!cont) {
            pjsip_evsub_set_mod_data (sub, _mod_ua.id, NULL);
        }

    }

}


void xfer_svr_cb (pjsip_evsub *sub, pjsip_event *event)
{


    PJ_UNUSED_ARG (event);

    /*
     * When subscription is terminated, clear the xfer_sub member of
     * the inv_data.
     */

    if (pjsip_evsub_get_state (sub) == PJSIP_EVSUB_STATE_TERMINATED) {
        SIPCall *call;

        call = (SIPCall*) pjsip_evsub_get_mod_data (sub, _mod_ua.id);

        if (!call)
            return;

        pjsip_evsub_set_mod_data (sub, _mod_ua.id, NULL);

        call->setXferSub (NULL);

        _debug ("UserAgent: Xfer server subscription terminated");
    }
}

void on_rx_offer (pjsip_inv_session *inv, const pjmedia_sdp_session *offer)
{


#ifdef CAN_REINVITE
    _debug ("%s (%d): on_rx_offer REINVITE", __FILE__, __LINE__);

    SIPCall *call;
    pj_status_t status;
    AccountID accId;
    SIPVoIPLink *link;

    call = (SIPCall*) inv->mod_data[getModId() ];

    if (!call)
        return;

    accId = Manager::instance().getAccountFromCall (call->getCallId());

    link = dynamic_cast<SIPVoIPLink *> (Manager::instance().getAccountLink (accId));

    call->getLocalSDP()->receiving_initial_offer ( (pjmedia_sdp_session*) offer);

    status=pjsip_inv_set_sdp_answer (call->getInvSession(), call->getLocalSDP()->get_local_sdp_session());

    if (link)
        link->handle_reinvite (call);

#endif

}

void handle_incoming_options (pjsip_rx_data *rdata)
{


    pjsip_tx_data *tdata;
    pjsip_response_addr res_addr;
    const pjsip_hdr *cap_hdr;
    pj_status_t status;

    /* Create basic response. */
    status = pjsip_endpt_create_response (_endpt, rdata, PJSIP_SC_OK, NULL, &tdata);

    if (status != PJ_SUCCESS) {
        return;
    }

    /* Add Allow header */
    cap_hdr = pjsip_endpt_get_capability (_endpt, PJSIP_H_ALLOW, NULL);

    if (cap_hdr) {
        pjsip_msg_add_hdr (tdata->msg, (pjsip_hdr*) pjsip_hdr_clone (tdata->pool, cap_hdr));
    }

    /* Add Accept header */
    cap_hdr = pjsip_endpt_get_capability (_endpt, PJSIP_H_ACCEPT, NULL);

    if (cap_hdr) {
        pjsip_msg_add_hdr (tdata->msg, (pjsip_hdr*) pjsip_hdr_clone (tdata->pool, cap_hdr));
    }

    /* Add Supported header */
    cap_hdr = pjsip_endpt_get_capability (_endpt, PJSIP_H_SUPPORTED, NULL);

    if (cap_hdr) {
        pjsip_msg_add_hdr (tdata->msg, (pjsip_hdr*) pjsip_hdr_clone (tdata->pool, cap_hdr));
    }

    /* Add Allow-Events header from the evsub module */
    cap_hdr = pjsip_evsub_get_allow_events_hdr (NULL);

    if (cap_hdr) {
        pjsip_msg_add_hdr (tdata->msg, (pjsip_hdr*) pjsip_hdr_clone (tdata->pool, cap_hdr));
    }

    /* Send response statelessly */
    pjsip_get_response_addr (tdata->pool, rdata, &res_addr);

    status = pjsip_endpt_send_response (_endpt, &res_addr, tdata, NULL, NULL);

    if (status != PJ_SUCCESS)
        pjsip_tx_data_dec_ref (tdata);
}

/*****************************************************************************************************************/


bool setCallAudioLocal (SIPCall* call, std::string localIP)
{
    SIPAccount *account = NULL;

    if (call) {
        account = dynamic_cast<SIPAccount *> (Manager::instance().getAccount (Manager::instance().getAccountFromCall (call->getCallId ())));

        // Setting Audio
        unsigned int callLocalAudioPort = RANDOM_LOCAL_PORT;
        unsigned int callLocalExternAudioPort = callLocalAudioPort;

        if (account->isStunEnabled ()) {
            // If use Stun server
            callLocalExternAudioPort = account->getStunPort ();
        }

        _debug ("            Setting local ip address: %s", localIP.c_str());

        _debug ("            Setting local audio port to: %d", callLocalAudioPort);
        _debug ("            Setting local audio port (external) to: %d", callLocalExternAudioPort);

        // Set local audio port for SIPCall(id)
        call->setLocalIp (localIP);
        call->setLocalAudioPort (callLocalAudioPort);
        call->setLocalExternAudioPort (callLocalExternAudioPort);

        call->getLocalSDP()->attribute_port_to_all_media (callLocalExternAudioPort);

        return true;
    }

    return false;
}

std::string fetch_header_value (pjsip_msg *msg, std::string field)
{


    pj_str_t name;
    pjsip_generic_string_hdr * hdr;
    std::string value, url;
    size_t pos;

    std::cout << "fetch header value" << std::endl;

    /* Convert the field name into pjsip type */
    name = pj_str ( (char*) field.c_str());

    /* Get the header value and convert into string*/
    hdr = (pjsip_generic_string_hdr*) pjsip_msg_find_hdr_by_name (msg, &name, NULL);

    if (!hdr)
        return "";

    value = hdr->hvalue.ptr;

    if ( (pos=value.find ("")) == std::string::npos) {
        return "";
    }

    url = value.substr (0, pos);

    return url;
}

std::vector<std::string> SIPVoIPLink::getAllIpInterface (void)
{
    pj_sockaddr addrList[16];
    unsigned int addrCnt = PJ_ARRAY_SIZE (addrList);

    pj_status_t success;
    success = pj_enum_ip_interface (pj_AF_INET(), &addrCnt, addrList);

    std::vector<std::string> ifaceList;

    if (success != PJ_SUCCESS) {
        return ifaceList;
    }

    _debug ("Detecting available interfaces...");

    int i;

    for (i = 0; i < (int) addrCnt; i++) {
        char tmpAddr[PJ_INET_ADDRSTRLEN];
        pj_sockaddr_print (&addrList[i], tmpAddr, sizeof (tmpAddr), 0);
        ifaceList.push_back (std::string (tmpAddr));
        _debug ("Local interface %s", tmpAddr);
    }

    return ifaceList;
}


pj_bool_t stun_sock_on_status (pj_stun_sock *stun_sock, pj_stun_sock_op op, pj_status_t status)
{
    if (status == PJ_SUCCESS)
        return PJ_TRUE;
    else
        return PJ_FALSE;
}

pj_bool_t stun_sock_on_rx_data (pj_stun_sock *stun_sock, void *pkt, unsigned pkt_len, const pj_sockaddr_t *src_addr, unsigned addr_len)
{
    return PJ_TRUE;
}


std::string getLocalAddressAssociatedToAccount (AccountID id)
{
    SIPAccount *account = NULL;
    pj_sockaddr_in local_addr_ipv4;
    pjsip_transport *tspt;
    std::string localAddr;
    pj_str_t tmp;

    account = dynamic_cast<SIPAccount *> (Manager::instance().getAccount (id));

    // Set the local address

    if (account != NULL) {
        tspt = account->getAccountTransport ();

        if (tspt != NULL) {
            local_addr_ipv4 = tspt->local_addr.ipv4;
        } else {
            _debug ("In getLocalAddressAssociatedToAccount: transport is null");
            local_addr_ipv4 = _localUDPTransport->local_addr.ipv4;
        }
    } else {
        _debug ("In getLocalAddressAssociatedToAccount: account is null");
        local_addr_ipv4 = _localUDPTransport->local_addr.ipv4;
    }

    _debug ("slbvasjklbvaskbvaskvbaskvaskvbsdfk: %i", local_addr_ipv4.sin_addr.s_addr);

    tmp = pj_str (pj_inet_ntoa (local_addr_ipv4.sin_addr));
    localAddr = std::string (tmp.ptr);

    _debug ("slbvasjklbvaskbvaskvbaskvaskvbsdfk: %s", localAddr.c_str());

    return localAddr;

}<|MERGE_RESOLUTION|>--- conflicted
+++ resolved
@@ -612,11 +612,6 @@
     _mutexSIP.leaveMutex();
 
     account->setRegistrationInfo (regc);
-<<<<<<< HEAD
-    _debug ("ok");
-=======
-
->>>>>>> 8c3ce76d
     return true;
 }
 
