--- conflicted
+++ resolved
@@ -1570,14 +1570,13 @@
 
         std::string toUri = account->getToUri (to);
         call->setPeerNumber (toUri);
-<<<<<<< HEAD
+
         _debug ("UserAgent: TO uri:  %s", toUri.c_str());
-=======
-        _debug ("toUri in new_ip_to_ip call %s", toUri.c_str());
+
         // Building the local SDP offer
         call->getLocalSDP()->set_ip_address (addrSdp);
         call->getLocalSDP()->create_initial_offer (account->getActiveCodecs ());
->>>>>>> bbe72fa3
+
 
 	// Audio Rtp Session must be initialized before creating initial offer in SDP session
 	// since SDES require crypto attribute.
