--- conflicted
+++ resolved
@@ -831,15 +831,13 @@
 
     call->getInvSession()->mod_data[getModId() ] = NULL;
 
-<<<<<<< HEAD
+
     // Release RTP thread
     if (Manager::instance().isCurrentCall (id)) {
         _debug ("* SIP Info: Stopping AudioRTP for hangup\n");
         call->getAudioRtp()->stop();
     }
 
-=======
->>>>>>> 18ffe1a4
     terminateOneCall (id);
 
     removeCall (id);
@@ -883,15 +881,12 @@
 
     call->getInvSession()->mod_data[getModId() ] = NULL;
 
-<<<<<<< HEAD
     // Release RTP thread
     if (Manager::instance().isCurrentCall (id)) {
         _debug ("* SIP Info: Stopping AudioRTP for hangup\n");
         call->getAudioRtp()->stop();
     }
 
-=======
->>>>>>> 18ffe1a4
     terminateOneCall (id);
 
     removeCall (id);
