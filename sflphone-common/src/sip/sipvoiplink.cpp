--- conflicted
+++ resolved
@@ -452,35 +452,6 @@
         }
     }
 
-<<<<<<< HEAD
-=======
-    // Launch a new TLS listener/transport
-    // if the user did choose it.
-    if (account->isTlsEnabled()) {
-        pj_status_t status;
-
-        _debug ("    sendRegister: createTlsTransport");
-        status = createTlsTransportRetryOnFailure (id);
-
-        if (status != PJ_SUCCESS) {
-            _debug ("Failed to initialize TLS transport for account %s", id.c_str());
-        }
-    }
-
-    else {
-        // Launch a new UDP listener/transport, using the published address
-        if (account->isStunEnabled ()) {
-            pj_status_t status;
-
-            _debug ("    sendRegister: createAlternateUdpTransport");
-            status = createAlternateUdpTransport (id);
-
-            if (status != PJ_SUCCESS) {
-                _debug ("Failed to initialize UDP transport with an extern published address for account %s", id.c_str());
-            }
-        } else {
->>>>>>> 8dee572e
-
     // Create SIP transport or get existent SIP transport from internal map 
     // according to account settings, if the transport could not be created but
     // one is already set in account, use this one (most likely this is the 
@@ -637,15 +608,13 @@
     _mutexSIP.leaveMutex();
 
     account->setRegistrationInfo (regc);
-<<<<<<< HEAD
 
     _debug("Sent account registration using transport: %s %s (refcnt=%d)\n",
 	   account->getAccountTransport()->obj_name,
 	   account->getAccountTransport()->info,
 	   (int)pj_atomic_get(account->getAccountTransport()->ref_cnt));
 
-=======
->>>>>>> 8dee572e
+
     return true;
 }
 
@@ -1519,7 +1488,7 @@
         account = dynamic_cast<SIPAccount *> (Manager::instance().getAccount (IP2IP_PROFILE));
 
         if (account == NULL) {
-<<<<<<< HEAD
+
 	    _debug ("Account %s is null. Returning\n", IP2IP_PROFILE);
             return !PJ_SUCCESS;
         }
@@ -1527,23 +1496,11 @@
 	// Set the local address
 	localAddress = account->getLocalAddress ();
         // Set SDP parameters - Set to local or published address
-	account->isStunEnabled () ? addrSdp = account->getPublishedAddress () :  addrSdp = account->getLocalAddress (); 
-=======
-            _debug ("Account is null. Returning");
-            return !PJ_SUCCESS;
-        }
-
-        // Set the local address
-        localAddress = account->getLocalAddress ();
-
-        // Set SDP parameters - Set to local or published address
-        account->isStunEnabled () ? addrSdp = account->getPublishedAddress () :  addrSdp = account->getLocalAddress ();
->>>>>>> 8dee572e
+	account->isStunEnabled () ? addrSdp = account->getPublishedAddress () :  addrSdp = account->getLocalAddress ();
 
         _debug ("new_ip_to_ip_call localAddress: %s", localAddress.c_str());
 
         if (localAddress == "0.0.0.0") {
-<<<<<<< HEAD
             _debug ("Local address: %s\n", localAddress.c_str ());
             loadSIPLocalIP (&localAddress);
         }
@@ -1551,15 +1508,6 @@
 	if (addrSdp == "0.0.0.0") {
 	    addrSdp = localAddress;
 	}
-=======
-            _debug ("Here is the local address: %s", localAddress.c_str ());
-            loadSIPLocalIP (&localAddress);
-        }
-
-        if (addrSdp == "0.0.0.0") {
-            addrSdp = localAddress;
-        }
->>>>>>> 8dee572e
 
         setCallAudioLocal (call, localAddress);
 
@@ -1860,15 +1808,11 @@
         }
     }
 
-<<<<<<< HEAD
     if(account && (errPjsip == PJ_SUCCESS)) {
 
         addTransportToMap(account->getTransportMapKey(), account->getAccountTransport());
-    }
-
-=======
-    _debug ("pjsip_init -- listening on port %d", port);
->>>>>>> 8dee572e
+
+    }
 
     // Create a TLS listener meant for Direct IP calls
     // if the user did enabled it.
@@ -2253,47 +2197,29 @@
 
     status = pjsip_udp_transport_start (_endpt, &bound_addr, &a_name, 1, &transport);
 
-<<<<<<< HEAD
     // Print info from transport manager associated to endpoint
     pjsip_tpmgr * tpmgr = pjsip_endpt_get_tpmgr (_endpt);
     pjsip_tpmgr_dump_transports (tpmgr);
 
     if (status != PJ_SUCCESS) {
+
         _debug ("UserAgent: (%d) Unable to start UDP transport on %s:%d\n", status, listeningAddress.data(), listeningPort);
-
-=======
-    // Get the transport manager associated with
-    // this endpoint
-    pjsip_tpmgr * tpmgr = NULL;
-
-    tpmgr = pjsip_endpt_get_tpmgr (_endpt);
-
-    _debug ("number of transport: %i", pjsip_tpmgr_get_transport_count (tpmgr));
-
-    pjsip_tpmgr_dump_transports (tpmgr);
-
-    if (status != PJ_SUCCESS) {
-        _debug ("UserAgent: (%d) Unable to start UDP transport on %s:%d", status, listeningAddress.data(), listeningPort);
-        // Try to acquire an existing one
-        // pjsip_tpmgr_acquire_transport ()
->>>>>>> 8dee572e
         return status;
+
     } else {
+
         _debug ("UserAgent: UDP server listening on port %d", listeningPort);
 
         if (account == NULL) {
+
 	    _debug("Use transport as local UDP server\n");
             _localUDPTransport = transport;
 	}
         else {
-<<<<<<< HEAD
+
 	    _debug("Bind transport to account %s\n", account->getAccountID().c_str());
 	    account->setAccountTransport (transport);
 	}
-=======
-            account->setAccountTransport (transport);
-        }
->>>>>>> 8dee572e
     }
 
     _debug ("Transport initialized successfully on %s:%i", listeningAddress.c_str (), listeningPort);
@@ -3484,24 +3410,20 @@
     if (account != NULL) {
 
         // May use the published address as well
-<<<<<<< HEAD
-		addrToUse = account->getLocalAddress ();
-		account->isStunEnabled () ? addrSdp = account->getPublishedAddress () : addrSdp = account->getLocalAddress ();		
-		// Set the appropriate transport to have the right VIA header
-		link->init_transport_selector (account->getAccountTransport (), &tp);
-
-		if(account->getAccountTransport()) {
-		_debug("Process INVITE request using transport: %s %s (refcnt=%i)\n",
-		       account->getAccountTransport()->obj_name,
-		       account->getAccountTransport()->info,
-		       (int)pj_atomic_get(account->getAccountTransport()->ref_cnt));
-		}
-=======
+
         addrToUse = account->getLocalAddress ();
-        account->isStunEnabled () ? addrSdp = account->getPublishedAddress () : addrSdp = account->getLocalAddress ();
-        // Set the appropriate transport to have the right VIA header
-        link->init_transport_selector (account->getAccountTransport (), &tp);
->>>>>>> 8dee572e
+	account->isStunEnabled () ? addrSdp = account->getPublishedAddress () : addrSdp = account->getLocalAddress ();		
+	// Set the appropriate transport to have the right VIA header
+	link->init_transport_selector (account->getAccountTransport (), &tp);
+
+	if(account->getAccountTransport()) {
+
+	    _debug("Process INVITE request using transport: %s %s (refcnt=%i)\n",
+		   account->getAccountTransport()->obj_name,
+		   account->getAccountTransport()->info,
+		   (int)pj_atomic_get(account->getAccountTransport()->ref_cnt));
+	}
+
     }
 
     if (addrToUse == "0.0.0.0") {
@@ -3565,12 +3487,8 @@
 
     // Specify media capability during invite session creation
     status = pjsip_inv_create_uas (dialog, rdata, call->getLocalSDP()->get_local_sdp_session(), 0, &inv);
-<<<<<<< HEAD
+
     // Explicitly set the transport, set_transport methods increment transport's reference counter
-=======
-
-    // Explicitly set the transport
->>>>>>> 8dee572e
     status = pjsip_dlg_set_transport (dialog, tp);
 
     // decrement transport's reference counter
