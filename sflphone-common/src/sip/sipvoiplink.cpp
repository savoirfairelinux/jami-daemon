/*
 *  Copyright (C) 2004-2009 Savoir-Faire Linux inc.
 *
 *  Author: Emmanuel Milou <emmanuel.milou@savoirfairelinux.com>
 *  Author: Yun Liu <yun.liu@savoirfairelinux.com>
 *  Author: Pierre-Luc Bacon <pierre-luc.bacon@savoirfairelinux.com>
 *
 *  This program is free software; you can redistribute it and/or modify
 *  it under the terms of the GNU General Public License as published by
 *  the Free Software Foundation; either version 3 of the License, or
 *  (at your option) any later version.
 *
 *  This program is distributed in the hope that it will be useful,
 *  but WITHOUT ANY WARRANTY; without even the implied warranty of
 *  MERCHANTABILITY or FITNESS FOR A PARTICULAR PURPOSE.  See the
 *  GNU General Public License for more details.
 *
 *  You should have received a copy of the GNU General Public License
 *  along with this program; if not, write to the Free Software
 *   Foundation, Inc., 675 Mass Ave, Cambridge, MA 02139, USA.
 */

#include "sipvoiplink.h"

#include "manager.h"

#include "sip/sdp.h"
#include "sipcall.h"
#include "sipaccount.h"
#include "eventthread.h"

#include "dbus/dbusmanager.h"
#include "dbus/callmanager.h"

#include "pjsip/sip_endpoint.h"
#include "pjsip/sip_transport_tls.h"
#include "pjsip/sip_transport_tls.h"
#include "pjsip/sip_uri.h"
#include <pjnath.h>

#include <netinet/in.h>
#include <arpa/nameser.h>
#include <resolv.h>
#include <istream>
<<<<<<< HEAD
//#define CAN_REINVITE        1
=======

#include <sys/types.h>
#include <sys/socket.h>
#include <sys/ioctl.h>
#include <linux/if.h>

#define CAN_REINVITE        1
>>>>>>> d815147b

static char * invitationStateMap[] = {
    (char*) "PJSIP_INV_STATE_NULL",
    (char*) "PJSIP_INV_STATE_CALLING",
    (char*) "PJSIP_INV_STATE_INCOMING",
    (char*) "PJSIP_INV_STATE_EARLY",
    (char*) "PJSIP_INV_STATE_CONNECTING",
    (char*) "PJSIP_INV_STATE_CONFIRMED",
    (char*) "PJSIP_INV_STATE_DISCONNECTED"
};

static char * transactionStateMap[] = {
    (char*) "PJSIP_TSX_STATE_NULL" ,
    (char*) "PJSIP_TSX_STATE_CALLING",
    (char*) "PJSIP_TSX_STATE_TRYING",
    (char*) "PJSIP_TSX_STATE_PROCEEDING",
    (char*) "PJSIP_TSX_STATE_COMPLETED",
    (char*) "PJSIP_TSX_STATE_CONFIRMED",
    (char*) "PJSIP_TSX_STATE_TERMINATED",
    (char*) "PJSIP_TSX_STATE_DESTROYED",
    (char*) "PJSIP_TSX_STATE_MAX"
};

struct result {
    pj_status_t             status;
    pjsip_server_addresses  servers;
};

pjsip_transport *_localUDPTransport;

const pj_str_t STR_USER_AGENT = { (char*) "User-Agent", 10 };

/**************** EXTERN VARIABLES AND FUNCTIONS (callbacks) **************************/

/*
 * Retrieve the SDP of the peer contained in the offer
 *
 * @param rdata The request data
 * @param r_sdp The pjmedia_sdp_media to stock the remote SDP
 */
void get_remote_sdp_from_offer (pjsip_rx_data *rdata, pjmedia_sdp_session** r_sdp);

int getModId();

/**
 * Set audio (SDP) configuration for a call
 * localport, localip, localexternalport
 * @param call a SIPCall valid pointer
 * @return bool True
 */
bool setCallAudioLocal (SIPCall* call, std::string localIP);

void handle_incoming_options (pjsip_rx_data *rxdata);

std::string fetch_header_value (pjsip_msg *msg, std::string field);

std::string getLocalAddressAssociatedToAccount (AccountID id);


/*
 *  The global pool factory
 */
pj_caching_pool _cp;

/*
 * The pool to allocate memory
 */
pj_pool_t *_pool;

/*
 *	The SIP endpoint
 */
pjsip_endpoint *_endpt;

/*
 *	The SIP module
 */
pjsip_module _mod_ua;

/*
 * Thread related
 */
pj_thread_t *thread;
pj_thread_desc desc;

/*
 * Url hook instance
 */
UrlHook *urlhook;

/**
 * Get the number of voicemail waiting in a SIP message
 */
void set_voicemail_info (AccountID account, pjsip_msg_body *body);

// Documentated from the PJSIP Developer's Guide, available on the pjsip website/


pj_bool_t stun_sock_on_status (pj_stun_sock *stun_sock, pj_stun_sock_op op, pj_status_t status);
pj_bool_t stun_sock_on_rx_data (pj_stun_sock *stun_sock, void *pkt, unsigned pkt_len, const pj_sockaddr_t *src_addr, unsigned addr_len);


/*
 * Session callback
 * Called when the invite session state has changed.
 *
 * @param	inv	A pointer on a pjsip_inv_session structure
 * @param	e	A pointer on a pjsip_event structure
 */
void call_on_state_changed (pjsip_inv_session *inv, pjsip_event *e);

/*
 * Session callback
 * Called after SDP offer/answer session has completed.
 *
 * @param	inv	A pointer on a pjsip_inv_session structure
 * @param	status	A pj_status_t structure
 */
void call_on_media_update (pjsip_inv_session *inv, pj_status_t status UNUSED);

/*
 * Called when the invite usage module has created a new dialog and invite
 * because of forked outgoing request.
 *
 * @param	inv	A pointer on a pjsip_inv_session structure
 * @param	e	A pointer on a pjsip_event structure
 */
void call_on_forked (pjsip_inv_session *inv, pjsip_event *e);

/*
 * Session callback
 * Called whenever any transactions within the session has changed their state.
 * Useful to monitor the progress of an outgoing request.
 *
 * @param	inv	A pointer on a pjsip_inv_session structure
 * @param	tsx	A pointer on a pjsip_transaction structure
 * @param	e	A pointer on a pjsip_event structure
 */
void call_on_tsx_changed (pjsip_inv_session *inv, pjsip_transaction *tsx, pjsip_event *e);

void on_rx_offer (pjsip_inv_session *inv, const pjmedia_sdp_session *offer);

/*
 * Registration callback
 */
void regc_cb (struct pjsip_regc_cbparam *param);

/*
 * DNS Callback used in workaround for bug #1852
 */
static void dns_cb (pj_status_t status, void *token, const struct pjsip_server_addresses *addr);

/*
 * Called to handle incoming requests outside dialogs
 * @param   rdata
 * @return  pj_bool_t
 */
pj_bool_t mod_on_rx_request (pjsip_rx_data *rdata);

/*
 * Called to handle incoming response
 * @param	rdata
 * @return	pj_bool_t
 */
pj_bool_t mod_on_rx_response (pjsip_rx_data *rdata UNUSED) ;

/*
 * Transfer callbacks
 */
void xfer_func_cb (pjsip_evsub *sub, pjsip_event *event);
void xfer_svr_cb (pjsip_evsub *sub, pjsip_event *event);
void onCallTransfered (pjsip_inv_session *inv, pjsip_rx_data *rdata);

/*************************************************************************************************/

SIPVoIPLink* SIPVoIPLink::_instance = NULL;


SIPVoIPLink::SIPVoIPLink (const AccountID& accountID)
        : VoIPLink (accountID)
        , _nbTryListenAddr (2)   // number of times to try to start SIP listener
        , _regPort (atoi (DEFAULT_SIP_PORT))
        , _clients (0)
{
    // to get random number for RANDOM_PORT
    srand (time (NULL));

    urlhook = new UrlHook ();

    /* Start pjsip initialization step */
    init();
}

SIPVoIPLink::~SIPVoIPLink()
{
    _debug("SIPVoIPLink destructor called");

    terminate();
}

SIPVoIPLink* SIPVoIPLink::instance (const AccountID& id)
{

    if (!_instance) {
        _debug ("Create new SIPVoIPLink instance");
        _instance = new SIPVoIPLink (id);
    }

    return _instance;
}

void SIPVoIPLink::decrementClients (void)
{
    _clients--;

    if (_clients == 0) {

        _debug("No SIP account anymore, terminate SIPVoIPLink");
        terminate();
        SIPVoIPLink::_instance=NULL;
    }
}

bool SIPVoIPLink::init()
{
    if (initDone())
        return false;

    // TODO This port should be the one configured for the IP profile
    // and not the global one
    _regPort = Manager::instance().getLocalIp2IpPort();

    /* Instanciate the C++ thread */
    _evThread = new EventThread (this);

    /* Initialize the pjsip library */
    pjsip_init();

    initDone (true);

    return true;
}

void
SIPVoIPLink::terminate()
{
    _debug ("Terminating SIPVoIPLink");

    if (_evThread) {
        _debug ("Deleting sip eventThread");
        delete _evThread;
        _evThread = NULL;
    }


    /* Clean shutdown of pjsip library */
    if (initDone()) {
        _debug ("Shuting down PJSIP");
        pjsip_shutdown();
    }

    initDone (false);
}

void
SIPVoIPLink::terminateSIPCall()
{
    ost::MutexLock m (_callMapMutex);
    CallMap::iterator iter = _callMap.begin();
    SIPCall *call;

    while (iter != _callMap.end()) {
        call = dynamic_cast<SIPCall*> (iter->second);

        if (call) {
            // terminate the sip call
            delete call;
            call = 0;
        }

        iter++;
    }

    _callMap.clear();
}

void
SIPVoIPLink::terminateOneCall (const CallID& id)
{

    SIPCall *call = getSIPCall (id);

    if (call) {
        // terminate the sip call
        delete call;
        call = 0;
    }
}

void get_remote_sdp_from_offer (pjsip_rx_data *rdata, pjmedia_sdp_session** r_sdp)
{

    pjmedia_sdp_session *sdp;
    pjsip_msg *msg;
    pjsip_msg_body *body;

    // Get the message
    msg = rdata->msg_info.msg;
    // Get the body message
    body = msg->body;

    // Parse the remote request to get the sdp session

    if (body) {
        pjmedia_sdp_parse (rdata->tp_info.pool, (char*) body->data, body->len, &sdp);
        *r_sdp = sdp;
    }

    else
        *r_sdp = NULL;
}


std::string SIPVoIPLink::getInterfaceAddrFromName(std::string ifaceName) {

    struct ifreq ifr;
    int fd;
    int rval = 0;
    int err;

    struct sockaddr_in *saddr_in;
    struct in_addr *addr_in;

    if((fd = socket (AF_INET, SOCK_DGRAM,0)) < 0)
        _debug("getInterfaceAddrFromName error could not open socket\n");

    memset (&ifr, 0, sizeof (struct ifreq));

    strcpy (ifr.ifr_name, ifaceName.c_str());
    ifr.ifr_addr.sa_family = AF_INET;

    if((err = ioctl(fd, SIOCGIFADDR, &ifr)) < 0)
        _debug("getInterfaceAddrFromName use default interface (0.0.0.0)\n");

    // printf("Local address: %s\n", inet_ntos( ((struct sockaddr_in *) &ifr.ifr_ifru.ifru_addr)->sin_addr ));
    
    saddr_in = (struct sockaddr_in *)&ifr.ifr_addr;
    addr_in = &(saddr_in->sin_addr);

    std::string addr(pj_inet_ntoa(*((pj_in_addr*)addr_in)));

    return addr;
}


std::string SIPVoIPLink::get_useragent_name (void)
{
    std::ostringstream  useragent;
    useragent << PROGNAME << "/" << SFLPHONED_VERSION;
    return useragent.str();
}

void
SIPVoIPLink::getEvent()
{
    // We have to register the external thread so it could access the pjsip frameworks
    if (!pj_thread_is_registered())
        pj_thread_register (NULL, desc, &thread);

    // PJSIP polling
    pj_time_val timeout = {0, 10};

    pjsip_endpt_handle_events (_endpt, &timeout);

}

int SIPVoIPLink::sendRegister (AccountID id)
{

    int expire_value;

    pj_status_t status;
    pj_str_t useragent;
    pjsip_tx_data *tdata;
    pjsip_host_info destination;

    std::string tmp, hostname, username, password;
    SIPAccount *account = NULL;
    pjsip_regc *regc;
    pjsip_generic_string_hdr *h;
    pjsip_hdr hdr_list;

    account = dynamic_cast<SIPAccount *> (Manager::instance().getAccount (id));

    if (account == NULL) {
        _debug ("In sendRegister: account is null");
        return false;
    }

    // Resolve hostname here and keep its
    // IP address for the whole time the
    // account is connected. This was a
    // workaround meant to help issue
    // #1852 that we hope should be fixed
    // soon.
    if (account->isResolveOnce()) {

        struct result result;
        destination.type = PJSIP_TRANSPORT_UNSPECIFIED;
        destination.flag = pjsip_transport_get_flag_from_type (PJSIP_TRANSPORT_UNSPECIFIED);
        destination.addr.host = pj_str (const_cast<char*> ( (account->getHostname()).c_str()));
        destination.addr.port = 0;

        result.status = 0x12345678;

        pjsip_endpt_resolve (_endpt, _pool, &destination, &result, &dns_cb);

        /* The following magic number and construct are inspired from dns_test.c
         * in test-pjsip directory.
         */

        while (result.status == 0x12345678) {
            pj_time_val timeout = { 1, 0 };
            pjsip_endpt_handle_events (_endpt, &timeout);
            _debug ("status : %d", result.status);
        }

        if (result.status != PJ_SUCCESS) {
            _debug ("Failed to resolve hostname only once."
                    " Default resolver will be used on"
                    " hostname for all requests.");
        } else {
            _debug ("%d servers where obtained from name resolution.", result.servers.count);
            char addr_buf[80];

            pj_sockaddr_print ( (pj_sockaddr_t*) &result.servers.entry[0].addr, addr_buf, sizeof (addr_buf), 3);
            account->setHostname (addr_buf);
        }
    }

    // Create SIP transport or get existent SIP transport from internal map 
    // according to account settings, if the transport could not be created but
    // one is already set in account, use this one (most likely this is the 
    // transport we tried to create) 
    acquireTransport(account->getAccountID());

    if (account->getAccountTransport()) {
       _debug("Acquire transport in account registration: %s %s (refcnt=%d)",
	      account->getAccountTransport()->obj_name,
	      account->getAccountTransport()->info,
	      (int)pj_atomic_get(account->getAccountTransport()->ref_cnt));
    }

    _mutexSIP.enterMutex();

    // Get the client registration information for this particular account
    regc = account->getRegistrationInfo();
    account->setRegister (true);

    // Set the expire value of the message from the config file
    istringstream stream (account->getRegistrationExpire());
    stream >> expire_value;

    if (!expire_value) {
        expire_value = PJSIP_REGC_EXPIRATION_NOT_SPECIFIED;
    }

    // Update the state of the voip link
    account->setRegistrationState (Trying);

    // Create the registration according to the account ID
    status = pjsip_regc_create (_endpt, (void*) account, &regc_cb, &regc);

    if (status != PJ_SUCCESS) {
        _debug ("UserAgent: Unable to create regc.");
        _mutexSIP.leaveMutex();
        return false;
    }

    // Creates URI
    std::string fromUri;

    std::string contactUri;

    std::string srvUri;

    std::string address;

    fromUri = account->getFromUri();

    srvUri = account->getServerUri();

    address = findLocalAddressFromUri (srvUri, account->getAccountTransport ());

    int port = findLocalPortFromUri (srvUri, account->getAccountTransport ());

    std::stringstream ss;

    std::string portStr;

    ss << port;

    ss >> portStr;

    contactUri = account->getContactHeader (address, portStr);

    _debug ("sendRegister: fromUri: %s serverUri: %s contactUri: %s",
            fromUri.c_str(),
            srvUri.c_str(),
            contactUri.c_str());

    pj_str_t pjFrom;

    pj_cstr (&pjFrom, fromUri.c_str());

    pj_str_t pjContact;

    pj_cstr (&pjContact, contactUri.c_str());

    pj_str_t pjSrv;

    pj_cstr (&pjSrv, srvUri.c_str());

    // Initializes registration
    status = pjsip_regc_init (regc, &pjSrv, &pjFrom, &pjFrom, 1, &pjContact, expire_value);

    if (status != PJ_SUCCESS) {
        _debug ("UserAgent: Unable to initialize account %d in sendRegister", status);
        _mutexSIP.leaveMutex();
        return false;
    }

    pjsip_cred_info *cred = account->getCredInfo();

    int credential_count = account->getCredentialCount();
    _debug ("setting %d credentials in sendRegister", credential_count);
    pjsip_regc_set_credentials (regc, credential_count, cred);

    // Add User-Agent Header
    pj_list_init (&hdr_list);

    useragent = pj_str ( (char*) get_useragent_name ().c_str());

    h = pjsip_generic_string_hdr_create (_pool, &STR_USER_AGENT, &useragent);

    pj_list_push_back (&hdr_list, (pjsip_hdr*) h);

    pjsip_regc_add_headers (regc, &hdr_list);

    status = pjsip_regc_register (regc, PJ_TRUE, &tdata);

    if (status != PJ_SUCCESS) {
        _debug ("UserAgent: Unable to register regc.");
        _mutexSIP.leaveMutex();
        return false;
    }

    pjsip_tpselector *tp;

    init_transport_selector (account->getAccountTransport (), &tp); 
    
    // pjsip_regc_set_transport increments transport ref count by one
    status = pjsip_regc_set_transport (regc, tp);

    if(account->getAccountTransport()) {
        // decrease transport's ref count, counter icrementation is 
        // managed when acquiring transport 
        pjsip_transport_dec_ref(account->getAccountTransport ());

        _debug("After setting the transport in account registration using transport: %s %s (refcnt=%d)",
	       account->getAccountTransport()->obj_name,
	       account->getAccountTransport()->info,
	       (int)pj_atomic_get(account->getAccountTransport()->ref_cnt));
    }

    if (status != PJ_SUCCESS) {
        _debug ("UserAgent: Unable to set transport.");
        _mutexSIP.leaveMutex ();
        return false;
    }

    // Send registration request
    // pjsip_regc_send increment the transport ref count by one, 
    status = pjsip_regc_send (regc, tdata);

    if(account->getAccountTransport()) {
        // Decrease transport's ref count, since coresponding reference counter decrementation 
        // is performed in pjsip_regc_destroy. This function is never called in SFLphone as the
        // regc data structure is permanently associated to the account at first registration.
        pjsip_transport_dec_ref(account->getAccountTransport ());
    }

    if (status != PJ_SUCCESS) {
        _debug ("UserAgent: Unable to send regc request.");
        _mutexSIP.leaveMutex();
        return false;
    }

    _mutexSIP.leaveMutex();

    account->setRegistrationInfo (regc);

    if(account->getAccountTransport()) {

        _debug("Sent account registration using transport: %s %s (refcnt=%d)",
	       account->getAccountTransport()->obj_name,
	       account->getAccountTransport()->info,
	       (int)pj_atomic_get(account->getAccountTransport()->ref_cnt));
    }

    return true;
}

int
SIPVoIPLink::sendUnregister (AccountID id)
{

    pj_status_t status = 0;
    pjsip_tx_data *tdata = NULL;
    SIPAccount *account;
    pjsip_regc *regc;

    account = dynamic_cast<SIPAccount *> (Manager::instance().getAccount (id));
    regc = account->getRegistrationInfo();

    // If an transport is attached to this account, detach it and decrease reference counter
    if(account->getAccountTransport()) {

        _debug("Sent account unregistration using transport: %s %s (refcnt=%d)",
	       account->getAccountTransport()->obj_name,
	       account->getAccountTransport()->info,
	       (int)pj_atomic_get(account->getAccountTransport()->ref_cnt));

        // shutdownSipTransport(account->getAccountID());
    }

    // This may occurs if account failed to register and is in state INVALID
    if (!account->isRegister()) {
        account->setRegistrationState (Unregistered);
        return true;
    }

    if (regc) {
        status = pjsip_regc_unregister (regc, &tdata);

        if (status != PJ_SUCCESS) {
            _debug ("UserAgent: Unable to unregister regc.");
            return false;
        }
 
        status = pjsip_regc_send (regc, tdata);

        if (status != PJ_SUCCESS) {
            _debug ("UserAgent: Unable to send regc request.");
            return false;
        }
    } else {
        _debug ("UserAgent: regc is null!");
        return false;
    }

    //account->setRegistrationInfo(regc);
    account->setRegister (false);

    return true;
}

Call*
SIPVoIPLink::newOutgoingCall (const CallID& id, const std::string& toUrl)
{
    SIPAccount * account = NULL;
    pj_status_t status;
    std::string localAddr, addrSdp;

    SIPCall* call = new SIPCall (id, Call::Outgoing, _pool);

    if (call) {
        account = dynamic_cast<SIPAccount *> (Manager::instance().getAccount (Manager::instance().getAccountFromCall (id)));

        if (account == NULL) {
            _debug ("Error retrieving the account to the make the call with");
            call->setConnectionState (Call::Disconnected);
            call->setState (Call::Error);
            delete call;
            call=0;
            return call;
        }

        std::string toUri = account->getToUri (toUrl);

        call->setPeerNumber (toUri);

        localAddr = getInterfaceAddrFromName(account->getLocalInterface ());

        if (localAddr == "0.0.0.0")
            loadSIPLocalIP (&localAddr);

        setCallAudioLocal (call, localAddr);

        // May use the published address as well
        account->isStunEnabled () ? addrSdp = account->getPublishedAddress () : addrSdp = getInterfaceAddrFromName(account->getLocalInterface ());

        if (addrSdp == "0.0.0.0")
            loadSIPLocalIP (&addrSdp);

        try {
            _debug ("Creating new rtp session in newOutgoingCall");
            call->getAudioRtp()->initAudioRtpSession (call);
        } catch (...) {
            _error ("Failed to create rtp thread from newOutGoingCall");
        }

        call->initRecFileName();

        _debug ("Try to make a call to: %s with call ID: %s", toUrl.data(), id.data());
        // Building the local SDP offer
        call->getLocalSDP()->set_ip_address (addrSdp);
        status = call->getLocalSDP()->create_initial_offer (account->getActiveCodecs ());

        if (status != PJ_SUCCESS) {
            delete call;
            call=0;
            return call;
        }

        if (SIPOutgoingInvite (call)) {
            call->setConnectionState (Call::Progressing);
            call->setState (Call::Active);
            addCall (call);
        } else {
            delete call;
            call = 0;
        }
    }

    return call;
}

bool
SIPVoIPLink::answer (const CallID& id)
{
    SIPCall *call;
    pj_status_t status;
    pjsip_tx_data *tdata;
    Sdp *local_sdp;
    pjsip_inv_session *inv_session;

    _debug ("SIPVoIPLink::answer: start answering ");

    call = getSIPCall (id);

    if (call==0) {
        _debug ("! SIP Failure: SIPCall doesn't exists");
        return false;
    }

    local_sdp = call->getLocalSDP();

    try {
        call->getAudioRtp()->initAudioRtpSession (call);
    } catch (...) {
        _debug ("Failed to create rtp thread from answer");
    }

    inv_session = call->getInvSession();

    status = local_sdp->start_negociation ();

    if (status == PJ_SUCCESS) {

        _debug ("SIPVoIPLink::answer:UserAgent: Negociation success! : call %s ", call->getCallId().c_str());
        // Create and send a 200(OK) response
        status = pjsip_inv_answer (inv_session, PJSIP_SC_OK, NULL, NULL, &tdata);
        PJ_ASSERT_RETURN (status == PJ_SUCCESS, 1);
        status = pjsip_inv_send_msg (inv_session, tdata);
        PJ_ASSERT_RETURN (status == PJ_SUCCESS, 1);

        call->setConnectionState (Call::Connected);
        call->setState (Call::Active);

        return true;
    } else {
        // Create and send a 488/Not acceptable here
        // because the SDP negociation failed
        status = pjsip_inv_answer (inv_session, PJSIP_SC_NOT_ACCEPTABLE_HERE, NULL, NULL,
                                   &tdata);
        PJ_ASSERT_RETURN (status == PJ_SUCCESS, 1);
        status = pjsip_inv_send_msg (inv_session, tdata);
        PJ_ASSERT_RETURN (status == PJ_SUCCESS, 1);

        // Terminate the call
        _debug ("SIPVoIPLink::answer: fail terminate call %s ",call->getCallId().c_str());

        if (call->getAudioRtp())
            call->getAudioRtp()->stop ();

        terminateOneCall (call->getCallId());

        removeCall (call->getCallId());

        return false;
    }
}

bool
SIPVoIPLink::hangup (const CallID& id)
{
    pj_status_t status;
    pjsip_tx_data *tdata = NULL;
    SIPCall* call;

    call = getSIPCall (id);

    if (call==0) {
        _debug ("! SIP Error: Call doesn't exist");
        return false;
    }


    // User hangup current call. Notify peer
    status = pjsip_inv_end_session (call->getInvSession(), 404, NULL, &tdata);

    if (status != PJ_SUCCESS)
        return false;


    if (tdata == NULL)
        return true;

    // _debug("Some tdata info: %",);

    status = pjsip_inv_send_msg (call->getInvSession(), tdata);

    if (status != PJ_SUCCESS)
        return false;

    call->getInvSession()->mod_data[getModId() ] = NULL;


    // Release RTP thread
    if (Manager::instance().isCurrentCall (id)) {
        _debug ("* SIP Info: Stopping AudioRTP for hangup");
        call->getAudioRtp()->stop();
    }

    terminateOneCall (id);

    removeCall (id);

    return true;
}

bool
SIPVoIPLink::peerHungup (const CallID& id)
{
    pj_status_t status;
    pjsip_tx_data *tdata = NULL;
    SIPCall* call;

    call = getSIPCall (id);

    if (call==0) {
        _debug ("! SIP Error: Call doesn't exist");
        return false;
    }

    // User hangup current call. Notify peer
    status = pjsip_inv_end_session (call->getInvSession(), 404, NULL, &tdata);

    if (status != PJ_SUCCESS)
        return false;

    if (tdata == NULL)
        return true;

    status = pjsip_inv_send_msg (call->getInvSession(), tdata);

    if (status != PJ_SUCCESS)
        return false;

    call->getInvSession()->mod_data[getModId() ] = NULL;


    // Release RTP thread
    if (Manager::instance().isCurrentCall (id)) {
        _debug ("* SIP Info: Stopping AudioRTP for hangup");
        call->getAudioRtp()->stop();
    }


    terminateOneCall (id);

    removeCall (id);

    return true;
}

bool
SIPVoIPLink::cancel (const CallID& id)
{
    SIPCall* call = getSIPCall (id);

    if (call==0) {
        _debug ("! SIP Error: Call doesn't exist");
        return false;
    }

    _debug ("- SIP Action: Cancel call %s [cid: %3d]", id.data(), call->getCid());

    terminateOneCall (id);
    removeCall (id);

    return true;
}

bool
SIPVoIPLink::onhold (const CallID& id)
{

    pj_status_t status;
    SIPCall* call;

    call = getSIPCall (id);

    if (call==0) {
        _debug ("! SIP Error: call doesn't exist");
        return false;
    }


    // Stop sound
    call->setAudioStart (false);

    call->setState (Call::Hold);

    _debug ("* SIP Info: Stopping AudioRTP for onhold action");

    call->getAudioRtp()->stop();

    /* Create re-INVITE with new offer */
    status = inv_session_reinvite (call, "sendonly");

    if (status != PJ_SUCCESS)
        return false;

    return true;
}

int SIPVoIPLink::inv_session_reinvite (SIPCall *call, std::string direction)
{

    pj_status_t status;
    pjsip_tx_data *tdata;
    pjmedia_sdp_session *local_sdp;
    pjmedia_sdp_attr *attr;

    local_sdp = call->getLocalSDP()->get_local_sdp_session();

    if (local_sdp == NULL) {
        _debug ("! SIP Failure: unable to find local_sdp");
        return !PJ_SUCCESS;
    }

    // Reinvite only if connected
    // Build the local SDP offer
	// TODO Restore Re-Invite
    // status = call->getLocalSDP()->create_initial_offer();

    if (status != PJ_SUCCESS)
        return 1;   // !PJ_SUCCESS

    pjmedia_sdp_media_remove_all_attr (local_sdp->media[0], "sendrecv");

    attr = pjmedia_sdp_attr_create (_pool, direction.c_str(), NULL);

    pjmedia_sdp_media_add_attr (local_sdp->media[0], attr);

    // Build the reinvite request
    status = pjsip_inv_reinvite (call->getInvSession(), NULL,
                                 local_sdp, &tdata);

    if (status != PJ_SUCCESS)
        return 1;   // !PJ_SUCCESS

    // Send it
    status = pjsip_inv_send_msg (call->getInvSession(), tdata);

    if (status != PJ_SUCCESS)
        return 1;   // !PJ_SUCCESS

    return PJ_SUCCESS;
}


bool
SIPVoIPLink::offhold (const CallID& id)
{
    SIPCall *call;
    pj_status_t status;

    call = getSIPCall (id);

    if (call==0) {
        _debug ("! SIP Error: Call doesn't exist");
        return false;
    }

    try {
        call->getAudioRtp()->initAudioRtpSession (call);
    } catch (...) {
        _debug ("! SIP Failure: Unable to create RTP Session (%s:%d)", __FILE__, __LINE__);
    }

    /* Create re-INVITE with new offer */
    status = inv_session_reinvite (call, "sendrecv");

    if (status != PJ_SUCCESS)
        return false;

    call->setState (Call::Active);

    return true;
}

bool
SIPVoIPLink::transfer (const CallID& id, const std::string& to)
{

    SIPCall *call;
    std::string tmp_to;
    pjsip_evsub *sub;
    pjsip_tx_data *tdata;

    struct pjsip_evsub_user xfer_cb;
    pj_status_t status;
    AccountID account_id;
    SIPAccount * account = NULL;

    call = getSIPCall (id);
    call->stopRecording();
    account_id = Manager::instance().getAccountFromCall (id);
    account = dynamic_cast<SIPAccount *> (Manager::instance().getAccount (account_id));

    if (account == NULL) {
        _debug ("SIPVoIPLink::transfer account is null. Returning.");
        return false;
    }

    if (call==0) {
        _debug ("! SIP Failure: Call doesn't exist");
        return false;
    }

    std::string dest;

    pj_str_t pjDest;

    if (to.find ("@") == std::string::npos) {
        dest = account->getToUri (to);
        pj_cstr (&pjDest, dest.c_str());
    }

    _debug ("Transfering to %s", dest.c_str());

    /* Create xfer client subscription. */
    pj_bzero (&xfer_cb, sizeof (xfer_cb));
    xfer_cb.on_evsub_state = &xfer_func_cb;

    status = pjsip_xfer_create_uac (call->getInvSession()->dlg, &xfer_cb, &sub);

    if (status != PJ_SUCCESS) {
        _debug ("UserAgent: Unable to create xfer -- %d", status);
        return false;
    }

    /* Associate this voiplink of call with the client subscription
     * We can not just associate call with the client subscription
     * because after this function, we can not find the cooresponding
     * voiplink from the call any more. But the voiplink is useful!
     */
    pjsip_evsub_set_mod_data (sub, getModId(), this);

    /*
     * Create REFER request.
     */
    status = pjsip_xfer_initiate (sub, &pjDest, &tdata);

    if (status != PJ_SUCCESS) {
        _debug ("UserAgent: Unable to create REFER request -- %d", status);
        return false;
    }

    /* Send. */
    status = pjsip_xfer_send_request (sub, tdata);

    if (status != PJ_SUCCESS) {
        _debug ("UserAgent: Unable to send REFER request -- %d", status);
        return false;
    }

    return true;
}

bool SIPVoIPLink::transferStep2 (SIPCall* call)
{
    call->getAudioRtp()->stop();
    return true;
}

bool
SIPVoIPLink::refuse (const CallID& id)
{
    SIPCall *call;
    pj_status_t status;
    pjsip_tx_data *tdata;


    call = getSIPCall (id);

    if (call==0) {
        _debug ("Call doesn't exist");
        return false;
    }

    // can't refuse outgoing call or connected
    if (!call->isIncoming() || call->getConnectionState() == Call::Connected) {
        _debug ("It's not an incoming call, or it's already answered");
        return false;
    }

    // User refuse current call. Notify peer
    status = pjsip_inv_end_session (call->getInvSession(), PJSIP_SC_DECLINE, NULL, &tdata);   //603

    if (status != PJ_SUCCESS)
        return false;

    status = pjsip_inv_send_msg (call->getInvSession(), tdata);

    if (status != PJ_SUCCESS)
        return false;

    call->getInvSession()->mod_data[getModId() ] = NULL;

    terminateOneCall (id);

    return true;
}


std::string
SIPVoIPLink::getCurrentCodecName()
{

    SIPCall *call;
    AudioCodec *ac = NULL;
    std::string name = "";

    call = getSIPCall (Manager::instance().getCurrentCallId());

    if (call)
        ac = call->getLocalSDP()->get_session_media();

    if (ac)
        name = ac->getCodecName();

    return name;
}

bool
SIPVoIPLink::carryingDTMFdigits (const CallID& id, char code)
{

    SIPCall *call;
    int duration;
    const int body_len = 1000;
    char *dtmf_body;
    pj_status_t status;
    pjsip_tx_data *tdata;
    pj_str_t methodName, content;
    pjsip_method method;
    pjsip_media_type ctype;

    call = getSIPCall (id);

    if (call==0) {
        _debug ("Call doesn't exist");
        return false;
    }

    duration = Manager::instance().getConfigInt (SIGNALISATION, PULSE_LENGTH);

    dtmf_body = new char[body_len];

    snprintf (dtmf_body, body_len - 1, "Signal=%c\r\nDuration=%d\r\n", code, duration);

    pj_strdup2 (_pool, &methodName, "INFO");
    pjsip_method_init_np (&method, &methodName);

    /* Create request message. */
    status = pjsip_dlg_create_request (call->getInvSession()->dlg, &method, -1, &tdata);

    if (status != PJ_SUCCESS) {
        _debug ("UserAgent: Unable to create INFO request -- %d", status);
        return false;
    }

    /* Get MIME type */
    pj_strdup2 (_pool, &ctype.type, "application");

    pj_strdup2 (_pool, &ctype.subtype, "dtmf-relay");

    /* Create "application/dtmf-relay" message body. */
    pj_strdup2 (_pool, &content, dtmf_body);

    tdata->msg->body = pjsip_msg_body_create (tdata->pool, &ctype.type, &ctype.subtype, &content);

    if (tdata->msg->body == NULL) {
        _debug ("UserAgent: Unable to create msg body!");
        pjsip_tx_data_dec_ref (tdata);
        return false;
    }

    /* Send the request. */
    status = pjsip_dlg_send_request (call->getInvSession()->dlg, tdata, getModId(), NULL);

    if (status != PJ_SUCCESS) {
        _debug ("UserAgent: Unable to send MESSAGE request -- %d", status);
        return false;
    }

    return true;
}

bool
SIPVoIPLink::SIPOutgoingInvite (SIPCall* call)
{
    // If no SIP proxy setting for direct call with only IP address
    if (!SIPStartCall (call, "")) {
        _debug ("! SIP Failure: call not started");
        return false;
    }

    return true;
}

bool
SIPVoIPLink::SIPStartCall (SIPCall* call, const std::string& subject UNUSED)
{
    pj_status_t status;
    pjsip_inv_session *inv;
    pjsip_dialog *dialog;
    pjsip_tx_data *tdata;

    AccountID id;

    if (call == NULL)
        return false;

    id = Manager::instance().getAccountFromCall (call->getCallId());

    // Get the basic information about the callee account
    SIPAccount * account = NULL;

    account = dynamic_cast<SIPAccount *> (Manager::instance().getAccount (id));

    if (account == NULL) {
        _debug ("Account is null in SIPStartCall");
        return false;
    }

    // Creates URI
    std::string fromUri;

    std::string toUri;

    std::string contactUri;

    fromUri = account->getFromUri();

    toUri = call->getPeerNumber(); // expecting a fully well formed sip uri

    std::string address = findLocalAddressFromUri (toUri, account->getAccountTransport ());

    int port = findLocalPortFromUri (toUri, account->getAccountTransport ());

    std::stringstream ss;

    std::string portStr;

    ss << port;

    ss >> portStr;

    contactUri = account->getContactHeader (address, portStr);

    _debug ("SIPStartCall: fromUri: %s toUri: %s contactUri: %s",
            fromUri.c_str(),
            toUri.c_str(),
            contactUri.c_str());

    pj_str_t pjFrom;

    pj_cstr (&pjFrom, fromUri.c_str());

    pj_str_t pjContact;

    pj_cstr (&pjContact, contactUri.c_str());

    pj_str_t pjTo;

    pj_cstr (&pjTo, toUri.c_str());

    // Create the dialog (UAC)
    status = pjsip_dlg_create_uac (pjsip_ua_instance(), &pjFrom,
                                   &pjContact,
                                   &pjTo,
                                   NULL,
                                   &dialog);

    if (status != PJ_SUCCESS) {
        _debug ("UAC creation failed");
        return false;
    }

    // Create the invite session for this call
    status = pjsip_inv_create_uac (dialog, call->getLocalSDP()->get_local_sdp_session(), 0, &inv);

    PJ_ASSERT_RETURN (status == PJ_SUCCESS, false);

    // Set auth information
    pjsip_auth_clt_set_credentials (&dialog->auth_sess, 1, account->getCredInfo());

    // Associate current call in the invite session
    inv->mod_data[getModId() ] = call;

    status = pjsip_inv_invite (inv, &tdata);

    PJ_ASSERT_RETURN (status == PJ_SUCCESS, false);

    // Associate current invite session in the call
    call->setInvSession (inv);

    // Set the appropriate transport
    pjsip_tpselector *tp;

    init_transport_selector (account->getAccountTransport (), &tp);

    // increment transport's ref count by one
    status = pjsip_dlg_set_transport (dialog, tp);

    // decrement transport's ref count
    // pjsip_transport_dec_ref(account->getAccountTransport());
    

    status = pjsip_inv_send_msg (inv, tdata);

    if (status != PJ_SUCCESS) {
        _debug ("    SIPStartCall: failed to send invite");
        return false;
    }

    if(account->getAccountTransport()) {

    _debug("Sent invite request using transport: %s %s (refcnt=%d)",
	               account->getAccountTransport()->obj_name,
		       account->getAccountTransport()->info,
	               (int)pj_atomic_get(account->getAccountTransport()->ref_cnt));
    }

    return true;
}

void
SIPVoIPLink::SIPCallServerFailure (SIPCall *call)
{
    if (call != 0) {
        _debug ("Server error!");
        CallID id = call->getCallId();
        Manager::instance().callFailure (id);
        terminateOneCall (id);
        removeCall (id);

        if (call->getAudioRtp ())
            call->getAudioRtp()->stop();
    }
}

void
SIPVoIPLink::SIPCallClosed (SIPCall *call)
{
    if (!call) {
        return;
    }

    CallID id = call->getCallId();

    if (Manager::instance().isCurrentCall (id)) {
        call->setAudioStart (false);
        _debug ("* SIP Info: Stopping AudioRTP when closing");
        call->getAudioRtp()->stop();
    }

    _debug ("After close RTP");

    Manager::instance().peerHungupCall (id);
    terminateOneCall (id);
    removeCall (id);
    _debug ("After remove call ID");
}

void
SIPVoIPLink::SIPCallReleased (SIPCall *call)
{
    if (!call) {
        return;
    }

    // if we are here.. something when wrong before...
    _debug ("SIP call release");

    CallID id = call->getCallId();

    Manager::instance().callFailure (id);

    terminateOneCall (id);

    removeCall (id);
}


void
SIPVoIPLink::SIPCallAnswered (SIPCall *call, pjsip_rx_data *rdata)
{

    _debug ("SIPCallAnswered");

    if (!call) {
        _debug ("! SIP Failure: unknown call");
        return;
    }

    if (call->getConnectionState() != Call::Connected) {
        _debug ("Update call state , id = %s", call->getCallId().c_str());
        call->setConnectionState (Call::Connected);
        call->setState (Call::Active);
        Manager::instance().peerAnsweredCall (call->getCallId());
    } else {
        _debug ("* SIP Info: Answering call (on/off hold to send ACK)");
    }
}


SIPCall*
SIPVoIPLink::getSIPCall (const CallID& id)
{
    Call* call = getCall (id);

    if (call) {
        return dynamic_cast<SIPCall*> (call);
    }

    return NULL;
}

bool SIPVoIPLink::new_ip_to_ip_call (const CallID& id, const std::string& to)
{
    SIPCall *call;
    pj_status_t status;
    pjsip_dialog *dialog;
    pjsip_inv_session *inv;
    pjsip_tx_data *tdata;
    std::string localAddress, addrSdp;

    /* Create the call */
    call = new SIPCall (id, Call::Outgoing, _pool);

    if (call) {
        call->setCallConfiguration (Call::IPtoIP);
        call->initRecFileName();

        AccountID accountId = Manager::instance().getAccountFromCall (id);
        SIPAccount * account = NULL;

        account = dynamic_cast<SIPAccount *> (Manager::instance().getAccount (IP2IP_PROFILE));

        if (account == NULL) {

	    _debug ("Account %s is null. Returning", IP2IP_PROFILE);
            return !PJ_SUCCESS;
        }

	// Set the local address
	localAddress = getInterfaceAddrFromName(account->getLocalInterface ());
        // Set SDP parameters - Set to local
	addrSdp = localAddress;

        _debug ("new_ip_to_ip_call localAddress: %s", localAddress.c_str());

        if (localAddress == "0.0.0.0") {
            _debug ("Local address: %s", localAddress.c_str ());
            loadSIPLocalIP (&localAddress);
        }

	if (addrSdp == "0.0.0.0") {
	    addrSdp = localAddress;
	}

        setCallAudioLocal (call, localAddress);

        _debug ("toUri received in new_ip_to_ip call %s", to.c_str());

        std::string toUri = account->getToUri (to);
        call->setPeerNumber (toUri);
        _debug ("toUri in new_ip_to_ip call %s", toUri.c_str());
        // Building the local SDP offer
        call->getLocalSDP()->set_ip_address (addrSdp);
        call->getLocalSDP()->create_initial_offer (account->getActiveCodecs ());

        try {
            call->getAudioRtp()->initAudioRtpSession (call);
        } catch (...) {
            _debug ("! SIP Failure: Unable to create RTP Session  in SIPVoIPLink::new_ip_to_ip_call (%s:%d)", __FILE__, __LINE__);
        }

        // If no account already set, use the default one created at pjsip initialization
        if (account->getAccountTransport() == NULL) {
            _debug ("No transport for this account, using the default one");
            account->setAccountTransport (_localUDPTransport);
        }

        _debug ("IptoIP local port %i", account->getLocalPort());

        _debug ("IptoIP local address in sdp %s", localAddress.c_str());

        // Create URI
        std::string fromUri;

        std::string contactUri;

        fromUri = account->getFromUri();

        std::string address = findLocalAddressFromUri (toUri, account->getAccountTransport());

        int port = findLocalPortFromUri (toUri, account->getAccountTransport());

        std::stringstream ss;

        std::string portStr;

        ss << port;

        ss >> portStr;

        contactUri = account->getContactHeader (address, portStr);

        _debug ("new_ip_to_ip_call: fromUri: %s toUri: %s contactUri: %s",
                fromUri.c_str(),
                toUri.c_str(),
                contactUri.c_str());

        pj_str_t pjFrom;

        pj_cstr (&pjFrom, fromUri.c_str());

        pj_str_t pjTo;

        pj_cstr (&pjTo, toUri.c_str());

        pj_str_t pjContact;

        pj_cstr (&pjContact, contactUri.c_str());

        // Create the dialog (UAC)
        // (Parameters are "strduped" inside this function)
        status = pjsip_dlg_create_uac (pjsip_ua_instance(), &pjFrom, &pjContact, &pjTo, NULL, &dialog);

        PJ_ASSERT_RETURN (status == PJ_SUCCESS, false);

        // Create the invite session for this call
        status = pjsip_inv_create_uac (dialog, call->getLocalSDP()->get_local_sdp_session(), 0, &inv);

        PJ_ASSERT_RETURN (status == PJ_SUCCESS, false);

        // Set the appropriate transport
        pjsip_tpselector *tp;

        init_transport_selector (account->getAccountTransport(), &tp);

	// set_transport methods increment transport's ref_count
        status = pjsip_dlg_set_transport (dialog, tp);

	// decrement transport's ref count
	// pjsip_transport_dec_ref(account->getAccountTransport());

        if (status != PJ_SUCCESS) {
            _debug ("Failed to set the transport for an IP call");
            return status;
        }

        // Associate current call in the invite session
        inv->mod_data[getModId() ] = call;

        status = pjsip_inv_invite (inv, &tdata);

        PJ_ASSERT_RETURN (status == PJ_SUCCESS, false);

        // Associate current invite session in the call
        call->setInvSession (inv);

        status = pjsip_inv_send_msg (inv, tdata);

        if (status != PJ_SUCCESS) {
            delete call;
            call = 0;
            return false;
        }

        call->setConnectionState (Call::Progressing);

        call->setState (Call::Active);
        addCall (call);

        return true;
    } else
        return false;
}


///////////////////////////////////////////////////////////////////////////////
// Private functions
///////////////////////////////////////////////////////////////////////////////


bool get_dns_server_addresses (std::vector<std::string> *servers)
{

    int server_count, i;
    std::vector<std::string> nameservers;

    struct  sockaddr_in current_server;
    in_addr address;

    // Read configuration files

    if (res_init () != 0) {
        _debug ("Resolver initialization failed");
        return false;
    }

    server_count = _res.nscount;

    for (i=0; i<server_count; i++) {
        current_server = (struct  sockaddr_in) _res.nsaddr_list[i];
        address = current_server.sin_addr;
        nameservers.push_back (inet_ntoa (address));
    }

    *servers = nameservers;

    return true;
}

pj_status_t SIPVoIPLink::enable_dns_srv_resolver (pjsip_endpoint *endpt, pj_dns_resolver **p_resv)
{

    pj_status_t status;
    pj_dns_resolver *resv;
    std::vector <std::string> dns_servers;
    int scount, i;

    // Create the DNS resolver instance
    status = pjsip_endpt_create_resolver (endpt, &resv);

    if (status != PJ_SUCCESS) {
        _debug ("Error creating the DNS resolver instance");
        return status;
    }

    if (!get_dns_server_addresses (&dns_servers)) {
        _debug ("Error  while fetching DNS information");
        return -1;
    }

    // Build the nameservers list needed by pjsip
    if ( (scount = dns_servers.size ()) <= 0) {
        _debug ("No server detected while fetching DNS information, stop dns resolution");
        return 0;
    }

    pj_str_t nameservers[scount];

    for (i = 0; i<scount; i++) {
        nameservers[i] = pj_str ( (char*) dns_servers[i].c_str());
    }

    // Update the name servers for the DNS resolver
    status = pj_dns_resolver_set_ns (resv, scount, nameservers, NULL);

    if (status != PJ_SUCCESS) {
        _debug ("Error updating the name servers for the DNS resolver");
        return status;
    }

    // Set the DNS resolver instance of the SIP resolver engine
    status = pjsip_endpt_set_resolver (endpt, resv);

    if (status != PJ_SUCCESS) {
        _debug ("Error setting the DNS resolver instance of the SIP resolver engine");
        return status;
    }

    *p_resv = resv;

    return PJ_SUCCESS;

}

bool SIPVoIPLink::pjsip_init()
{
    pj_status_t status;
    int errPjsip = 0;
    int port;
    pjsip_inv_callback inv_cb;
    pj_str_t accepted;
    std::string name_mod;
    pj_dns_resolver *p_resv;
    std::string addr;

    name_mod = "sflphone";

    _debug ("pjsip_init");

    // Init PJLIB: must be called before any call to the pjsip library
    status = pj_init();
    // Use pjsip macros for sanity check
    PJ_ASSERT_RETURN (status == PJ_SUCCESS, 1);

    // Init PJLIB-UTIL library
    status = pjlib_util_init();
    PJ_ASSERT_RETURN (status == PJ_SUCCESS, 1);

    // Set the pjsip log level
    pj_log_set_level (PJ_LOG_LEVEL);

    // Init PJNATH
    status = pjnath_init();
    PJ_ASSERT_RETURN (status == PJ_SUCCESS, 1);

    // Create a pool factory to allocate memory
    pj_caching_pool_init (&_cp, &pj_pool_factory_default_policy, 0);

    // Create memory pool for application.
    _pool = pj_pool_create (&_cp.factory, "sflphone", 4000, 4000, NULL);

    if (!_pool) {
        _debug ("UserAgent: Could not initialize memory pool");
        return PJ_ENOMEM;
    }

    // Create the SIP endpoint
    status = pjsip_endpt_create (&_cp.factory, pj_gethostname()->ptr, &_endpt);

    PJ_ASSERT_RETURN (status == PJ_SUCCESS, 1);

    if (!loadSIPLocalIP (&addr)) {
        _debug ("UserAgent: Unable to determine network capabilities");
        return false;
    }

    // Retrieve Direct IP Calls settings.
    // This corresponds to the accountID set to
    // AccountNULL
    SIPAccount * account = NULL;

    bool directIpCallsTlsEnabled = false;

    // Use IP2IP_PROFILE to init default udp transport settings
    account = dynamic_cast<SIPAccount *> (Manager::instance().getAccount (IP2IP_PROFILE));

    // Create a UDP listener meant for all accounts for which TLS was not enabled
    // Cannot acquireTransport since default UDP transport must be created regardless of TLS
    errPjsip = createUDPServer(IP2IP_PROFILE);

    if(account && (errPjsip == PJ_SUCCESS)) {

        _debug("UserAgent: Initialized sip listener on port %d", account->getLocalPort ());
        addTransportToMap(account->getTransportMapKey(), account->getAccountTransport());

	// if account is not NULL, use IP2IP trasport as default one
	_localUDPTransport = account->getAccountTransport();
 
    }
    // If the above UDP server
    // could not be created, then give it another try
    // on a random sip port
    else if (errPjsip != PJ_SUCCESS) {
        _debug ("UserAgent: Could not initialize SIP listener on port %d", _regPort);
        _regPort = RANDOM_SIP_PORT;

        _debug ("UserAgent: Trying to initialize SIP listener on port %d", _regPort);
	// If no AccountID specified, pointer to transport is stored in _localUDPTransport 
        errPjsip = createUDPServer();

        if (errPjsip != PJ_SUCCESS) {
            _debug ("UserAgent: Fail to initialize SIP listener on port %d", _regPort);
            return errPjsip;
        }
    }

    acquireTransport(IP2IP_PROFILE);

    /*
    // Create a TLS listener meant for Direct IP calls
    // if the user did enabled it.
    if (account != NULL) {
 
        directIpCallsTlsEnabled = account->isTlsEnabled();
        port = account->getLocalPort ();

    }

    if (directIpCallsTlsEnabled) {
        errPjsip = createTlsTransportRetryOnFailure (IP2IP_PROFILE);
    }

    if (errPjsip != PJ_SUCCESS) {
        _debug ("pj_init(): could not start TLS transport for Direct Calls");
    }
    */

    // TODO: For TLS, retry on random port, just we already do above
    // for UDP transport.

    // Initialize transaction layer
    status = pjsip_tsx_layer_init_module (_endpt);

    PJ_ASSERT_RETURN (status == PJ_SUCCESS, 1);

    // Initialize UA layer module
    status = pjsip_ua_init_module (_endpt, NULL);

    PJ_ASSERT_RETURN (status == PJ_SUCCESS, 1);

    // Initialize Replaces support. See the Replaces specification in RFC 3891
    status = pjsip_replaces_init_module (_endpt);

    PJ_ASSERT_RETURN (status == PJ_SUCCESS, 1);

    // Initialize 100rel support
    status = pjsip_100rel_init_module (_endpt);

    PJ_ASSERT_RETURN (status == PJ_SUCCESS, 1);

    // Initialize and register sflphone module
    _mod_ua.name = pj_str ( (char*) name_mod.c_str());

    _mod_ua.id = -1;

    _mod_ua.priority = PJSIP_MOD_PRIORITY_APPLICATION;

    _mod_ua.on_rx_request = &mod_on_rx_request;

    _mod_ua.on_rx_response = &mod_on_rx_response;

    status = pjsip_endpt_register_module (_endpt, &_mod_ua);

    PJ_ASSERT_RETURN (status == PJ_SUCCESS, 1);

    // Init the event subscription module.
    // It extends PJSIP by supporting SUBSCRIBE and NOTIFY methods
    status = pjsip_evsub_init_module (_endpt);

    PJ_ASSERT_RETURN (status == PJ_SUCCESS, 1);

    // Init xfer/REFER module
    status = pjsip_xfer_init_module (_endpt);

    PJ_ASSERT_RETURN (status == PJ_SUCCESS, 1);

    status = enable_dns_srv_resolver (_endpt, &p_resv);

    PJ_ASSERT_RETURN (status == PJ_SUCCESS, 1);

    // Init the callback for INVITE session:
    pj_bzero (&inv_cb, sizeof (inv_cb));

    inv_cb.on_state_changed = &call_on_state_changed;

    inv_cb.on_new_session = &call_on_forked;

    inv_cb.on_media_update = &call_on_media_update;

    inv_cb.on_tsx_state_changed = &call_on_tsx_changed;

    inv_cb.on_rx_offer = &on_rx_offer;

    // Initialize session invite module
    status = pjsip_inv_usage_init (_endpt, &inv_cb);

    PJ_ASSERT_RETURN (status == PJ_SUCCESS, 1);

    _debug ("UserAgent: VOIP callbacks initialized");

    // Add endpoint capabilities (INFO, OPTIONS, etc) for this UA
    pj_str_t allowed[] = { { (char*) "INFO", 4}, { (char*) "REGISTER", 8}, { (char*) "OPTIONS", 7} };       //  //{"INVITE", 6}, {"ACK",3}, {"BYE",3}, {"CANCEL",6}

    accepted = pj_str ( (char*) "application/sdp");

    // Register supported methods
    pjsip_endpt_add_capability (_endpt, &_mod_ua, PJSIP_H_ALLOW, NULL, PJ_ARRAY_SIZE (allowed), allowed);

    // Register "application/sdp" in ACCEPT header
    pjsip_endpt_add_capability (_endpt, &_mod_ua, PJSIP_H_ACCEPT, NULL, 1, &accepted);

    _debug ("UserAgent: pjsip version %s for %s initialized", pj_get_version(), PJ_OS_NAME);

    // Create the secondary thread to poll sip events
    _evThread->start();

    /* Done! */
    return PJ_SUCCESS;
}

pj_status_t SIPVoIPLink::stunServerResolve (AccountID id)
{
    pj_str_t stunServer;
    pj_uint16_t stunPort;
    pj_stun_sock_cb stun_sock_cb;
    pj_stun_sock *stun_sock;
    pj_stun_config stunCfg;
    pj_status_t status;

    // Fetch the account information from the config file
    SIPAccount * account = NULL;
    account = dynamic_cast<SIPAccount *> (Manager::instance().getAccount (id));

    if (account == NULL) {
        _debug ("stunServerResolve: Account is null. Returning");
        return !PJ_SUCCESS;
    }

    // Get the STUN server name and port
    stunServer = account->getStunServerName ();

    stunPort = account->getStunPort ();

    // Initialize STUN configuration
    pj_stun_config_init (&stunCfg, &_cp.factory, 0, pjsip_endpt_get_ioqueue (_endpt), pjsip_endpt_get_timer_heap (_endpt));

    status = PJ_EPENDING;

    pj_bzero (&stun_sock_cb, sizeof (stun_sock_cb));

    stun_sock_cb.on_rx_data = &stun_sock_on_rx_data;

    stun_sock_cb.on_status = &stun_sock_on_status;

    status = pj_stun_sock_create (&stunCfg, "stunresolve", pj_AF_INET(), &stun_sock_cb, NULL, NULL, &stun_sock);

    if (status != PJ_SUCCESS) {
        char errmsg[PJ_ERR_MSG_SIZE];
        pj_strerror (status, errmsg, sizeof (errmsg));
        _debug ("Error creating STUN socket for %.*s: %s", (int) stunServer.slen, stunServer.ptr, errmsg);
        return status;
    }

    status = pj_stun_sock_start (stun_sock, &stunServer, stunPort, NULL);

    if (status != PJ_SUCCESS) {
        char errmsg[PJ_ERR_MSG_SIZE];
        pj_strerror (status, errmsg, sizeof (errmsg));
        _debug ("Error starting STUN socket for %.*s: %s", (int) stunServer.slen, stunServer.ptr, errmsg);
        pj_stun_sock_destroy (stun_sock);
        stun_sock = NULL;
        return status;
    }

    return status;
}



bool SIPVoIPLink::acquireTransport(const AccountID& accountID) {

    SIPAccount* account = dynamic_cast<SIPAccount *> (Manager::instance().getAccount (accountID));

    if(!account)
        return false;

    // If an account is already bound to this account, decrease its reference 
    // as it is going to change. If the same transport is selected, reference 
    // counter will be increased
    if(account->getAccountTransport()) {

        _debug("pjsip_transport_dec_ref in acquireTransport");
        pjsip_transport_dec_ref(account->getAccountTransport());
    }

    // Try to create a new transport
    if(createSipTransport(accountID)) {

        return true;
    }
    /*
    else if(account->getAccountTransport()) {

        // Transport could not be created, account account already have one set.
        // Most likely this is the transport we tried to create.
        _debug("Transport (%s) already set for this account, use it\n", account->getTransportMapKey().c_str());

	return true;
    } 
    */
    else {

        _debug("Searching transport (%s) in transport map", account->getTransportMapKey().c_str());

        // Could not create new transport, this transport may already exists
        SipTransportMap::iterator transport;
        transport = _transportMap.find(account->getTransportMapKey());

	if(transport != _transportMap.end()) {

	    // Transport already exist, use it for this account
	    _debug("Found transport (%s) in transport map", account->getTransportMapKey().c_str());

	    pjsip_transport* tr = transport->second;

	    // Set transport to be used for transaction involving this account
	    account->setAccountTransport(tr);

	    // Increment newly associated transport reference counter
	    // If the account is shutdowning, time is automatically canceled
	    pjsip_transport_add_ref(tr);

	    return true;
	}
	else {

	    // Transport could not either be created, socket not available
	    _debug("Did not find transport (%s) in transport map", account->getTransportMapKey().c_str());

	    account->setAccountTransport(_localUDPTransport);

	    std::string localHostName(_localUDPTransport->local_name.host.ptr, _localUDPTransport->local_name.host.slen);

	    _debug("Use default one instead (%s:%i)", localHostName.c_str(), _localUDPTransport->local_name.port);

	    // account->setLocalAddress(localHostName);
	    account->setLocalPort(_localUDPTransport->local_name.port);

	    // Transport could not either be created or found in the map, socket not available
	    return false;
	}
    }
}


bool SIPVoIPLink::createSipTransport(AccountID id) {


    SIPAccount* account = dynamic_cast<SIPAccount *> (Manager::instance().getAccount (id));

    if (!account)
        return false;

    pj_status_t status;

    // Launch a new TLS listener/transport
    // if the user did choose it.
    if (account->isTlsEnabled()) {

        _debug ("Create TLS transport");
        status = createTlsTransportRetryOnFailure (id);

        if (status != PJ_SUCCESS) {
            _debug ("Failed to initialize TLS transport for account %s", id.c_str());
	    return false;
        }
    }
    else {

        // Launch a new UDP listener/transport, using the published address
        if (account->isStunEnabled ()) {

            _debug ("Create Alternate UDP transport");
            status = createAlternateUdpTransport (id);

            if (status != PJ_SUCCESS) {
                _debug ("Failed to initialize UDP transport with an extern published address for account %s", id.c_str());
		return false;
            }

        } else {

	    _debug ("Create UDP transport");
            status = createUDPServer (id);

	    if (status != PJ_SUCCESS) {
                _debug ("Failed to initialize UDP transport for account %s", id.c_str());
		return false;
	    }
	    else {

	        // If transport succesfully created, store it in the internal map.
	        // STUN aware transport are account specific and should not be stored in map.
	        // TLS transport is ephemeral and is managed by PJSIP, should not be stored either.
	        addTransportToMap(account->getTransportMapKey(), account->getAccountTransport());
	    }


	}

    }

    return true;

	    
}
   


bool SIPVoIPLink::addTransportToMap(std::string key, pjsip_transport* transport)
{

    SipTransportMap::iterator iter_transport;
    iter_transport = _transportMap.find(key);
	
    // old transport in transport map, erase it
    if(iter_transport != _transportMap.end()){
        _transportMap.erase(iter_transport);
    }

    _debug("Storing the newly created transport in transport map using key %s", key.c_str());
    _transportMap.insert(pair<std::string, pjsip_transport*>(key, transport));

    return true;

}


int SIPVoIPLink::createUDPServer (AccountID id)
{

    pj_status_t status;
    pj_sockaddr_in bound_addr;
    pjsip_host_port a_name;
    // char tmpIP[32];
    pjsip_transport *transport;
    std::string listeningAddress = "127.0.0.1";
    int listeningPort = _regPort;

    /* Use my local address as default value */
    if (!loadSIPLocalIP (&listeningAddress))
        return !PJ_SUCCESS;

    _debug ("Create UDP transport for account \"%s\"", id.c_str());

    /*
     * Retrieve the account information
     */
    SIPAccount * account = NULL;

    // if account id is not specified, init _localUDPTransport
    if (id != "") {

        account = dynamic_cast<SIPAccount *> (Manager::instance().getAccount (id));
    }

    // Set information to the local address and port
    if (account == NULL) {

        _debug ("Account with id \"%s\" is null in createUDPServer.", id.c_str());

    } else {

        // We are trying to initialize a UDP transport available for all local accounts and direct IP calls
        _debug("Found account %s in map", account->getAccountID().c_str());

        if (account->getLocalInterface () != "default") {
            listeningAddress = getInterfaceAddrFromName(account->getLocalInterface());
        }

        listeningPort = account->getLocalPort ();
    }

    pj_memset (&bound_addr, 0, sizeof (bound_addr));

    pj_str_t temporary_address;

    if (account && account->getLocalInterface () == "default") {

        // Init bound address to ANY
        bound_addr.sin_addr.s_addr = pj_htonl (PJ_INADDR_ANY);
    }
    else {

        // bind this account to a specific interface        
        pj_strdup2(_pool, &temporary_address, listeningAddress.c_str());
	bound_addr.sin_addr = pj_inet_addr(&temporary_address);
    }

    bound_addr.sin_port = pj_htons ( (pj_uint16_t) listeningPort);
    bound_addr.sin_family = PJ_AF_INET;
    pj_bzero (bound_addr.sin_zero, sizeof (bound_addr.sin_zero));

    // Create UDP-Server (default port: 5060)
    // Use here either the local information or the published address
    if (account != NULL && !account->getPublishedSameasLocal ()) {

        // Set the listening address to the published address
        listeningAddress = account->getPublishedAddress ();
        // Set the listening port to the published port
        listeningPort = account->getPublishedPort ();
        _debug ("Creating UDP transport published %s:%i", listeningAddress.c_str (), listeningPort);

    }


    //strcpy (tmpIP, listeningAddress.data());
    /* Init published name */
    pj_bzero (&a_name, sizeof (pjsip_host_port));
    pj_cstr (&a_name.host, listeningAddress.c_str());
    a_name.port = listeningPort;

    //pj_strdup2 (_pool, &a_name.host, tmpIP);
    //a_name.port = (pj_uint16_t) listeningPort;

    status = pjsip_udp_transport_start (_endpt, &bound_addr, &a_name, 1, &transport);

    // Print info from transport manager associated to endpoint
    pjsip_tpmgr * tpmgr = pjsip_endpt_get_tpmgr (_endpt);
    pjsip_tpmgr_dump_transports (tpmgr);

    if (status != PJ_SUCCESS) {

        _debug ("UserAgent: (%d) Unable to start UDP transport on %s:%d", status, listeningAddress.data(), listeningPort);
        return status;

    } else {

        _debug ("UserAgent: UDP server listening on port %d", listeningPort);

        if (account == NULL) {

	    _debug("Use transport as local UDP server");
            _localUDPTransport = transport;
	}
        else {

	    _debug("Bind transport to account %s", account->getAccountID().c_str());
	    account->setAccountTransport (transport);
	}
    }

    if (status == PJ_SUCCESS) {
        _debug ("Transport initialized successfully on %s:%i", listeningAddress.c_str (), listeningPort);

    }

    return PJ_SUCCESS;
}

std::string SIPVoIPLink::findLocalAddressFromUri (const std::string& uri, pjsip_transport *transport)
{
    pj_str_t localAddress;
    pjsip_transport_type_e transportType;
    pjsip_tpselector *tp_sel;

    _debug ("SIPVoIPLink::findLocalAddressFromUri");

    // Find the transport that must be used with the given uri
    pj_str_t tmp;
    pj_strdup2_with_null (_pool, &tmp, uri.c_str());
    pjsip_uri * genericUri = NULL;
    genericUri = pjsip_parse_uri (_pool, tmp.ptr, tmp.slen, 0);

    pj_str_t pjMachineName;
    pj_strdup (_pool, &pjMachineName, pj_gethostname());
    std::string machineName (pjMachineName.ptr, pjMachineName.slen);

    if (genericUri == NULL) {
        _debug ("genericUri is NULL in findLocalAddressFromUri");
        return machineName;
    }

    pjsip_sip_uri * sip_uri = NULL;

    sip_uri = (pjsip_sip_uri*) pjsip_uri_get_uri (genericUri);

    if (sip_uri == NULL) {
        _debug ("Invalid uri in findLocalAddressFromTransport");
        return machineName;
    }

    if (PJSIP_URI_SCHEME_IS_SIPS (sip_uri)) {
        transportType = PJSIP_TRANSPORT_TLS;

    } else {
        if (transport == NULL) {
            _debug ("transport is NULL in findLocalAddressFromUri. Try the local UDP transport");
            transport = _localUDPTransport;
        }

        transportType = PJSIP_TRANSPORT_UDP;
    }

    // Get the transport manager associated with
    // this endpoint
    pjsip_tpmgr * tpmgr = NULL;

    tpmgr = pjsip_endpt_get_tpmgr (_endpt);

    if (tpmgr == NULL) {
        _debug ("Unexpected: Cannot get tpmgr from endpoint.");
        return machineName;
    }

    // Find the local address (and port) based on the registered
    // transports and the transport type
    int port;

    pj_status_t status;

    /* Init the transport selector */
    //_debug ("Transport ID: %s", transport->obj_name);
    if (transportType == PJSIP_TRANSPORT_UDP) {
        status = init_transport_selector (transport, &tp_sel);

        if (status == PJ_SUCCESS)
            status = pjsip_tpmgr_find_local_addr (tpmgr, _pool, transportType, tp_sel, &localAddress, &port);
        else
            status = pjsip_tpmgr_find_local_addr (tpmgr, _pool, transportType, NULL, &localAddress, &port);
    } else {

        status = pjsip_tpmgr_find_local_addr (tpmgr, _pool, transportType, NULL, &localAddress, &port);
    }

    if (status != PJ_SUCCESS) {
        _debug ("Failed to find local address from transport");
        return machineName;
    }

    _debug ("Local address discovered from attached transport: %s", localAddress.ptr);

    return std::string (localAddress.ptr, localAddress.slen);
}



pj_status_t SIPVoIPLink::init_transport_selector (pjsip_transport *transport, pjsip_tpselector **tp_sel)
{
    pjsip_tpselector *tp;

    if (transport != NULL) {
        tp = (pjsip_tpselector *) pj_pool_zalloc (_pool, sizeof (pjsip_tpselector));
        tp->type = PJSIP_TPSELECTOR_TRANSPORT;
        tp->u.transport = transport;

        *tp_sel = tp;

        return PJ_SUCCESS;
    }

    return !PJ_SUCCESS;
}

int SIPVoIPLink::findLocalPortFromUri (const std::string& uri, pjsip_transport *transport)
{
    pj_str_t localAddress;
    pjsip_transport_type_e transportType;
    int port;
    pjsip_tpselector *tp_sel;

    // Find the transport that must be used with the given uri
    pj_str_t tmp;
    pj_strdup2_with_null (_pool, &tmp, uri.c_str());
    pjsip_uri * genericUri = NULL;
    genericUri = pjsip_parse_uri (_pool, tmp.ptr, tmp.slen, 0);

    if (genericUri == NULL) {
        _debug ("genericUri is NULL in findLocalPortFromUri");
        return atoi (DEFAULT_SIP_PORT);
    }

    pjsip_sip_uri * sip_uri = NULL;

    sip_uri = (pjsip_sip_uri*) pjsip_uri_get_uri (genericUri);

    if (sip_uri == NULL) {
        _debug ("Invalid uri in findLocalAddressFromTransport");
        return atoi (DEFAULT_SIP_PORT);
    }

    if (PJSIP_URI_SCHEME_IS_SIPS (sip_uri)) {
        transportType = PJSIP_TRANSPORT_TLS;
        port = atoi (DEFAULT_SIP_TLS_PORT);
    } else {
        if (transport == NULL) {
            _debug ("transport is NULL in findLocalPortFromUri - Try the local UDP transport");
            transport = _localUDPTransport;
        }

        transportType = PJSIP_TRANSPORT_UDP;

        port = atoi (DEFAULT_SIP_PORT);
    }

    // Get the transport manager associated with
    // this endpoint
    pjsip_tpmgr * tpmgr = NULL;

    tpmgr = pjsip_endpt_get_tpmgr (_endpt);

    if (tpmgr == NULL) {
        _debug ("Unexpected: Cannot get tpmgr from endpoint.");
        return port;
    }

    // Find the local address (and port) based on the registered
    // transports and the transport type

    /* Init the transport selector */
    pj_status_t status;

    if (transportType == PJSIP_TRANSPORT_UDP) {
        _debug ("Transport ID: %s", transport->obj_name);

        status = init_transport_selector (transport, &tp_sel);

        if (status == PJ_SUCCESS)
            status = pjsip_tpmgr_find_local_addr (tpmgr, _pool, transportType, tp_sel, &localAddress, &port);
        else
            status = pjsip_tpmgr_find_local_addr (tpmgr, _pool, transportType, NULL, &localAddress, &port);
    } else
        status = pjsip_tpmgr_find_local_addr (tpmgr, _pool, transportType, NULL, &localAddress, &port);


    if (status != PJ_SUCCESS) {
        _debug ("Failed to find local address from transport");
    }

    _debug ("Local port discovered from attached transport: %i", port);
    return port;
}

pj_status_t SIPVoIPLink::createTlsTransportRetryOnFailure (AccountID id)
{
    pj_status_t success;

    // Create a TLS listener.
    // Note that STUN cannot be used for
    // TCP NAT traversal. At the moment (20/08/09)
    // user must supply the public address/port
    // manually.
    success = createTlsTransport (id);

    if (success != PJ_SUCCESS) {
        unsigned int randomPort = RANDOM_SIP_PORT;

        // Update new port in the corresponding SIPAccount
        SIPAccount * account = NULL;
        account = dynamic_cast<SIPAccount *> (Manager::instance().getAccount (id));

        if (account == NULL) {
            _debug ("createTlsTransportRetryOnFailure: Account is null. Returning");
            return !PJ_SUCCESS;
        }

        account->setLocalPort ( (pj_uint16_t) randomPort);

        // Try to start the transport again on
        // the new port.
        success = createTlsTransport (id);

        if (success != PJ_SUCCESS) {
            _debug ("createTlsTransportRetryOnFailure: failed to retry on random port %d", randomPort);
            return success;
        }

        _debug ("createTlsTransportRetryOnFailure: TLS transport listening on port %d", randomPort);
    }

    return PJ_SUCCESS;
}

pj_status_t SIPVoIPLink::createAlternateUdpTransport (AccountID id)
{
    pj_sockaddr_in boundAddr;
    pjsip_host_port a_name;
    pj_status_t status;
    pj_str_t stunServer;
    pj_uint16_t stunPort;
    pj_sockaddr_in pub_addr;
    pj_sock_t sock;
    std::string listeningAddress = "";
    int listeningPort;

    /*
     * Retrieve the account information
     */
    SIPAccount * account = NULL;
    account = dynamic_cast<SIPAccount *> (Manager::instance().getAccount (id));

    if (account == NULL) {
        _debug ("Account is null. Returning");
        return !PJ_SUCCESS;
    }

    stunServer = account->getStunServerName ();

    stunPort = account->getStunPort ();

    status = stunServerResolve (id);

    if (status != PJ_SUCCESS) {
        _debug ("Error resolving STUN server: %i", status);
        return status;
    }

    // Init socket
    sock = PJ_INVALID_SOCKET;

    _debug ("Initializing IPv4 socket on %s:%i", stunServer.ptr, stunPort);

    status = pj_sockaddr_in_init (&boundAddr, &stunServer, 0);

    if (status != PJ_SUCCESS) {
        _debug ("Error when initializing IPv4 socket on %s:%i", stunServer.ptr, stunPort);
        return status;
    }

    // Create and bind the socket
    status = pj_sock_socket (pj_AF_INET(), pj_SOCK_DGRAM(), 0, &sock);

    if (status != PJ_SUCCESS) {
        _debug ("Socket() error (%d)", status);
        return status;
    }

    // Query the mapped IP address and port on the 'outside' of the NAT
    status = pjstun_get_mapped_addr (&_cp.factory, 1, &sock, &stunServer, stunPort, &stunServer, stunPort, &pub_addr);

    if (status != PJ_SUCCESS) {
        _debug ("Error contacting STUN server (%d)", status);
        pj_sock_close (sock);
        return status;
    }

    _debug ("Firewall address : %s:%d",

            pj_inet_ntoa (pub_addr.sin_addr),
            pj_ntohs (pub_addr.sin_port));

    a_name.host = pj_str (pj_inet_ntoa (pub_addr.sin_addr));
    a_name.port = pj_ntohs (pub_addr.sin_port);

    listeningAddress = std::string (a_name.host.ptr);
    listeningPort = (int) a_name.port;

    // Set the address to be used in SDP
    account->setPublishedAddress (listeningAddress);
    account->setPublishedPort (listeningPort);

    // Create the UDP transport
    pjsip_transport *transport;
    status = pjsip_udp_transport_attach2 (_endpt, PJSIP_TRANSPORT_UDP, sock, &a_name, 1, &transport);

    if (status != PJ_SUCCESS) {
        _debug ("Error creating alternate SIP UDP listener (%d)", status);
        return status;
    }

    _debug ("UDP Transport successfully created on %s:%i", listeningAddress.c_str (), listeningPort);

    account->setAccountTransport (transport);

    if(transport) {

    _debug("INITIAL REF COUNT: %s %s (refcnt=%i)",
	   transport->obj_name,
	   transport->info,
	   (int)pj_atomic_get(transport->ref_cnt));


    pj_sockaddr *addr = (pj_sockaddr*)&(transport->key.rem_addr);

    static char str[PJ_INET6_ADDRSTRLEN];
    pj_inet_ntop(((const pj_sockaddr*)addr)->addr.sa_family, 
		 pj_sockaddr_get_addr(addr),
		 str, sizeof(str));
    
    
    _debug("KEY: %s:%d",
	   // addr_string(account->getAccountTransport()->key.rem_addr),
	   str,
	   pj_sockaddr_get_port((const pj_sockaddr*)&(transport->key.rem_addr)));

    }
    pjsip_tpmgr * tpmgr = pjsip_endpt_get_tpmgr (_endpt);

    pjsip_tpmgr_dump_transports (tpmgr);

    return PJ_SUCCESS;
}



pj_status_t SIPVoIPLink::createTlsTransport (AccountID id)
{
    pjsip_tpfactory *tls;
    pj_sockaddr_in local_addr;
    pjsip_host_port a_name;
    pj_status_t status;

    /* Grab the tls settings, populated
     * from configuration file.
     */
    SIPAccount * account = NULL;
    account = dynamic_cast<SIPAccount *> (Manager::instance().getAccount (id));

    if (account == NULL) {
        _debug ("Account is null. Returning");
        return !PJ_SUCCESS;
    }

    /**
     * Init local address.
     * If IP interface address is not specified,
     * socket will be bound to PJ_INADDR_ANY.
     * If user specified port is an empty string
     * or if it is equal to 0, then the port will
     * be chosen automatically by the OS.
     */
    pj_sockaddr_in_init (&local_addr, 0, 0);

    pj_uint16_t localTlsPort = account->getLocalPort();

    if (localTlsPort != 0) {
        local_addr.sin_port = pj_htons (localTlsPort);
    }

    /*
    std::string localAddress;
    if (account->getLocalInterface() == "default"){

        // Current selected interface address is 0.0.0.0, resolve local address using  
        loadSIPLocalIP (&localAddress);
    }
    else {

        // Specific interface selected, reslove it
        localAddress = getInterfaceAddrFromName(account->getLocalInterface());
    }
    */

    std::string localAddress = getInterfaceAddrFromName(account->getLocalInterface());

    if (!localAddress.empty()) {
        pj_str_t pjAddress;
        pj_cstr (&pjAddress, localAddress.c_str());

        pj_status_t success;
        success = pj_sockaddr_in_set_str_addr (&local_addr, &pjAddress);

        if (success != PJ_SUCCESS) {
            _debug ("Failed to set local address in %d", __LINE__);
        }
    }

    std::string publishedAddress;
    if (account->getPublishedSameasLocal()) {

        // if "default" interface is selected, loadSIPLocalIP() is used to get local address
        if (account->getLocalInterface() == "default"){

	    loadSIPLocalIP (&publishedAddress);
	}
	else {

	    // Specific interface selected
	    publishedAddress = localAddress;
	}   
    }
    else {

        publishedAddress = account->getPublishedAddress();
    }


    /* Init published name */
    pj_bzero (&a_name, sizeof (pjsip_host_port));

    pj_cstr (&a_name.host, publishedAddress.c_str());

    a_name.port = account->getPublishedPort();

    /* Get TLS settings. Expected to be filled */
    pjsip_tls_setting * tls_setting = account->getTlsSetting();

    _debug ("TLS transport to be initialized with published address %.*s,"
            " published port %d, local address %s, local port %d",
            (int) a_name.host.slen, a_name.host.ptr,
            (int) a_name.port, localAddress.c_str(), (int) localTlsPort);



    status = pjsip_tls_transport_start (_endpt, tls_setting, &local_addr, &a_name, 1, &tls);

    if (status != PJ_SUCCESS) {
        _debug ("Error creating SIP TLS listener (%d)", status);
    }

    return PJ_SUCCESS;
}


void SIPVoIPLink::shutdownSipTransport(const AccountID& accountID)
{
    _debug("Shutdown Sip Transport");

    pj_status_t status = 0;

    SIPAccount* account = dynamic_cast<SIPAccount *> (Manager::instance().getAccount (accountID));

    if(!account)
        return;

    if(account->getAccountTransport()) {

        _debug("Transport bound to account, decrease ref count");

	// decrease reference count added by pjsip_regc_send
	// PJSIP's IDLE timer is set if counter reach 0
	status = pjsip_transport_dec_ref(account->getAccountTransport());

	// detach transport from this account
	account->setAccountTransport(NULL);

    }

}


void SIPVoIPLink::updateAccountInfo (const AccountID& accountID)
{

    // createSipTransport (accountID);
    acquireTransport(accountID);

    if(accountID == IP2IP_PROFILE) {

        SIPAccount* account = dynamic_cast<SIPAccount *> (Manager::instance().getAccount (accountID));
	// Store new IP2IP UDP transport as default 
        _localUDPTransport = account->getAccountTransport();
    }

}


bool SIPVoIPLink::loadSIPLocalIP (std::string *addr)
{

    bool returnValue = true;
    std::string localAddress = "127.0.0.1";
    pj_sockaddr ip_addr;

    if (pj_gethostip (pj_AF_INET(), &ip_addr) != PJ_SUCCESS) {
        // Update the registration state if no network capabilities found
        _debug ("UserAgent: Get host ip failed!");
        returnValue = false;
    } else {
        localAddress = std::string (pj_inet_ntoa (ip_addr.ipv4.sin_addr));
        _debug ("UserAgent: Checking network, setting local IP address to: %s", localAddress.data());
    }

    *addr = localAddress;

    return returnValue;
}

void SIPVoIPLink::busy_sleep (unsigned msec)
{

#if defined(PJ_SYMBIAN) && PJ_SYMBIAN != 0
    /* Ideally we shouldn't call pj_thread_sleep() and rather
     * CActiveScheduler::WaitForAnyRequest() here, but that will
     * drag in Symbian header and it doesn't look pretty.
     */
    pj_thread_sleep (msec);
#else
    pj_time_val timeout, now, tv;

    pj_gettimeofday (&timeout);
    timeout.msec += msec;
    pj_time_val_normalize (&timeout);

    tv.sec = 0;
    tv.msec = 10;
    pj_time_val_normalize (&tv);

    do {
        pjsip_endpt_handle_events (_endpt, &tv);
        pj_gettimeofday (&now);
    } while (PJ_TIME_VAL_LT (now, timeout));

#endif
}

bool SIPVoIPLink::pjsip_shutdown (void)
{
    if (_endpt) {
        _debug ("UserAgent: Shutting down...");
        busy_sleep (1000);
    }

    pj_thread_join (thread);

    pj_thread_destroy (thread);
    thread = NULL;

    /* Destroy endpoint. */

    if (_endpt) {
        pjsip_endpt_destroy (_endpt);
        _endpt = NULL;
    }

    /* Destroy pool and pool factory. */
    if (_pool) {
        pj_pool_release (_pool);
        _pool = NULL;
        pj_caching_pool_destroy (&_cp);
    }

    /* Shutdown PJLIB */
    pj_shutdown();

    _debug ("UserAgent: Shutted down succesfully");

    /* Done. */
    return true;
}

int getModId()
{
    return _mod_ua.id;
}

static void dns_cb (pj_status_t status, void *token, const struct pjsip_server_addresses *addr)
{

    struct result * result = (struct result*) token;

    result->status = status;

    if (status == PJ_SUCCESS) {
        pj_memcpy (&result->servers, addr, sizeof (*addr));
    }
}

void set_voicemail_info (AccountID account, pjsip_msg_body *body)
{

    int voicemail = 0, pos_begin, pos_end;
    std::string voice_str = "Voice-Message: ";
    std::string delimiter = "/";
    std::string msg_body, voicemail_str;

    _debug ("UserAgent: checking the voice message!");
    // The voicemail message is formated like that:
    // Voice-Message: 1/0  . 1 is the number we want to retrieve in this case

    // We get the notification body
    msg_body = (char*) body->data;

    // We need the position of the first character of the string voice_str
    pos_begin = msg_body.find (voice_str);
    // We need the position of the delimiter
    pos_end = msg_body.find (delimiter);

    // So our voicemail number between the both index

    try {

        voicemail_str = msg_body.substr (pos_begin + voice_str.length(), pos_end - (pos_begin + voice_str.length()));
        std::cout << "voicemail number : " << voicemail_str << std::endl;
        voicemail = atoi (voicemail_str.c_str());
    } catch (std::out_of_range& e) {
        std::cerr << e.what() << std::endl;
    }

    // We need now to notify the manager
    if (voicemail != 0)
        Manager::instance().startVoiceMessageNotification (account, voicemail);
}

void SIPVoIPLink::handle_reinvite (SIPCall *call)
{
    // Close the previous RTP session
    call->getAudioRtp()->stop ();
    call->setAudioStart (false);

    _debug ("Create new rtp session from handle_reinvite : %s:%i", call->getLocalIp().c_str(), call->getLocalAudioPort());

    try {
        call->getAudioRtp()->initAudioRtpSession (call);
    } catch (...) {
        _debug ("! SIP Failure: Unable to create RTP Session (%s:%d)", __FILE__, __LINE__);
    }
}

// This callback is called when the invite session state has changed
void call_on_state_changed (pjsip_inv_session *inv, pjsip_event *e)
{
    _debug ("call_on_state_changed to state %s", invitationStateMap[inv->state]);

    pjsip_rx_data *rdata;
    pj_status_t status;

    /* Retrieve the call information */
    SIPCall * call = NULL;
    call = reinterpret_cast<SIPCall*> (inv->mod_data[_mod_ua.id]);

    if (call == NULL) {
        _debug ("Call is NULL in call_on_state_changed");
        return;
    } else {
        // _debug("    call_on_state_changed: call id %s", call->getCallId().c_str());
        // _debug("    call_on_state_changed: call state %s", invitationStateMap[call->getInvSession()->state]);
    }

    //Retrieve the body message
    rdata = e->body.tsx_state.src.rdata;

    // If the call is a direct IP-to-IP call
    AccountID accId;

    SIPVoIPLink * link = NULL;

    if (call->getCallConfiguration () == Call::IPtoIP) {
        link = SIPVoIPLink::instance ("");
    } else {
        accId = Manager::instance().getAccountFromCall (call->getCallId());
        link = dynamic_cast<SIPVoIPLink *> (Manager::instance().getAccountLink (accId));
    }

    if (link == NULL) {
        _debug ("Link is NULL in call_on_state_changed");
        return;
    }

    // If this is an outgoing INVITE that was created because of
    // REFER/transfer, send NOTIFY to transferer.
    if (call->getXferSub() && e->type==PJSIP_EVENT_TSX_STATE) {

        int st_code = -1;
        pjsip_evsub_state ev_state = PJSIP_EVSUB_STATE_ACTIVE;

        switch (call->getInvSession()->state) {
                // switch (inv->state) {

            case PJSIP_INV_STATE_NULL:

            case PJSIP_INV_STATE_CALLING:
                /* Do nothing */
                break;

            case PJSIP_INV_STATE_EARLY:

            case PJSIP_INV_STATE_CONNECTING:
                st_code = e->body.tsx_state.tsx->status_code;
                ev_state = PJSIP_EVSUB_STATE_ACTIVE;
                break;

            case PJSIP_INV_STATE_CONFIRMED:
                /* When state is confirmed, send the final 200/OK and terminate
                 * subscription.
                 */
                st_code = e->body.tsx_state.tsx->status_code;
                ev_state = PJSIP_EVSUB_STATE_TERMINATED;
                break;

            case PJSIP_INV_STATE_DISCONNECTED:
                st_code = e->body.tsx_state.tsx->status_code;
                ev_state = PJSIP_EVSUB_STATE_TERMINATED;
                break;

            case PJSIP_INV_STATE_INCOMING:
                /* Nothing to do. Just to keep gcc from complaining about
                 * unused enums.
                 */
                break;
        }

        if (st_code != -1) {
            pjsip_tx_data *tdata;
            pj_status_t status;

            status = pjsip_xfer_notify (call->getXferSub(),
                                        ev_state, st_code,
                                        NULL, &tdata);

            if (status != PJ_SUCCESS) {
                _debug ("UserAgent: Unable to create NOTIFY -- %d", status);
            } else {
                status = pjsip_xfer_send_request (call->getXferSub(), tdata);

                if (status != PJ_SUCCESS) {
                    _debug ("UserAgent: Unable to send NOTIFY -- %d", status);
                }
            }
        }

        return;
    }

    if (inv->state != PJSIP_INV_STATE_CONFIRMED) {
        // Update UI with the current status code and description
        //pjsip_transaction * tsx
        pjsip_transaction * tsx = NULL;
        tsx = e->body.tsx_state.tsx;
        int statusCode = 404;

        if (tsx != NULL) {
            statusCode = tsx->status_code;
        }

        const pj_str_t * description = pjsip_get_status_text (statusCode);

        if (statusCode) {
            DBusManager::instance().getCallManager()->sipCallStateChanged (call->getCallId(), std::string (description->ptr, description->slen), statusCode);
        }
    }

    // The call is ringing - We need to handle this case only on outgoing call
    if (inv->state == PJSIP_INV_STATE_EARLY && e->body.tsx_state.tsx->role == PJSIP_ROLE_UAC) {
        call->setConnectionState (Call::Ringing);
        Manager::instance().peerRingingCall (call->getCallId());
    }

    // After 2xx is sent/received.
    else if (inv->state == PJSIP_INV_STATE_CONNECTING) {
        status = call->getLocalSDP()->check_sdp_answer (inv, rdata);

        if (status != PJ_SUCCESS) {
            _debug ("Failed to check_incoming_sdp in call_on_state_changed");
            return;
        }
    }

    // After we sent or received a ACK - The connection is established
    else if (inv->state == PJSIP_INV_STATE_CONFIRMED) {

        link->SIPCallAnswered (call, rdata);

    } else if (inv->state == PJSIP_INV_STATE_DISCONNECTED) {

        _debug ("State: %s. Cause: %.*s", invitationStateMap[inv->state], (int) inv->cause_text.slen, inv->cause_text.ptr);

        switch (inv->cause) {
                /* The call terminates normally - BYE / CANCEL */

            case PJSIP_SC_OK:

            case PJSIP_SC_REQUEST_TERMINATED:
                accId = Manager::instance().getAccountFromCall (call->getCallId());
                link = dynamic_cast<SIPVoIPLink *> (Manager::instance().getAccountLink (accId));

                if (link) {
                    link->SIPCallClosed (call);
                }

                break;

            case PJSIP_SC_NOT_FOUND:            /* peer not found */

            case PJSIP_SC_DECLINE:				/* We have been ignored */

            case PJSIP_SC_REQUEST_TIMEOUT:      /* request timeout */

            case PJSIP_SC_NOT_ACCEPTABLE_HERE:  /* no compatible codecs */

            case PJSIP_SC_NOT_ACCEPTABLE_ANYWHERE:

            case PJSIP_SC_UNSUPPORTED_MEDIA_TYPE:

            case PJSIP_SC_UNAUTHORIZED:

            case PJSIP_SC_FORBIDDEN:

            case PJSIP_SC_REQUEST_PENDING:
                accId = Manager::instance().getAccountFromCall (call->getCallId());
                link = dynamic_cast<SIPVoIPLink *> (Manager::instance().getAccountLink (accId));

                if (link) {
                    link->SIPCallServerFailure (call);
                }

                break;

            default:
                _debug ("sipvoiplink.cpp - line %d : Unhandled call state. This is probably a bug.", __LINE__);
                break;
        }
    }

}

// This callback is called after SDP offer/answer session has completed.
void call_on_media_update (pjsip_inv_session *inv, pj_status_t status)
{
    _debug ("call_on_media_update");

    const pjmedia_sdp_session *local_sdp;
    const pjmedia_sdp_session *remote_sdp;

    SIPVoIPLink * link = NULL;
    SIPCall * call;

    call = reinterpret_cast<SIPCall *> (inv->mod_data[getModId() ]);

    if (!call) {
        _debug ("Call declined by peer, SDP negociation stopped");
        return;
    }

    link = dynamic_cast<SIPVoIPLink *> (Manager::instance().getAccountLink (AccountNULL));

    if (link == NULL) {
        _debug ("Failed to get sip link");
        return;
    }

    if (status != PJ_SUCCESS) {
        _debug ("Error while negotiating the offer");
        link->hangup (call->getCallId());
        Manager::instance().callFailure (call->getCallId());
        return;
    }

    if (!inv->neg) {
        return;
    }

    // Get the new sdp, result of the negotiation
    pjmedia_sdp_neg_get_active_local (inv->neg, &local_sdp);

    pjmedia_sdp_neg_get_active_remote (inv->neg, &remote_sdp);

    // Clean the resulting sdp offer to create a new one (in case of a reinvite)
    call->getLocalSDP()->clean_session_media();

    // Set the fresh negotiated one, no matter if that was an offer or answer.
    // The local sdp is updated in case of an answer, even if the remote sdp
    // is kept internally.
    call->getLocalSDP()->set_negotiated_sdp (local_sdp);

    // Set remote ip / port
    call->getLocalSDP()->set_media_transport_info_from_remote_sdp (remote_sdp);

    try {
        call->setAudioStart (true);
        call->getAudioRtp()->start();
    } catch (exception& rtpException) {
        _debug ("%s", rtpException.what());
    }

}

void call_on_forked (pjsip_inv_session *inv, pjsip_event *e)
{
}

void call_on_tsx_changed (pjsip_inv_session *inv, pjsip_transaction *tsx, pjsip_event *e)
{
    _debug("call_on_tsx_changed to state %s", transactionStateMap[tsx->state]);

    

    if (tsx->role==PJSIP_ROLE_UAS && tsx->state==PJSIP_TSX_STATE_TRYING &&
            pjsip_method_cmp (&tsx->method, &pjsip_refer_method) ==0) {
        /** Handle the refer method **/
        onCallTransfered (inv, e->body.tsx_state.src.rdata);
    } else if (tsx->role==PJSIP_ROLE_UAS && tsx->state==PJSIP_TSX_STATE_TRYING) {

        if (e && e->body.rx_msg.rdata) {

            pjsip_tx_data* t_data;
            pjsip_rx_data* r_data = e->body.rx_msg.rdata;

            if (r_data->msg_info.msg->line.req.method.id == PJSIP_OTHER_METHOD) {

                std::string method_name = "INFO";
                std::string request =  r_data->msg_info.msg->line.req.method.name.ptr;

                if (request.find (method_name) != (size_t)-1) {

                    _debug ("%s", pjsip_rx_data_get_info (r_data));

                    pjsip_dlg_create_response (inv->dlg, r_data, PJSIP_SC_OK, NULL, &t_data);

                    pjsip_dlg_send_response (inv->dlg, tsx, t_data);
                }
            }
        }
    }
}

void regc_cb (struct pjsip_regc_cbparam *param)
{
    SIPAccount * account = NULL;
    account = static_cast<SIPAccount *> (param->token);

    if (account == NULL) {
        _debug ("Account is NULL in regc_cb.");
        return;
    }

    assert (param);

    const pj_str_t * description = pjsip_get_status_text (param->code);

    if (param->code && description) {

        //std::string descriptionprint(description->ptr, description->slen);
        //_debug("Received client registration callback wiht code: %i, %s\n", param->code, descriptionprint.c_str());
        DBusManager::instance().getCallManager()->registrationStateChanged (account->getAccountID(), std::string (description->ptr, description->slen), param->code);
        std::pair<int, std::string> details (param->code, std::string (description->ptr, description->slen));
        account->setRegistrationStateDetailed (details);
    }

    if (param->status == PJ_SUCCESS) {
        if (param->code < 0 || param->code >= 300) {
            /* Sometimes, the status is OK, but we still failed.
             * So checking the code for real result
             */
            _debug ("UserAgent: The error is: %d", param->code);

            switch (param->code) {

                case 606:
                    account->setRegistrationState (ErrorConfStun);
                    break;

                case 503:

                case 408:
                    account->setRegistrationState (ErrorHost);
                    break;

                case 401:

                case 403:

                case 404:
                    account->setRegistrationState (ErrorAuth);
                    break;

                default:
                    account->setRegistrationState (Error);
                    break;
            }

            account->setRegister (false);

	    // shutdown this transport since useless
	    // if(account->getAccountTransport() != _localUDPTransport) {

	    SIPVoIPLink::instance("")->shutdownSipTransport(account->getAccountID());
	    //}

        } else {
            // Registration/Unregistration is success
            if (account->isRegister())
                account->setRegistrationState (Registered);
            else {
                account->setRegistrationState (Unregistered);
                account->setRegister (false);

		SIPVoIPLink::instance("")->shutdownSipTransport(account->getAccountID());

		// pjsip_regc_destroy(param->regc);
		// account->setRegistrationInfo(NULL);
            }
        }
    } else {
        account->setRegistrationState (ErrorAuth);
        account->setRegister (false);

	SIPVoIPLink::instance("")->shutdownSipTransport(account->getAccountID());
    }

}

// Optional function to be called to process incoming request message.
pj_bool_t
mod_on_rx_request (pjsip_rx_data *rdata)
{
    pj_status_t status;
    pj_str_t reason;
    unsigned options = 0;
    pjsip_dialog* dialog;
    pjsip_tx_data *tdata;
    AccountID account_id;
    pjsip_uri *uri;
    pjsip_sip_uri *sip_uri;
    std::string userName, server, displayName;
    SIPVoIPLink *link;
    CallID id;
    SIPCall* call;
    pjsip_inv_session *inv;
    SIPAccount *account;
    pjmedia_sdp_session *r_sdp;

    // pjsip_generic_string_hdr* hdr;

    // voicemail part
    std::string method_name;
    std::string request;

    // Handle the incoming call invite in this function
    _debug ("UserAgent: Callback on_rx_request is involved! ");

    _debug("Receiving REQUEST using transport: %s %s (refcnt=%d)",
	   rdata->tp_info.transport->obj_name,
	   rdata->tp_info.transport->info,
	   (int)pj_atomic_get(rdata->tp_info.transport->ref_cnt));

    /* First, let's got the username and server name from the invite.
     * We will use them to detect which account is the callee.
     */
    uri = rdata->msg_info.to->uri;
    sip_uri = (pjsip_sip_uri *) pjsip_uri_get_uri (uri);

    userName = std::string (sip_uri->user.ptr, sip_uri->user.slen);
    server = std::string (sip_uri->host.ptr, sip_uri->host.slen);

    _debug ("mod_on_rx_request: %s@%s", userName.c_str(), server.c_str());

    // Get the account id of callee from username and server
    account_id = Manager::instance().getAccountIdFromNameAndServer (userName, server);

    /* If we don't find any account to receive the call */

    if (account_id == AccountNULL) {
        _debug ("UserAgent: Username %s doesn't match any account!",userName.c_str());
        //return false;
    }

    /* Get the voip link associated to the incoming call */
    /* The account must before have been associated to the call in ManagerImpl */
    link = dynamic_cast<SIPVoIPLink *> (Manager::instance().getAccountLink (account_id));

    /* If we can't find any voIP link to handle the incoming call */
    if (link == 0) {
        _debug ("ERROR: can not retrieve the voiplink from the account ID...");
        return false;
    }


    char* from_header = strstr (rdata->msg_info.msg_buf, "From: ");

    if (from_header) {

        std::string temp (from_header);
        int begin_displayName = temp.find ("\"") + 1;
        int end_displayName = temp.rfind ("\"");
        // _debug("The display name start at %i, end at %i", begin_displayName, end_displayName);
        displayName = temp.substr (begin_displayName, end_displayName - begin_displayName);//display_name);
	if(displayName.size() > 25) {
	    displayName = std::string ("");
	}
    } else {
        displayName = std::string ("");
    }

    _debug ("UserAgent: The receiver is : %s@%s", userName.data(), server.data());

    _debug ("UserAgent: The callee account id is %s", account_id.c_str());

    /* Now, it is the time to find the information of the caller */
    uri = rdata->msg_info.from->uri;


    // display_name = rdata->msg_info.from->name;

    // std::string temp("");///(char*)(&display_name));

    sip_uri = (pjsip_sip_uri *) pjsip_uri_get_uri (uri);

    // Store the peer number
    char tmp[PJSIP_MAX_URL_SIZE];
    int length = pjsip_uri_print (PJSIP_URI_IN_FROMTO_HDR,
                                  sip_uri, tmp, PJSIP_MAX_URL_SIZE);

    std::string peerNumber (tmp, length);

    // Get the server voicemail notification
    // Catch the NOTIFY message

    if (rdata->msg_info.msg->line.req.method.id == PJSIP_OTHER_METHOD) {
        method_name = "NOTIFY";
        // Retrieve all the message. Should contains only the method name but ...
        request =  rdata->msg_info.msg->line.req.method.name.ptr;
        // Check if the message is a notification

        if (request.find (method_name) != (size_t)-1) {
            /* Notify the right account */
            set_voicemail_info (account_id, rdata->msg_info.msg->body);
            request.find (method_name);
        }

        pjsip_endpt_respond_stateless (_endpt, rdata, PJSIP_SC_OK, NULL, NULL, NULL);

        return true;
    }

    // Handle an OPTIONS message
    if (rdata->msg_info.msg->line.req.method.id == PJSIP_OPTIONS_METHOD) {
        handle_incoming_options (rdata);
        return true;
    }

    // Respond statelessly any non-INVITE requests with 500
    if (rdata->msg_info.msg->line.req.method.id != PJSIP_INVITE_METHOD) {
        if (rdata->msg_info.msg->line.req.method.id != PJSIP_ACK_METHOD) {
            pj_strdup2 (_pool, &reason, "user agent unable to handle this request ");
            pjsip_endpt_respond_stateless (_endpt, rdata, PJSIP_SC_METHOD_NOT_ALLOWED, &reason, NULL,
                                           NULL);
            return true;
        }
    }

    // Verify that we can handle the request
    status = pjsip_inv_verify_request (rdata, &options, NULL, NULL, _endpt, NULL);

    if (status != PJ_SUCCESS) {
        pj_strdup2 (_pool, &reason, "user agent unable to handle this INVITE ");
        pjsip_endpt_respond_stateless (_endpt, rdata, PJSIP_SC_METHOD_NOT_ALLOWED, &reason, NULL,
                                       NULL);
        return true;
    }

    /******************************************* URL HOOK *********************************************/

    if (Manager::instance().getConfigString (HOOKS, URLHOOK_SIP_ENABLED) == "1") {

        std::string header_value;

        header_value = fetch_header_value (rdata->msg_info.msg, Manager::instance().getConfigString (HOOKS, URLHOOK_SIP_FIELD));

        if (header_value.size () < header_value.max_size()) {
            if (header_value!="") {
                urlhook->addAction (header_value,
                                    Manager::instance().getConfigString (HOOKS, URLHOOK_COMMAND));
            }
        } else
            throw length_error ("Url exceeds std::string max_size");

    }

    /************************************************************************************************/

    _debug ("create a new call");

    // Generate a new call ID for the incoming call!
    id = Manager::instance().getNewCallID();

    call = new SIPCall (id, Call::Incoming, _pool);

    /* If an error occured at the call creation */
    if (!call) {
        _debug ("UserAgent: unable to create an incoming call");
        return false;
    }



    std::string addrToUse, addrSdp ="0.0.0.0";

    pjsip_tpselector *tp;

    account = dynamic_cast<SIPAccount *> (Manager::instance().getAccount (account_id));

    if (account != NULL) {

        // May use the published address as well

        addrToUse = SIPVoIPLink::instance("")->getInterfaceAddrFromName(account->getLocalInterface ());
	account->isStunEnabled () ? addrSdp = account->getPublishedAddress () : addrSdp = addrToUse;		
	// Set the appropriate transport to have the right VIA header
	link->init_transport_selector (account->getAccountTransport (), &tp);

	if(account->getAccountTransport()) {

	    _debug("Process INVITE request using transport: %s %s (refcnt=%i)",
		   account->getAccountTransport()->obj_name,
		   account->getAccountTransport()->info,
		   (int)pj_atomic_get(account->getAccountTransport()->ref_cnt));
	}

    }

    if (addrToUse == "0.0.0.0") {
        link->loadSIPLocalIP (&addrToUse);
    }

    if (addrSdp == "0.0.0.0") {
        addrSdp = addrToUse;
    }


    call->setConnectionState (Call::Progressing);

    call->setPeerNumber (peerNumber);

    call->setDisplayName (displayName);

    call->initRecFileName();

    // Notify UI there is an incoming call

    _debug ("Add call to account link");

    if (Manager::instance().incomingCall (call, account_id)) {
        // Add this call to the callAccountMap in ManagerImpl
        Manager::instance().getAccountLink (account_id)->addCall (call);
    } else {
        // Fail to notify UI
        delete call;
        call = NULL;
        _debug ("UserAgent: Fail to notify UI!");
        return false;
    }

    // Have to do some stuff with the SDP
    // Set the codec map, IP, peer number and so on... for the SIPCall object
    setCallAudioLocal (call, addrToUse);

    // We retrieve the remote sdp offer in the rdata struct to begin the negociation
    call->getLocalSDP()->set_ip_address (addrSdp);

    get_remote_sdp_from_offer (rdata, &r_sdp);

    status = call->getLocalSDP()->receiving_initial_offer (r_sdp, account->getActiveCodecs ());

    if (status!=PJ_SUCCESS) {
        delete call;
        call=0;
        return false;
    }


    /* Create the local dialog (UAS) */
    status = pjsip_dlg_create_uas (pjsip_ua_instance(), rdata, NULL, &dialog);

    if (status != PJ_SUCCESS) {
        pjsip_endpt_respond_stateless (_endpt, rdata, PJSIP_SC_INTERNAL_SERVER_ERROR, &reason, NULL,
                                       NULL);
        return true;
    }

    // Specify media capability during invite session creation
    status = pjsip_inv_create_uas (dialog, rdata, call->getLocalSDP()->get_local_sdp_session(), 0, &inv);

    // Explicitly set the transport, set_transport methods increment transport's reference counter
    status = pjsip_dlg_set_transport (dialog, tp);

    // decrement transport's reference counter
    // pjsip_transport_dec_ref(rdata->tp_info.transport);

    PJ_ASSERT_RETURN (status == PJ_SUCCESS, 1);

    // Associate the call in the invite session
    inv->mod_data[_mod_ua.id] = call;

    // Send a 180/Ringing response
    status = pjsip_inv_initial_answer (inv, rdata, PJSIP_SC_RINGING, NULL, NULL, &tdata);

    PJ_ASSERT_RETURN (status == PJ_SUCCESS, 1);

    status = pjsip_inv_send_msg (inv, tdata);

    PJ_ASSERT_RETURN (status == PJ_SUCCESS, 1);

    // Associate invite session to the current call
    call->setInvSession (inv);

    // Update the connection state
    call->setConnectionState (Call::Ringing);

    /* Done */
    return true;

}

pj_bool_t mod_on_rx_response (pjsip_rx_data *rdata UNUSED)
{
    _debug ("Mod on rx response");
    return PJ_SUCCESS;
}

void onCallTransfered (pjsip_inv_session *inv, pjsip_rx_data *rdata)
{

    pj_status_t status;
    pjsip_tx_data *tdata;
    SIPCall *existing_call;
    const pj_str_t str_refer_to = { (char*) "Refer-To", 8};
    const pj_str_t str_refer_sub = { (char*) "Refer-Sub", 9 };
    const pj_str_t str_ref_by = { (char*) "Referred-By", 11 };
    pjsip_generic_string_hdr *refer_to;
    pjsip_generic_string_hdr *refer_sub;
    pjsip_hdr *ref_by_hdr;
    pj_bool_t no_refer_sub = PJ_FALSE;
    char *uri;
    std::string tmp;
    pjsip_status_code code;
    pjsip_evsub *sub;

    existing_call = (SIPCall *) inv->mod_data[_mod_ua.id];

    /* Find the Refer-To header */
    refer_to = (pjsip_generic_string_hdr*)
               pjsip_msg_find_hdr_by_name (rdata->msg_info.msg, &str_refer_to, NULL);

    if (refer_to == NULL) {
        /* Invalid Request.
         * No Refer-To header!
         */
        _debug ("UserAgent: Received REFER without Refer-To header!");
        pjsip_dlg_respond (inv->dlg, rdata, 400, NULL, NULL, NULL);
        return;
    }

    /* Find optional Refer-Sub header */
    refer_sub = (pjsip_generic_string_hdr*)
                pjsip_msg_find_hdr_by_name (rdata->msg_info.msg, &str_refer_sub, NULL);

    if (refer_sub) {
        if (!pj_strnicmp2 (&refer_sub->hvalue, "true", 4) ==0)
            no_refer_sub = PJ_TRUE;
    }

    /* Find optional Referred-By header (to be copied onto outgoing INVITE
     * request.
     */
    ref_by_hdr = (pjsip_hdr*)
                 pjsip_msg_find_hdr_by_name (rdata->msg_info.msg, &str_ref_by,
                                             NULL);

    /* Notify callback */
    code = PJSIP_SC_ACCEPTED;

    _debug ("UserAgent: Call to %.*s is being transfered to %.*s",
            (int) inv->dlg->remote.info_str.slen,
            inv->dlg->remote.info_str.ptr,
            (int) refer_to->hvalue.slen,
            refer_to->hvalue.ptr);

    if (no_refer_sub) {
        /*
         * Always answer with 2xx.
         */
        pjsip_tx_data *tdata;
        const pj_str_t str_false = { (char*) "false", 5};
        pjsip_hdr *hdr;

        status = pjsip_dlg_create_response (inv->dlg, rdata, code, NULL,
                                            &tdata);

        if (status != PJ_SUCCESS) {
            _debug ("UserAgent: Unable to create 2xx response to REFER -- %d", status);
            return;
        }

        /* Add Refer-Sub header */
        hdr = (pjsip_hdr*)
              pjsip_generic_string_hdr_create (tdata->pool, &str_refer_sub,
                                               &str_false);

        pjsip_msg_add_hdr (tdata->msg, hdr);


        /* Send answer */
        status = pjsip_dlg_send_response (inv->dlg, pjsip_rdata_get_tsx (rdata),
                                          tdata);

        if (status != PJ_SUCCESS) {
            _debug ("UserAgent: Unable to create 2xx response to REFER -- %d", status);
            return;
        }

        /* Don't have subscription */
        sub = NULL;

    } else {

        struct pjsip_evsub_user xfer_cb;
        pjsip_hdr hdr_list;

        /* Init callback */
        pj_bzero (&xfer_cb, sizeof (xfer_cb));
        xfer_cb.on_evsub_state = &xfer_svr_cb;

        /* Init addiTHIS_FILE, THIS_FILE, tional header list to be sent with REFER response */
        pj_list_init (&hdr_list);

        /* Create transferee event subscription */
        status = pjsip_xfer_create_uas (inv->dlg, &xfer_cb, rdata, &sub);

        if (status != PJ_SUCCESS) {
            _debug ("UserAgent: Unable to create xfer uas -- %d", status);
            pjsip_dlg_respond (inv->dlg, rdata, 500, NULL, NULL, NULL);
            return;
        }

        /* If there's Refer-Sub header and the value is "true", send back
         * Refer-Sub in the response with value "true" too.
         */
        if (refer_sub) {
            const pj_str_t str_true = { (char*) "true", 4 };
            pjsip_hdr *hdr;

            hdr = (pjsip_hdr*)
                  pjsip_generic_string_hdr_create (inv->dlg->pool,
                                                   &str_refer_sub,
                                                   &str_true);
            pj_list_push_back (&hdr_list, hdr);

        }

        /* Accept the REFER request, send 2xx. */
        pjsip_xfer_accept (sub, rdata, code, &hdr_list);

        /* Create initial NOTIFY request */
        status = pjsip_xfer_notify (sub, PJSIP_EVSUB_STATE_ACTIVE,
                                    100, NULL, &tdata);

        if (status != PJ_SUCCESS) {
            _debug ("UserAgent: Unable to create NOTIFY to REFER -- %d", status);
            return;
        }

        /* Send initial NOTIFY request */
        status = pjsip_xfer_send_request (sub, tdata);

        if (status != PJ_SUCCESS) {
            _debug ("UserAgent: Unable to send NOTIFY to REFER -- %d", status);
            return;
        }
    }

    /* We're cheating here.
     * We need to get a null terminated string from a pj_str_t.
     * So grab the pointer from the hvalue and NULL terminate it, knowing
     * that the NULL position will be occupied by a newline.
     */
    uri = refer_to->hvalue.ptr;

    uri[refer_to->hvalue.slen] = '\0';

    /* Now make the outgoing call. */
    tmp = std::string (uri);

    if (existing_call == NULL) {
        _debug ("UserAgent: Call doesn't exist!");
        return;
    }

    AccountID accId = Manager::instance().getAccountFromCall (existing_call->getCallId());

    CallID newCallId = Manager::instance().getNewCallID();

    if (!Manager::instance().outgoingCall (accId, newCallId, tmp)) {

        /* Notify xferer about the error (if we have subscription) */
        if (sub) {
            status = pjsip_xfer_notify (sub, PJSIP_EVSUB_STATE_TERMINATED,
                                        500, NULL, &tdata);

            if (status != PJ_SUCCESS) {
                _debug ("UserAgent: Unable to create NOTIFY to REFER -- %d", status);
                return;
            }

            status = pjsip_xfer_send_request (sub, tdata);

            if (status != PJ_SUCCESS) {
                _debug ("UserAgent: Unable to send NOTIFY to REFER -- %d", status);
                return;
            }
        }

        return;
    }

    SIPCall* newCall = 0;

    SIPVoIPLink *link = dynamic_cast<SIPVoIPLink *> (Manager::instance().getAccountLink (accId));

    if (link) {
        newCall = dynamic_cast<SIPCall *> (link->getCall (newCallId));

        if (!newCall) {
            _debug ("UserAgent: can not find the call from sipvoiplink!");
            return;
        }
    }

    if (sub) {
        /* Put the server subscription in inv_data.
         * Subsequent state changed in pjsua_inv_on_state_changed() will be
         * reported back to the server subscription.
         */
        newCall->setXferSub (sub);

        /* Put the invite_data in the subscription. */
        pjsip_evsub_set_mod_data (sub, _mod_ua.id,
                                  newCall);
    }
}



void xfer_func_cb (pjsip_evsub *sub, pjsip_event *event)
{


    PJ_UNUSED_ARG (event);

    /*
     * When subscription is accepted (got 200/OK to REFER), check if
     * subscription suppressed.
     */

    if (pjsip_evsub_get_state (sub) == PJSIP_EVSUB_STATE_ACCEPTED) {

        _debug ("Transfer accepted! Waiting for notifications. ");

    }

    /*
     * On incoming NOTIFY, notify application about call transfer progress.
     */
    else if (pjsip_evsub_get_state (sub) == PJSIP_EVSUB_STATE_ACTIVE ||
             pjsip_evsub_get_state (sub) == PJSIP_EVSUB_STATE_TERMINATED) {
        pjsip_msg *msg;
        pjsip_msg_body *body;
        pjsip_status_line status_line;
        pj_bool_t is_last;
        pj_bool_t cont;
        pj_status_t status;

        std::string noresource;
        std::string ringing;
        std::string request;

        noresource = "noresource";
        ringing = "Ringing";


        SIPVoIPLink *link = reinterpret_cast<SIPVoIPLink *> (pjsip_evsub_get_mod_data (sub, _mod_ua.id));

        /* When subscription is terminated, clear the xfer_sub member of
         * the inv_data.
         */

        if (pjsip_evsub_get_state (sub) == PJSIP_EVSUB_STATE_TERMINATED) {
            pjsip_evsub_set_mod_data (sub, _mod_ua.id, NULL);
            _debug ("UserAgent: Xfer client subscription terminated");

        }

        if (!link || !event) {
            /* Application is not interested with call progress status */
            _debug ("UserAgent: Either link or event is empty!");
            return;
        }



        /* This better be a NOTIFY request */
        if (event->type == PJSIP_EVENT_TSX_STATE &&
                event->body.tsx_state.type == PJSIP_EVENT_RX_MSG) {

            pjsip_rx_data *rdata;

            rdata = event->body.tsx_state.src.rdata;


            /* Check if there's body */
            msg = rdata->msg_info.msg;
            body = msg->body;

            if (!body) {
                // if (call->getCallConfiguration () == Call::IPtoIP) {
                //   _debug("UserAgent: IptoIp NOTIFY without message body");
                // }
                // else{
                _debug ("UserAgent: Warning! Received NOTIFY without message body");
                return;
                // }
            }



            /* Check for appropriate content */
            if (pj_stricmp2 (&body->content_type.type, "message") != 0 ||
                    pj_stricmp2 (&body->content_type.subtype, "sipfrag") != 0) {
                _debug ("UserAgent: Warning! Received NOTIFY with non message/sipfrag content");
                return;
            }

            /* Try to parse the content */
            status = pjsip_parse_status_line ( (char*) body->data, body->len,
                                               &status_line);

            if (status != PJ_SUCCESS) {
                _debug ("UserAgent: Warning! Received NOTIFY with invalid message/sipfrag content");
                return;
            }

        } else {
            _debug ("UserAgent: Set code to 500!");
            status_line.code = 500;
            status_line.reason = *pjsip_get_status_text (500);
        }

        // Get current call
        SIPCall *call = dynamic_cast<SIPCall *> (link->getCall (Manager::instance().getCurrentCallId()));

        if (!call) {
            _debug ("UserAgent: Call doesn't exit!");
            return;
        }


        if (event->body.rx_msg.rdata->msg_info.msg_buf != NULL) {
            request = event->body.rx_msg.rdata->msg_info.msg_buf;

            if ( (int) request.find (noresource) != -1) {
                _debug ("UserAgent: NORESOURCE for transfer!");
                link->transferStep2 (call);
                pjsip_evsub_terminate (sub, PJ_TRUE);

                Manager::instance().transferFailed();
                return;
            }

            if ( (int) request.find (ringing) != -1) {
                _debug ("UserAgent: transfered call RINGING!");
                link->transferStep2 (call);
                pjsip_evsub_terminate (sub, PJ_TRUE);

                Manager::instance().transferSucceded();
                return;
            }
        }


        /* Notify application */
        is_last = (pjsip_evsub_get_state (sub) ==PJSIP_EVSUB_STATE_TERMINATED);

        cont = !is_last;

        if (status_line.code/100 == 2) {

            _debug ("UserAgent: Try to stop rtp!");
            pjsip_tx_data *tdata;

            status = pjsip_inv_end_session (call->getInvSession(), PJSIP_SC_GONE, NULL, &tdata);

            if (status != PJ_SUCCESS) {
                _debug ("UserAgent: Fail to create end session msg!");
            } else {
                status = pjsip_inv_send_msg (call->getInvSession(), tdata);

                if (status != PJ_SUCCESS)
                    _debug ("UserAgent: Fail to send end session msg!");
            }

            link->transferStep2 (call);

            cont = PJ_FALSE;
        }

        if (!cont) {
            pjsip_evsub_set_mod_data (sub, _mod_ua.id, NULL);
        }

    }

}


void xfer_svr_cb (pjsip_evsub *sub, pjsip_event *event)
{


    PJ_UNUSED_ARG (event);

    /*
     * When subscription is terminated, clear the xfer_sub member of
     * the inv_data.
     */

    if (pjsip_evsub_get_state (sub) == PJSIP_EVSUB_STATE_TERMINATED) {
        SIPCall *call;

        call = (SIPCall*) pjsip_evsub_get_mod_data (sub, _mod_ua.id);

        if (!call)
            return;

        pjsip_evsub_set_mod_data (sub, _mod_ua.id, NULL);

        call->setXferSub (NULL);

        _debug ("UserAgent: Xfer server subscription terminated");
    }
}

void on_rx_offer (pjsip_inv_session *inv, const pjmedia_sdp_session *offer)
{


#ifdef CAN_REINVITE
    _debug ("%s (%d): on_rx_offer REINVITE", __FILE__, __LINE__);

    SIPCall *call;
    pj_status_t status;
    AccountID accId;
    SIPVoIPLink *link;

    call = (SIPCall*) inv->mod_data[getModId() ];

    if (!call)
        return;

    accId = Manager::instance().getAccountFromCall (call->getCallId());

    link = dynamic_cast<SIPVoIPLink *> (Manager::instance().getAccountLink (accId));

    // call->getLocalSDP()->receiving_initial_offer ( (pjmedia_sdp_session*) offer, account->getActiveCodecs ());

    status=pjsip_inv_set_sdp_answer (call->getInvSession(), call->getLocalSDP()->get_local_sdp_session());

    if (link)
        link->handle_reinvite (call);

#endif

}

void handle_incoming_options (pjsip_rx_data *rdata)
{


    pjsip_tx_data *tdata;
    pjsip_response_addr res_addr;
    const pjsip_hdr *cap_hdr;
    pj_status_t status;

    /* Create basic response. */
    status = pjsip_endpt_create_response (_endpt, rdata, PJSIP_SC_OK, NULL, &tdata);

    if (status != PJ_SUCCESS) {
        return;
    }

    /* Add Allow header */
    cap_hdr = pjsip_endpt_get_capability (_endpt, PJSIP_H_ALLOW, NULL);

    if (cap_hdr) {
        pjsip_msg_add_hdr (tdata->msg, (pjsip_hdr*) pjsip_hdr_clone (tdata->pool, cap_hdr));
    }

    /* Add Accept header */
    cap_hdr = pjsip_endpt_get_capability (_endpt, PJSIP_H_ACCEPT, NULL);

    if (cap_hdr) {
        pjsip_msg_add_hdr (tdata->msg, (pjsip_hdr*) pjsip_hdr_clone (tdata->pool, cap_hdr));
    }

    /* Add Supported header */
    cap_hdr = pjsip_endpt_get_capability (_endpt, PJSIP_H_SUPPORTED, NULL);

    if (cap_hdr) {
        pjsip_msg_add_hdr (tdata->msg, (pjsip_hdr*) pjsip_hdr_clone (tdata->pool, cap_hdr));
    }

    /* Add Allow-Events header from the evsub module */
    cap_hdr = pjsip_evsub_get_allow_events_hdr (NULL);

    if (cap_hdr) {
        pjsip_msg_add_hdr (tdata->msg, (pjsip_hdr*) pjsip_hdr_clone (tdata->pool, cap_hdr));
    }

    /* Send response statelessly */
    pjsip_get_response_addr (tdata->pool, rdata, &res_addr);

    status = pjsip_endpt_send_response (_endpt, &res_addr, tdata, NULL, NULL);

    
    if (status != PJ_SUCCESS)
        pjsip_tx_data_dec_ref (tdata);
}

/*****************************************************************************************************************/


bool setCallAudioLocal (SIPCall* call, std::string localIP)
{
    SIPAccount *account = NULL;

    if (call) {
        account = dynamic_cast<SIPAccount *> (Manager::instance().getAccount (Manager::instance().getAccountFromCall (call->getCallId ())));

        // Setting Audio
        unsigned int callLocalAudioPort = RANDOM_LOCAL_PORT;
        unsigned int callLocalExternAudioPort = callLocalAudioPort;

        if (account->isStunEnabled ()) {
            // If use Stun server
            callLocalExternAudioPort = account->getStunPort ();
            //localIP = account->getPublishedAddress ();
        }

        _debug ("            Setting local ip address: %s", localIP.c_str());

        _debug ("            Setting local audio port to: %d", callLocalAudioPort);
        _debug ("            Setting local audio port (external) to: %d", callLocalExternAudioPort);

        // Set local audio port for SIPCall(id)
        call->setLocalIp (localIP);
        call->setLocalAudioPort (callLocalAudioPort);
        call->setLocalExternAudioPort (callLocalExternAudioPort);

        call->getLocalSDP()->attribute_port_to_all_media (callLocalExternAudioPort);

        return true;
    }

    return false;
}

std::string fetch_header_value (pjsip_msg *msg, std::string field)
{


    pj_str_t name;
    pjsip_generic_string_hdr * hdr;
    std::string value, url;
    size_t pos;

    std::cout << "fetch header value" << std::endl;

    /* Convert the field name into pjsip type */
    name = pj_str ( (char*) field.c_str());

    /* Get the header value and convert into string*/
    hdr = (pjsip_generic_string_hdr*) pjsip_msg_find_hdr_by_name (msg, &name, NULL);

    if (!hdr)
        return "";

    value = hdr->hvalue.ptr;

    if ( (pos=value.find ("\n")) == std::string::npos) {
        return "";
    }

    url = value.substr (0, pos);

    return url;
}

std::vector<std::string> SIPVoIPLink::getAllIpInterface (void)
{
    pj_sockaddr addrList[16];
    unsigned int addrCnt = PJ_ARRAY_SIZE (addrList);

    pj_status_t success;
    success = pj_enum_ip_interface (pj_AF_INET(), &addrCnt, addrList);

    std::vector<std::string> ifaceList;

    if (success != PJ_SUCCESS) {
        return ifaceList;
    }

    _debug ("Detecting available interfaces...");

    int i;

    for (i = 0; i < (int) addrCnt; i++) {
        char tmpAddr[PJ_INET_ADDRSTRLEN];
        pj_sockaddr_print (&addrList[i], tmpAddr, sizeof (tmpAddr), 0);
        ifaceList.push_back (std::string (tmpAddr));
        _debug ("Local interface %s", tmpAddr);
    }

    return ifaceList;
}


int get_iface_list(struct ifconf *ifconf)
{
   int sock, rval;

   if((sock = socket(AF_INET,SOCK_STREAM,0)) < 0)
       _debug("get_iface_list error could not open socket\n");


   if((rval = ioctl(sock, SIOCGIFCONF , (char*) ifconf  )) < 0 )
       _debug("get_iface_list error ioctl(SIOGIFCONF)\n");

   close(sock);

   return rval;
}


std::vector<std::string> SIPVoIPLink::getAllIpInterfaceByName(void)
{
    std::vector<std::string> ifaceList;

    static struct ifreq ifreqs[20];
    struct ifconf ifconf;
    int  nifaces;

    // add the default 
    ifaceList.push_back(std::string("default"));

    memset(&ifconf,0,sizeof(ifconf));
    ifconf.ifc_buf = (char*) (ifreqs);
    ifconf.ifc_len = sizeof(ifreqs);

    if(get_iface_list(&ifconf) < 0)
        _debug("getAllIpInterfaceByName error could not get interface list\n");

    nifaces =  ifconf.ifc_len/sizeof(struct ifreq);

    _debug("Interfaces (count = %d):\n", nifaces);
    for(int i = 0; i < nifaces; i++) {
        _debug("  %s  ", ifreqs[i].ifr_name);
	ifaceList.push_back(std::string (ifreqs[i].ifr_name));
	printf("    %s\n", getInterfaceAddrFromName(std::string (ifreqs[i].ifr_name)).c_str());
    }

    return ifaceList;   
}


pj_bool_t stun_sock_on_status (pj_stun_sock *stun_sock, pj_stun_sock_op op, pj_status_t status)
{
    if (status == PJ_SUCCESS)
        return PJ_TRUE;
    else
        return PJ_FALSE;
}

pj_bool_t stun_sock_on_rx_data (pj_stun_sock *stun_sock, void *pkt, unsigned pkt_len, const pj_sockaddr_t *src_addr, unsigned addr_len)
{
    return PJ_TRUE;
}


std::string getLocalAddressAssociatedToAccount (AccountID id)
{
    SIPAccount *account = NULL;
    pj_sockaddr_in local_addr_ipv4;
    pjsip_transport *tspt;
    std::string localAddr;
    pj_str_t tmp;

    account = dynamic_cast<SIPAccount *> (Manager::instance().getAccount (id));

    // Set the local address

    if (account != NULL && account->getAccountTransport ()) {
        tspt = account->getAccountTransport ();

        if (tspt != NULL) {
            local_addr_ipv4 = tspt->local_addr.ipv4;
        } else {
            _debug ("In getLocalAddressAssociatedToAccount: transport is null");
            local_addr_ipv4 = _localUDPTransport->local_addr.ipv4;
        }
    } else {
        _debug ("In getLocalAddressAssociatedToAccount: account is null");
        local_addr_ipv4 = _localUDPTransport->local_addr.ipv4;
    }

    _debug ("slbvasjklbvaskbvaskvbaskvaskvbsdfk: %i", local_addr_ipv4.sin_addr.s_addr);

    tmp = pj_str (pj_inet_ntoa (local_addr_ipv4.sin_addr));
    localAddr = std::string (tmp.ptr);

    _debug ("slbvasjklbvaskbvaskvbaskvaskvbsdfk: %s", localAddr.c_str());

    return localAddr;

}<|MERGE_RESOLUTION|>--- conflicted
+++ resolved
@@ -42,9 +42,6 @@
 #include <arpa/nameser.h>
 #include <resolv.h>
 #include <istream>
-<<<<<<< HEAD
-//#define CAN_REINVITE        1
-=======
 
 #include <sys/types.h>
 #include <sys/socket.h>
@@ -52,7 +49,6 @@
 #include <linux/if.h>
 
 #define CAN_REINVITE        1
->>>>>>> d815147b
 
 static char * invitationStateMap[] = {
     (char*) "PJSIP_INV_STATE_NULL",
