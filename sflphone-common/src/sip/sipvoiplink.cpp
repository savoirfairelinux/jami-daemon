/*
 *  Copyright (C) 2004-2009 Savoir-Faire Linux inc.
 *
 *  Author: Emmanuel Milou <emmanuel.milou@savoirfairelinux.com>
 *  Author: Yun Liu <yun.liu@savoirfairelinux.com>
 *  Author: Pierre-Luc Bacon <pierre-luc.bacon@savoirfairelinux.com>
 *
 *  This program is free software; you can redistribute it and/or modify
 *  it under the terms of the GNU General Public License as published by
 *  the Free Software Foundation; either version 3 of the License, or
 *  (at your option) any later version.
 *
 *  This program is distributed in the hope that it will be useful,
 *  but WITHOUT ANY WARRANTY; without even the implied warranty of
 *  MERCHANTABILITY or FITNESS FOR A PARTICULAR PURPOSE.  See the
 *  GNU General Public License for more details.
 *
 *  You should have received a copy of the GNU General Public License
 *  along with this program; if not, write to the Free Software
 *   Foundation, Inc., 675 Mass Ave, Cambridge, MA 02139, USA.
 */

#include "sipvoiplink.h"

#include "manager.h"

#include "sip/sdp.h"
#include "sipcall.h"
#include "sipaccount.h"
#include "eventthread.h"

#include "dbus/dbusmanager.h"
#include "dbus/callmanager.h"

#include "pjsip/sip_endpoint.h"
#include "pjsip/sip_transport_tls.h"
#include "pjsip/sip_transport_tls.h"
#include "pjsip/sip_uri.h"
#include <pjnath.h>

#include <netinet/in.h>
#include <arpa/nameser.h>
#include <resolv.h>
#include <istream>

#define CAN_REINVITE        1

static char * invitationStateMap[] = {
    (char*) "PJSIP_INV_STATE_NULL",
    (char*) "PJSIP_INV_STATE_CALLING",
    (char*) "PJSIP_INV_STATE_INCOMING",
    (char*) "PJSIP_INV_STATE_EARLY",
    (char*) "PJSIP_INV_STATE_CONNECTING",
    (char*) "PJSIP_INV_STATE_CONFIRMED",
    (char*) "PJSIP_INV_STATE_DISCONNECTED"
};

static char * transactionStateMap[] = {
    (char*) "PJSIP_TSX_STATE_NULL" ,
    (char*) "PJSIP_TSX_STATE_CALLING",
    (char*) "PJSIP_TSX_STATE_TRYING",
    (char*) "PJSIP_TSX_STATE_PROCEEDING",
    (char*) "PJSIP_TSX_STATE_COMPLETED",
    (char*) "PJSIP_TSX_STATE_CONFIRMED",
    (char*) "PJSIP_TSX_STATE_TERMINATED",
    (char*) "PJSIP_TSX_STATE_DESTROYED",
    (char*) "PJSIP_TSX_STATE_MAX"
};

struct result {
    pj_status_t             status;
    pjsip_server_addresses  servers;
};

pjsip_transport *_localUDPTransport;

const pj_str_t STR_USER_AGENT = { (char*) "User-Agent", 10 };

/**************** EXTERN VARIABLES AND FUNCTIONS (callbacks) **************************/

/*
 * Retrieve the SDP of the peer contained in the offer
 *
 * @param rdata The request data
 * @param r_sdp The pjmedia_sdp_media to stock the remote SDP
 */
void get_remote_sdp_from_offer (pjsip_rx_data *rdata, pjmedia_sdp_session** r_sdp);

int getModId();

/**
 * Set audio (SDP) configuration for a call
 * localport, localip, localexternalport
 * @param call a SIPCall valid pointer
 * @return bool True
 */
bool setCallAudioLocal (SIPCall* call, std::string localIP);

void handle_incoming_options (pjsip_rx_data *rxdata);

std::string fetch_header_value (pjsip_msg *msg, std::string field);

std::string getLocalAddressAssociatedToAccount (AccountID id);


/*
 *  The global pool factory
 */
pj_caching_pool _cp;

/*
 * The pool to allocate memory
 */
pj_pool_t *_pool;

/*
 *	The SIP endpoint
 */
pjsip_endpoint *_endpt;

/*
 *	The SIP module
 */
pjsip_module _mod_ua;

/*
 * Thread related
 */
pj_thread_t *thread;
pj_thread_desc desc;

/*
 * Url hook instance
 */
UrlHook *urlhook;

/**
 * Get the number of voicemail waiting in a SIP message
 */
void set_voicemail_info (AccountID account, pjsip_msg_body *body);

// Documentated from the PJSIP Developer's Guide, available on the pjsip website/


pj_bool_t stun_sock_on_status (pj_stun_sock *stun_sock, pj_stun_sock_op op, pj_status_t status);
pj_bool_t stun_sock_on_rx_data (pj_stun_sock *stun_sock, void *pkt, unsigned pkt_len, const pj_sockaddr_t *src_addr, unsigned addr_len);


/*
 * Session callback
 * Called when the invite session state has changed.
 *
 * @param	inv	A pointer on a pjsip_inv_session structure
 * @param	e	A pointer on a pjsip_event structure
 */
void call_on_state_changed (pjsip_inv_session *inv, pjsip_event *e);

/*
 * Session callback
 * Called after SDP offer/answer session has completed.
 *
 * @param	inv	A pointer on a pjsip_inv_session structure
 * @param	status	A pj_status_t structure
 */
void call_on_media_update (pjsip_inv_session *inv, pj_status_t status UNUSED);

/*
 * Called when the invite usage module has created a new dialog and invite
 * because of forked outgoing request.
 *
 * @param	inv	A pointer on a pjsip_inv_session structure
 * @param	e	A pointer on a pjsip_event structure
 */
void call_on_forked (pjsip_inv_session *inv, pjsip_event *e);

/*
 * Session callback
 * Called whenever any transactions within the session has changed their state.
 * Useful to monitor the progress of an outgoing request.
 *
 * @param	inv	A pointer on a pjsip_inv_session structure
 * @param	tsx	A pointer on a pjsip_transaction structure
 * @param	e	A pointer on a pjsip_event structure
 */
void call_on_tsx_changed (pjsip_inv_session *inv, pjsip_transaction *tsx, pjsip_event *e);

void on_rx_offer (pjsip_inv_session *inv, const pjmedia_sdp_session *offer);

/*
 * Registration callback
 */
void regc_cb (struct pjsip_regc_cbparam *param);

/*
 * DNS Callback used in workaround for bug #1852
 */
static void dns_cb (pj_status_t status, void *token, const struct pjsip_server_addresses *addr);

/*
 * Called to handle incoming requests outside dialogs
 * @param   rdata
 * @return  pj_bool_t
 */
pj_bool_t mod_on_rx_request (pjsip_rx_data *rdata);

/*
 * Called to handle incoming response
 * @param	rdata
 * @return	pj_bool_t
 */
pj_bool_t mod_on_rx_response (pjsip_rx_data *rdata UNUSED) ;

/*
 * Transfer callbacks
 */
void xfer_func_cb (pjsip_evsub *sub, pjsip_event *event);
void xfer_svr_cb (pjsip_evsub *sub, pjsip_event *event);
void onCallTransfered (pjsip_inv_session *inv, pjsip_rx_data *rdata);

/*************************************************************************************************/

SIPVoIPLink* SIPVoIPLink::_instance = NULL;


SIPVoIPLink::SIPVoIPLink (const AccountID& accountID)
        : VoIPLink (accountID)
        , _nbTryListenAddr (2)   // number of times to try to start SIP listener
        , _regPort (atoi (DEFAULT_SIP_PORT))
        , _clients (0)
{
    // to get random number for RANDOM_PORT
    srand (time (NULL));

    urlhook = new UrlHook ();

    /* Start pjsip initialization step */
    init();
}

SIPVoIPLink::~SIPVoIPLink()
{
    terminate();
}

SIPVoIPLink* SIPVoIPLink::instance (const AccountID& id)
{

    if (!_instance) {
        _debug ("Create new SIPVoIPLink instance");
        _instance = new SIPVoIPLink (id);
    }

    return _instance;
}

void SIPVoIPLink::decrementClients (void)
{
    _clients--;

    if (_clients == 0) {
        terminate();
        SIPVoIPLink::_instance=NULL;
    }
}

bool SIPVoIPLink::init()
{
    if (initDone())
        return false;

    // TODO This port should be the one configured for the IP profile
    // and not the global one
    _regPort = Manager::instance().getLocalIp2IpPort();

    /* Instanciate the C++ thread */
    _evThread = new EventThread (this);

    /* Initialize the pjsip library */
    pjsip_init();

    initDone (true);

    return true;
}

void
SIPVoIPLink::terminate()
{
    _debug ("SIPVoIPLink::terminate");



    if (_evThread) {
        _debug ("SIPVoIPLink:: delete eventThread");
        delete _evThread;
        _evThread = NULL;
    }



    /* Clean shutdown of pjsip library */
    if (initDone()) {
        _debug ("pjsip_shutdown\n");
        pjsip_shutdown();
    }

    initDone (false);
}

void
SIPVoIPLink::terminateSIPCall()
{
    ost::MutexLock m (_callMapMutex);
    CallMap::iterator iter = _callMap.begin();
    SIPCall *call;

    while (iter != _callMap.end()) {
        call = dynamic_cast<SIPCall*> (iter->second);

        if (call) {
            // terminate the sip call
            delete call;
            call = 0;
        }

        iter++;
    }

    _callMap.clear();
}

void
SIPVoIPLink::terminateOneCall (const CallID& id)
{

    SIPCall *call = getSIPCall (id);

    if (call) {
        // terminate the sip call
        delete call;
        call = 0;
    }
}

void get_remote_sdp_from_offer (pjsip_rx_data *rdata, pjmedia_sdp_session** r_sdp)
{

    pjmedia_sdp_session *sdp;
    pjsip_msg *msg;
    pjsip_msg_body *body;

    // Get the message
    msg = rdata->msg_info.msg;
    // Get the body message
    body = msg->body;

    // Parse the remote request to get the sdp session

    if (body) {
        pjmedia_sdp_parse (rdata->tp_info.pool, (char*) body->data, body->len, &sdp);
        *r_sdp = sdp;
    }

    else
        *r_sdp = NULL;
}


std::string SIPVoIPLink::get_useragent_name (void)
{
    std::ostringstream  useragent;
    useragent << PROGNAME << "/" << SFLPHONED_VERSION;
    return useragent.str();
}

void
SIPVoIPLink::getEvent()
{
    // We have to register the external thread so it could access the pjsip frameworks
    if (!pj_thread_is_registered())
        pj_thread_register (NULL, desc, &thread);

    // PJSIP polling
    pj_time_val timeout = {0, 10};

    pjsip_endpt_handle_events (_endpt, &timeout);

}

int SIPVoIPLink::sendRegister (AccountID id)
{
    int expire_value;

    pj_status_t status;
    pj_str_t useragent;
    pjsip_tx_data *tdata;
    pjsip_host_info destination;

    std::string tmp, hostname, username, password;
    SIPAccount *account = NULL;
    pjsip_regc *regc;
    pjsip_generic_string_hdr *h;
    pjsip_hdr hdr_list;

    account = dynamic_cast<SIPAccount *> (Manager::instance().getAccount (id));

    if (account == NULL) {
        _debug ("In sendRegister: account is null");
        return false;
    }

    // Resolve hostname here and keep its
    // IP address for the whole time the
    // account is connected. This was a
    // workaround meant to help issue
    // #1852 that we hope should be fixed
    // soon.
    if (account->isResolveOnce()) {

        struct result result;
        destination.type = PJSIP_TRANSPORT_UNSPECIFIED;
        destination.flag = pjsip_transport_get_flag_from_type (PJSIP_TRANSPORT_UNSPECIFIED);
        destination.addr.host = pj_str (const_cast<char*> ( (account->getHostname()).c_str()));
        destination.addr.port = 0;

        result.status = 0x12345678;

        pjsip_endpt_resolve (_endpt, _pool, &destination, &result, &dns_cb);

        /* The following magic number and construct are inspired from dns_test.c
         * in test-pjsip directory.
         */

        while (result.status == 0x12345678) {
            pj_time_val timeout = { 1, 0 };
            pjsip_endpt_handle_events (_endpt, &timeout);
            _debug ("status : %d", result.status);
        }

        if (result.status != PJ_SUCCESS) {
            _debug ("Failed to resolve hostname only once."
                    " Default resolver will be used on"
                    " hostname for all requests.");
        } else {
            _debug ("%d servers where obtained from name resolution.", result.servers.count);
            char addr_buf[80];

            pj_sockaddr_print ( (pj_sockaddr_t*) &result.servers.entry[0].addr, addr_buf, sizeof (addr_buf), 3);
            account->setHostname (addr_buf);
        }
    }

    // Launch a new TLS listener/transport
    // if the user did choose it.
    if (account->isTlsEnabled()) {
        pj_status_t status;

        _debug ("    sendRegister: createTlsTransport");
        status = createTlsTransportRetryOnFailure (id);

        if (status != PJ_SUCCESS) {
            _debug ("Failed to initialize TLS transport for account %s", id.c_str());
        }
    }

    else {
        // Launch a new UDP listener/transport, using the published address
        if (account->isStunEnabled ()) {
            pj_status_t status;

            _debug ("    sendRegister: createAlternateUdpTransport");
            status = createAlternateUdpTransport (id);

            if (status != PJ_SUCCESS) {
                _debug ("Failed to initialize UDP transport with an extern published address for account %s", id.c_str());
            }
        } else {

            status = createUDPServer (id);

            if (status != PJ_SUCCESS) {
                _debug ("Use the local UDP transport\n");
                account->setAccountTransport (_localUDPTransport);
            }
        }
    }

    _mutexSIP.enterMutex();

    // Get the client registration information for this particular account
    regc = account->getRegistrationInfo();
    account->setRegister (true);

    // Set the expire value of the message from the config file
    istringstream stream (account->getRegistrationExpire());
    stream >> expire_value;

    if (!expire_value) {
        expire_value = PJSIP_REGC_EXPIRATION_NOT_SPECIFIED;
    }

    // Update the state of the voip link
    account->setRegistrationState (Trying);

    // Create the registration according to the account ID
    status = pjsip_regc_create (_endpt, (void*) account, &regc_cb, &regc);

    if (status != PJ_SUCCESS) {
        _debug ("UserAgent: Unable to create regc.");
        _mutexSIP.leaveMutex();
        return false;
    }

    // Creates URI
    std::string fromUri;

    std::string contactUri;

    std::string srvUri;

    std::string address;

    fromUri = account->getFromUri();

    srvUri = account->getServerUri();

    address = findLocalAddressFromUri (srvUri, account->getAccountTransport ());

    int port = findLocalPortFromUri (srvUri, account->getAccountTransport ());

    std::stringstream ss;

    std::string portStr;

    ss << port;

    ss >> portStr;

    contactUri = account->getContactHeader (address, portStr);

    _debug ("sendRegister: fromUri: %s serverUri: %s contactUri: %s",
            fromUri.c_str(),
            srvUri.c_str(),
            contactUri.c_str());

    pj_str_t pjFrom;

    pj_cstr (&pjFrom, fromUri.c_str());

    pj_str_t pjContact;

    pj_cstr (&pjContact, contactUri.c_str());

    pj_str_t pjSrv;

    pj_cstr (&pjSrv, srvUri.c_str());

    // Initializes registration
    status = pjsip_regc_init (regc, &pjSrv, &pjFrom, &pjFrom, 1, &pjContact, expire_value);

    if (status != PJ_SUCCESS) {
        _debug ("UserAgent: Unable to initialize account %d in sendRegister", status);
        _mutexSIP.leaveMutex();
        return false;
    }

    pjsip_cred_info *cred = account->getCredInfo();

    int credential_count = account->getCredentialCount();
    _debug ("setting %d credentials in sendRegister", credential_count);
    pjsip_regc_set_credentials (regc, credential_count, cred);

    // Add User-Agent Header
    pj_list_init (&hdr_list);

    useragent = pj_str ( (char*) get_useragent_name ().c_str());

    h = pjsip_generic_string_hdr_create (_pool, &STR_USER_AGENT, &useragent);

    pj_list_push_back (&hdr_list, (pjsip_hdr*) h);

    pjsip_regc_add_headers (regc, &hdr_list);

    status = pjsip_regc_register (regc, PJ_TRUE, &tdata);

    if (status != PJ_SUCCESS) {
        _debug ("UserAgent: Unable to register regc.");
        _mutexSIP.leaveMutex();
        return false;
    }

    pjsip_tpselector *tp;

    init_transport_selector (account->getAccountTransport (), &tp);
    status = pjsip_regc_set_transport (regc, tp);

    if (status != PJ_SUCCESS) {
        _debug ("UserAgent: Unable to set transport.");
        _mutexSIP.leaveMutex ();
        return false;
    }

    // Send registration request
    status = pjsip_regc_send (regc, tdata);

    if (status != PJ_SUCCESS) {
        _debug ("UserAgent: Unable to send regc request.");
        _mutexSIP.leaveMutex();
        return false;
    }

    _mutexSIP.leaveMutex();

    account->setRegistrationInfo (regc);
    return true;
}

int
SIPVoIPLink::sendUnregister (AccountID id)
{
    pj_status_t status = 0;
    pjsip_tx_data *tdata = NULL;
    SIPAccount *account;
    pjsip_regc *regc;

    account = dynamic_cast<SIPAccount *> (Manager::instance().getAccount (id));
    regc = account->getRegistrationInfo();

    if (!account->isRegister()) {
        account->setRegistrationState (Unregistered);
        return true;
    }

    if (regc) {
        status = pjsip_regc_unregister (regc, &tdata);

        if (status != PJ_SUCCESS) {
            _debug ("UserAgent: Unable to unregister regc.");
            return false;
        }

        status = pjsip_regc_send (regc, tdata);

        if (status != PJ_SUCCESS) {
            _debug ("UserAgent: Unable to send regc request.");
            return false;
        }
    } else {
        _debug ("UserAgent: regc is null!");
        return false;
    }

    //account->setRegistrationInfo(regc);
    account->setRegister (false);

    return true;
}

Call*
SIPVoIPLink::newOutgoingCall (const CallID& id, const std::string& toUrl)
{
    SIPAccount * account = NULL;
    pj_status_t status;
    std::string localAddr, addrSdp;

    SIPCall* call = new SIPCall (id, Call::Outgoing, _pool);

    if (call) {
        account = dynamic_cast<SIPAccount *> (Manager::instance().getAccount (Manager::instance().getAccountFromCall (id)));

        if (account == NULL) {
            _debug ("Error retrieving the account to the make the call with");
            call->setConnectionState (Call::Disconnected);
            call->setState (Call::Error);
            delete call;
            call=0;
            return call;
        }

        std::string toUri = account->getToUri (toUrl);

        call->setPeerNumber (toUri);

        localAddr = account->getLocalAddress ();

        if (localAddr == "0.0.0.0")
            loadSIPLocalIP (&localAddr);

        setCallAudioLocal (call, localAddr);

        // May use the published address as well
        account->isStunEnabled () ? addrSdp = account->getPublishedAddress () : addrSdp = account->getLocalAddress ();

        if (addrSdp == "0.0.0.0")
            loadSIPLocalIP (&addrSdp);

        try {
            _debug ("Creating new rtp session in newOutgoingCall");
            call->getAudioRtp()->initAudioRtpSession (call);
        } catch (...) {
            _debug ("Failed to create rtp thread from newOutGoingCall");
        }

        call->initRecFileName();

        _debug ("Try to make a call to: %s with call ID: %s", toUrl.data(), id.data());
        // Building the local SDP offer
        // localAddr = getLocalAddressAssociatedToAccount (account->getAccountID());
        call->getLocalSDP()->set_ip_address (addrSdp);
        status = call->getLocalSDP()->create_initial_offer();

        if (status != PJ_SUCCESS) {
            delete call;
            call=0;
            return call;
        }

        if (SIPOutgoingInvite (call)) {
            call->setConnectionState (Call::Progressing);
            call->setState (Call::Active);
            addCall (call);
        } else {
            delete call;
            call = 0;
        }
    }

    return call;
}

bool
SIPVoIPLink::answer (const CallID& id)
{
    SIPCall *call;
    pj_status_t status;
    pjsip_tx_data *tdata;
    Sdp *local_sdp;
    pjsip_inv_session *inv_session;

    _debug ("SIPVoIPLink::answer: start answering ");

    call = getSIPCall (id);

    if (call==0) {
        _debug ("! SIP Failure: SIPCall doesn't exists");
        return false;
    }

    local_sdp = call->getLocalSDP();

    try {
        call->getAudioRtp()->initAudioRtpSession (call);
    } catch (...) {
        _debug ("Failed to create rtp thread from answer");
    }

    inv_session = call->getInvSession();

    status = local_sdp->start_negociation ();

    if (status == PJ_SUCCESS) {

        _debug ("SIPVoIPLink::answer:UserAgent: Negociation success! : call %s ", call->getCallId().c_str());
        // Create and send a 200(OK) response
        status = pjsip_inv_answer (inv_session, PJSIP_SC_OK, NULL, NULL, &tdata);
        PJ_ASSERT_RETURN (status == PJ_SUCCESS, 1);
        status = pjsip_inv_send_msg (inv_session, tdata);
        PJ_ASSERT_RETURN (status == PJ_SUCCESS, 1);

        call->setConnectionState (Call::Connected);
        call->setState (Call::Active);

        return true;
    } else {
        // Create and send a 488/Not acceptable here
        // because the SDP negociation failed
        status = pjsip_inv_answer (inv_session, PJSIP_SC_NOT_ACCEPTABLE_HERE, NULL, NULL,
                                   &tdata);
        PJ_ASSERT_RETURN (status == PJ_SUCCESS, 1);
        status = pjsip_inv_send_msg (inv_session, tdata);
        PJ_ASSERT_RETURN (status == PJ_SUCCESS, 1);

        // Terminate the call
        _debug ("SIPVoIPLink::answer: fail terminate call %s ",call->getCallId().c_str());

        if (call->getAudioRtp())
            call->getAudioRtp()->stop ();

        terminateOneCall (call->getCallId());

        removeCall (call->getCallId());

        return false;
    }
}

bool
SIPVoIPLink::hangup (const CallID& id)
{
    pj_status_t status;
    pjsip_tx_data *tdata = NULL;
    SIPCall* call;

    call = getSIPCall (id);

    if (call==0) {
        _debug ("! SIP Error: Call doesn't exist");
        return false;
    }


    // User hangup current call. Notify peer
    status = pjsip_inv_end_session (call->getInvSession(), 404, NULL, &tdata);

    if (status != PJ_SUCCESS)
        return false;


    if (tdata == NULL)
        return true;

    // _debug("Some tdata info: %",);

    status = pjsip_inv_send_msg (call->getInvSession(), tdata);

    if (status != PJ_SUCCESS)
        return false;

    call->getInvSession()->mod_data[getModId() ] = NULL;


    // Release RTP thread
    if (Manager::instance().isCurrentCall (id)) {
        _debug ("* SIP Info: Stopping AudioRTP for hangup");
        call->getAudioRtp()->stop();
    }

    terminateOneCall (id);

    removeCall (id);

    return true;
}

bool
SIPVoIPLink::peerHungup (const CallID& id)
{
    pj_status_t status;
    pjsip_tx_data *tdata = NULL;
    SIPCall* call;

    call = getSIPCall (id);

    if (call==0) {
        _debug ("! SIP Error: Call doesn't exist");
        return false;
    }

    // User hangup current call. Notify peer
    status = pjsip_inv_end_session (call->getInvSession(), 404, NULL, &tdata);

    if (status != PJ_SUCCESS)
        return false;

    if (tdata == NULL)
        return true;

    status = pjsip_inv_send_msg (call->getInvSession(), tdata);

    if (status != PJ_SUCCESS)
        return false;

    call->getInvSession()->mod_data[getModId() ] = NULL;

    // Release RTP thread
    if (Manager::instance().isCurrentCall (id)) {
        _debug ("* SIP Info: Stopping AudioRTP for hangup");
        call->getAudioRtp()->stop();
    }

    terminateOneCall (id);

    removeCall (id);

    return true;
}

bool
SIPVoIPLink::cancel (const CallID& id)
{
    SIPCall* call = getSIPCall (id);

    if (call==0) {
        _debug ("! SIP Error: Call doesn't exist");
        return false;
    }

    _debug ("- SIP Action: Cancel call %s [cid: %3d]", id.data(), call->getCid());

    terminateOneCall (id);
    removeCall (id);

    return true;
}

bool
SIPVoIPLink::onhold (const CallID& id)
{

    pj_status_t status;
    SIPCall* call;

    call = getSIPCall (id);

    if (call==0) {
        _debug ("! SIP Error: call doesn't exist");
        return false;
    }


    // Stop sound
    call->setAudioStart (false);

    call->setState (Call::Hold);

    _debug ("* SIP Info: Stopping AudioRTP for onhold action");

    call->getAudioRtp()->stop();

    /* Create re-INVITE with new offer */
    status = inv_session_reinvite (call, "sendonly");

    if (status != PJ_SUCCESS)
        return false;

    return true;
}

int SIPVoIPLink::inv_session_reinvite (SIPCall *call, std::string direction)
{

    pj_status_t status;
    pjsip_tx_data *tdata;
    pjmedia_sdp_session *local_sdp;
    pjmedia_sdp_attr *attr;

    local_sdp = call->getLocalSDP()->get_local_sdp_session();

    if (local_sdp == NULL) {
        _debug ("! SIP Failure: unable to find local_sdp");
        return !PJ_SUCCESS;
    }

    // Reinvite only if connected
    // Build the local SDP offer
    status = call->getLocalSDP()->create_initial_offer();

    if (status != PJ_SUCCESS)
        return 1;   // !PJ_SUCCESS

    pjmedia_sdp_media_remove_all_attr (local_sdp->media[0], "sendrecv");

    attr = pjmedia_sdp_attr_create (_pool, direction.c_str(), NULL);

    pjmedia_sdp_media_add_attr (local_sdp->media[0], attr);

    // Build the reinvite request
    status = pjsip_inv_reinvite (call->getInvSession(), NULL,
                                 local_sdp, &tdata);

    if (status != PJ_SUCCESS)
        return 1;   // !PJ_SUCCESS

    // Send it
    status = pjsip_inv_send_msg (call->getInvSession(), tdata);

    if (status != PJ_SUCCESS)
        return 1;   // !PJ_SUCCESS

    return PJ_SUCCESS;
}


bool
SIPVoIPLink::offhold (const CallID& id)
{
    SIPCall *call;
    pj_status_t status;

    call = getSIPCall (id);

    if (call==0) {
        _debug ("! SIP Error: Call doesn't exist");
        return false;
    }

    try {
        call->getAudioRtp()->initAudioRtpSession (call);
    } catch (...) {
        _debug ("! SIP Failure: Unable to create RTP Session (%s:%d)", __FILE__, __LINE__);
    }

    /* Create re-INVITE with new offer */
    status = inv_session_reinvite (call, "sendrecv");

    if (status != PJ_SUCCESS)
        return false;

    call->setState (Call::Active);

    return true;
}

bool
SIPVoIPLink::transfer (const CallID& id, const std::string& to)
{

    SIPCall *call;
    std::string tmp_to;
    pjsip_evsub *sub;
    pjsip_tx_data *tdata;

    struct pjsip_evsub_user xfer_cb;
    pj_status_t status;
    AccountID account_id;
    SIPAccount * account = NULL;

    call = getSIPCall (id);
    call->stopRecording();
    account_id = Manager::instance().getAccountFromCall (id);
    account = dynamic_cast<SIPAccount *> (Manager::instance().getAccount (account_id));

    if (account == NULL) {
        _debug ("SIPVoIPLink::transfer account is null. Returning.");
        return false;
    }

    if (call==0) {
        _debug ("! SIP Failure: Call doesn't exist");
        return false;
    }

    std::string dest;

    pj_str_t pjDest;

    if (to.find ("@") == std::string::npos) {
        dest = account->getToUri (to);
        pj_cstr (&pjDest, dest.c_str());
    }

    _debug ("Transfering to %s", dest.c_str());

    /* Create xfer client subscription. */
    pj_bzero (&xfer_cb, sizeof (xfer_cb));
    xfer_cb.on_evsub_state = &xfer_func_cb;

    status = pjsip_xfer_create_uac (call->getInvSession()->dlg, &xfer_cb, &sub);

    if (status != PJ_SUCCESS) {
        _debug ("UserAgent: Unable to create xfer -- %d", status);
        return false;
    }

    /* Associate this voiplink of call with the client subscription
     * We can not just associate call with the client subscription
     * because after this function, we can not find the cooresponding
     * voiplink from the call any more. But the voiplink is useful!
     */
    pjsip_evsub_set_mod_data (sub, getModId(), this);

    /*
     * Create REFER request.
     */
    status = pjsip_xfer_initiate (sub, &pjDest, &tdata);

    if (status != PJ_SUCCESS) {
        _debug ("UserAgent: Unable to create REFER request -- %d", status);
        return false;
    }

    /* Send. */
    status = pjsip_xfer_send_request (sub, tdata);

    if (status != PJ_SUCCESS) {
        _debug ("UserAgent: Unable to send REFER request -- %d", status);
        return false;
    }

    return true;
}

bool SIPVoIPLink::transferStep2 (SIPCall* call)
{
    call->getAudioRtp()->stop();
    return true;
}

bool
SIPVoIPLink::refuse (const CallID& id)
{
    SIPCall *call;
    pj_status_t status;
    pjsip_tx_data *tdata;


    call = getSIPCall (id);

    if (call==0) {
        _debug ("Call doesn't exist");
        return false;
    }

    // can't refuse outgoing call or connected
    if (!call->isIncoming() || call->getConnectionState() == Call::Connected) {
        _debug ("It's not an incoming call, or it's already answered");
        return false;
    }

    // User refuse current call. Notify peer
    status = pjsip_inv_end_session (call->getInvSession(), PJSIP_SC_DECLINE, NULL, &tdata);   //603

    if (status != PJ_SUCCESS)
        return false;

    status = pjsip_inv_send_msg (call->getInvSession(), tdata);

    if (status != PJ_SUCCESS)
        return false;

    call->getInvSession()->mod_data[getModId() ] = NULL;

    terminateOneCall (id);

    return true;
}


std::string
SIPVoIPLink::getCurrentCodecName()
{

    SIPCall *call;
    AudioCodec *ac = NULL;
    std::string name = "";

    call = getSIPCall (Manager::instance().getCurrentCallId());

    if (call)
        ac = call->getLocalSDP()->get_session_media();

    if (ac)
        name = ac->getCodecName();

    return name;
}

bool
SIPVoIPLink::carryingDTMFdigits (const CallID& id, char code)
{

    SIPCall *call;
    int duration;
    const int body_len = 1000;
    char *dtmf_body;
    pj_status_t status;
    pjsip_tx_data *tdata;
    pj_str_t methodName, content;
    pjsip_method method;
    pjsip_media_type ctype;

    call = getSIPCall (id);

    if (call==0) {
        _debug ("Call doesn't exist");
        return false;
    }

    duration = Manager::instance().getConfigInt (SIGNALISATION, PULSE_LENGTH);

    dtmf_body = new char[body_len];

    snprintf (dtmf_body, body_len - 1, "Signal=%c\r\nDuration=%d\r\n", code, duration);

    pj_strdup2 (_pool, &methodName, "INFO");
    pjsip_method_init_np (&method, &methodName);

    /* Create request message. */
    status = pjsip_dlg_create_request (call->getInvSession()->dlg, &method, -1, &tdata);

    if (status != PJ_SUCCESS) {
        _debug ("UserAgent: Unable to create INFO request -- %d", status);
        return false;
    }

    /* Get MIME type */
    pj_strdup2 (_pool, &ctype.type, "application");

    pj_strdup2 (_pool, &ctype.subtype, "dtmf-relay");

    /* Create "application/dtmf-relay" message body. */
    pj_strdup2 (_pool, &content, dtmf_body);

    tdata->msg->body = pjsip_msg_body_create (tdata->pool, &ctype.type, &ctype.subtype, &content);

    if (tdata->msg->body == NULL) {
        _debug ("UserAgent: Unable to create msg body!");
        pjsip_tx_data_dec_ref (tdata);
        return false;
    }

    /* Send the request. */
    status = pjsip_dlg_send_request (call->getInvSession()->dlg, tdata, getModId(), NULL);

    if (status != PJ_SUCCESS) {
        _debug ("UserAgent: Unable to send MESSAGE request -- %d", status);
        return false;
    }

    return true;
}

bool
SIPVoIPLink::SIPOutgoingInvite (SIPCall* call)
{
    // If no SIP proxy setting for direct call with only IP address
    if (!SIPStartCall (call, "")) {
        _debug ("! SIP Failure: call not started");
        return false;
    }

    return true;
}

bool
SIPVoIPLink::SIPStartCall (SIPCall* call, const std::string& subject UNUSED)
{
    pj_status_t status;
    pjsip_inv_session *inv;
    pjsip_dialog *dialog;
    pjsip_tx_data *tdata;

    AccountID id;

    if (call == NULL)
        return false;

    id = Manager::instance().getAccountFromCall (call->getCallId());

    // Get the basic information about the callee account
    SIPAccount * account = NULL;

    account = dynamic_cast<SIPAccount *> (Manager::instance().getAccount (id));

    if (account == NULL) {
        _debug ("Account is null in SIPStartCall");
        return false;
    }

    // Creates URI
    std::string fromUri;

    std::string toUri;

    std::string contactUri;

    fromUri = account->getFromUri();

    toUri = call->getPeerNumber(); // expecting a fully well formed sip uri

    std::string address = findLocalAddressFromUri (toUri, account->getAccountTransport ());

    int port = findLocalPortFromUri (toUri, account->getAccountTransport ());

    std::stringstream ss;

    std::string portStr;

    ss << port;

    ss >> portStr;

    contactUri = account->getContactHeader (address, portStr);

    _debug ("SIPStartCall: fromUri: %s toUri: %s contactUri: %s",
            fromUri.c_str(),
            toUri.c_str(),
            contactUri.c_str());

    pj_str_t pjFrom;

    pj_cstr (&pjFrom, fromUri.c_str());

    pj_str_t pjContact;

    pj_cstr (&pjContact, contactUri.c_str());

    pj_str_t pjTo;

    pj_cstr (&pjTo, toUri.c_str());

    // Create the dialog (UAC)
    status = pjsip_dlg_create_uac (pjsip_ua_instance(), &pjFrom,
                                   &pjContact,
                                   &pjTo,
                                   NULL,
                                   &dialog);

    if (status != PJ_SUCCESS) {
        _debug ("UAC creation failed");
        return false;
    }

    // Create the invite session for this call
    status = pjsip_inv_create_uac (dialog, call->getLocalSDP()->get_local_sdp_session(), 0, &inv);

    PJ_ASSERT_RETURN (status == PJ_SUCCESS, false);

    // Set auth information
    pjsip_auth_clt_set_credentials (&dialog->auth_sess, 1, account->getCredInfo());

    // Associate current call in the invite session
    inv->mod_data[getModId() ] = call;

    status = pjsip_inv_invite (inv, &tdata);

    PJ_ASSERT_RETURN (status == PJ_SUCCESS, false);

    // Associate current invite session in the call
    call->setInvSession (inv);

    // Set the appropriate transport
    pjsip_tpselector *tp;

    init_transport_selector (account->getAccountTransport (), &tp);

    status = pjsip_dlg_set_transport (dialog, tp);

    status = pjsip_inv_send_msg (inv, tdata);

    if (status != PJ_SUCCESS) {
        _debug ("    SIPStartCall: failed to send invite");
        return false;
    }

    return true;
}

void
SIPVoIPLink::SIPCallServerFailure (SIPCall *call)
{
    if (call != 0) {
        _debug ("Server error!");
        CallID id = call->getCallId();
        Manager::instance().callFailure (id);
        terminateOneCall (id);
        removeCall (id);

        if (call->getAudioRtp ())
            call->getAudioRtp()->stop();
    }
}

void
SIPVoIPLink::SIPCallClosed (SIPCall *call)
{
    if (!call) {
        return;
    }

    CallID id = call->getCallId();

    if (Manager::instance().isCurrentCall (id)) {
        call->setAudioStart (false);
        _debug ("* SIP Info: Stopping AudioRTP when closing");
        call->getAudioRtp()->stop();
    }

    _debug ("After close RTP");

    Manager::instance().peerHungupCall (id);
    terminateOneCall (id);
    removeCall (id);
    _debug ("After remove call ID");
}

void
SIPVoIPLink::SIPCallReleased (SIPCall *call)
{
    if (!call) {
        return;
    }

    // if we are here.. something when wrong before...
    _debug ("SIP call release");

    CallID id = call->getCallId();

    Manager::instance().callFailure (id);

    terminateOneCall (id);

    removeCall (id);
}


void
SIPVoIPLink::SIPCallAnswered (SIPCall *call, pjsip_rx_data *rdata)
{

    _debug ("SIPCallAnswered");

    if (!call) {
        _debug ("! SIP Failure: unknown call");
        return;
    }

    if (call->getConnectionState() != Call::Connected) {
        _debug ("Update call state , id = %s", call->getCallId().c_str());
        call->setConnectionState (Call::Connected);
        call->setState (Call::Active);
        Manager::instance().peerAnsweredCall (call->getCallId());
    } else {
        _debug ("* SIP Info: Answering call (on/off hold to send ACK)");
    }
}


SIPCall*
SIPVoIPLink::getSIPCall (const CallID& id)
{
    Call* call = getCall (id);

    if (call) {
        return dynamic_cast<SIPCall*> (call);
    }

    return NULL;
}

bool SIPVoIPLink::new_ip_to_ip_call (const CallID& id, const std::string& to)
{
    SIPCall *call;
    pj_status_t status;
    pjsip_dialog *dialog;
    pjsip_inv_session *inv;
    pjsip_tx_data *tdata;
    std::string localAddress, addrSdp;

    /* Create the call */
    call = new SIPCall (id, Call::Outgoing, _pool);

    if (call) {
        call->setCallConfiguration (Call::IPtoIP);
        call->initRecFileName();

        AccountID accountId = Manager::instance().getAccountFromCall (id);
        SIPAccount * account = NULL;

        account = dynamic_cast<SIPAccount *> (Manager::instance().getAccount (IP2IP_PROFILE));

        if (account == NULL) {
            _debug ("Account is null. Returning");
            return !PJ_SUCCESS;
        }

        // Set the local address
        localAddress = account->getLocalAddress ();

        // Set SDP parameters - Set to local or published address
        account->isStunEnabled () ? addrSdp = account->getPublishedAddress () :  addrSdp = account->getLocalAddress ();

        _debug ("new_ip_to_ip_call localAddress: %s", localAddress.c_str());

        if (localAddress == "0.0.0.0") {
            _debug ("Here is the local address: %s", localAddress.c_str ());
            loadSIPLocalIP (&localAddress);
        }

        if (addrSdp == "0.0.0.0") {
            addrSdp = localAddress;
        }

        setCallAudioLocal (call, localAddress);

        _debug ("toUri received in new_ip_to_ip call %s", to.c_str());

        std::string toUri = account->getToUri (to);
        call->setPeerNumber (toUri);
        _debug ("toUri in new_ip_to_ip call %s", toUri.c_str());
        // Building the local SDP offer
        call->getLocalSDP()->set_ip_address (addrSdp);
        call->getLocalSDP()->create_initial_offer();

        try {
            call->getAudioRtp()->initAudioRtpSession (call);
        } catch (...) {
            _debug ("! SIP Failure: Unable to create RTP Session  in SIPVoIPLink::new_ip_to_ip_call (%s:%d)", __FILE__, __LINE__);
        }

        // If no account already set, use the default one created at pjsip initialization
        if (account->getAccountTransport() == NULL) {
            _debug ("No transport for this account, using the default one\n");
            account->setAccountTransport (_localUDPTransport);
        }

        _debug ("IptoIP local port %i\n", account->getLocalPort());

        _debug ("IptoIP local address in sdp %s\n", account->getLocalAddress().c_str());

        // Create URI
        std::string fromUri;

        std::string contactUri;

        fromUri = account->getFromUri();

        std::string address = findLocalAddressFromUri (toUri, account->getAccountTransport());

        int port = findLocalPortFromUri (toUri, account->getAccountTransport());

        std::stringstream ss;

        std::string portStr;

        ss << port;

        ss >> portStr;

        contactUri = account->getContactHeader (address, portStr);

        _debug ("new_ip_to_ip_call: fromUri: %s toUri: %s contactUri: %s",
                fromUri.c_str(),
                toUri.c_str(),
                contactUri.c_str());

        pj_str_t pjFrom;

        pj_cstr (&pjFrom, fromUri.c_str());

        pj_str_t pjTo;

        pj_cstr (&pjTo, toUri.c_str());

        pj_str_t pjContact;

        pj_cstr (&pjContact, contactUri.c_str());

        // Create the dialog (UAC)
        // (Parameters are "strduped" inside this function)
        status = pjsip_dlg_create_uac (pjsip_ua_instance(), &pjFrom, &pjContact, &pjTo, NULL, &dialog);

        PJ_ASSERT_RETURN (status == PJ_SUCCESS, false);

        // Create the invite session for this call
        status = pjsip_inv_create_uac (dialog, call->getLocalSDP()->get_local_sdp_session(), 0, &inv);

        PJ_ASSERT_RETURN (status == PJ_SUCCESS, false);

        // Set the appropriate transport
        pjsip_tpselector *tp;

        init_transport_selector (account->getAccountTransport(), &tp);

        status = pjsip_dlg_set_transport (dialog, tp);

        if (status != PJ_SUCCESS) {
            _debug ("Failed to set the transport for an IP call");
            return status;
        }

        // Associate current call in the invite session
        inv->mod_data[getModId() ] = call;

        status = pjsip_inv_invite (inv, &tdata);

        PJ_ASSERT_RETURN (status == PJ_SUCCESS, false);

        // Associate current invite session in the call
        call->setInvSession (inv);

        status = pjsip_inv_send_msg (inv, tdata);

        if (status != PJ_SUCCESS) {
            delete call;
            call = 0;
            return false;
        }

        call->setConnectionState (Call::Progressing);

        call->setState (Call::Active);
        addCall (call);

        return true;
    } else
        return false;
}


///////////////////////////////////////////////////////////////////////////////
// Private functions
///////////////////////////////////////////////////////////////////////////////


bool get_dns_server_addresses (std::vector<std::string> *servers)
{

    int server_count, i;
    std::vector<std::string> nameservers;

    struct  sockaddr_in current_server;
    in_addr address;

    // Read configuration files

    if (res_init () != 0) {
        _debug ("Resolver initialization failed");
        return false;
    }

    server_count = _res.nscount;

    for (i=0; i<server_count; i++) {
        current_server = (struct  sockaddr_in) _res.nsaddr_list[i];
        address = current_server.sin_addr;
        nameservers.push_back (inet_ntoa (address));
    }

    *servers = nameservers;

    return true;
}

pj_status_t SIPVoIPLink::enable_dns_srv_resolver (pjsip_endpoint *endpt, pj_dns_resolver **p_resv)
{

    pj_status_t status;
    pj_dns_resolver *resv;
    std::vector <std::string> dns_servers;
    int scount, i;

    // Create the DNS resolver instance
    status = pjsip_endpt_create_resolver (endpt, &resv);

    if (status != PJ_SUCCESS) {
        _debug ("Error creating the DNS resolver instance");
        return status;
    }

    if (!get_dns_server_addresses (&dns_servers)) {
<<<<<<< HEAD
        _debug ("Error  while fetching DNS information");
=======
        _debug ("Error while fetching DNS information\n");
>>>>>>> 18700e6a
        return -1;
    }

    // Build the nameservers list needed by pjsip
    if ( (scount = dns_servers.size ()) <= 0) {
        _debug ("No server detected while fetching DNS information, stop dns resolution\n");
        return 0;
    }

    pj_str_t nameservers[scount];

    for (i = 0; i<scount; i++) {
        nameservers[i] = pj_str ( (char*) dns_servers[i].c_str());
    }

    // Update the name servers for the DNS resolver
    status = pj_dns_resolver_set_ns (resv, scount, nameservers, NULL);

    if (status != PJ_SUCCESS) {
        _debug ("Error updating the name servers for the DNS resolver");
        return status;
    }

    // Set the DNS resolver instance of the SIP resolver engine
    status = pjsip_endpt_set_resolver (endpt, resv);

    if (status != PJ_SUCCESS) {
        _debug ("Error setting the DNS resolver instance of the SIP resolver engine");
        return status;
    }

    *p_resv = resv;

    return PJ_SUCCESS;

}

bool SIPVoIPLink::pjsip_init()
{
    pj_status_t status;
    int errPjsip = 0;
    int port;
    pjsip_inv_callback inv_cb;
    pj_str_t accepted;
    std::string name_mod;
    pj_dns_resolver *p_resv;
    std::string addr;

    name_mod = "sflphone";

    _debug ("pjsip_init\n");

    // Init PJLIB: must be called before any call to the pjsip library
    status = pj_init();
    // Use pjsip macros for sanity check
    PJ_ASSERT_RETURN (status == PJ_SUCCESS, 1);

    // Init PJLIB-UTIL library
    status = pjlib_util_init();
    PJ_ASSERT_RETURN (status == PJ_SUCCESS, 1);

    // Set the pjsip log level
    pj_log_set_level (PJ_LOG_LEVEL);

    // Init PJNATH
    status = pjnath_init();
    PJ_ASSERT_RETURN (status == PJ_SUCCESS, 1);

    // Create a pool factory to allocate memory
    pj_caching_pool_init (&_cp, &pj_pool_factory_default_policy, 0);

    // Create memory pool for application.
    _pool = pj_pool_create (&_cp.factory, "sflphone", 4000, 4000, NULL);

    if (!_pool) {
        _debug ("UserAgent: Could not initialize memory pool");
        return PJ_ENOMEM;
    }

    // Create the SIP endpoint
    status = pjsip_endpt_create (&_cp.factory, pj_gethostname()->ptr, &_endpt);

    PJ_ASSERT_RETURN (status == PJ_SUCCESS, 1);

    if (!loadSIPLocalIP (&addr)) {
        _debug ("UserAgent: Unable to determine network capabilities");
        return false;
    }

    // Retrieve Direct IP Calls settings.
    // This corresponds to the accountID set to
    // AccountNULL
    SIPAccount * account = NULL;

    bool directIpCallsTlsEnabled = false;

    account = dynamic_cast<SIPAccount *> (Manager::instance().getAccount (AccountNULL));

    if (account == NULL) {
        _debug ("Account is null in pjsip init");
        port = _regPort;
    } else {
        directIpCallsTlsEnabled = account->isTlsEnabled();
        port = account->getLocalPort ();
    }

    // Create a UDP listener meant for all accounts
    // for which TLS was not enabled
    errPjsip = createUDPServer();

    // If the above UDP server
    // could not be created, then give it another try
    // on a random sip port
    if (errPjsip != PJ_SUCCESS) {
        _debug ("UserAgent: Could not initialize SIP listener on port %d", port);
        port = RANDOM_SIP_PORT;

        _debug ("UserAgent: Trying to initialize SIP listener on port %d", port);
        errPjsip = createUDPServer();

        if (errPjsip != PJ_SUCCESS) {
            _debug ("UserAgent: Fail to initialize SIP listener on port %d", port);
            return errPjsip;
        }
    }

    _debug ("pjsip_init -- listening on port %d", port);

    // Create a TLS listener meant for Direct IP calls
    // if the user did enabled it.

    if (directIpCallsTlsEnabled) {
        errPjsip = createTlsTransportRetryOnFailure (AccountNULL);
    }

    if (errPjsip != PJ_SUCCESS) {
        _debug ("pj_init(): could not start TLS transport for Direct Calls");
    }

    // TODO: For TLS, retry on random port, just we already do above
    // for UDP transport.

    // Initialize transaction layer
    status = pjsip_tsx_layer_init_module (_endpt);

    PJ_ASSERT_RETURN (status == PJ_SUCCESS, 1);

    // Initialize UA layer module
    status = pjsip_ua_init_module (_endpt, NULL);

    PJ_ASSERT_RETURN (status == PJ_SUCCESS, 1);

    // Initialize Replaces support. See the Replaces specification in RFC 3891
    status = pjsip_replaces_init_module (_endpt);

    PJ_ASSERT_RETURN (status == PJ_SUCCESS, 1);

    // Initialize 100rel support
    status = pjsip_100rel_init_module (_endpt);

    PJ_ASSERT_RETURN (status == PJ_SUCCESS, 1);

    // Initialize and register sflphone module
    _mod_ua.name = pj_str ( (char*) name_mod.c_str());

    _mod_ua.id = -1;

    _mod_ua.priority = PJSIP_MOD_PRIORITY_APPLICATION;

    _mod_ua.on_rx_request = &mod_on_rx_request;

    _mod_ua.on_rx_response = &mod_on_rx_response;

    status = pjsip_endpt_register_module (_endpt, &_mod_ua);

    PJ_ASSERT_RETURN (status == PJ_SUCCESS, 1);

    // Init the event subscription module.
    // It extends PJSIP by supporting SUBSCRIBE and NOTIFY methods
    status = pjsip_evsub_init_module (_endpt);

    PJ_ASSERT_RETURN (status == PJ_SUCCESS, 1);

    // Init xfer/REFER module
    status = pjsip_xfer_init_module (_endpt);

    PJ_ASSERT_RETURN (status == PJ_SUCCESS, 1);

    status = enable_dns_srv_resolver (_endpt, &p_resv);

    PJ_ASSERT_RETURN (status == PJ_SUCCESS, 1);

    // Init the callback for INVITE session:
    pj_bzero (&inv_cb, sizeof (inv_cb));

    inv_cb.on_state_changed = &call_on_state_changed;

    inv_cb.on_new_session = &call_on_forked;

    inv_cb.on_media_update = &call_on_media_update;

    inv_cb.on_tsx_state_changed = &call_on_tsx_changed;

    inv_cb.on_rx_offer = &on_rx_offer;

    // Initialize session invite module
    status = pjsip_inv_usage_init (_endpt, &inv_cb);

    PJ_ASSERT_RETURN (status == PJ_SUCCESS, 1);

    _debug ("UserAgent: VOIP callbacks initialized");

    // Add endpoint capabilities (INFO, OPTIONS, etc) for this UA
    pj_str_t allowed[] = { { (char*) "INFO", 4}, { (char*) "REGISTER", 8}, { (char*) "OPTIONS", 7} };       //  //{"INVITE", 6}, {"ACK",3}, {"BYE",3}, {"CANCEL",6}

    accepted = pj_str ( (char*) "application/sdp");

    // Register supported methods
    pjsip_endpt_add_capability (_endpt, &_mod_ua, PJSIP_H_ALLOW, NULL, PJ_ARRAY_SIZE (allowed), allowed);

    // Register "application/sdp" in ACCEPT header
    pjsip_endpt_add_capability (_endpt, &_mod_ua, PJSIP_H_ACCEPT, NULL, 1, &accepted);

    _debug ("UserAgent: pjsip version %s for %s initialized", pj_get_version(), PJ_OS_NAME);

    // Create the secondary thread to poll sip events
    _evThread->start();

    /* Done! */
    return PJ_SUCCESS;
}

pj_status_t SIPVoIPLink::stunServerResolve (AccountID id)
{
    pj_str_t stunServer;
    pj_uint16_t stunPort;
    pj_stun_sock_cb stun_sock_cb;
    pj_stun_sock *stun_sock;
    pj_stun_config stunCfg;
    pj_status_t status;

    // Fetch the account information from the config file
    SIPAccount * account = NULL;
    account = dynamic_cast<SIPAccount *> (Manager::instance().getAccount (id));

    if (account == NULL) {
        _debug ("stunServerResolve: Account is null. Returning");
        return !PJ_SUCCESS;
    }

    // Get the STUN server name and port
    stunServer = account->getStunServerName ();

    stunPort = account->getStunPort ();

    // Initialize STUN configuration
    pj_stun_config_init (&stunCfg, &_cp.factory, 0, pjsip_endpt_get_ioqueue (_endpt), pjsip_endpt_get_timer_heap (_endpt));

    status = PJ_EPENDING;

    pj_bzero (&stun_sock_cb, sizeof (stun_sock_cb));

    stun_sock_cb.on_rx_data = &stun_sock_on_rx_data;

    stun_sock_cb.on_status = &stun_sock_on_status;

    status = pj_stun_sock_create (&stunCfg, "stunresolve", pj_AF_INET(), &stun_sock_cb, NULL, NULL, &stun_sock);

    if (status != PJ_SUCCESS) {
        char errmsg[PJ_ERR_MSG_SIZE];
        pj_strerror (status, errmsg, sizeof (errmsg));
        _debug ("Error creating STUN socket for %.*s: %s", (int) stunServer.slen, stunServer.ptr, errmsg);
        return status;
    }

    status = pj_stun_sock_start (stun_sock, &stunServer, stunPort, NULL);

    if (status != PJ_SUCCESS) {
        char errmsg[PJ_ERR_MSG_SIZE];
        pj_strerror (status, errmsg, sizeof (errmsg));
        _debug ("Error starting STUN socket for %.*s: %s", (int) stunServer.slen, stunServer.ptr, errmsg);
        pj_stun_sock_destroy (stun_sock);
        stun_sock = NULL;
        return status;
    }

    return status;
}

int SIPVoIPLink::createUDPServer (AccountID id)
{

    pj_status_t status;
    pj_sockaddr_in bound_addr;
    pjsip_host_port a_name;
    // char tmpIP[32];
    pjsip_transport *transport;
    std::string listeningAddress = "127.0.0.1";
    int listeningPort = _regPort;

    /* Use my local address as default value */

    if (!loadSIPLocalIP (&listeningAddress))
        return !PJ_SUCCESS;

    _debug ("SIPVoIPLink::createUDPServer\n");

    /*
     * Retrieve the account information
     */
    SIPAccount * account = NULL;

    account = dynamic_cast<SIPAccount *> (Manager::instance().getAccount (id));

    // Set information to the local address and port

    if (account == NULL) {
        _debug ("Account with id \"%s\" is null in createUDPServer.", id.c_str());
    } else {
        // We are trying to initialize a UDP transport available for all local accounts and direct IP calls
        if (account->getLocalAddress () != "0.0.0.0") {
            listeningAddress = account->getLocalAddress ();
        }

        listeningPort = account->getLocalPort ();
    }

    // Init bound address to ANY
    pj_memset (&bound_addr, 0, sizeof (bound_addr));

    bound_addr.sin_addr.s_addr = pj_htonl (PJ_INADDR_ANY);

    bound_addr.sin_port = pj_htons ( (pj_uint16_t) listeningPort);

    bound_addr.sin_family = PJ_AF_INET;

    pj_bzero (bound_addr.sin_zero, sizeof (bound_addr.sin_zero));

    // Create UDP-Server (default port: 5060)
    // Use here either the local information or the published address
    if (account != NULL && !account->getPublishedSameasLocal ()) {
        // Set the listening address to the published address
        listeningAddress = account->getPublishedAddress ();
        // Set the listening port to the published port
        listeningPort = account->getPublishedPort ();
        _debug (" ******************************** Use the published address %s:%i\n", listeningAddress.c_str (), listeningPort);
    }

    //strcpy (tmpIP, listeningAddress.data());
    /* Init published name */
    pj_bzero (&a_name, sizeof (pjsip_host_port));

    pj_cstr (&a_name.host, listeningAddress.c_str());

    a_name.port = listeningPort;


    //pj_strdup2 (_pool, &a_name.host, tmpIP);

    //a_name.port = (pj_uint16_t) listeningPort;

    status = pjsip_udp_transport_start (_endpt, &bound_addr, &a_name, 1, &transport);

    // Get the transport manager associated with
    // this endpoint
    pjsip_tpmgr * tpmgr = NULL;

    tpmgr = pjsip_endpt_get_tpmgr (_endpt);

    _debug ("number of transport: %i", pjsip_tpmgr_get_transport_count (tpmgr));

    pjsip_tpmgr_dump_transports (tpmgr);

    if (status != PJ_SUCCESS) {
        _debug ("UserAgent: (%d) Unable to start UDP transport on %s:%d", status, listeningAddress.data(), listeningPort);
        // Try to acquire an existing one
        // pjsip_tpmgr_acquire_transport ()
        return status;
    } else {
        _debug ("UserAgent: UDP server listening on port %d", listeningPort);

        if (account == NULL)
            _localUDPTransport = transport;
        else {
            account->setAccountTransport (transport);
        }
    }

    _debug ("Transport initialized successfully on %s:%i", listeningAddress.c_str (), listeningPort);

    return PJ_SUCCESS;
}

std::string SIPVoIPLink::findLocalAddressFromUri (const std::string& uri, pjsip_transport *transport)
{
    pj_str_t localAddress;
    pjsip_transport_type_e transportType;
    pjsip_tpselector *tp_sel;

    _debug ("SIPVoIPLink::findLocalAddressFromUri");

    // Find the transport that must be used with the given uri
    pj_str_t tmp;
    pj_strdup2_with_null (_pool, &tmp, uri.c_str());
    pjsip_uri * genericUri = NULL;
    genericUri = pjsip_parse_uri (_pool, tmp.ptr, tmp.slen, 0);

    pj_str_t pjMachineName;
    pj_strdup (_pool, &pjMachineName, pj_gethostname());
    std::string machineName (pjMachineName.ptr, pjMachineName.slen);

    if (genericUri == NULL) {
        _debug ("genericUri is NULL in findLocalAddressFromUri");
        return machineName;
    }

    pjsip_sip_uri * sip_uri = NULL;

    sip_uri = (pjsip_sip_uri*) pjsip_uri_get_uri (genericUri);

    if (sip_uri == NULL) {
        _debug ("Invalid uri in findLocalAddressFromTransport");
        return machineName;
    }

    if (PJSIP_URI_SCHEME_IS_SIPS (sip_uri)) {
        transportType = PJSIP_TRANSPORT_TLS;
    } else {
        if (transport == NULL) {
            _debug ("transport is NULL in findLocalAddressFromUri. Try the local UDP transport");
            transport = _localUDPTransport;
        }

        transportType = PJSIP_TRANSPORT_UDP;
    }

    // Get the transport manager associated with
    // this endpoint
    pjsip_tpmgr * tpmgr = NULL;

    tpmgr = pjsip_endpt_get_tpmgr (_endpt);

    if (tpmgr == NULL) {
        _debug ("Unexpected: Cannot get tpmgr from endpoint.");
        return machineName;
    }

    // Find the local address (and port) based on the registered
    // transports and the transport type
    int port;

    pj_status_t status;

    /* Init the transport selector */
    //_debug ("Transport ID: %s", transport->obj_name);
    if (transportType == PJSIP_TRANSPORT_UDP) {
        status = init_transport_selector (transport, &tp_sel);

        if (status == PJ_SUCCESS)
            status = pjsip_tpmgr_find_local_addr (tpmgr, _pool, transportType, tp_sel, &localAddress, &port);
        else
            status = pjsip_tpmgr_find_local_addr (tpmgr, _pool, transportType, NULL, &localAddress, &port);
    } else
        status = pjsip_tpmgr_find_local_addr (tpmgr, _pool, transportType, NULL, &localAddress, &port);

    if (status != PJ_SUCCESS) {
        _debug ("Failed to find local address from transport");
        return machineName;
    }

    _debug ("Local address discovered from attached transport: %s", localAddress.ptr);

    return std::string (localAddress.ptr, localAddress.slen);
}

pj_status_t SIPVoIPLink::init_transport_selector (pjsip_transport *transport, pjsip_tpselector **tp_sel)
{
    pjsip_tpselector *tp;

    if (transport != NULL) {
        tp = (pjsip_tpselector *) pj_pool_zalloc (_pool, sizeof (pjsip_tpselector));
        tp->type = PJSIP_TPSELECTOR_TRANSPORT;
        tp->u.transport = transport;

        *tp_sel = tp;

        return PJ_SUCCESS;
    }

    return !PJ_SUCCESS;
}

int SIPVoIPLink::findLocalPortFromUri (const std::string& uri, pjsip_transport *transport)
{
    pj_str_t localAddress;
    pjsip_transport_type_e transportType;
    int port;
    pjsip_tpselector *tp_sel;

    // Find the transport that must be used with the given uri
    pj_str_t tmp;
    pj_strdup2_with_null (_pool, &tmp, uri.c_str());
    pjsip_uri * genericUri = NULL;
    genericUri = pjsip_parse_uri (_pool, tmp.ptr, tmp.slen, 0);

    if (genericUri == NULL) {
        _debug ("genericUri is NULL in findLocalPortFromUri");
        return atoi (DEFAULT_SIP_PORT);
    }

    pjsip_sip_uri * sip_uri = NULL;

    sip_uri = (pjsip_sip_uri*) pjsip_uri_get_uri (genericUri);

    if (sip_uri == NULL) {
        _debug ("Invalid uri in findLocalAddressFromTransport");
        return atoi (DEFAULT_SIP_PORT);
    }

    if (PJSIP_URI_SCHEME_IS_SIPS (sip_uri)) {
        transportType = PJSIP_TRANSPORT_TLS;
        port = atoi (DEFAULT_SIP_TLS_PORT);
    } else {
        if (transport == NULL) {
            _debug ("transport is NULL in findLocalPortFromUri - Try the local UDP transport");
            transport = _localUDPTransport;
        }

        transportType = PJSIP_TRANSPORT_UDP;

        port = atoi (DEFAULT_SIP_PORT);
    }

    // Get the transport manager associated with
    // this endpoint
    pjsip_tpmgr * tpmgr = NULL;

    tpmgr = pjsip_endpt_get_tpmgr (_endpt);

    if (tpmgr == NULL) {
        _debug ("Unexpected: Cannot get tpmgr from endpoint.");
        return port;
    }

    // Find the local address (and port) based on the registered
    // transports and the transport type

    /* Init the transport selector */
    pj_status_t status;

    if (transportType == PJSIP_TRANSPORT_UDP) {
        _debug ("Transport ID: %s", transport->obj_name);

        status = init_transport_selector (transport, &tp_sel);

        if (status == PJ_SUCCESS)
            status = pjsip_tpmgr_find_local_addr (tpmgr, _pool, transportType, tp_sel, &localAddress, &port);
        else
            status = pjsip_tpmgr_find_local_addr (tpmgr, _pool, transportType, NULL, &localAddress, &port);
    } else
        status = pjsip_tpmgr_find_local_addr (tpmgr, _pool, transportType, NULL, &localAddress, &port);


    if (status != PJ_SUCCESS) {
        _debug ("Failed to find local address from transport");
    }

    _debug ("Local port discovered from attached transport: %i", port);
    return port;
}

pj_status_t SIPVoIPLink::createTlsTransportRetryOnFailure (AccountID id)
{
    pj_status_t success;

    // Create a TLS listener.
    // Note that STUN cannot be used for
    // TCP NAT traversal. At the moment (20/08/09)
    // user must supply the public address/port
    // manually.
    success = createTlsTransport (id);

    if (success != PJ_SUCCESS) {
        unsigned int randomPort = RANDOM_SIP_PORT;

        // Update new port in the corresponding SIPAccount
        SIPAccount * account = NULL;
        account = dynamic_cast<SIPAccount *> (Manager::instance().getAccount (id));

        if (account == NULL) {
            _debug ("createTlsTransportRetryOnFailure: Account is null. Returning");
            return !PJ_SUCCESS;
        }

        account->setLocalPort ( (pj_uint16_t) randomPort);

        // Try to start the transport again on
        // the new port.
        success = createTlsTransport (id);

        if (success != PJ_SUCCESS) {
            _debug ("createTlsTransportRetryOnFailure: failed to retry on random port %d", randomPort);
            return success;
        }

        _debug ("createTlsTransportRetryOnFailure: TLS transport listening on port %d", randomPort);
    }

    return PJ_SUCCESS;
}

pj_status_t SIPVoIPLink::createAlternateUdpTransport (AccountID id)
{
    pj_sockaddr_in boundAddr;
    pjsip_host_port a_name;
    pj_status_t status;
    pj_str_t stunServer;
    pj_uint16_t stunPort;
    pj_sockaddr_in pub_addr;
    pj_sock_t sock;
    std::string listeningAddress = "";
    int listeningPort;

    /*
     * Retrieve the account information
     */
    SIPAccount * account = NULL;
    account = dynamic_cast<SIPAccount *> (Manager::instance().getAccount (id));

    if (account == NULL) {
        _debug ("Account is null. Returning");
        return !PJ_SUCCESS;
    }

    stunServer = account->getStunServerName ();

    stunPort = account->getStunPort ();

    status = stunServerResolve (id);

    if (status != PJ_SUCCESS) {
        _debug ("Error resolving STUN server: %i", status);
        return status;
    }

    // Init socket
    sock = PJ_INVALID_SOCKET;

    _debug ("Initializing IPv4 socket on %s:%i", stunServer.ptr, stunPort);

    status = pj_sockaddr_in_init (&boundAddr, &stunServer, 0);

    if (status != PJ_SUCCESS) {
        _debug ("Error when initializing IPv4 socket on %s:%i", stunServer.ptr, stunPort);
        return status;
    }

    // Create and bind the socket
    status = pj_sock_socket (pj_AF_INET(), pj_SOCK_DGRAM(), 0, &sock);

    if (status != PJ_SUCCESS) {
        _debug ("Socket() error (%d)", status);
        return status;
    }

    // Query the mapped IP address and port on the 'outside' of the NAT
    status = pjstun_get_mapped_addr (&_cp.factory, 1, &sock, &stunServer, stunPort, &stunServer, stunPort, &pub_addr);

    if (status != PJ_SUCCESS) {
        _debug ("Error contacting STUN server (%d)", status);
        pj_sock_close (sock);
        return status;
    }

    _debug ("Firewall address : %s:%d",

            pj_inet_ntoa (pub_addr.sin_addr),
            pj_ntohs (pub_addr.sin_port));

    a_name.host = pj_str (pj_inet_ntoa (pub_addr.sin_addr));
    a_name.port = pj_ntohs (pub_addr.sin_port);

    listeningAddress = std::string (a_name.host.ptr);
    listeningPort = (int) a_name.port;

    // Set the address to be used in SDP
    account->setPublishedAddress (listeningAddress);
    account->setPublishedPort (listeningPort);

    // Create the UDP transport
    pjsip_transport *transport;
    status = pjsip_udp_transport_attach2 (_endpt, PJSIP_TRANSPORT_UDP, sock, &a_name, 1, &transport);

    if (status != PJ_SUCCESS) {
        _debug ("Error creating alternate SIP UDP listener (%d)", status);
        return status;
    }

    _debug ("UDP Transport successfully created on %s:%i", listeningAddress.c_str (), listeningPort);

    account->setAccountTransport (transport);

    return PJ_SUCCESS;
}



pj_status_t SIPVoIPLink::createTlsTransport (AccountID id)
{
    pjsip_tpfactory *tls;
    pj_sockaddr_in local_addr;
    pjsip_host_port a_name;
    pj_status_t status;

    /* Grab the tls settings, populated
     * from configuration file.
     */
    SIPAccount * account = NULL;
    account = dynamic_cast<SIPAccount *> (Manager::instance().getAccount (id));

    if (account == NULL) {
        _debug ("Account is null. Returning");
        return !PJ_SUCCESS;
    }

    /**
     * Init local address.
     * If IP interface address is not specified,
     * socket will be bound to PJ_INADDR_ANY.
     * If user specified port is an empty string
     * or if it is equal to 0, then the port will
     * be chosen automatically by the OS.
     */
    pj_sockaddr_in_init (&local_addr, 0, 0);

    pj_uint16_t localTlsPort = account->getLocalPort();

    if (localTlsPort != 0) {
        local_addr.sin_port = pj_htons (localTlsPort);
    }

    std::string localAddress = account->getLocalAddress();

    if (!localAddress.empty()) {
        pj_str_t pjAddress;
        pj_cstr (&pjAddress, (account->getLocalAddress()).c_str());

        pj_status_t success;
        success = pj_sockaddr_in_set_str_addr (&local_addr, &pjAddress);

        if (success != PJ_SUCCESS) {
            _debug ("Failed to set local address in %d", __LINE__);
        }
    }

    /* Init published name */
    pj_bzero (&a_name, sizeof (pjsip_host_port));

    pj_cstr (&a_name.host, (account->getPublishedAddress()).c_str());

    a_name.port = account->getPublishedPort();

    /* Get TLS settings. Expected to be filled */
    pjsip_tls_setting * tls_setting = account->getTlsSetting();

    _debug ("TLS transport to be initialized with published address %.*s,"
            " published port %d, local address %s, local port %d",
            (int) a_name.host.slen, a_name.host.ptr,
            (int) a_name.port, localAddress.c_str(), (int) localTlsPort);



    status = pjsip_tls_transport_start (_endpt, tls_setting, &local_addr, &a_name, 1, &tls);

    if (status != PJ_SUCCESS) {
        _debug ("Error creating SIP TLS listener (%d)", status);
    }

    return PJ_SUCCESS;
}


void SIPVoIPLink::updateAccountInfo (const AccountID& accountID)
{

    createUDPServer (accountID);

}


bool SIPVoIPLink::loadSIPLocalIP (std::string *addr)
{

    bool returnValue = true;
    std::string localAddress = "127.0.0.1";
    pj_sockaddr ip_addr;

    if (pj_gethostip (pj_AF_INET(), &ip_addr) != PJ_SUCCESS) {
        // Update the registration state if no network capabilities found
        _debug ("UserAgent: Get host ip failed!");
        returnValue = false;
    } else {
        localAddress = std::string (pj_inet_ntoa (ip_addr.ipv4.sin_addr));
        _debug ("UserAgent: Checking network, setting local IP address to: %s", localAddress.data());
    }

    *addr = localAddress;

    return returnValue;
}

void SIPVoIPLink::busy_sleep (unsigned msec)
{

#if defined(PJ_SYMBIAN) && PJ_SYMBIAN != 0
    /* Ideally we shouldn't call pj_thread_sleep() and rather
     * CActiveScheduler::WaitForAnyRequest() here, but that will
     * drag in Symbian header and it doesn't look pretty.
     */
    pj_thread_sleep (msec);
#else
    pj_time_val timeout, now, tv;

    pj_gettimeofday (&timeout);
    timeout.msec += msec;
    pj_time_val_normalize (&timeout);

    tv.sec = 0;
    tv.msec = 10;
    pj_time_val_normalize (&tv);

    do {
        pjsip_endpt_handle_events (_endpt, &tv);
        pj_gettimeofday (&now);
    } while (PJ_TIME_VAL_LT (now, timeout));

#endif
}

bool SIPVoIPLink::pjsip_shutdown (void)
{
    if (_endpt) {
        _debug ("UserAgent: Shutting down...");
        busy_sleep (1000);
    }

    pj_thread_join (thread);

    pj_thread_destroy (thread);
    thread = NULL;

    /* Destroy endpoint. */

    if (_endpt) {
        pjsip_endpt_destroy (_endpt);
        _endpt = NULL;
    }

    /* Destroy pool and pool factory. */
    if (_pool) {
        pj_pool_release (_pool);
        _pool = NULL;
        pj_caching_pool_destroy (&_cp);
    }

    /* Shutdown PJLIB */
    pj_shutdown();

    _debug ("UserAgent: Shutted down succesfully\n");

    /* Done. */
    return true;
}

int getModId()
{
    return _mod_ua.id;
}

static void dns_cb (pj_status_t status, void *token, const struct pjsip_server_addresses *addr)
{

    struct result * result = (struct result*) token;

    result->status = status;

    if (status == PJ_SUCCESS) {
        pj_memcpy (&result->servers, addr, sizeof (*addr));
    }
}

void set_voicemail_info (AccountID account, pjsip_msg_body *body)
{

    int voicemail = 0, pos_begin, pos_end;
    std::string voice_str = "Voice-Message: ";
    std::string delimiter = "/";
    std::string msg_body, voicemail_str;

    _debug ("UserAgent: checking the voice message!");
    // The voicemail message is formated like that:
    // Voice-Message: 1/0  . 1 is the number we want to retrieve in this case

    // We get the notification body
    msg_body = (char*) body->data;

    // We need the position of the first character of the string voice_str
    pos_begin = msg_body.find (voice_str);
    // We need the position of the delimiter
    pos_end = msg_body.find (delimiter);

    // So our voicemail number between the both index

    try {

        voicemail_str = msg_body.substr (pos_begin + voice_str.length(), pos_end - (pos_begin + voice_str.length()));
        std::cout << "voicemail number : " << voicemail_str << std::endl;
        voicemail = atoi (voicemail_str.c_str());
    } catch (std::out_of_range& e) {
        std::cerr << e.what() << std::endl;
    }

    // We need now to notify the manager
    if (voicemail != 0)
        Manager::instance().startVoiceMessageNotification (account, voicemail);
}

void SIPVoIPLink::handle_reinvite (SIPCall *call)
{
    // Close the previous RTP session
    call->getAudioRtp()->stop ();
    call->setAudioStart (false);

    _debug ("Create new rtp session from handle_reinvite : %s:%i", call->getLocalIp().c_str(), call->getLocalAudioPort());

    try {
        call->getAudioRtp()->initAudioRtpSession (call);
    } catch (...) {
        _debug ("! SIP Failure: Unable to create RTP Session (%s:%d)", __FILE__, __LINE__);
    }
}

// This callback is called when the invite session state has changed
void call_on_state_changed (pjsip_inv_session *inv, pjsip_event *e)
{
    _debug ("call_on_state_changed to state %s", invitationStateMap[inv->state]);

    pjsip_rx_data *rdata;
    pj_status_t status;

    /* Retrieve the call information */
    SIPCall * call = NULL;
    call = reinterpret_cast<SIPCall*> (inv->mod_data[_mod_ua.id]);

    if (call == NULL) {
        _debug ("Call is NULL in call_on_state_changed");
        return;
    } else {
        // _debug("    call_on_state_changed: call id %s", call->getCallId().c_str());
        // _debug("    call_on_state_changed: call state %s", invitationStateMap[call->getInvSession()->state]);
    }

    //Retrieve the body message
    rdata = e->body.tsx_state.src.rdata;

    // If the call is a direct IP-to-IP call
    AccountID accId;

    SIPVoIPLink * link = NULL;

    if (call->getCallConfiguration () == Call::IPtoIP) {
        link = SIPVoIPLink::instance ("");
    } else {
        accId = Manager::instance().getAccountFromCall (call->getCallId());
        link = dynamic_cast<SIPVoIPLink *> (Manager::instance().getAccountLink (accId));
    }

    if (link == NULL) {
        _debug ("Link is NULL in call_on_state_changed");
        return;
    }

    // If this is an outgoing INVITE that was created because of
    // REFER/transfer, send NOTIFY to transferer.
    if (call->getXferSub() && e->type==PJSIP_EVENT_TSX_STATE) {

        int st_code = -1;
        pjsip_evsub_state ev_state = PJSIP_EVSUB_STATE_ACTIVE;

        switch (call->getInvSession()->state) {
                // switch (inv->state) {

            case PJSIP_INV_STATE_NULL:

            case PJSIP_INV_STATE_CALLING:
                /* Do nothing */
                break;

            case PJSIP_INV_STATE_EARLY:

            case PJSIP_INV_STATE_CONNECTING:
                st_code = e->body.tsx_state.tsx->status_code;
                ev_state = PJSIP_EVSUB_STATE_ACTIVE;
                break;

            case PJSIP_INV_STATE_CONFIRMED:
                /* When state is confirmed, send the final 200/OK and terminate
                 * subscription.
                 */
                st_code = e->body.tsx_state.tsx->status_code;
                ev_state = PJSIP_EVSUB_STATE_TERMINATED;
                break;

            case PJSIP_INV_STATE_DISCONNECTED:
                st_code = e->body.tsx_state.tsx->status_code;
                ev_state = PJSIP_EVSUB_STATE_TERMINATED;
                break;

            case PJSIP_INV_STATE_INCOMING:
                /* Nothing to do. Just to keep gcc from complaining about
                 * unused enums.
                 */
                break;
        }

        if (st_code != -1) {
            pjsip_tx_data *tdata;
            pj_status_t status;

            status = pjsip_xfer_notify (call->getXferSub(),
                                        ev_state, st_code,
                                        NULL, &tdata);

            if (status != PJ_SUCCESS) {
                _debug ("UserAgent: Unable to create NOTIFY -- %d", status);
            } else {
                status = pjsip_xfer_send_request (call->getXferSub(), tdata);

                if (status != PJ_SUCCESS) {
                    _debug ("UserAgent: Unable to send NOTIFY -- %d", status);
                }
            }
        }

        return;
    }

    if (inv->state != PJSIP_INV_STATE_CONFIRMED) {
        // Update UI with the current status code and description
        //pjsip_transaction * tsx
        pjsip_transaction * tsx = NULL;
        tsx = e->body.tsx_state.tsx;
        int statusCode = 404;

        if (tsx != NULL) {
            statusCode = tsx->status_code;
        }

        const pj_str_t * description = pjsip_get_status_text (statusCode);

        if (statusCode) {
            DBusManager::instance().getCallManager()->sipCallStateChanged (call->getCallId(), std::string (description->ptr, description->slen), statusCode);
        }
    }

    // The call is ringing - We need to handle this case only on outgoing call
    if (inv->state == PJSIP_INV_STATE_EARLY && e->body.tsx_state.tsx->role == PJSIP_ROLE_UAC) {
        call->setConnectionState (Call::Ringing);
        Manager::instance().peerRingingCall (call->getCallId());
    }

    // After 2xx is sent/received.
    else if (inv->state == PJSIP_INV_STATE_CONNECTING) {
        status = call->getLocalSDP()->check_sdp_answer (inv, rdata);

        if (status != PJ_SUCCESS) {
            _debug ("Failed to check_incoming_sdp in call_on_state_changed");
            return;
        }
    }

    // After we sent or received a ACK - The connection is established
    else if (inv->state == PJSIP_INV_STATE_CONFIRMED) {

        link->SIPCallAnswered (call, rdata);

    } else if (inv->state == PJSIP_INV_STATE_DISCONNECTED) {

        _debug ("State: %s. Cause: %.*s", invitationStateMap[inv->state], (int) inv->cause_text.slen, inv->cause_text.ptr);

        switch (inv->cause) {
                /* The call terminates normally - BYE / CANCEL */

            case PJSIP_SC_OK:

            case PJSIP_SC_REQUEST_TERMINATED:
                accId = Manager::instance().getAccountFromCall (call->getCallId());
                link = dynamic_cast<SIPVoIPLink *> (Manager::instance().getAccountLink (accId));

                if (link) {
                    link->SIPCallClosed (call);
                }

                break;

            case PJSIP_SC_NOT_FOUND:            /* peer not found */

            case PJSIP_SC_DECLINE:				/* We have been ignored */

            case PJSIP_SC_REQUEST_TIMEOUT:      /* request timeout */

            case PJSIP_SC_NOT_ACCEPTABLE_HERE:  /* no compatible codecs */

            case PJSIP_SC_NOT_ACCEPTABLE_ANYWHERE:

            case PJSIP_SC_UNSUPPORTED_MEDIA_TYPE:

            case PJSIP_SC_UNAUTHORIZED:

            case PJSIP_SC_FORBIDDEN:

            case PJSIP_SC_REQUEST_PENDING:
                accId = Manager::instance().getAccountFromCall (call->getCallId());
                link = dynamic_cast<SIPVoIPLink *> (Manager::instance().getAccountLink (accId));

                if (link) {
                    link->SIPCallServerFailure (call);
                }

                break;

            default:
                _debug ("sipvoiplink.cpp - line %d : Unhandled call state. This is probably a bug.", __LINE__);
                break;
        }
    }

}

// This callback is called after SDP offer/answer session has completed.
void call_on_media_update (pjsip_inv_session *inv, pj_status_t status)
{
    _debug ("call_on_media_update");

    const pjmedia_sdp_session *local_sdp;
    const pjmedia_sdp_session *remote_sdp;

    SIPVoIPLink * link = NULL;
    SIPCall * call;

    call = reinterpret_cast<SIPCall *> (inv->mod_data[getModId() ]);

    if (!call) {
        _debug ("Call declined by peer, SDP negociation stopped");
        return;
    }

    link = dynamic_cast<SIPVoIPLink *> (Manager::instance().getAccountLink (AccountNULL));

    if (link == NULL) {
        _debug ("Failed to get sip link");
        return;
    }

    if (status != PJ_SUCCESS) {
        _debug ("Error while negotiating the offer");
        link->hangup (call->getCallId());
        Manager::instance().callFailure (call->getCallId());
        return;
    }

    if (!inv->neg) {
        return;
    }

    // Get the new sdp, result of the negotiation
    pjmedia_sdp_neg_get_active_local (inv->neg, &local_sdp);

    pjmedia_sdp_neg_get_active_remote (inv->neg, &remote_sdp);

    // Clean the resulting sdp offer to create a new one (in case of a reinvite)
    call->getLocalSDP()->clean_session_media();

    // Set the fresh negotiated one, no matter if that was an offer or answer.
    // The local sdp is updated in case of an answer, even if the remote sdp
    // is kept internally.
    call->getLocalSDP()->set_negotiated_sdp (local_sdp);

    // Set remote ip / port
    call->getLocalSDP()->set_media_transport_info_from_remote_sdp (remote_sdp);

    try {
        call->setAudioStart (true);
        call->getAudioRtp()->start();
    } catch (exception& rtpException) {
        _debug ("%s", rtpException.what());
    }

}

void call_on_forked (pjsip_inv_session *inv, pjsip_event *e)
{
}

void call_on_tsx_changed (pjsip_inv_session *inv, pjsip_transaction *tsx, pjsip_event *e)
{
<<<<<<< HEAD

    _debug("call_on_tsx_changed to state %s", transactionStateMap[tsx->state]);
=======
    _debug ("call_on_tsx_changed to state %s\n", transactionStateMap[tsx->state]);
>>>>>>> 18700e6a

    if (tsx->role==PJSIP_ROLE_UAS && tsx->state==PJSIP_TSX_STATE_TRYING &&
            pjsip_method_cmp (&tsx->method, &pjsip_refer_method) ==0) {
        /** Handle the refer method **/
        onCallTransfered (inv, e->body.tsx_state.src.rdata);
    } else if (tsx->role==PJSIP_ROLE_UAS && tsx->state==PJSIP_TSX_STATE_TRYING) {

        if (e && e->body.rx_msg.rdata) {

            pjsip_tx_data* t_data;
            pjsip_rx_data* r_data = e->body.rx_msg.rdata;

            if (r_data->msg_info.msg->line.req.method.id == PJSIP_OTHER_METHOD) {

                std::string method_name = "INFO";
                std::string request =  r_data->msg_info.msg->line.req.method.name.ptr;

                if (request.find (method_name) != (size_t)-1) {

                    _debug ("%s\n", pjsip_rx_data_get_info (r_data));

                    pjsip_dlg_create_response (inv->dlg, r_data, PJSIP_SC_OK, NULL, &t_data);

                    pjsip_dlg_send_response (inv->dlg, tsx, t_data);
                }
            }
        }
    }
}

void regc_cb (struct pjsip_regc_cbparam *param)
{
    SIPAccount * account = NULL;
    account = static_cast<SIPAccount *> (param->token);

    if (account == NULL) {
        _debug ("Account is NULL in regc_cb.");
        return;
    }

    assert (param);

    const pj_str_t * description = pjsip_get_status_text (param->code);

    if (param->code && description) {

        //std::string descriptionprint(description->ptr, description->slen);
        //_debug("Received client registration callback wiht code: %i, %s\n", param->code, descriptionprint.c_str());
        DBusManager::instance().getCallManager()->registrationStateChanged (account->getAccountID(), std::string (description->ptr, description->slen), param->code);
        std::pair<int, std::string> details (param->code, std::string (description->ptr, description->slen));
        account->setRegistrationStateDetailed (details);
    }

    if (param->status == PJ_SUCCESS) {
        if (param->code < 0 || param->code >= 300) {
            /* Sometimes, the status is OK, but we still failed.
             * So checking the code for real result
             */
            _debug ("UserAgent: The error is: %d", param->code);

            switch (param->code) {

                case 606:
                    account->setRegistrationState (ErrorConfStun);
                    break;

                case 503:

                case 408:
                    account->setRegistrationState (ErrorHost);
                    break;

                case 401:

                case 403:

                case 404:
                    account->setRegistrationState (ErrorAuth);
                    break;

                default:
                    account->setRegistrationState (Error);
                    break;
            }

            account->setRegister (false);
        } else {
            // Registration/Unregistration is success
            if (account->isRegister())
                account->setRegistrationState (Registered);
            else {
                account->setRegistrationState (Unregistered);
                account->setRegister (false);
            }
        }
    } else {
        account->setRegistrationState (ErrorAuth);
        account->setRegister (false);
    }

}

// Optional function to be called to process incoming request message.
pj_bool_t
mod_on_rx_request (pjsip_rx_data *rdata)
{
    pj_status_t status;
    pj_str_t reason;
    unsigned options = 0;
    pjsip_dialog* dialog;
    pjsip_tx_data *tdata;
    AccountID account_id;
    pjsip_uri *uri;
    pjsip_sip_uri *sip_uri;
    std::string userName, server, displayName;
    SIPVoIPLink *link;
    CallID id;
    SIPCall* call;
    pjsip_inv_session *inv;
    SIPAccount *account;
    pjmedia_sdp_session *r_sdp;

    // pjsip_generic_string_hdr* hdr;

    // voicemail part
    std::string method_name;
    std::string request;

    // Handle the incoming call invite in this function
    _debug ("UserAgent: Callback on_rx_request is involved! ");

    /* First, let's got the username and server name from the invite.
     * We will use them to detect which account is the callee.
     */
    uri = rdata->msg_info.to->uri;
    sip_uri = (pjsip_sip_uri *) pjsip_uri_get_uri (uri);

    userName = std::string (sip_uri->user.ptr, sip_uri->user.slen);
    server = std::string (sip_uri->host.ptr, sip_uri->host.slen);

    _debug ("mod_on_rx_request: %s@%s", userName.c_str(), server.c_str());

    // Get the account id of callee from username and server
    account_id = Manager::instance().getAccountIdFromNameAndServer (userName, server);

    /* If we don't find any account to receive the call */

    if (account_id == AccountNULL) {
        _debug ("UserAgent: Username %s doesn't match any account!",userName.c_str());
        //return false;
    }

    /* Get the voip link associated to the incoming call */
    /* The account must before have been associated to the call in ManagerImpl */
    link = dynamic_cast<SIPVoIPLink *> (Manager::instance().getAccountLink (account_id));

    /* If we can't find any voIP link to handle the incoming call */
    if (link == 0) {
        _debug ("ERROR: can not retrieve the voiplink from the account ID...");
        return false;
    }


    char* from_header = strstr (rdata->msg_info.msg_buf, "From: ");

    if (from_header) {

        std::string temp (from_header);
        int begin_displayName = temp.find ("\"") + 1;
        int end_displayName = temp.rfind ("\"");
        // _debug("The display name start at %i, end at %i", begin_displayName, end_displayName);
        displayName = temp.substr (begin_displayName, end_displayName - begin_displayName);//display_name);
    } else {
        displayName = std::string ("");
    }

    _debug ("UserAgent: The receiver is : %s@%s", userName.data(), server.data());

    _debug ("UserAgent: The callee account id is %s", account_id.c_str());

    /* Now, it is the time to find the information of the caller */
    uri = rdata->msg_info.from->uri;


    // display_name = rdata->msg_info.from->name;

    // std::string temp("");///(char*)(&display_name));

    sip_uri = (pjsip_sip_uri *) pjsip_uri_get_uri (uri);

    // Store the peer number
    char tmp[PJSIP_MAX_URL_SIZE];
    int length = pjsip_uri_print (PJSIP_URI_IN_FROMTO_HDR,
                                  sip_uri, tmp, PJSIP_MAX_URL_SIZE);

    std::string peerNumber (tmp, length);

    // Get the server voicemail notification
    // Catch the NOTIFY message

    if (rdata->msg_info.msg->line.req.method.id == PJSIP_OTHER_METHOD) {
        method_name = "NOTIFY";
        // Retrieve all the message. Should contains only the method name but ...
        request =  rdata->msg_info.msg->line.req.method.name.ptr;
        // Check if the message is a notification

        if (request.find (method_name) != (size_t)-1) {
            /* Notify the right account */
            set_voicemail_info (account_id, rdata->msg_info.msg->body);
            request.find (method_name);
        }

        pjsip_endpt_respond_stateless (_endpt, rdata, PJSIP_SC_OK, NULL, NULL, NULL);

        return true;
    }

    // Handle an OPTIONS message
    if (rdata->msg_info.msg->line.req.method.id == PJSIP_OPTIONS_METHOD) {
        handle_incoming_options (rdata);
        return true;
    }

    // Respond statelessly any non-INVITE requests with 500
    if (rdata->msg_info.msg->line.req.method.id != PJSIP_INVITE_METHOD) {
        if (rdata->msg_info.msg->line.req.method.id != PJSIP_ACK_METHOD) {
            pj_strdup2 (_pool, &reason, "user agent unable to handle this request ");
            pjsip_endpt_respond_stateless (_endpt, rdata, PJSIP_SC_METHOD_NOT_ALLOWED, &reason, NULL,
                                           NULL);
            return true;
        }
    }

    // Verify that we can handle the request
    status = pjsip_inv_verify_request (rdata, &options, NULL, NULL, _endpt, NULL);

    if (status != PJ_SUCCESS) {
        pj_strdup2 (_pool, &reason, "user agent unable to handle this INVITE ");
        pjsip_endpt_respond_stateless (_endpt, rdata, PJSIP_SC_METHOD_NOT_ALLOWED, &reason, NULL,
                                       NULL);
        return true;
    }

    /******************************************* URL HOOK *********************************************/

    if (Manager::instance().getConfigString (HOOKS, URLHOOK_SIP_ENABLED) == "1") {

        std::string header_value;

        header_value = fetch_header_value (rdata->msg_info.msg, Manager::instance().getConfigString (HOOKS, URLHOOK_SIP_FIELD));

        if (header_value.size () < header_value.max_size()) {
            if (header_value!="") {
                urlhook->addAction (header_value,
                                    Manager::instance().getConfigString (HOOKS, URLHOOK_COMMAND));
            }
        } else
            throw length_error ("Url exceeds std::string max_size");

    }

    /************************************************************************************************/

    _debug ("create a new call\n");

    // Generate a new call ID for the incoming call!
    id = Manager::instance().getNewCallID();

    call = new SIPCall (id, Call::Incoming, _pool);

    /* If an error occured at the call creation */
    if (!call) {
        _debug ("UserAgent: unable to create an incoming call");
        return false;
    }



    std::string addrToUse, addrSdp ="0.0.0.0";

    pjsip_tpselector *tp;

    account = dynamic_cast<SIPAccount *> (Manager::instance().getAccount (account_id));

    if (account != NULL) {

        // May use the published address as well
        addrToUse = account->getLocalAddress ();
        account->isStunEnabled () ? addrSdp = account->getPublishedAddress () : addrSdp = account->getLocalAddress ();
        // Set the appropriate transport to have the right VIA header
        link->init_transport_selector (account->getAccountTransport (), &tp);
    }

    if (addrToUse == "0.0.0.0") {
        link->loadSIPLocalIP (&addrToUse);
    }

    if (addrSdp == "0.0.0.0") {
        addrSdp = addrToUse;
    }


    call->setConnectionState (Call::Progressing);

    call->setPeerNumber (peerNumber);

    call->setDisplayName (displayName);

    call->initRecFileName();

    // Notify UI there is an incoming call

    _debug ("Add call to account link\n");

    if (Manager::instance().incomingCall (call, account_id)) {
        // Add this call to the callAccountMap in ManagerImpl
        Manager::instance().getAccountLink (account_id)->addCall (call);
    } else {
        // Fail to notify UI
        delete call;
        call = NULL;
        _debug ("UserAgent: Fail to notify UI!");
        return false;
    }

    // Have to do some stuff with the SDP
    // Set the codec map, IP, peer number and so on... for the SIPCall object
    setCallAudioLocal (call, addrToUse);

    // We retrieve the remote sdp offer in the rdata struct to begin the negociation
    call->getLocalSDP()->set_ip_address (addrSdp);

    get_remote_sdp_from_offer (rdata, &r_sdp);

    status = call->getLocalSDP()->receiving_initial_offer (r_sdp);

    if (status!=PJ_SUCCESS) {
        delete call;
        call=0;
        return false;
    }


    /* Create the local dialog (UAS) */
    status = pjsip_dlg_create_uas (pjsip_ua_instance(), rdata, NULL, &dialog);

    if (status != PJ_SUCCESS) {
        pjsip_endpt_respond_stateless (_endpt, rdata, PJSIP_SC_INTERNAL_SERVER_ERROR, &reason, NULL,
                                       NULL);
        return true;
    }

    // Specify media capability during invite session creation
    status = pjsip_inv_create_uas (dialog, rdata, call->getLocalSDP()->get_local_sdp_session(), 0, &inv);

    // Explicitly set the transport
    status = pjsip_dlg_set_transport (dialog, tp);


    PJ_ASSERT_RETURN (status == PJ_SUCCESS, 1);

    // Associate the call in the invite session
    inv->mod_data[_mod_ua.id] = call;

    // Send a 180/Ringing response
    status = pjsip_inv_initial_answer (inv, rdata, PJSIP_SC_RINGING, NULL, NULL, &tdata);

    PJ_ASSERT_RETURN (status == PJ_SUCCESS, 1);

    status = pjsip_inv_send_msg (inv, tdata);

    PJ_ASSERT_RETURN (status == PJ_SUCCESS, 1);

    // Associate invite session to the current call
    call->setInvSession (inv);

    // Update the connection state
    call->setConnectionState (Call::Ringing);

    /* Done */
    return true;

}

pj_bool_t mod_on_rx_response (pjsip_rx_data *rdata UNUSED)
{
    _debug ("Mod on rx response");
    return PJ_SUCCESS;
}

void onCallTransfered (pjsip_inv_session *inv, pjsip_rx_data *rdata)
{

    pj_status_t status;
    pjsip_tx_data *tdata;
    SIPCall *existing_call;
    const pj_str_t str_refer_to = { (char*) "Refer-To", 8};
    const pj_str_t str_refer_sub = { (char*) "Refer-Sub", 9 };
    const pj_str_t str_ref_by = { (char*) "Referred-By", 11 };
    pjsip_generic_string_hdr *refer_to;
    pjsip_generic_string_hdr *refer_sub;
    pjsip_hdr *ref_by_hdr;
    pj_bool_t no_refer_sub = PJ_FALSE;
    char *uri;
    std::string tmp;
    pjsip_status_code code;
    pjsip_evsub *sub;

    existing_call = (SIPCall *) inv->mod_data[_mod_ua.id];

    /* Find the Refer-To header */
    refer_to = (pjsip_generic_string_hdr*)
               pjsip_msg_find_hdr_by_name (rdata->msg_info.msg, &str_refer_to, NULL);

    if (refer_to == NULL) {
        /* Invalid Request.
         * No Refer-To header!
         */
        _debug ("UserAgent: Received REFER without Refer-To header!");
        pjsip_dlg_respond (inv->dlg, rdata, 400, NULL, NULL, NULL);
        return;
    }

    /* Find optional Refer-Sub header */
    refer_sub = (pjsip_generic_string_hdr*)
                pjsip_msg_find_hdr_by_name (rdata->msg_info.msg, &str_refer_sub, NULL);

    if (refer_sub) {
        if (!pj_strnicmp2 (&refer_sub->hvalue, "true", 4) ==0)
            no_refer_sub = PJ_TRUE;
    }

    /* Find optional Referred-By header (to be copied onto outgoing INVITE
     * request.
     */
    ref_by_hdr = (pjsip_hdr*)
                 pjsip_msg_find_hdr_by_name (rdata->msg_info.msg, &str_ref_by,
                                             NULL);

    /* Notify callback */
    code = PJSIP_SC_ACCEPTED;

    _debug ("UserAgent: Call to %.*s is being transfered to %.*s",
            (int) inv->dlg->remote.info_str.slen,
            inv->dlg->remote.info_str.ptr,
            (int) refer_to->hvalue.slen,
            refer_to->hvalue.ptr);

    if (no_refer_sub) {
        /*
         * Always answer with 2xx.
         */
        pjsip_tx_data *tdata;
        const pj_str_t str_false = { (char*) "false", 5};
        pjsip_hdr *hdr;

        status = pjsip_dlg_create_response (inv->dlg, rdata, code, NULL,
                                            &tdata);

        if (status != PJ_SUCCESS) {
            _debug ("UserAgent: Unable to create 2xx response to REFER -- %d", status);
            return;
        }

        /* Add Refer-Sub header */
        hdr = (pjsip_hdr*)
              pjsip_generic_string_hdr_create (tdata->pool, &str_refer_sub,
                                               &str_false);

        pjsip_msg_add_hdr (tdata->msg, hdr);


        /* Send answer */
        status = pjsip_dlg_send_response (inv->dlg, pjsip_rdata_get_tsx (rdata),
                                          tdata);

        if (status != PJ_SUCCESS) {
            _debug ("UserAgent: Unable to create 2xx response to REFER -- %d", status);
            return;
        }

        /* Don't have subscription */
        sub = NULL;

    } else {

        struct pjsip_evsub_user xfer_cb;
        pjsip_hdr hdr_list;

        /* Init callback */
        pj_bzero (&xfer_cb, sizeof (xfer_cb));
        xfer_cb.on_evsub_state = &xfer_svr_cb;

        /* Init addiTHIS_FILE, THIS_FILE, tional header list to be sent with REFER response */
        pj_list_init (&hdr_list);

        /* Create transferee event subscription */
        status = pjsip_xfer_create_uas (inv->dlg, &xfer_cb, rdata, &sub);

        if (status != PJ_SUCCESS) {
            _debug ("UserAgent: Unable to create xfer uas -- %d", status);
            pjsip_dlg_respond (inv->dlg, rdata, 500, NULL, NULL, NULL);
            return;
        }

        /* If there's Refer-Sub header and the value is "true", send back
         * Refer-Sub in the response with value "true" too.
         */
        if (refer_sub) {
            const pj_str_t str_true = { (char*) "true", 4 };
            pjsip_hdr *hdr;

            hdr = (pjsip_hdr*)
                  pjsip_generic_string_hdr_create (inv->dlg->pool,
                                                   &str_refer_sub,
                                                   &str_true);
            pj_list_push_back (&hdr_list, hdr);

        }

        /* Accept the REFER request, send 2xx. */
        pjsip_xfer_accept (sub, rdata, code, &hdr_list);

        /* Create initial NOTIFY request */
        status = pjsip_xfer_notify (sub, PJSIP_EVSUB_STATE_ACTIVE,
                                    100, NULL, &tdata);

        if (status != PJ_SUCCESS) {
            _debug ("UserAgent: Unable to create NOTIFY to REFER -- %d", status);
            return;
        }

        /* Send initial NOTIFY request */
        status = pjsip_xfer_send_request (sub, tdata);

        if (status != PJ_SUCCESS) {
            _debug ("UserAgent: Unable to send NOTIFY to REFER -- %d", status);
            return;
        }
    }

    /* We're cheating here.
     * We need to get a null terminated string from a pj_str_t.
     * So grab the pointer from the hvalue and NULL terminate it, knowing
     * that the NULL position will be occupied by a newline.
     */
    uri = refer_to->hvalue.ptr;

    uri[refer_to->hvalue.slen] = '\0';

    /* Now make the outgoing call. */
    tmp = std::string (uri);

    if (existing_call == NULL) {
        _debug ("UserAgent: Call doesn't exist!");
        return;
    }

    AccountID accId = Manager::instance().getAccountFromCall (existing_call->getCallId());

    CallID newCallId = Manager::instance().getNewCallID();

    if (!Manager::instance().outgoingCall (accId, newCallId, tmp)) {

        /* Notify xferer about the error (if we have subscription) */
        if (sub) {
            status = pjsip_xfer_notify (sub, PJSIP_EVSUB_STATE_TERMINATED,
                                        500, NULL, &tdata);

            if (status != PJ_SUCCESS) {
                _debug ("UserAgent: Unable to create NOTIFY to REFER -- %d", status);
                return;
            }

            status = pjsip_xfer_send_request (sub, tdata);

            if (status != PJ_SUCCESS) {
                _debug ("UserAgent: Unable to send NOTIFY to REFER -- %d", status);
                return;
            }
        }

        return;
    }

    SIPCall* newCall = 0;

    SIPVoIPLink *link = dynamic_cast<SIPVoIPLink *> (Manager::instance().getAccountLink (accId));

    if (link) {
        newCall = dynamic_cast<SIPCall *> (link->getCall (newCallId));

        if (!newCall) {
            _debug ("UserAgent: can not find the call from sipvoiplink!");
            return;
        }
    }

    if (sub) {
        /* Put the server subscription in inv_data.
         * Subsequent state changed in pjsua_inv_on_state_changed() will be
         * reported back to the server subscription.
         */
        newCall->setXferSub (sub);

        /* Put the invite_data in the subscription. */
        pjsip_evsub_set_mod_data (sub, _mod_ua.id,
                                  newCall);
    }
}



void xfer_func_cb (pjsip_evsub *sub, pjsip_event *event)
{


    PJ_UNUSED_ARG (event);

    /*
     * When subscription is accepted (got 200/OK to REFER), check if
     * subscription suppressed.
     */

    if (pjsip_evsub_get_state (sub) == PJSIP_EVSUB_STATE_ACCEPTED) {

        _debug ("Transfer accepted! Waiting for notifications. ");

    }

    /*
     * On incoming NOTIFY, notify application about call transfer progress.
     */
    else if (pjsip_evsub_get_state (sub) == PJSIP_EVSUB_STATE_ACTIVE ||
             pjsip_evsub_get_state (sub) == PJSIP_EVSUB_STATE_TERMINATED) {
        pjsip_msg *msg;
        pjsip_msg_body *body;
        pjsip_status_line status_line;
        pj_bool_t is_last;
        pj_bool_t cont;
        pj_status_t status;

        std::string noresource;
        std::string ringing;
        std::string request;

        noresource = "noresource";
        ringing = "Ringing";


        SIPVoIPLink *link = reinterpret_cast<SIPVoIPLink *> (pjsip_evsub_get_mod_data (sub, _mod_ua.id));

        /* When subscription is terminated, clear the xfer_sub member of
         * the inv_data.
         */

        if (pjsip_evsub_get_state (sub) == PJSIP_EVSUB_STATE_TERMINATED) {
            pjsip_evsub_set_mod_data (sub, _mod_ua.id, NULL);
            _debug ("UserAgent: Xfer client subscription terminated");

        }

        if (!link || !event) {
            /* Application is not interested with call progress status */
            _debug ("UserAgent: Either link or event is empty!");
            return;
        }



        /* This better be a NOTIFY request */
        if (event->type == PJSIP_EVENT_TSX_STATE &&
                event->body.tsx_state.type == PJSIP_EVENT_RX_MSG) {

            pjsip_rx_data *rdata;

            rdata = event->body.tsx_state.src.rdata;


            /* Check if there's body */
            msg = rdata->msg_info.msg;
            body = msg->body;

            if (!body) {
                // if (call->getCallConfiguration () == Call::IPtoIP) {
                //   _debug("UserAgent: IptoIp NOTIFY without message body");
                // }
                // else{
                _debug ("UserAgent: Warning! Received NOTIFY without message body");
                return;
                // }
            }



            /* Check for appropriate content */
            if (pj_stricmp2 (&body->content_type.type, "message") != 0 ||
                    pj_stricmp2 (&body->content_type.subtype, "sipfrag") != 0) {
                _debug ("UserAgent: Warning! Received NOTIFY with non message/sipfrag content");
                return;
            }

            /* Try to parse the content */
            status = pjsip_parse_status_line ( (char*) body->data, body->len,
                                               &status_line);

            if (status != PJ_SUCCESS) {
                _debug ("UserAgent: Warning! Received NOTIFY with invalid message/sipfrag content");
                return;
            }

        } else {
            _debug ("UserAgent: Set code to 500!");
            status_line.code = 500;
            status_line.reason = *pjsip_get_status_text (500);
        }

        // Get current call
        SIPCall *call = dynamic_cast<SIPCall *> (link->getCall (Manager::instance().getCurrentCallId()));

        if (!call) {
            _debug ("UserAgent: Call doesn't exit!");
            return;
        }


        if (event->body.rx_msg.rdata->msg_info.msg_buf != NULL) {
            request = event->body.rx_msg.rdata->msg_info.msg_buf;

            if ( (int) request.find (noresource) != -1) {
                _debug ("UserAgent: NORESOURCE for transfer!");
                link->transferStep2 (call);
                pjsip_evsub_terminate (sub, PJ_TRUE);

                Manager::instance().transferFailed();
                return;
            }

            if ( (int) request.find (ringing) != -1) {
                _debug ("UserAgent: transfered call RINGING!");
                link->transferStep2 (call);
                pjsip_evsub_terminate (sub, PJ_TRUE);

                Manager::instance().transferSucceded();
                return;
            }
        }


        /* Notify application */
        is_last = (pjsip_evsub_get_state (sub) ==PJSIP_EVSUB_STATE_TERMINATED);

        cont = !is_last;

        if (status_line.code/100 == 2) {

            _debug ("UserAgent: Try to stop rtp!");
            pjsip_tx_data *tdata;

            status = pjsip_inv_end_session (call->getInvSession(), PJSIP_SC_GONE, NULL, &tdata);

            if (status != PJ_SUCCESS) {
                _debug ("UserAgent: Fail to create end session msg!");
            } else {
                status = pjsip_inv_send_msg (call->getInvSession(), tdata);

                if (status != PJ_SUCCESS)
                    _debug ("UserAgent: Fail to send end session msg!");
            }

            link->transferStep2 (call);

            cont = PJ_FALSE;
        }

        if (!cont) {
            pjsip_evsub_set_mod_data (sub, _mod_ua.id, NULL);
        }

    }

}


void xfer_svr_cb (pjsip_evsub *sub, pjsip_event *event)
{


    PJ_UNUSED_ARG (event);

    /*
     * When subscription is terminated, clear the xfer_sub member of
     * the inv_data.
     */

    if (pjsip_evsub_get_state (sub) == PJSIP_EVSUB_STATE_TERMINATED) {
        SIPCall *call;

        call = (SIPCall*) pjsip_evsub_get_mod_data (sub, _mod_ua.id);

        if (!call)
            return;

        pjsip_evsub_set_mod_data (sub, _mod_ua.id, NULL);

        call->setXferSub (NULL);

        _debug ("UserAgent: Xfer server subscription terminated");
    }
}

void on_rx_offer (pjsip_inv_session *inv, const pjmedia_sdp_session *offer)
{


#ifdef CAN_REINVITE
    _debug ("%s (%d): on_rx_offer REINVITE", __FILE__, __LINE__);

    SIPCall *call;
    pj_status_t status;
    AccountID accId;
    SIPVoIPLink *link;

    call = (SIPCall*) inv->mod_data[getModId() ];

    if (!call)
        return;

    accId = Manager::instance().getAccountFromCall (call->getCallId());

    link = dynamic_cast<SIPVoIPLink *> (Manager::instance().getAccountLink (accId));

    call->getLocalSDP()->receiving_initial_offer ( (pjmedia_sdp_session*) offer);

    status=pjsip_inv_set_sdp_answer (call->getInvSession(), call->getLocalSDP()->get_local_sdp_session());

    if (link)
        link->handle_reinvite (call);

#endif

}

void handle_incoming_options (pjsip_rx_data *rdata)
{


    pjsip_tx_data *tdata;
    pjsip_response_addr res_addr;
    const pjsip_hdr *cap_hdr;
    pj_status_t status;

    /* Create basic response. */
    status = pjsip_endpt_create_response (_endpt, rdata, PJSIP_SC_OK, NULL, &tdata);

    if (status != PJ_SUCCESS) {
        return;
    }

    /* Add Allow header */
    cap_hdr = pjsip_endpt_get_capability (_endpt, PJSIP_H_ALLOW, NULL);

    if (cap_hdr) {
        pjsip_msg_add_hdr (tdata->msg, (pjsip_hdr*) pjsip_hdr_clone (tdata->pool, cap_hdr));
    }

    /* Add Accept header */
    cap_hdr = pjsip_endpt_get_capability (_endpt, PJSIP_H_ACCEPT, NULL);

    if (cap_hdr) {
        pjsip_msg_add_hdr (tdata->msg, (pjsip_hdr*) pjsip_hdr_clone (tdata->pool, cap_hdr));
    }

    /* Add Supported header */
    cap_hdr = pjsip_endpt_get_capability (_endpt, PJSIP_H_SUPPORTED, NULL);

    if (cap_hdr) {
        pjsip_msg_add_hdr (tdata->msg, (pjsip_hdr*) pjsip_hdr_clone (tdata->pool, cap_hdr));
    }

    /* Add Allow-Events header from the evsub module */
    cap_hdr = pjsip_evsub_get_allow_events_hdr (NULL);

    if (cap_hdr) {
        pjsip_msg_add_hdr (tdata->msg, (pjsip_hdr*) pjsip_hdr_clone (tdata->pool, cap_hdr));
    }

    /* Send response statelessly */
    pjsip_get_response_addr (tdata->pool, rdata, &res_addr);

    status = pjsip_endpt_send_response (_endpt, &res_addr, tdata, NULL, NULL);

    if (status != PJ_SUCCESS)
        pjsip_tx_data_dec_ref (tdata);
}

/*****************************************************************************************************************/


bool setCallAudioLocal (SIPCall* call, std::string localIP)
{
    SIPAccount *account = NULL;

    if (call) {
        account = dynamic_cast<SIPAccount *> (Manager::instance().getAccount (Manager::instance().getAccountFromCall (call->getCallId ())));

        // Setting Audio
        unsigned int callLocalAudioPort = RANDOM_LOCAL_PORT;
        unsigned int callLocalExternAudioPort = callLocalAudioPort;

        if (account->isStunEnabled ()) {
            // If use Stun server
            callLocalExternAudioPort = account->getStunPort ();
            //localIP = account->getPublishedAddress ();
        }

        _debug ("            Setting local ip address: %s", localIP.c_str());

        _debug ("            Setting local audio port to: %d", callLocalAudioPort);
        _debug ("            Setting local audio port (external) to: %d", callLocalExternAudioPort);

        // Set local audio port for SIPCall(id)
        call->setLocalIp (localIP);
        call->setLocalAudioPort (callLocalAudioPort);
        call->setLocalExternAudioPort (callLocalExternAudioPort);

        call->getLocalSDP()->attribute_port_to_all_media (callLocalExternAudioPort);

        return true;
    }

    return false;
}

std::string fetch_header_value (pjsip_msg *msg, std::string field)
{


    pj_str_t name;
    pjsip_generic_string_hdr * hdr;
    std::string value, url;
    size_t pos;

    std::cout << "fetch header value" << std::endl;

    /* Convert the field name into pjsip type */
    name = pj_str ( (char*) field.c_str());

    /* Get the header value and convert into string*/
    hdr = (pjsip_generic_string_hdr*) pjsip_msg_find_hdr_by_name (msg, &name, NULL);

    if (!hdr)
        return "";

    value = hdr->hvalue.ptr;

    if ( (pos=value.find ("\n")) == std::string::npos) {
        return "";
    }

    url = value.substr (0, pos);

    return url;
}

std::vector<std::string> SIPVoIPLink::getAllIpInterface (void)
{
    pj_sockaddr addrList[16];
    unsigned int addrCnt = PJ_ARRAY_SIZE (addrList);

    pj_status_t success;
    success = pj_enum_ip_interface (pj_AF_INET(), &addrCnt, addrList);

    std::vector<std::string> ifaceList;

    if (success != PJ_SUCCESS) {
        return ifaceList;
    }

    _debug ("Detecting available interfaces...");

    int i;

    for (i = 0; i < (int) addrCnt; i++) {
        char tmpAddr[PJ_INET_ADDRSTRLEN];
        pj_sockaddr_print (&addrList[i], tmpAddr, sizeof (tmpAddr), 0);
        ifaceList.push_back (std::string (tmpAddr));
        _debug ("Local interface %s", tmpAddr);
    }

    return ifaceList;
}


pj_bool_t stun_sock_on_status (pj_stun_sock *stun_sock, pj_stun_sock_op op, pj_status_t status)
{
    if (status == PJ_SUCCESS)
        return PJ_TRUE;
    else
        return PJ_FALSE;
}

pj_bool_t stun_sock_on_rx_data (pj_stun_sock *stun_sock, void *pkt, unsigned pkt_len, const pj_sockaddr_t *src_addr, unsigned addr_len)
{
    return PJ_TRUE;
}


std::string getLocalAddressAssociatedToAccount (AccountID id)
{
    SIPAccount *account = NULL;
    pj_sockaddr_in local_addr_ipv4;
    pjsip_transport *tspt;
    std::string localAddr;
    pj_str_t tmp;

    account = dynamic_cast<SIPAccount *> (Manager::instance().getAccount (id));

    // Set the local address

    if (account != NULL) {
        tspt = account->getAccountTransport ();

        if (tspt != NULL) {
            local_addr_ipv4 = tspt->local_addr.ipv4;
        } else {
            _debug ("In getLocalAddressAssociatedToAccount: transport is null");
            local_addr_ipv4 = _localUDPTransport->local_addr.ipv4;
        }
    } else {
        _debug ("In getLocalAddressAssociatedToAccount: account is null");
        local_addr_ipv4 = _localUDPTransport->local_addr.ipv4;
    }

    _debug ("slbvasjklbvaskbvaskvbaskvaskvbsdfk: %i", local_addr_ipv4.sin_addr.s_addr);

    tmp = pj_str (pj_inet_ntoa (local_addr_ipv4.sin_addr));
    localAddr = std::string (tmp.ptr);

    _debug ("slbvasjklbvaskbvaskvbaskvaskvbsdfk: %s", localAddr.c_str());

    return localAddr;

}<|MERGE_RESOLUTION|>--- conflicted
+++ resolved
@@ -1649,11 +1649,7 @@
     }
 
     if (!get_dns_server_addresses (&dns_servers)) {
-<<<<<<< HEAD
         _debug ("Error  while fetching DNS information");
-=======
-        _debug ("Error while fetching DNS information\n");
->>>>>>> 18700e6a
         return -1;
     }
 
@@ -2860,12 +2856,7 @@
 
 void call_on_tsx_changed (pjsip_inv_session *inv, pjsip_transaction *tsx, pjsip_event *e)
 {
-<<<<<<< HEAD
-
     _debug("call_on_tsx_changed to state %s", transactionStateMap[tsx->state]);
-=======
-    _debug ("call_on_tsx_changed to state %s\n", transactionStateMap[tsx->state]);
->>>>>>> 18700e6a
 
     if (tsx->role==PJSIP_ROLE_UAS && tsx->state==PJSIP_TSX_STATE_TRYING &&
             pjsip_method_cmp (&tsx->method, &pjsip_refer_method) ==0) {
