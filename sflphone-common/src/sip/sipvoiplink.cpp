/*
 *  Copyright (C) 2004-2009 Savoir-Faire Linux inc.
 *
 *  Author: Emmanuel Milou <emmanuel.milou@savoirfairelinux.com>
 *  Author: Yun Liu <yun.liu@savoirfairelinux.com>
 *  Author: Pierre-Luc Bacon <pierre-luc.bacon@savoirfairelinux.com>
 *
 *  This program is free software; you can redistribute it and/or modify
 *  it under the terms of the GNU General Public License as published by
 *  the Free Software Foundation; either version 3 of the License, or
 *  (at your option) any later version.
 *
 *  This program is distributed in the hope that it will be useful,
 *  but WITHOUT ANY WARRANTY; without even the implied warranty of
 *  MERCHANTABILITY or FITNESS FOR A PARTICULAR PURPOSE.  See the
 *  GNU General Public License for more details.
 *
 *  You should have received a copy of the GNU General Public License
 *  along with this program; if not, write to the Free Software
 *   Foundation, Inc., 675 Mass Ave, Cambridge, MA 02139, USA.
 */

#include "sipvoiplink.h"

#include "manager.h"

#include "sip/sdp.h"
#include "sipcall.h"
#include "sipaccount.h"
#include "eventthread.h"

#include "dbus/dbusmanager.h"
#include "dbus/callmanager.h"

#include "pjsip/sip_endpoint.h"
#include "pjsip/sip_transport_tls.h"
#include "pjsip/sip_transport_tls.h"
#include "pjsip/sip_uri.h"
#include <pjnath.h>

#include <netinet/in.h>
#include <arpa/nameser.h>
#include <resolv.h>
#include <istream>

#define CAN_REINVITE        1

static char * invitationStateMap[] = {
    (char*) "PJSIP_INV_STATE_NULL",
    (char*) "PJSIP_INV_STATE_CALLING",
    (char*) "PJSIP_INV_STATE_INCOMING",
    (char*) "PJSIP_INV_STATE_EARLY",
    (char*) "PJSIP_INV_STATE_CONNECTING",
    (char*) "PJSIP_INV_STATE_CONFIRMED",
    (char*) "PJSIP_INV_STATE_DISCONNECTED"
};

static char * transactionStateMap[] = {
    (char*) "PJSIP_TSX_STATE_NULL" ,
    (char*) "PJSIP_TSX_STATE_CALLING",
    (char*) "PJSIP_TSX_STATE_TRYING",
    (char*) "PJSIP_TSX_STATE_PROCEEDING",
    (char*) "PJSIP_TSX_STATE_COMPLETED",
    (char*) "PJSIP_TSX_STATE_CONFIRMED",
    (char*) "PJSIP_TSX_STATE_TERMINATED",
    (char*) "PJSIP_TSX_STATE_DESTROYED",
    (char*) "PJSIP_TSX_STATE_MAX"
};

struct result {
    pj_status_t             status;
    pjsip_server_addresses  servers;
};

pjsip_transport *_localUDPTransport;

const pj_str_t STR_USER_AGENT = { (char*) "User-Agent", 10 };

/**************** EXTERN VARIABLES AND FUNCTIONS (callbacks) **************************/

/*
 * Retrieve the SDP of the peer contained in the offer
 *
 * @param rdata The request data
 * @param r_sdp The pjmedia_sdp_media to stock the remote SDP
 */
void get_remote_sdp_from_offer (pjsip_rx_data *rdata, pjmedia_sdp_session** r_sdp);

int getModId();

/**
 * Set audio (SDP) configuration for a call
 * localport, localip, localexternalport
 * @param call a SIPCall valid pointer
 * @return bool True
 */
bool setCallAudioLocal (SIPCall* call, std::string localIP);

void handle_incoming_options (pjsip_rx_data *rxdata);

std::string fetch_header_value (pjsip_msg *msg, std::string field);

std::string getLocalAddressAssociatedToAccount (AccountID id);


/*
 *  The global pool factory
 */
pj_caching_pool _cp;

/*
 * The pool to allocate memory
 */
pj_pool_t *_pool;

/*
 *	The SIP endpoint
 */
pjsip_endpoint *_endpt;

/*
 *	The SIP module
 */
pjsip_module _mod_ua;

/*
 * Thread related
 */
pj_thread_t *thread;
pj_thread_desc desc;

/*
 * Url hook instance
 */
UrlHook *urlhook;

/**
 * Get the number of voicemail waiting in a SIP message
 */
void set_voicemail_info (AccountID account, pjsip_msg_body *body);

// Documentated from the PJSIP Developer's Guide, available on the pjsip website/


pj_bool_t stun_sock_on_status (pj_stun_sock *stun_sock, pj_stun_sock_op op, pj_status_t status);
pj_bool_t stun_sock_on_rx_data (pj_stun_sock *stun_sock, void *pkt, unsigned pkt_len, const pj_sockaddr_t *src_addr, unsigned addr_len);


/*
 * Session callback
 * Called when the invite session state has changed.
 *
 * @param	inv	A pointer on a pjsip_inv_session structure
 * @param	e	A pointer on a pjsip_event structure
 */
void call_on_state_changed (pjsip_inv_session *inv, pjsip_event *e);

/*
 * Session callback
 * Called after SDP offer/answer session has completed.
 *
 * @param	inv	A pointer on a pjsip_inv_session structure
 * @param	status	A pj_status_t structure
 */
void call_on_media_update (pjsip_inv_session *inv, pj_status_t status UNUSED);

/*
 * Called when the invite usage module has created a new dialog and invite
 * because of forked outgoing request.
 *
 * @param	inv	A pointer on a pjsip_inv_session structure
 * @param	e	A pointer on a pjsip_event structure
 */
void call_on_forked (pjsip_inv_session *inv, pjsip_event *e);

/*
 * Session callback
 * Called whenever any transactions within the session has changed their state.
 * Useful to monitor the progress of an outgoing request.
 *
 * @param	inv	A pointer on a pjsip_inv_session structure
 * @param	tsx	A pointer on a pjsip_transaction structure
 * @param	e	A pointer on a pjsip_event structure
 */
void call_on_tsx_changed (pjsip_inv_session *inv, pjsip_transaction *tsx, pjsip_event *e);

void on_rx_offer (pjsip_inv_session *inv, const pjmedia_sdp_session *offer);

/*
 * Registration callback
 */
void regc_cb (struct pjsip_regc_cbparam *param);

/*
 * DNS Callback used in workaround for bug #1852
 */
static void dns_cb (pj_status_t status, void *token, const struct pjsip_server_addresses *addr);

/*
 * Called to handle incoming requests outside dialogs
 * @param   rdata
 * @return  pj_bool_t
 */
pj_bool_t mod_on_rx_request (pjsip_rx_data *rdata);

/*
 * Called to handle incoming response
 * @param	rdata
 * @return	pj_bool_t
 */
pj_bool_t mod_on_rx_response (pjsip_rx_data *rdata UNUSED) ;

/*
 * Transfer callbacks
 */
void xfer_func_cb (pjsip_evsub *sub, pjsip_event *event);
void xfer_svr_cb (pjsip_evsub *sub, pjsip_event *event);
void onCallTransfered (pjsip_inv_session *inv, pjsip_rx_data *rdata);

/*************************************************************************************************/

SIPVoIPLink* SIPVoIPLink::_instance = NULL;


SIPVoIPLink::SIPVoIPLink (const AccountID& accountID)
        : VoIPLink (accountID)
        , _nbTryListenAddr (2)   // number of times to try to start SIP listener
        , _regPort (atoi (DEFAULT_SIP_PORT))
        , _clients (0)
{
    // to get random number for RANDOM_PORT
    srand (time (NULL));

    urlhook = new UrlHook ();

    /* Start pjsip initialization step */
    init();
}

SIPVoIPLink::~SIPVoIPLink()
{
    terminate();
}

SIPVoIPLink* SIPVoIPLink::instance (const AccountID& id)
{

    if (!_instance) {
<<<<<<< HEAD
		_debug ("Create new SIPVoIPLink instance");
=======
	_debug ("Create new SIPVoIPLink instance\n");
>>>>>>> 50fc8ce2
        _instance = new SIPVoIPLink (id);
    }

    return _instance;
}

void SIPVoIPLink::decrementClients (void)
{
    _clients--;

    if (_clients == 0) {
        terminate();
        SIPVoIPLink::_instance=NULL;
    }
}

bool SIPVoIPLink::init()
{
    if (initDone())
        return false;

	// TODO This port should be the one configured for the IP profile
	// and not the global one
    _regPort = Manager::instance().getLocalIp2IpPort();

    /* Instanciate the C++ thread */
    _evThread = new EventThread (this);

    /* Initialize the pjsip library */
    pjsip_init();

    initDone (true);

    return true;
}

void
SIPVoIPLink::terminate()
{
    _debug("SIPVoIPLink::terminate");



    if (_evThread) {
        _debug("SIPVoIPLink:: delete eventThread");
        delete _evThread;
        _evThread = NULL;
    }



    /* Clean shutdown of pjsip library */
    if (initDone()) {
      _debug("pjsip_shutdown\n");
        pjsip_shutdown();
    }

    initDone (false);
}

void
SIPVoIPLink::terminateSIPCall()
{
    ost::MutexLock m (_callMapMutex);
    CallMap::iterator iter = _callMap.begin();
    SIPCall *call;

    while (iter != _callMap.end()) {
        call = dynamic_cast<SIPCall*> (iter->second);

        if (call) {
            // terminate the sip call
            delete call;
            call = 0;
        }

        iter++;
    }

    _callMap.clear();
}

void
SIPVoIPLink::terminateOneCall (const CallID& id)
{

    SIPCall *call = getSIPCall (id);

    if (call) {
        // terminate the sip call
        delete call;
        call = 0;
    }
}

void get_remote_sdp_from_offer (pjsip_rx_data *rdata, pjmedia_sdp_session** r_sdp)
{

    pjmedia_sdp_session *sdp;
    pjsip_msg *msg;
    pjsip_msg_body *body;

    // Get the message
    msg = rdata->msg_info.msg;
    // Get the body message
    body = msg->body;

    // Parse the remote request to get the sdp session

    if (body) {
        pjmedia_sdp_parse (rdata->tp_info.pool, (char*) body->data, body->len, &sdp);
        *r_sdp = sdp;
    }

    else
        *r_sdp = NULL;
}


std::string SIPVoIPLink::get_useragent_name (void)
{
    std::ostringstream  useragent;
    useragent << PROGNAME << "/" << SFLPHONED_VERSION;
    return useragent.str();
}

void
SIPVoIPLink::getEvent()
{
    // We have to register the external thread so it could access the pjsip frameworks
    if (!pj_thread_is_registered())
        pj_thread_register (NULL, desc, &thread);

    // PJSIP polling
    pj_time_val timeout = {0, 10};

    pjsip_endpt_handle_events (_endpt, &timeout);

}

int SIPVoIPLink::sendRegister (AccountID id)
{
    int expire_value;

    pj_status_t status;
    pj_str_t useragent;
    pjsip_tx_data *tdata;
    pjsip_host_info destination;

    std::string tmp, hostname, username, password;
    SIPAccount *account = NULL;
    pjsip_regc *regc;
    pjsip_generic_string_hdr *h;
    pjsip_hdr hdr_list;

    account = dynamic_cast<SIPAccount *> (Manager::instance().getAccount (id));

    if (account == NULL) {
        _debug ("In sendRegister: account is null");
        return false;
    }

    // Resolve hostname here and keep its
    // IP address for the whole time the
    // account is connected. This was a
    // workaround meant to help issue
    // #1852 that we hope should be fixed
    // soon.
    if (account->isResolveOnce()) {

        struct result result;
        destination.type = PJSIP_TRANSPORT_UNSPECIFIED;
        destination.flag = pjsip_transport_get_flag_from_type (PJSIP_TRANSPORT_UNSPECIFIED);
        destination.addr.host = pj_str (const_cast<char*> ( (account->getHostname()).c_str()));
        destination.addr.port = 0;

        result.status = 0x12345678;

        pjsip_endpt_resolve (_endpt, _pool, &destination, &result, &dns_cb);

        /* The following magic number and construct are inspired from dns_test.c
         * in test-pjsip directory.
         */

        while (result.status == 0x12345678) {
            pj_time_val timeout = { 1, 0 };
            pjsip_endpt_handle_events (_endpt, &timeout);
            _debug ("status : %d", result.status);
        }

        if (result.status != PJ_SUCCESS) {
            _debug ("Failed to resolve hostname only once."
                    " Default resolver will be used on"
                    " hostname for all requests.");
        } else {
            _debug ("%d servers where obtained from name resolution.", result.servers.count);
            char addr_buf[80];

            pj_sockaddr_print ( (pj_sockaddr_t*) &result.servers.entry[0].addr, addr_buf, sizeof (addr_buf), 3);
            account->setHostname (addr_buf);
        }
    }

    // Launch a new TLS listener/transport
    // if the user did choose it.
    if (account->isTlsEnabled()) {
        pj_status_t status;

        _debug ("    sendRegister: createTlsTransport");
        status = createTlsTransportRetryOnFailure (id);

        if (status != PJ_SUCCESS) {
            _debug ("Failed to initialize TLS transport for account %s", id.c_str());
        }
    }

    else {
        // Launch a new UDP listener/transport, using the published address
        if (account->isStunEnabled ()) {
            pj_status_t status;

            _debug ("    sendRegister: createAlternateUdpTransport");
            status = createAlternateUdpTransport (id);

            if (status != PJ_SUCCESS) {
                _debug ("Failed to initialize UDP transport with an extern published address for account %s", id.c_str());
            }
        } else {

            status = createUDPServer (id);

            if (status != PJ_SUCCESS) {
                _debug ("Use the local UDP transport");
                account->setAccountTransport (_localUDPTransport);
            }
        }
    }

    _mutexSIP.enterMutex();

    // Get the client registration information for this particular account
    regc = account->getRegistrationInfo();
    account->setRegister (true);

    // Set the expire value of the message from the config file
    istringstream stream (account->getRegistrationExpire());
    stream >> expire_value;

    if (!expire_value) {
        expire_value = PJSIP_REGC_EXPIRATION_NOT_SPECIFIED;
    }

    // Update the state of the voip link
    account->setRegistrationState (Trying);

    // Create the registration according to the account ID
    status = pjsip_regc_create (_endpt, (void*) account, &regc_cb, &regc);

    if (status != PJ_SUCCESS) {
        _debug ("UserAgent: Unable to create regc.");
        _mutexSIP.leaveMutex();
        return false;
    }

    // Creates URI
    std::string fromUri;

    std::string contactUri;

    std::string srvUri;

    std::string address;

    fromUri = account->getFromUri();

    srvUri = account->getServerUri();

    address = findLocalAddressFromUri (srvUri, account->getAccountTransport ());

    int port = findLocalPortFromUri (srvUri, account->getAccountTransport ());

    std::stringstream ss;

    std::string portStr;

    ss << port;

    ss >> portStr;

    contactUri = account->getContactHeader (address, portStr);

    _debug ("sendRegister: fromUri: %s serverUri: %s contactUri: %s",
            fromUri.c_str(),
            srvUri.c_str(),
            contactUri.c_str());

    pj_str_t pjFrom;

    pj_cstr (&pjFrom, fromUri.c_str());

    pj_str_t pjContact;

    pj_cstr (&pjContact, contactUri.c_str());

    pj_str_t pjSrv;

    pj_cstr (&pjSrv, srvUri.c_str());

    // Initializes registration
    status = pjsip_regc_init (regc, &pjSrv, &pjFrom, &pjFrom, 1, &pjContact, expire_value);

    if (status != PJ_SUCCESS) {
        _debug ("UserAgent: Unable to initialize account %d in sendRegister", status);
        _mutexSIP.leaveMutex();
        return false;
    }

    pjsip_cred_info *cred = account->getCredInfo();

    int credential_count = account->getCredentialCount();
    _debug ("setting %d credentials in sendRegister", credential_count);
    pjsip_regc_set_credentials (regc, credential_count, cred);

    // Add User-Agent Header
    pj_list_init (&hdr_list);

    useragent = pj_str ( (char*) get_useragent_name ().c_str());

    h = pjsip_generic_string_hdr_create (_pool, &STR_USER_AGENT, &useragent);

    pj_list_push_back (&hdr_list, (pjsip_hdr*) h);

    pjsip_regc_add_headers (regc, &hdr_list);

    status = pjsip_regc_register (regc, PJ_TRUE, &tdata);

    if (status != PJ_SUCCESS) {
        _debug ("UserAgent: Unable to register regc.");
        _mutexSIP.leaveMutex();
        return false;
    }

    pjsip_tpselector *tp;

    init_transport_selector (account->getAccountTransport (), &tp);
    status = pjsip_regc_set_transport (regc, tp);

    if (status != PJ_SUCCESS) {
        _debug ("UserAgent: Unable to set transport.");
        _mutexSIP.leaveMutex ();
        return false;
    }

    // Send registration request
    status = pjsip_regc_send (regc, tdata);

    if (status != PJ_SUCCESS) {
        _debug ("UserAgent: Unable to send regc request.");
        _mutexSIP.leaveMutex();
        return false;
    }

    _mutexSIP.leaveMutex();

    account->setRegistrationInfo (regc);
    _debug ("ok");
    return true;
}

int
SIPVoIPLink::sendUnregister (AccountID id)
{
    pj_status_t status = 0;
    pjsip_tx_data *tdata = NULL;
    SIPAccount *account;
    pjsip_regc *regc;

    account = dynamic_cast<SIPAccount *> (Manager::instance().getAccount (id));
    regc = account->getRegistrationInfo();

    if (!account->isRegister()) {
        account->setRegistrationState (Unregistered);
        return true;
    }

    if (regc) {
        status = pjsip_regc_unregister (regc, &tdata);

        if (status != PJ_SUCCESS) {
            _debug ("UserAgent: Unable to unregister regc.");
            return false;
        }

        status = pjsip_regc_send (regc, tdata);

        if (status != PJ_SUCCESS) {
            _debug ("UserAgent: Unable to send regc request.");
            return false;
        }
    } else {
        _debug ("UserAgent: regc is null!");
        return false;
    }

    //account->setRegistrationInfo(regc);
    account->setRegister (false);

    return true;
}

Call*
SIPVoIPLink::newOutgoingCall (const CallID& id, const std::string& toUrl)
{
    SIPAccount * account = NULL;
    pj_status_t status;
    std::string localAddr;

    SIPCall* call = new SIPCall (id, Call::Outgoing, _pool);

    if (call) {
        account = dynamic_cast<SIPAccount *> (Manager::instance().getAccount (Manager::instance().getAccountFromCall (id)));

        if (account == NULL) {
            _debug ("Error retrieving the account to the make the call with");
            call->setConnectionState (Call::Disconnected);
            call->setState (Call::Error);
            delete call;
            call=0;
            return call;
        }

        std::string toUri = account->getToUri (toUrl);

        call->setPeerNumber (toUri);

		// TODO May use the published address as well
        localAddr = account->getLocalAddress ();
        setCallAudioLocal (call, localAddr);

        try {
            _debug ("Creating new rtp session in newOutgoingCall");
            call->getAudioRtp()->initAudioRtpSession (call);
        } catch (...) {
            _debug ("Failed to create rtp thread from newOutGoingCall");
        }

        call->initRecFileName();

        _debug ("Try to make a call to: %s with call ID: %s", toUrl.data(), id.data());
        // Building the local SDP offer
        // localAddr = getLocalAddressAssociatedToAccount (account->getAccountID());
        call->getLocalSDP()->set_ip_address (localAddr);
        status = call->getLocalSDP()->create_initial_offer();

        if (status != PJ_SUCCESS) {
            delete call;
            call=0;
            return call;
        }

        if (SIPOutgoingInvite (call)) {
            call->setConnectionState (Call::Progressing);
            call->setState (Call::Active);
            addCall (call);
        } else {
            delete call;
            call = 0;
        }
    }

    return call;
}

bool
SIPVoIPLink::answer (const CallID& id)
{
    SIPCall *call;
    pj_status_t status;
    pjsip_tx_data *tdata;
    Sdp *local_sdp;
    pjsip_inv_session *inv_session;

    _debug ("SIPVoIPLink::answer: start answering ");

    call = getSIPCall (id);

    if (call==0) {
        _debug ("! SIP Failure: SIPCall doesn't exists");
        return false;
    }

    local_sdp = call->getLocalSDP();

    try {
        call->getAudioRtp()->initAudioRtpSession (call);
    } catch (...) {
        _debug ("Failed to create rtp thread from answer");
    }

    inv_session = call->getInvSession();

    status = local_sdp->start_negociation ();

    if (status == PJ_SUCCESS) {

        _debug ("SIPVoIPLink::answer:UserAgent: Negociation success! : call %s ", call->getCallId().c_str());
        // Create and send a 200(OK) response
        status = pjsip_inv_answer (inv_session, PJSIP_SC_OK, NULL, NULL, &tdata);
        PJ_ASSERT_RETURN (status == PJ_SUCCESS, 1);
        status = pjsip_inv_send_msg (inv_session, tdata);
        PJ_ASSERT_RETURN (status == PJ_SUCCESS, 1);

        call->setConnectionState (Call::Connected);
        call->setState (Call::Active);

        return true;
    } else {
        // Create and send a 488/Not acceptable here
        // because the SDP negociation failed
        status = pjsip_inv_answer (inv_session, PJSIP_SC_NOT_ACCEPTABLE_HERE, NULL, NULL,
                                   &tdata);
        PJ_ASSERT_RETURN (status == PJ_SUCCESS, 1);
        status = pjsip_inv_send_msg (inv_session, tdata);
        PJ_ASSERT_RETURN (status == PJ_SUCCESS, 1);

        // Terminate the call
        _debug ("SIPVoIPLink::answer: fail terminate call %s ",call->getCallId().c_str());

        if (call->getAudioRtp())
            call->getAudioRtp()->stop ();

        terminateOneCall (call->getCallId());

        removeCall (call->getCallId());

        return false;
    }
}

bool
SIPVoIPLink::hangup (const CallID& id)
{
    pj_status_t status;
    pjsip_tx_data *tdata = NULL;
    SIPCall* call;

    call = getSIPCall (id);

    if (call==0) {
        _debug ("! SIP Error: Call doesn't exist");
        return false;
    }

    // User hangup current call. Notify peer
    status = pjsip_inv_end_session (call->getInvSession(), 404, NULL, &tdata);

    if (status != PJ_SUCCESS)
        return false;


    if (tdata == NULL)
        return true;

    // _debug("Some tdata info: %",);

    status = pjsip_inv_send_msg (call->getInvSession(), tdata);

    if (status != PJ_SUCCESS)
        return false;

    call->getInvSession()->mod_data[getModId() ] = NULL;

    // Release RTP thread
    if (Manager::instance().isCurrentCall (id)) {
        _debug ("* SIP Info: Stopping AudioRTP for hangup");
        call->getAudioRtp()->stop();
    }

    terminateOneCall (id);

    removeCall (id);

    return true;
}

bool
SIPVoIPLink::peerHungup (const CallID& id)
{
    pj_status_t status;
    pjsip_tx_data *tdata = NULL;
    SIPCall* call;

    call = getSIPCall (id);

    if (call==0) {
        _debug ("! SIP Error: Call doesn't exist");
        return false;
    }

    // User hangup current call. Notify peer
    status = pjsip_inv_end_session (call->getInvSession(), 404, NULL, &tdata);

    if (status != PJ_SUCCESS)
        return false;

    if (tdata == NULL)
        return true;

    status = pjsip_inv_send_msg (call->getInvSession(), tdata);

    if (status != PJ_SUCCESS)
        return false;

    call->getInvSession()->mod_data[getModId() ] = NULL;

    // Release RTP thread
    if (Manager::instance().isCurrentCall (id)) {
        _debug ("* SIP Info: Stopping AudioRTP for hangup");
        call->getAudioRtp()->stop();
    }

    terminateOneCall (id);

    removeCall (id);

    return true;
}

bool
SIPVoIPLink::cancel (const CallID& id)
{
    SIPCall* call = getSIPCall (id);

    if (call==0) {
        _debug ("! SIP Error: Call doesn't exist");
        return false;
    }

    _debug ("- SIP Action: Cancel call %s [cid: %3d]", id.data(), call->getCid());

    terminateOneCall (id);
    removeCall (id);

    return true;
}

bool
SIPVoIPLink::onhold (const CallID& id)
{

    pj_status_t status;
    SIPCall* call;

    call = getSIPCall (id);

    if (call==0) {
        _debug ("! SIP Error: call doesn't exist");
        return false;
    }


    // Stop sound
    call->setAudioStart (false);

    call->setState (Call::Hold);

    _debug ("* SIP Info: Stopping AudioRTP for onhold action");

    call->getAudioRtp()->stop();

    /* Create re-INVITE with new offer */
    status = inv_session_reinvite (call, "sendonly");

    if (status != PJ_SUCCESS)
        return false;

    return true;
}

int SIPVoIPLink::inv_session_reinvite (SIPCall *call, std::string direction)
{

    pj_status_t status;
    pjsip_tx_data *tdata;
    pjmedia_sdp_session *local_sdp;
    pjmedia_sdp_attr *attr;

    local_sdp = call->getLocalSDP()->get_local_sdp_session();

    if (local_sdp == NULL) {
        _debug ("! SIP Failure: unable to find local_sdp");
        return !PJ_SUCCESS;
    }

    // reinvite only if connected
    // Build the local SDP offer
    status = call->getLocalSDP()->create_initial_offer();

    if (status != PJ_SUCCESS)
        return 1;   // !PJ_SUCCESS

    pjmedia_sdp_media_remove_all_attr (local_sdp->media[0], "sendrecv");

    attr = pjmedia_sdp_attr_create (_pool, direction.c_str(), NULL);

    pjmedia_sdp_media_add_attr (local_sdp->media[0], attr);

    // Build the reinvite request

    status = pjsip_inv_reinvite (call->getInvSession(), NULL,
                                 local_sdp, &tdata);

    if (status != PJ_SUCCESS)
        return 1;   // !PJ_SUCCESS

    // Send it
    status = pjsip_inv_send_msg (call->getInvSession(), tdata);

    if (status != PJ_SUCCESS)
        return 1;   // !PJ_SUCCESS

    return PJ_SUCCESS;
}


bool
SIPVoIPLink::offhold (const CallID& id)
{
    SIPCall *call;
    pj_status_t status;

    call = getSIPCall (id);

    if (call==0) {
        _debug ("! SIP Error: Call doesn't exist");
        return false;
    }

    try {
        call->getAudioRtp()->initAudioRtpSession (call);
    } catch (...) {
        _debug ("! SIP Failure: Unable to create RTP Session (%s:%d)", __FILE__, __LINE__);
    }

    /* Create re-INVITE with new offer */
    status = inv_session_reinvite (call, "sendrecv");

    if (status != PJ_SUCCESS)
        return false;

    call->setState (Call::Active);

    return true;
}

bool
SIPVoIPLink::transfer (const CallID& id, const std::string& to)
{

    SIPCall *call;
    std::string tmp_to;
    pjsip_evsub *sub;
    pjsip_tx_data *tdata;

    struct pjsip_evsub_user xfer_cb;
    pj_status_t status;
    AccountID account_id;
    SIPAccount * account = NULL;

    call = getSIPCall (id);
    call->stopRecording();
    account_id = Manager::instance().getAccountFromCall (id);
    account = dynamic_cast<SIPAccount *> (Manager::instance().getAccount (account_id));

    if (account == NULL) {
        _debug ("SIPVoIPLink::transfer account is null. Returning.");
        return false;
    }

    if (call==0) {
        _debug ("! SIP Failure: Call doesn't exist");
        return false;
    }

    std::string dest;

    pj_str_t pjDest;

    if (to.find ("@") == std::string::npos) {
        dest = account->getToUri (to);
        pj_cstr (&pjDest, dest.c_str());
    }

    _debug ("Transfering to %s", dest.c_str());

    /* Create xfer client subscription. */
    pj_bzero (&xfer_cb, sizeof (xfer_cb));
    xfer_cb.on_evsub_state = &xfer_func_cb;

    status = pjsip_xfer_create_uac (call->getInvSession()->dlg, &xfer_cb, &sub);

    if (status != PJ_SUCCESS) {
        _debug ("UserAgent: Unable to create xfer -- %d", status);
        return false;
    }

    /* Associate this voiplink of call with the client subscription
     * We can not just associate call with the client subscription
     * because after this function, we can not find the cooresponding
     * voiplink from the call any more. But the voiplink is useful!
     */
    pjsip_evsub_set_mod_data (sub, getModId(), this);

    /*
     * Create REFER request.
     */
    status = pjsip_xfer_initiate (sub, &pjDest, &tdata);

    if (status != PJ_SUCCESS) {
        _debug ("UserAgent: Unable to create REFER request -- %d", status);
        return false;
    }

    /* Send. */
    status = pjsip_xfer_send_request (sub, tdata);

    if (status != PJ_SUCCESS) {
        _debug ("UserAgent: Unable to send REFER request -- %d", status);
        return false;
    }

    return true;
}

bool SIPVoIPLink::transferStep2 (SIPCall* call)
{
    call->getAudioRtp()->stop();
    return true;
}

bool
SIPVoIPLink::refuse (const CallID& id)
{
    SIPCall *call;
    pj_status_t status;
    pjsip_tx_data *tdata;


    call = getSIPCall (id);

    if (call==0) {
        _debug ("Call doesn't exist");
        return false;
    }

    // can't refuse outgoing call or connected
    if (!call->isIncoming() || call->getConnectionState() == Call::Connected) {
        _debug ("It's not an incoming call, or it's already answered");
        return false;
    }

    // User refuse current call. Notify peer
    status = pjsip_inv_end_session (call->getInvSession(), PJSIP_SC_DECLINE, NULL, &tdata);   //603

    if (status != PJ_SUCCESS)
        return false;

    status = pjsip_inv_send_msg (call->getInvSession(), tdata);

    if (status != PJ_SUCCESS)
        return false;

    call->getInvSession()->mod_data[getModId() ] = NULL;

    terminateOneCall (id);

    return true;
}


std::string
SIPVoIPLink::getCurrentCodecName()
{

    SIPCall *call;
    AudioCodec *ac = NULL;
    std::string name = "";

    call = getSIPCall (Manager::instance().getCurrentCallId());

    if (call)
        ac = call->getLocalSDP()->get_session_media();

    if (ac)
        name = ac->getCodecName();

    return name;
}

bool
SIPVoIPLink::carryingDTMFdigits (const CallID& id, char code)
{

    SIPCall *call;
    int duration;
    const int body_len = 1000;
    char *dtmf_body;
    pj_status_t status;
    pjsip_tx_data *tdata;
    pj_str_t methodName, content;
    pjsip_method method;
    pjsip_media_type ctype;

    call = getSIPCall (id);

    if (call==0) {
        _debug ("Call doesn't exist");
        return false;
    }

    duration = Manager::instance().getConfigInt (SIGNALISATION, PULSE_LENGTH);

    dtmf_body = new char[body_len];

    snprintf (dtmf_body, body_len - 1, "Signal=%c\rDuration=%d\r", code, duration);

    pj_strdup2 (_pool, &methodName, "INFO");
    pjsip_method_init_np (&method, &methodName);

    /* Create request message. */
    status = pjsip_dlg_create_request (call->getInvSession()->dlg, &method, -1, &tdata);

    if (status != PJ_SUCCESS) {
        _debug ("UserAgent: Unable to create INFO request -- %d", status);
        return false;
    }

    /* Get MIME type */
    pj_strdup2 (_pool, &ctype.type, "application");

    pj_strdup2 (_pool, &ctype.subtype, "dtmf-relay");

    /* Create "application/dtmf-relay" message body. */
    pj_strdup2 (_pool, &content, dtmf_body);

    tdata->msg->body = pjsip_msg_body_create (tdata->pool, &ctype.type, &ctype.subtype, &content);

    if (tdata->msg->body == NULL) {
        _debug ("UserAgent: Unable to create msg body!");
        pjsip_tx_data_dec_ref (tdata);
        return false;
    }

    /* Send the request. */
    status = pjsip_dlg_send_request (call->getInvSession()->dlg, tdata, getModId(), NULL);

    if (status != PJ_SUCCESS) {
        _debug ("UserAgent: Unable to send MESSAGE request -- %d", status);
        return false;
    }

    return true;
}

bool
SIPVoIPLink::SIPOutgoingInvite (SIPCall* call)
{
    // If no SIP proxy setting for direct call with only IP address
    if (!SIPStartCall (call, "")) {
        _debug ("! SIP Failure: call not started");
        return false;
    }

    return true;
}

bool
SIPVoIPLink::SIPStartCall (SIPCall* call, const std::string& subject UNUSED)
{
    pj_status_t status;
    pjsip_inv_session *inv;
    pjsip_dialog *dialog;
    pjsip_tx_data *tdata;

    AccountID id;

    if (call == NULL)
        return false;

    id = Manager::instance().getAccountFromCall (call->getCallId());

    // Get the basic information about the callee account
    SIPAccount * account = NULL;

    account = dynamic_cast<SIPAccount *> (Manager::instance().getAccount (id));

    if (account == NULL) {
        _debug ("Account is null in SIPStartCall");
        return false;
    }

    // Creates URI
    std::string fromUri;

    std::string toUri;

    std::string contactUri;

    fromUri = account->getFromUri();

    toUri = call->getPeerNumber(); // expecting a fully well formed sip uri

    std::string address = findLocalAddressFromUri (toUri, account->getAccountTransport ());

    int port = findLocalPortFromUri (toUri, account->getAccountTransport ());

    std::stringstream ss;

    std::string portStr;

    ss << port;

    ss >> portStr;

    contactUri = account->getContactHeader (address, portStr);

    _debug ("SIPStartCall: fromUri: %s toUri: %s contactUri: %s",
            fromUri.c_str(),
            toUri.c_str(),
            contactUri.c_str());

    pj_str_t pjFrom;

    pj_cstr (&pjFrom, fromUri.c_str());

    pj_str_t pjContact;

    pj_cstr (&pjContact, contactUri.c_str());

    pj_str_t pjTo;

    pj_cstr (&pjTo, toUri.c_str());

    // Create the dialog (UAC)
    status = pjsip_dlg_create_uac (pjsip_ua_instance(), &pjFrom,
                                   &pjContact,
                                   &pjTo,
                                   NULL,
                                   &dialog);

    if (status != PJ_SUCCESS) {
        _debug ("UAC creation failed");
        return false;
    }

    // Create the invite session for this call
    status = pjsip_inv_create_uac (dialog, call->getLocalSDP()->get_local_sdp_session(), 0, &inv);

    PJ_ASSERT_RETURN (status == PJ_SUCCESS, false);

    // Set auth information
    pjsip_auth_clt_set_credentials (&dialog->auth_sess, 1, account->getCredInfo());

    // Associate current call in the invite session
    inv->mod_data[getModId() ] = call;

    status = pjsip_inv_invite (inv, &tdata);

    PJ_ASSERT_RETURN (status == PJ_SUCCESS, false);

    // Associate current invite session in the call
    call->setInvSession (inv);

    // Set the appropriate transport
    pjsip_tpselector *tp;
    init_transport_selector (account->getAccountTransport (), &tp);
    status = pjsip_dlg_set_transport (dialog, tp);

    status = pjsip_inv_send_msg (inv, tdata);

    if (status != PJ_SUCCESS) {
        _debug ("    SIPStartCall: failed to send invite");
        return false;
    }

    return true;
}

void
SIPVoIPLink::SIPCallServerFailure (SIPCall *call)
{
    if (call != 0) {
        _debug ("Server error!");
        CallID id = call->getCallId();
        Manager::instance().callFailure (id);
        terminateOneCall (id);
        removeCall (id);

        if (call->getAudioRtp ())
            call->getAudioRtp()->stop();
    }
}

void
SIPVoIPLink::SIPCallClosed (SIPCall *call)
{
    if (!call) {
        return;
    }

    CallID id = call->getCallId();

    if (Manager::instance().isCurrentCall (id)) {
        call->setAudioStart (false);
        _debug ("* SIP Info: Stopping AudioRTP when closing");
        call->getAudioRtp()->stop();
    }

    _debug ("After close RTP");

    Manager::instance().peerHungupCall (id);
    terminateOneCall (id);
    removeCall (id);
    _debug ("After remove call ID");
}

void
SIPVoIPLink::SIPCallReleased (SIPCall *call)
{
    if (!call) {
        return;
    }

    // if we are here.. something when wrong before...
    _debug ("SIP call release");

    CallID id = call->getCallId();

    Manager::instance().callFailure (id);

    terminateOneCall (id);

    removeCall (id);
}


void
SIPVoIPLink::SIPCallAnswered (SIPCall *call, pjsip_rx_data *rdata)
{

    _debug ("SIPCallAnswered");

    if (!call) {
        _debug ("! SIP Failure: unknown call");
        return;
    }

    if (call->getConnectionState() != Call::Connected) {
        _debug ("Update call state , id = %s", call->getCallId().c_str());
        call->setConnectionState (Call::Connected);
        call->setState (Call::Active);
        Manager::instance().peerAnsweredCall (call->getCallId());
    } else {
        _debug ("* SIP Info: Answering call (on/off hold to send ACK)");
    }
}


SIPCall*
SIPVoIPLink::getSIPCall (const CallID& id)
{
    Call* call = getCall (id);

    if (call) {
        return dynamic_cast<SIPCall*> (call);
    }

    return NULL;
}

bool SIPVoIPLink::new_ip_to_ip_call (const CallID& id, const std::string& to)
{
    SIPCall *call;
    pj_status_t status;
    pjsip_dialog *dialog;
    pjsip_inv_session *inv;
    pjsip_tx_data *tdata;
	std::string localAddress;

    /* Create the call */
    call = new SIPCall (id, Call::Outgoing, _pool);

    if (call) {
        call->setCallConfiguration (Call::IPtoIP);
        call->initRecFileName();

        AccountID accountId = Manager::instance().getAccountFromCall (id);
        SIPAccount * account = NULL;

        account = dynamic_cast<SIPAccount *> (Manager::instance().getAccount (IP2IP_PROFILE));

        if (account == NULL) {
            _debug ("Account is null. Returning");
            return !PJ_SUCCESS;
        }
        
		// Set SDP parameters
		localAddress = account->getLocalAddress ();
		_debug("new_ip_to_ip_call localAddress: %s\n", localAddress.c_str());
		if (localAddress == "0.0.0.0"){
			_debug ("Here is the local address: %s", localAddress.c_str ());
			loadSIPLocalIP (&localAddress);	
		}
		setCallAudioLocal (call, localAddress);

        _debug ("toUri received in new_ip_to_ip call %s", to.c_str());

        std::string toUri = account->getToUri (to);
        call->setPeerNumber (toUri);
        _debug ("toUri in new_ip_to_ip call %s", toUri.c_str());
        // Building the local SDP offer
        call->getLocalSDP()->set_ip_address (localAddress);
        call->getLocalSDP()->create_initial_offer();

        try {
            call->getAudioRtp()->initAudioRtpSession (call);
        } catch (...) {
            _debug ("! SIP Failure: Unable to create RTP Session  in SIPVoIPLink::new_ip_to_ip_call (%s:%d)", __FILE__, __LINE__);
        }

	// If no account already set, use the default one created at pjsip initialization
	if(account->getAccountTransport() == NULL) {
	    _debug("No transport for this account, using the default one\n");
	    account->setAccountTransport(_localUDPTransport);
	}

	_debug("IptoIP local port %i\n", account->getLocalPort());
	_debug("IptoIP local address %s\n", account->getLocalAddress().c_str());

        // Create URI
        std::string fromUri;

        std::string contactUri;

        fromUri = account->getFromUri();

        std::string address = findLocalAddressFromUri (toUri, account->getAccountTransport());

        int port = findLocalPortFromUri (toUri, account->getAccountTransport());

        std::stringstream ss;

        std::string portStr;

        ss << port;

        ss >> portStr;

        contactUri = account->getContactHeader (address, portStr);

        _debug ("new_ip_to_ip_call: fromUri: %s toUri: %s contactUri: %s",
                fromUri.c_str(),
                toUri.c_str(),
                contactUri.c_str());

        pj_str_t pjFrom;

        pj_cstr (&pjFrom, fromUri.c_str());

        pj_str_t pjTo;

        pj_cstr (&pjTo, toUri.c_str());

        pj_str_t pjContact;

        pj_cstr (&pjContact, contactUri.c_str());

        // Create the dialog (UAC)
        // (Parameters are "strduped" inside this function)
        status = pjsip_dlg_create_uac (pjsip_ua_instance(), &pjFrom, &pjContact, &pjTo, NULL, &dialog);

        PJ_ASSERT_RETURN (status == PJ_SUCCESS, false);

        // Create the invite session for this call
        status = pjsip_inv_create_uac (dialog, call->getLocalSDP()->get_local_sdp_session(), 0, &inv);

        PJ_ASSERT_RETURN (status == PJ_SUCCESS, false);

        // Set the appropriate transport
        pjsip_tpselector *tp;

        init_transport_selector (account->getAccountTransport(), &tp);

        status = pjsip_dlg_set_transport (dialog, tp);

        if (status != PJ_SUCCESS) {
            _debug ("Failed to set the transport for an IP call");
            return status;
        }

        // Associate current call in the invite session
        inv->mod_data[getModId() ] = call;

        status = pjsip_inv_invite (inv, &tdata);

        PJ_ASSERT_RETURN (status == PJ_SUCCESS, false);

        // Associate current invite session in the call
        call->setInvSession (inv);

        status = pjsip_inv_send_msg (inv, tdata);

        if (status != PJ_SUCCESS) {
            delete call;
            call = 0;
            return false;
        }

        call->setConnectionState (Call::Progressing);

        call->setState (Call::Active);
        addCall (call);

        return true;
    } else
        return false;
}


///////////////////////////////////////////////////////////////////////////////
// Private functions
///////////////////////////////////////////////////////////////////////////////


bool get_dns_server_addresses (std::vector<std::string> *servers)
{

    int server_count, i;
    std::vector<std::string> nameservers;

    struct  sockaddr_in current_server;
    in_addr address;

    // Read configuration files

    if (res_init () != 0) {
        _debug ("Resolver initialization failed");
        return false;
    }

    server_count = _res.nscount;

    for (i=0; i<server_count; i++) {
        current_server = (struct  sockaddr_in) _res.nsaddr_list[i];
        address = current_server.sin_addr;
        nameservers.push_back (inet_ntoa (address));
    }

    *servers = nameservers;

    return true;
}

pj_status_t SIPVoIPLink::enable_dns_srv_resolver (pjsip_endpoint *endpt, pj_dns_resolver **p_resv)
{

    pj_status_t status;
    pj_dns_resolver *resv;
    std::vector <std::string> dns_servers;
    int scount, i;

    // Create the DNS resolver instance
    status = pjsip_endpt_create_resolver (endpt, &resv);

    if (status != PJ_SUCCESS) {
        _debug ("Error creating the DNS resolver instance");
        return status;
    }

    if (!get_dns_server_addresses (&dns_servers)) {
        _debug ("Error  while fetching DNS information");
        return -1;
    }

    // Build the nameservers list needed by pjsip
    scount = dns_servers.size ();

    pj_str_t nameservers[scount];

    for (i = 0; i<scount; i++) {
        nameservers[i] = pj_str ( (char*) dns_servers[i].c_str());
    }

    // Update the name servers for the DNS resolver
    status = pj_dns_resolver_set_ns (resv, scount, nameservers, NULL);

    if (status != PJ_SUCCESS) {
        _debug ("Error updating the name servers for the DNS resolver");
        return status;
    }

    // Set the DNS resolver instance of the SIP resolver engine
    status = pjsip_endpt_set_resolver (endpt, resv);

    if (status != PJ_SUCCESS) {
        _debug ("Error setting the DNS resolver instance of the SIP resolver engine");
        return status;
    }

    *p_resv = resv;

    return PJ_SUCCESS;

}

bool SIPVoIPLink::pjsip_init()
{
    pj_status_t status;
    int errPjsip = 0;
    int port;
    pjsip_inv_callback inv_cb;
    pj_str_t accepted;
    std::string name_mod;
    pj_dns_resolver *p_resv;
	std::string addr;

    name_mod = "sflphone";

    _debug("pjsip_init\n");

    // Init PJLIB: must be called before any call to the pjsip library
    status = pj_init();
    // Use pjsip macros for sanity check
    PJ_ASSERT_RETURN (status == PJ_SUCCESS, 1);

    // Init PJLIB-UTIL library
    status = pjlib_util_init();
    PJ_ASSERT_RETURN (status == PJ_SUCCESS, 1);

    // Set the pjsip log level
    pj_log_set_level (PJ_LOG_LEVEL);

    // Init PJNATH
    status = pjnath_init();
    PJ_ASSERT_RETURN (status == PJ_SUCCESS, 1);

    // Create a pool factory to allocate memory
    pj_caching_pool_init (&_cp, &pj_pool_factory_default_policy, 0);

    // Create memory pool for application.
    _pool = pj_pool_create (&_cp.factory, "sflphone", 4000, 4000, NULL);

    if (!_pool) {
        _debug ("UserAgent: Could not initialize memory pool");
        return PJ_ENOMEM;
    }

    // Create the SIP endpoint
    status = pjsip_endpt_create (&_cp.factory, pj_gethostname()->ptr, &_endpt);

    PJ_ASSERT_RETURN (status == PJ_SUCCESS, 1);

    if (!loadSIPLocalIP (&addr)) {
        _debug ("UserAgent: Unable to determine network capabilities");
        return false;
    }

    // Retrieve Direct IP Calls settings.
    // This corresponds to the accountID set to
    // AccountNULL
    SIPAccount * account = NULL;
    bool directIpCallsTlsEnabled = false;
    account = dynamic_cast<SIPAccount *> (Manager::instance().getAccount (AccountNULL));

    if (account == NULL) {
<<<<<<< HEAD
        _debug ("Account is null in pjsip init");
		port = _regPort;
=======
        _debug ("Account is null in pjsip init\n");
	port = _regPort;
>>>>>>> 50fc8ce2
    } else {
        directIpCallsTlsEnabled = account->isTlsEnabled();
	port = account->getLocalPort ();
    }

    // Create a UDP listener meant for all accounts
    // for which TLS was not enabled
    errPjsip = createUDPServer();

    // If the above UDP server
    // could not be created, then give it another try
    // on a random sip port
    if (errPjsip != PJ_SUCCESS) {
        _debug ("UserAgent: Could not initialize SIP listener on port %d", port);
        port = RANDOM_SIP_PORT;

        _debug ("UserAgent: Trying to initialize SIP listener on port %d", port);
        errPjsip = createUDPServer();

        if (errPjsip != PJ_SUCCESS) {
            _debug ("UserAgent: Fail to initialize SIP listener on port %d", port);
            return errPjsip;
        }
    }

<<<<<<< HEAD
    _debug ("pjsip_init -- listening on port %d", port);
=======
    // Bind the newly created transport to the ip to ip account
    // setAccountTransport

    _debug ("pjsip_init -- listening on port %d\n", port);
>>>>>>> 50fc8ce2

    // Create a TLS listener meant for Direct IP calls
    // if the user did enabled it.

    if (directIpCallsTlsEnabled) {
        errPjsip = createTlsTransportRetryOnFailure (AccountNULL);
    }

    if (errPjsip != PJ_SUCCESS) {
        _debug ("pj_init(): could not start TLS transport for Direct Calls");
    }

    // TODO: For TLS, retry on random port, just we already do above
    // for UDP transport.

    // Initialize transaction layer
    status = pjsip_tsx_layer_init_module (_endpt);

    PJ_ASSERT_RETURN (status == PJ_SUCCESS, 1);

    // Initialize UA layer module
    status = pjsip_ua_init_module (_endpt, NULL);

    PJ_ASSERT_RETURN (status == PJ_SUCCESS, 1);

    // Initialize Replaces support. See the Replaces specification in RFC 3891
    status = pjsip_replaces_init_module (_endpt);

    PJ_ASSERT_RETURN (status == PJ_SUCCESS, 1);

    // Initialize 100rel support
    status = pjsip_100rel_init_module (_endpt);

    PJ_ASSERT_RETURN (status == PJ_SUCCESS, 1);

    // Initialize and register sflphone module
    _mod_ua.name = pj_str ( (char*) name_mod.c_str());

    _mod_ua.id = -1;

    _mod_ua.priority = PJSIP_MOD_PRIORITY_APPLICATION;

    _mod_ua.on_rx_request = &mod_on_rx_request;

    _mod_ua.on_rx_response = &mod_on_rx_response;

    status = pjsip_endpt_register_module (_endpt, &_mod_ua);

    PJ_ASSERT_RETURN (status == PJ_SUCCESS, 1);

    // Init the event subscription module.
    // It extends PJSIP by supporting SUBSCRIBE and NOTIFY methods
    status = pjsip_evsub_init_module (_endpt);

    PJ_ASSERT_RETURN (status == PJ_SUCCESS, 1);

    // Init xfer/REFER module
    status = pjsip_xfer_init_module (_endpt);

    PJ_ASSERT_RETURN (status == PJ_SUCCESS, 1);

    status = enable_dns_srv_resolver (_endpt, &p_resv);

    PJ_ASSERT_RETURN (status == PJ_SUCCESS, 1);

    // Init the callback for INVITE session:
    pj_bzero (&inv_cb, sizeof (inv_cb));

    inv_cb.on_state_changed = &call_on_state_changed;

    inv_cb.on_new_session = &call_on_forked;

    inv_cb.on_media_update = &call_on_media_update;

    inv_cb.on_tsx_state_changed = &call_on_tsx_changed;

    inv_cb.on_rx_offer = &on_rx_offer;

    // Initialize session invite module
    status = pjsip_inv_usage_init (_endpt, &inv_cb);

    PJ_ASSERT_RETURN (status == PJ_SUCCESS, 1);

    _debug ("UserAgent: VOIP callbacks initialized");

    // Add endpoint capabilities (INFO, OPTIONS, etc) for this UA
    pj_str_t allowed[] = { { (char*) "INFO", 4}, { (char*) "REGISTER", 8}, { (char*) "OPTIONS", 7} };       //  //{"INVITE", 6}, {"ACK",3}, {"BYE",3}, {"CANCEL",6}

    accepted = pj_str ( (char*) "application/sdp");

    // Register supported methods
    pjsip_endpt_add_capability (_endpt, &_mod_ua, PJSIP_H_ALLOW, NULL, PJ_ARRAY_SIZE (allowed), allowed);

    // Register "application/sdp" in ACCEPT header
    pjsip_endpt_add_capability (_endpt, &_mod_ua, PJSIP_H_ACCEPT, NULL, 1, &accepted);

    _debug ("UserAgent: pjsip version %s for %s initialized", pj_get_version(), PJ_OS_NAME);

    // Create the secondary thread to poll sip events
    _evThread->start();

    /* Done! */
    return PJ_SUCCESS;
}

pj_status_t SIPVoIPLink::stunServerResolve (AccountID id)
{
    pj_str_t stunServer;
    pj_uint16_t stunPort;
    pj_stun_sock_cb stun_sock_cb;
    pj_stun_sock *stun_sock;
    pj_stun_config stunCfg;
    pj_status_t status;

    // Fetch the account information from the config file
    SIPAccount * account = NULL;
    account = dynamic_cast<SIPAccount *> (Manager::instance().getAccount (id));

    if (account == NULL) {
        _debug ("stunServerResolve: Account is null. Returning");
        return !PJ_SUCCESS;
    }

    // Get the STUN server name and port
    stunServer = account->getStunServerName ();

    stunPort = account->getStunPort ();

    // Initialize STUN configuration
    pj_stun_config_init (&stunCfg, &_cp.factory, 0, pjsip_endpt_get_ioqueue (_endpt), pjsip_endpt_get_timer_heap (_endpt));

    status = PJ_EPENDING;

    pj_bzero (&stun_sock_cb, sizeof (stun_sock_cb));

    stun_sock_cb.on_rx_data = &stun_sock_on_rx_data;

    stun_sock_cb.on_status = &stun_sock_on_status;

    status = pj_stun_sock_create (&stunCfg, "stunresolve", pj_AF_INET(), &stun_sock_cb, NULL, NULL, &stun_sock);

    if (status != PJ_SUCCESS) {
        char errmsg[PJ_ERR_MSG_SIZE];
        pj_strerror (status, errmsg, sizeof (errmsg));
        _debug ("Error creating STUN socket for %.*s: %s", (int) stunServer.slen, stunServer.ptr, errmsg);
        return status;
    }

    status = pj_stun_sock_start (stun_sock, &stunServer, stunPort, NULL);

    if (status != PJ_SUCCESS) {
        char errmsg[PJ_ERR_MSG_SIZE];
        pj_strerror (status, errmsg, sizeof (errmsg));
        _debug ("Error starting STUN socket for %.*s: %s", (int) stunServer.slen, stunServer.ptr, errmsg);
        pj_stun_sock_destroy (stun_sock);
        stun_sock = NULL;
        return status;
    }

    return status;
}

int SIPVoIPLink::createUDPServer (AccountID id)
{

    pj_status_t status;
    pj_sockaddr_in bound_addr;
    pjsip_host_port a_name;
    char tmpIP[32];
    pjsip_transport *transport;
    std::string listeningAddress = "127.0.0.1";
    int listeningPort = _regPort;

    /* Use my local address as default value */
    if (!loadSIPLocalIP (&listeningAddress))
        return !PJ_SUCCESS;

    _debug("SIPVoIPLink::createUDPServer\n");
    /*
     * Retrieve the account information
     */
    SIPAccount * account = NULL;
    account = dynamic_cast<SIPAccount *> (Manager::instance().getAccount (id));

    // Set information to the local address and port

    if (account == NULL) {
<<<<<<< HEAD
        _debug ("Account is null in createUDPServer.");
=======
        _debug ("Account with id \"%s\" is null in createUDPServer.\n", id.c_str());
	// account = Manager::instance()->getAccount(IP2IP_PROFILE);
>>>>>>> 50fc8ce2
    } else {
        // We are trying to initialize a UDP transport available for all local accounts and direct IP calls
		if (account->getLocalAddress () != "0.0.0.0"){
			listeningAddress = account->getLocalAddress ();
		}
		listeningPort = account->getLocalPort ();
    }

    // Init bound address to ANY
    pj_memset (&bound_addr, 0, sizeof (bound_addr));

    bound_addr.sin_addr.s_addr = pj_htonl (PJ_INADDR_ANY);

    bound_addr.sin_port = pj_htons ( (pj_uint16_t) listeningPort);

    bound_addr.sin_family = PJ_AF_INET;

    pj_bzero (bound_addr.sin_zero, sizeof (bound_addr.sin_zero));

    // Create UDP-Server (default port: 5060)
    strcpy (tmpIP, listeningAddress.data());

    pj_strdup2 (_pool, &a_name.host, tmpIP);

    a_name.port = (pj_uint16_t) listeningPort;

    status = pjsip_udp_transport_start (_endpt, &bound_addr, &a_name, 1, &transport);

    // Get the transport manager associated with
    // this endpoint
    pjsip_tpmgr * tpmgr = NULL;

    tpmgr = pjsip_endpt_get_tpmgr (_endpt);

    _debug ("number of transport: %i", pjsip_tpmgr_get_transport_count (tpmgr));

    pjsip_tpmgr_dump_transports (tpmgr);

    if (status != PJ_SUCCESS) {
        _debug ("UserAgent: (%d) Unable to start UDP transport on %s:%d", status, listeningAddress.data(), listeningPort);
        // Try to acquire an existing one
        // pjsip_tpmgr_acquire_transport ()
        return status;
    } else {
        _debug ("UserAgent: UDP server listening on port %d", listeningPort);

        if (account == NULL)
            _localUDPTransport = transport;
        else
			account->setAccountTransport (transport);
    }

    _debug ("Transport initialized successfully on %s:%i", listeningAddress.c_str (), listeningPort);

    return PJ_SUCCESS;
}

std::string SIPVoIPLink::findLocalAddressFromUri (const std::string& uri, pjsip_transport *transport)
{
    pj_str_t localAddress;
    pjsip_transport_type_e transportType;
    pjsip_tpselector *tp_sel;

    _debug ("SIPVoIPLink::findLocalAddressFromUri");

    // Find the transport that must be used with the given uri
    pj_str_t tmp;
    pj_strdup2_with_null (_pool, &tmp, uri.c_str());
    pjsip_uri * genericUri = NULL;
    genericUri = pjsip_parse_uri (_pool, tmp.ptr, tmp.slen, 0);

    pj_str_t pjMachineName;
    pj_strdup (_pool, &pjMachineName, pj_gethostname());
    std::string machineName (pjMachineName.ptr, pjMachineName.slen);

    if (genericUri == NULL) {
        _debug ("genericUri is NULL in findLocalAddressFromUri");
        return machineName;
    }

    pjsip_sip_uri * sip_uri = NULL;

    sip_uri = (pjsip_sip_uri*) pjsip_uri_get_uri (genericUri);

    if (sip_uri == NULL) {
        _debug ("Invalid uri in findLocalAddressFromTransport");
        return machineName;
    }

    if (PJSIP_URI_SCHEME_IS_SIPS (sip_uri)) {
        transportType = PJSIP_TRANSPORT_TLS;
    } else {
        if (transport == NULL) {
            _debug ("transport is NULL in findLocalAddressFromUri. Try the local UDP transport");
            transport = _localUDPTransport;
        }

        transportType = PJSIP_TRANSPORT_UDP;
    }

    // Get the transport manager associated with
    // this endpoint
    pjsip_tpmgr * tpmgr = NULL;

    tpmgr = pjsip_endpt_get_tpmgr (_endpt);

    if (tpmgr == NULL) {
        _debug ("Unexpected: Cannot get tpmgr from endpoint.");
        return machineName;
    }

    // Find the local address (and port) based on the registered
    // transports and the transport type
    int port;

    pj_status_t status;

    /* Init the transport selector */
    //_debug ("Transport ID: %s", transport->obj_name);
    if (transportType == PJSIP_TRANSPORT_UDP) {
        status = init_transport_selector (transport, &tp_sel);

        if (status == PJ_SUCCESS)
            status = pjsip_tpmgr_find_local_addr (tpmgr, _pool, transportType, tp_sel, &localAddress, &port);
        else
            status = pjsip_tpmgr_find_local_addr (tpmgr, _pool, transportType, NULL, &localAddress, &port);
    } else
        status = pjsip_tpmgr_find_local_addr (tpmgr, _pool, transportType, NULL, &localAddress, &port);

    if (status != PJ_SUCCESS) {
        _debug ("Failed to find local address from transport");
        return machineName;
    }

	_debug ("Local address discovered from attached transport: %s", localAddress.ptr);
    return std::string (localAddress.ptr, localAddress.slen);
}

pj_status_t SIPVoIPLink::init_transport_selector (pjsip_transport *transport, pjsip_tpselector **tp_sel)
{
    pjsip_tpselector *tp;

    if (transport != NULL) {
        tp = (pjsip_tpselector *) pj_pool_zalloc (_pool, sizeof (pjsip_tpselector));
        tp->type = PJSIP_TPSELECTOR_TRANSPORT;
        tp->u.transport = transport;

        *tp_sel = tp;

        return PJ_SUCCESS;
    }

    return !PJ_SUCCESS;
}

int SIPVoIPLink::findLocalPortFromUri (const std::string& uri, pjsip_transport *transport)
{
    pj_str_t localAddress;
    pjsip_transport_type_e transportType;
    int port;
    pjsip_tpselector *tp_sel;

    // Find the transport that must be used with the given uri
    pj_str_t tmp;
    pj_strdup2_with_null (_pool, &tmp, uri.c_str());
    pjsip_uri * genericUri = NULL;
    genericUri = pjsip_parse_uri (_pool, tmp.ptr, tmp.slen, 0);

    if (genericUri == NULL) {
        _debug ("genericUri is NULL in findLocalPortFromUri");
        return atoi (DEFAULT_SIP_PORT);
    }

    pjsip_sip_uri * sip_uri = NULL;

    sip_uri = (pjsip_sip_uri*) pjsip_uri_get_uri (genericUri);

    if (sip_uri == NULL) {
        _debug ("Invalid uri in findLocalAddressFromTransport");
        return atoi (DEFAULT_SIP_PORT);
    }

    if (PJSIP_URI_SCHEME_IS_SIPS (sip_uri)) {
        transportType = PJSIP_TRANSPORT_TLS;
        port = atoi (DEFAULT_SIP_TLS_PORT);
    } else {
        if (transport == NULL) {
            _debug ("transport is NULL in findLocalPortFromUri - Try the local UDP transport");
            transport = _localUDPTransport;
        }

        transportType = PJSIP_TRANSPORT_UDP;

        port = atoi (DEFAULT_SIP_PORT);
    }

    // Get the transport manager associated with
    // this endpoint
    pjsip_tpmgr * tpmgr = NULL;

    tpmgr = pjsip_endpt_get_tpmgr (_endpt);

    if (tpmgr == NULL) {
        _debug ("Unexpected: Cannot get tpmgr from endpoint.");
        return port;
    }

    // Find the local address (and port) based on the registered
    // transports and the transport type

    /* Init the transport selector */
    pj_status_t status;

    if (transportType == PJSIP_TRANSPORT_UDP) {
        _debug ("Transport ID: %s", transport->obj_name);

        status = init_transport_selector (transport, &tp_sel);

        if (status == PJ_SUCCESS)
            status = pjsip_tpmgr_find_local_addr (tpmgr, _pool, transportType, tp_sel, &localAddress, &port);
        else
            status = pjsip_tpmgr_find_local_addr (tpmgr, _pool, transportType, NULL, &localAddress, &port);
    } else
        status = pjsip_tpmgr_find_local_addr (tpmgr, _pool, transportType, NULL, &localAddress, &port);


    if (status != PJ_SUCCESS) {
        _debug ("Failed to find local address from transport");
    }

	_debug ("Local port discovered from attached transport: %i", port);
    return port;
}

pj_status_t SIPVoIPLink::createTlsTransportRetryOnFailure (AccountID id)
{
    pj_status_t success;

    // Create a TLS listener.
    // Note that STUN cannot be used for
    // TCP NAT traversal. At the moment (20/08/09)
    // user must supply the public address/port
    // manually.
    success = createTlsTransport (id);

    if (success != PJ_SUCCESS) {
        unsigned int randomPort = RANDOM_SIP_PORT;

        // Update new port in the corresponding SIPAccount
        SIPAccount * account = NULL;
        account = dynamic_cast<SIPAccount *> (Manager::instance().getAccount (id));

        if (account == NULL) {
            _debug ("createTlsTransportRetryOnFailure: Account is null. Returning");
            return !PJ_SUCCESS;
        }

        account->setLocalPort ( (pj_uint16_t) randomPort);

        // Try to start the transport again on
        // the new port.
        success = createTlsTransport (id);

        if (success != PJ_SUCCESS) {
            _debug ("createTlsTransportRetryOnFailure: failed to retry on random port %d", randomPort);
            return success;
        }

        _debug ("createTlsTransportRetryOnFailure: TLS transport listening on port %d", randomPort);
    }

    return PJ_SUCCESS;
}

pj_status_t SIPVoIPLink::createAlternateUdpTransport (AccountID id)
{
    pj_sockaddr_in boundAddr;
    pjsip_host_port a_name;
    pj_status_t status;
    pj_str_t stunServer;
    pj_uint16_t stunPort;
    pj_sockaddr_in pub_addr;
    pj_sock_t sock;
	std::string listeningAddress = "";
	int listeningPort;

    /*
     * Retrieve the account information
     */
    SIPAccount * account = NULL;
    account = dynamic_cast<SIPAccount *> (Manager::instance().getAccount (id));

    if (account == NULL) {
        _debug ("Account is null. Returning");
        return !PJ_SUCCESS;
    }

    stunServer = account->getStunServerName ();

    stunPort = account->getStunPort ();

    status = stunServerResolve (id);

    if (status != PJ_SUCCESS) {
        _debug ("Error resolving STUN server: %i", status);
        return status;
    }

    // Init socket
    sock = PJ_INVALID_SOCKET;

    _debug ("Initializing IPv4 socket on %s:%i", stunServer.ptr, stunPort);

    status = pj_sockaddr_in_init (&boundAddr, &stunServer, 0);

    if (status != PJ_SUCCESS) {
        _debug ("Error when initializing IPv4 socket on %s:%i", stunServer.ptr, stunPort);
        return status;
    }

    // Create and bind the socket
    status = pj_sock_socket (pj_AF_INET(), pj_SOCK_DGRAM(), 0, &sock);

    if (status != PJ_SUCCESS) {
        _debug ("Socket() error (%d)", status);
        return status;
    }

    // Query the mapped IP address and port on the 'outside' of the NAT
    status = pjstun_get_mapped_addr (&_cp.factory, 1, &sock, &stunServer, stunPort, &stunServer, stunPort, &pub_addr);

    if (status != PJ_SUCCESS) {
        _debug ("Error contacting STUN server (%d)", status);
        pj_sock_close (sock);
        return status;
    }

    _debug ("Firewall address : %s:%d",

            pj_inet_ntoa (pub_addr.sin_addr),
            pj_ntohs (pub_addr.sin_port));

    a_name.host = pj_str (pj_inet_ntoa (pub_addr.sin_addr));
    a_name.port = pj_ntohs (pub_addr.sin_port);

    listeningAddress = std::string (a_name.host.ptr);
    listeningPort = (int) a_name.port;

    // Set the address to be used in SDP
    account->setPublishedAddress (listeningAddress);
    account->setPublishedPort (listeningPort);

    // Create the UDP transport
    pjsip_transport *transport;
    status = pjsip_udp_transport_attach2 (_endpt, PJSIP_TRANSPORT_UDP, sock, &a_name, 1, &transport);

    if (status != PJ_SUCCESS) {
        _debug ("Error creating alternate SIP UDP listener (%d)", status);
		return status;
    }

	_debug ("UDP Transport successfully created on %s:%i", listeningAddress.c_str (), listeningPort);
    account->setAccountTransport (transport);

    return PJ_SUCCESS;
}



pj_status_t SIPVoIPLink::createTlsTransport (AccountID id)
{
    pjsip_tpfactory *tls;
    pj_sockaddr_in local_addr;
    pjsip_host_port a_name;
    pj_status_t status;

    /* Grab the tls settings, populated
     * from configuration file.
     */
    SIPAccount * account = NULL;
    account = dynamic_cast<SIPAccount *> (Manager::instance().getAccount (id));

    if (account == NULL) {
        _debug ("Account is null. Returning");
        return !PJ_SUCCESS;
    }

    /**
     * Init local address.
     * If IP interface address is not specified,
     * socket will be bound to PJ_INADDR_ANY.
     * If user specified port is an empty string
     * or if it is equal to 0, then the port will
     * be chosen automatically by the OS.
     */
    pj_sockaddr_in_init (&local_addr, 0, 0);

    pj_uint16_t localTlsPort = account->getLocalPort();

    if (localTlsPort != 0) {
        local_addr.sin_port = pj_htons (localTlsPort);
    }

    std::string localAddress = account->getLocalAddress();

    if (!localAddress.empty()) {
        pj_str_t pjAddress;
        pj_cstr (&pjAddress, (account->getLocalAddress()).c_str());

        pj_status_t success;
        success = pj_sockaddr_in_set_str_addr (&local_addr, &pjAddress);

        if (success != PJ_SUCCESS) {
            _debug ("Failed to set local address in %d", __LINE__);
        }
    }

    /* Init published name */
    pj_bzero (&a_name, sizeof (pjsip_host_port));

    pj_cstr (&a_name.host, (account->getPublishedAddress()).c_str());

    a_name.port = account->getPublishedPort();

    /* Get TLS settings. Expected to be filled */
    pjsip_tls_setting * tls_setting = account->getTlsSetting();

    _debug ("TLS transport to be initialized with published address %.*s,"
            " published port %d, local address %s, local port %d",
            (int) a_name.host.slen, a_name.host.ptr,
            (int) a_name.port, localAddress.c_str(), (int) localTlsPort);



    status = pjsip_tls_transport_start (_endpt, tls_setting, &local_addr, &a_name, 1, &tls);

    if (status != PJ_SUCCESS) {
        _debug ("Error creating SIP TLS listener (%d)", status);
    }

    return PJ_SUCCESS;
}


void SIPVoIPLink::updateAccountInfo(const AccountID& accountID)
{

    createUDPServer(accountID);

}


bool SIPVoIPLink::loadSIPLocalIP (std::string *addr)
{

    bool returnValue = true;
	std::string localAddress = "127.0.0.1";
    pj_sockaddr ip_addr;

    if (pj_gethostip (pj_AF_INET(), &ip_addr) != PJ_SUCCESS) {
		// Update the registration state if no network capabilities found
        _debug ("UserAgent: Get host ip failed!");
        returnValue = false;
    } else {
        localAddress = std::string (pj_inet_ntoa (ip_addr.ipv4.sin_addr));
        _debug ("UserAgent: Checking network, setting local IP address to: %s", localAddress.data());
    }

	*addr = localAddress;
    return returnValue;
}

void SIPVoIPLink::busy_sleep (unsigned msec)
{

    _debug("SIPVoIPLink::busy_sleep\n");
#if defined(PJ_SYMBIAN) && PJ_SYMBIAN != 0
    /* Ideally we shouldn't call pj_thread_sleep() and rather
     * CActiveScheduler::WaitForAnyRequest() here, but that will
     * drag in Symbian header and it doesn't look pretty.
     */
    pj_thread_sleep (msec);
#else
    pj_time_val timeout, now, tv;

    pj_gettimeofday (&timeout);
    timeout.msec += msec;
    pj_time_val_normalize (&timeout);

    tv.sec = 0;
    tv.msec = 10;
    pj_time_val_normalize (&tv);

    do {
        pjsip_endpt_handle_events (_endpt, &tv);
        pj_gettimeofday (&now);
    } while (PJ_TIME_VAL_LT (now, timeout));

#endif
}

bool SIPVoIPLink::pjsip_shutdown (void)
{
    if (_endpt) {
        _debug ("UserAgent: Shutting down...");
        busy_sleep (1000);
    }

    pj_thread_join (thread);

    pj_thread_destroy (thread);
    thread = NULL;

    /* Destroy endpoint. */

    if (_endpt) {
        pjsip_endpt_destroy (_endpt);
        _endpt = NULL;
    }

    /* Destroy pool and pool factory. */
    if (_pool) {
        pj_pool_release (_pool);
        _pool = NULL;
        pj_caching_pool_destroy (&_cp);
    }

    /* Shutdown PJLIB */
    pj_shutdown();

    _debug ("UserAgent: Shutted down succesfully\n");

    /* Done. */
    return true;
}

int getModId()
{
    return _mod_ua.id;
}

static void dns_cb (pj_status_t status, void *token, const struct pjsip_server_addresses *addr)
{

    struct result * result = (struct result*) token;

    result->status = status;

    if (status == PJ_SUCCESS) {
        pj_memcpy (&result->servers, addr, sizeof (*addr));
    }
}

void set_voicemail_info (AccountID account, pjsip_msg_body *body)
{

    int voicemail = 0, pos_begin, pos_end;
    std::string voice_str = "Voice-Message: ";
    std::string delimiter = "/";
    std::string msg_body, voicemail_str;

    _debug ("UserAgent: checking the voice message!");
    // The voicemail message is formated like that:
    // Voice-Message: 1/0  . 1 is the number we want to retrieve in this case

    // We get the notification body
    msg_body = (char*) body->data;

    // We need the position of the first character of the string voice_str
    pos_begin = msg_body.find (voice_str);
    // We need the position of the delimiter
    pos_end = msg_body.find (delimiter);

    // So our voicemail number between the both index

    try {

        voicemail_str = msg_body.substr (pos_begin + voice_str.length(), pos_end - (pos_begin + voice_str.length()));
        std::cout << "voicemail number : " << voicemail_str << std::endl;
        voicemail = atoi (voicemail_str.c_str());
    } catch (std::out_of_range& e) {
        std::cerr << e.what() << std::endl;
    }

    // We need now to notify the manager
    if (voicemail != 0)
        Manager::instance().startVoiceMessageNotification (account, voicemail);
}

void SIPVoIPLink::handle_reinvite (SIPCall *call)
{
    // Close the previous RTP session
    call->getAudioRtp()->stop ();
    call->setAudioStart (false);

    _debug ("Create new rtp session from handle_reinvite : %s:%i", call->getLocalIp().c_str(), call->getLocalAudioPort());

    try {
        call->getAudioRtp()->initAudioRtpSession (call);
    } catch (...) {
        _debug ("! SIP Failure: Unable to create RTP Session (%s:%d)", __FILE__, __LINE__);
    }
}

// This callback is called when the invite session state has changed
void call_on_state_changed (pjsip_inv_session *inv, pjsip_event *e)
{
    _debug ("call_on_state_changed to state %s", invitationStateMap[inv->state]);

    pjsip_rx_data *rdata;
    pj_status_t status;

    /* Retrieve the call information */
    SIPCall * call = NULL;
    call = reinterpret_cast<SIPCall*> (inv->mod_data[_mod_ua.id]);

    if (call == NULL) {
        _debug ("Call is NULL in call_on_state_changed");
        return;
    } else {
        // _debug("    call_on_state_changed: call id %s", call->getCallId().c_str());
        // _debug("    call_on_state_changed: call state %s", invitationStateMap[call->getInvSession()->state]);
    }

    //Retrieve the body message
    rdata = e->body.tsx_state.src.rdata;

    // If the call is a direct IP-to-IP call
    AccountID accId;

    SIPVoIPLink * link = NULL;

    if (call->getCallConfiguration () == Call::IPtoIP) {
        link = SIPVoIPLink::instance ("");
    } else {
        accId = Manager::instance().getAccountFromCall (call->getCallId());
        link = dynamic_cast<SIPVoIPLink *> (Manager::instance().getAccountLink (accId));
    }

    if (link == NULL) {
        _debug ("Link is NULL in call_on_state_changed");
        return;
    }

    // If this is an outgoing INVITE that was created because of
    // REFER/transfer, send NOTIFY to transferer.
    if (call->getXferSub() && e->type==PJSIP_EVENT_TSX_STATE) {

        int st_code = -1;
        pjsip_evsub_state ev_state = PJSIP_EVSUB_STATE_ACTIVE;

        switch (call->getInvSession()->state) {
                // switch (inv->state) {

            case PJSIP_INV_STATE_NULL:

            case PJSIP_INV_STATE_CALLING:
                /* Do nothing */
                break;

            case PJSIP_INV_STATE_EARLY:

            case PJSIP_INV_STATE_CONNECTING:
                st_code = e->body.tsx_state.tsx->status_code;
                ev_state = PJSIP_EVSUB_STATE_ACTIVE;
                break;

            case PJSIP_INV_STATE_CONFIRMED:
                /* When state is confirmed, send the final 200/OK and terminate
                 * subscription.
                 */
                st_code = e->body.tsx_state.tsx->status_code;
                ev_state = PJSIP_EVSUB_STATE_TERMINATED;
                break;

            case PJSIP_INV_STATE_DISCONNECTED:
                st_code = e->body.tsx_state.tsx->status_code;
                ev_state = PJSIP_EVSUB_STATE_TERMINATED;
                break;

            case PJSIP_INV_STATE_INCOMING:
                /* Nothing to do. Just to keep gcc from complaining about
                 * unused enums.
                 */
                break;
        }

        if (st_code != -1) {
            pjsip_tx_data *tdata;
            pj_status_t status;

            status = pjsip_xfer_notify (call->getXferSub(),
                                        ev_state, st_code,
                                        NULL, &tdata);

            if (status != PJ_SUCCESS) {
                _debug ("UserAgent: Unable to create NOTIFY -- %d", status);
            } else {
                status = pjsip_xfer_send_request (call->getXferSub(), tdata);

                if (status != PJ_SUCCESS) {
                    _debug ("UserAgent: Unable to send NOTIFY -- %d", status);
                }
            }
        }

        return;
    }

    if (inv->state != PJSIP_INV_STATE_CONFIRMED) {
        // Update UI with the current status code and description
        //pjsip_transaction * tsx
        pjsip_transaction * tsx = NULL;
        tsx = e->body.tsx_state.tsx;
        int statusCode;

        if (tsx != NULL) {
            statusCode = tsx->status_code;
        }

        const pj_str_t * description = pjsip_get_status_text (statusCode);

        if (statusCode) {
            DBusManager::instance().getCallManager()->sipCallStateChanged (call->getCallId(), std::string (description->ptr, description->slen), statusCode);
        }
    }

    // The call is ringing - We need to handle this case only on outgoing call
    if (inv->state == PJSIP_INV_STATE_EARLY && e->body.tsx_state.tsx->role == PJSIP_ROLE_UAC) {
        call->setConnectionState (Call::Ringing);
        Manager::instance().peerRingingCall (call->getCallId());
    }

    // After 2xx is sent/received.
    else if (inv->state == PJSIP_INV_STATE_CONNECTING) {
        status = call->getLocalSDP()->check_sdp_answer (inv, rdata);

        if (status != PJ_SUCCESS) {
            _debug ("Failed to check_incoming_sdp in call_on_state_changed");
            return;
        }
    }

    // After we sent or received a ACK - The connection is established
    else if (inv->state == PJSIP_INV_STATE_CONFIRMED) {

        link->SIPCallAnswered (call, rdata);

    } else if (inv->state == PJSIP_INV_STATE_DISCONNECTED) {

        _debug ("State: %s. Cause: %.*s", invitationStateMap[inv->state], (int) inv->cause_text.slen, inv->cause_text.ptr);

        switch (inv->cause) {
                /* The call terminates normally - BYE / CANCEL */

            case PJSIP_SC_OK:

            case PJSIP_SC_REQUEST_TERMINATED:
                accId = Manager::instance().getAccountFromCall (call->getCallId());
                link = dynamic_cast<SIPVoIPLink *> (Manager::instance().getAccountLink (accId));

                if (link) {
                    link->SIPCallClosed (call);
                }

                break;

            case PJSIP_SC_NOT_FOUND:            /* peer not found */

            case PJSIP_SC_DECLINE:

            case PJSIP_SC_REQUEST_TIMEOUT:      /* request timeout */

            case PJSIP_SC_NOT_ACCEPTABLE_HERE:  /* no compatible codecs */

            case PJSIP_SC_NOT_ACCEPTABLE_ANYWHERE:

            case PJSIP_SC_UNSUPPORTED_MEDIA_TYPE:

            case PJSIP_SC_UNAUTHORIZED:

            case PJSIP_SC_REQUEST_PENDING:
                accId = Manager::instance().getAccountFromCall (call->getCallId());
                link = dynamic_cast<SIPVoIPLink *> (Manager::instance().getAccountLink (accId));

                if (link) {
                    link->SIPCallServerFailure (call);
                }

                break;

            default:
                _debug ("sipvoiplink.cpp - line %d : Unhandled call state. This is probably a bug.", __LINE__);
                break;
        }
    }

}

// This callback is called after SDP offer/answer session has completed.
void call_on_media_update (pjsip_inv_session *inv, pj_status_t status)
{
    _debug ("call_on_media_update");

    const pjmedia_sdp_session *local_sdp;
    const pjmedia_sdp_session *remote_sdp;

    SIPVoIPLink * link = NULL;
    SIPCall * call;

    call = reinterpret_cast<SIPCall *> (inv->mod_data[getModId() ]);

    if (!call) {
        _debug ("Call declined by peer, SDP negociation stopped");
        return;
    }

    link = dynamic_cast<SIPVoIPLink *> (Manager::instance().getAccountLink (AccountNULL));

    if (link == NULL) {
        _debug ("Failed to get sip link");
        return;
    }

    if (status != PJ_SUCCESS) {
        _debug ("Error while negotiating the offer");
        link->hangup (call->getCallId());
        Manager::instance().callFailure (call->getCallId());
        return;
    }

    if (!inv->neg) {
        return;
    }

    // Get the new sdp, result of the negotiation
    pjmedia_sdp_neg_get_active_local (inv->neg, &local_sdp);

    pjmedia_sdp_neg_get_active_remote (inv->neg, &remote_sdp);

    // Clean the resulting sdp offer to create a new one (in case of a reinvite)
    call->getLocalSDP()->clean_session_media();

    // Set the fresh negotiated one, no matter if that was an offer or answer.
    // The local sdp is updated in case of an answer, even if the remote sdp
    // is kept internally.
    call->getLocalSDP()->set_negotiated_sdp (local_sdp);

    // Set remote ip / port
    call->getLocalSDP()->set_media_transport_info_from_remote_sdp (remote_sdp);

    try {
        call->setAudioStart (true);
        call->getAudioRtp()->start();
    } catch (exception& rtpException) {
        _debug ("%s", rtpException.what());
    }

}

void call_on_forked (pjsip_inv_session *inv, pjsip_event *e)
{
}

void call_on_tsx_changed (pjsip_inv_session *inv, pjsip_transaction *tsx, pjsip_event *e)
{
    _debug ("call_on_tsx_changed to state %s", transactionStateMap[tsx->state]);

    if (tsx->role==PJSIP_ROLE_UAS && tsx->state==PJSIP_TSX_STATE_TRYING &&
            pjsip_method_cmp (&tsx->method, &pjsip_refer_method) ==0) {
        /** Handle the refer method **/
        onCallTransfered (inv, e->body.tsx_state.src.rdata);
    }
}

void regc_cb (struct pjsip_regc_cbparam *param)
{
    SIPAccount * account = NULL;
    account = static_cast<SIPAccount *> (param->token);

    if (account == NULL) {
        _debug ("Account is NULL in regc_cb.");
        return;
    }

    assert (param);

    const pj_str_t * description = pjsip_get_status_text (param->code);

    if (param->code) {
        DBusManager::instance().getCallManager()->registrationStateChanged (account->getAccountID(), std::string (description->ptr, description->slen), param->code);
        std::pair<int, std::string> details (param->code, std::string (description->ptr, description->slen));
        account->setRegistrationStateDetailed (details);
    }

    if (param->status == PJ_SUCCESS) {
        if (param->code < 0 || param->code >= 300) {
            /* Sometimes, the status is OK, but we still failed.
             * So checking the code for real result
             */
            _debug ("UserAgent: The error is: %d", param->code);

            switch (param->code) {

                case 606:
                    account->setRegistrationState (ErrorConfStun);
                    break;

                case 503:

                case 408:
                    account->setRegistrationState (ErrorHost);
                    break;

                case 401:

                case 403:

                case 404:
                    account->setRegistrationState (ErrorAuth);
                    break;

                default:
                    account->setRegistrationState (Error);
                    break;
            }

            account->setRegister (false);
        } else {
            // Registration/Unregistration is success
            if (account->isRegister())
                account->setRegistrationState (Registered);
            else {
                account->setRegistrationState (Unregistered);
                account->setRegister (false);
            }
        }
    } else {
        account->setRegistrationState (ErrorAuth);
        account->setRegister (false);
    }

}

// Optional function to be called to process incoming request message.
pj_bool_t
mod_on_rx_request (pjsip_rx_data *rdata)
{
    pj_status_t status;
    pj_str_t reason;
    unsigned options = 0;
    pjsip_dialog* dialog;
    pjsip_tx_data *tdata;
    AccountID account_id;
    pjsip_uri *uri;
    pjsip_sip_uri *sip_uri;
    std::string userName, server, displayName;
    SIPVoIPLink *link;
    CallID id;
    SIPCall* call;
    pjsip_inv_session *inv;
    SIPAccount *account;
    pjmedia_sdp_session *r_sdp;

    // pjsip_generic_string_hdr* hdr;

    // voicemail part
    std::string method_name;
    std::string request;

    // Handle the incoming call invite in this function
    _debug ("UserAgent: Callback on_rx_request is involved! ");

    /* First, let's got the username and server name from the invite.
     * We will use them to detect which account is the callee.
     */
    uri = rdata->msg_info.to->uri;
    sip_uri = (pjsip_sip_uri *) pjsip_uri_get_uri (uri);

    userName = std::string (sip_uri->user.ptr, sip_uri->user.slen);
    server = std::string (sip_uri->host.ptr, sip_uri->host.slen);

    _debug ("mod_on_rx_request: %s@%s", userName.c_str(), server.c_str());

    // Get the account id of callee from username and server
    account_id = Manager::instance().getAccountIdFromNameAndServer (userName, server);

    /* If we don't find any account to receive the call */

    if (account_id == AccountNULL) {
        _debug ("UserAgent: Username %s doesn't match any account!",userName.c_str());
        //return false;
    }

    /* Get the voip link associated to the incoming call */
    /* The account must before have been associated to the call in ManagerImpl */
    link = dynamic_cast<SIPVoIPLink *> (Manager::instance().getAccountLink (account_id));

    /* If we can't find any voIP link to handle the incoming call */
    if (link == 0) {
        _debug ("ERROR: can not retrieve the voiplink from the account ID...");
        return false;
    }


    char* from_header = strstr (rdata->msg_info.msg_buf, "From: ");

<<<<<<< HEAD
    // _debug("------------------------------ thefromheader: %s", from_header);

=======
>>>>>>> 50fc8ce2
    if (from_header) {

        std::string temp (from_header);
        int begin_displayName = temp.find ("\"") + 1;
        int end_displayName = temp.rfind ("\"");
        // _debug("The display name start at %i, end at %i", begin_displayName, end_displayName);
        displayName = temp.substr (begin_displayName, end_displayName - begin_displayName);//display_name);
    } else {
        displayName = std::string ("");
    }

    _debug ("UserAgent: The receiver is : %s@%s", userName.data(), server.data());

    _debug ("UserAgent: The callee account id is %s", account_id.c_str());

    /* Now, it is the time to find the information of the caller */
    uri = rdata->msg_info.from->uri;


    // display_name = rdata->msg_info.from->name;

    // std::string temp("");///(char*)(&display_name));

    sip_uri = (pjsip_sip_uri *) pjsip_uri_get_uri (uri);

    // Store the peer number
    char tmp[PJSIP_MAX_URL_SIZE];
    int length = pjsip_uri_print (PJSIP_URI_IN_FROMTO_HDR,
                                  sip_uri, tmp, PJSIP_MAX_URL_SIZE);

    std::string peerNumber (tmp, length);

    // Get the server voicemail notification
    // Catch the NOTIFY message

    if (rdata->msg_info.msg->line.req.method.id == PJSIP_OTHER_METHOD) {
        method_name = "NOTIFY";
        // Retrieve all the message. Should contains only the method name but ...
        request =  rdata->msg_info.msg->line.req.method.name.ptr;
        // Check if the message is a notification

        if (request.find (method_name) != (size_t)-1) {
            /* Notify the right account */
            set_voicemail_info (account_id, rdata->msg_info.msg->body);
            request.find (method_name);
        }

        pjsip_endpt_respond_stateless (_endpt, rdata, PJSIP_SC_OK, NULL, NULL, NULL);

        return true;
    }

    // Handle an OPTIONS message
    if (rdata->msg_info.msg->line.req.method.id == PJSIP_OPTIONS_METHOD) {
        handle_incoming_options (rdata);
        return true;
    }

    // Respond statelessly any non-INVITE requests with 500
    if (rdata->msg_info.msg->line.req.method.id != PJSIP_INVITE_METHOD) {
        if (rdata->msg_info.msg->line.req.method.id != PJSIP_ACK_METHOD) {
            pj_strdup2 (_pool, &reason, "user agent unable to handle this request ");
            pjsip_endpt_respond_stateless (_endpt, rdata, PJSIP_SC_METHOD_NOT_ALLOWED, &reason, NULL,
                                           NULL);
            return true;
        }
    }

    // Verify that we can handle the request
    status = pjsip_inv_verify_request (rdata, &options, NULL, NULL, _endpt, NULL);

    if (status != PJ_SUCCESS) {
        pj_strdup2 (_pool, &reason, "user agent unable to handle this INVITE ");
        pjsip_endpt_respond_stateless (_endpt, rdata, PJSIP_SC_METHOD_NOT_ALLOWED, &reason, NULL,
                                       NULL);
        return true;
    }

    /******************************************* URL HOOK *********************************************/

    if (Manager::instance().getConfigString (HOOKS, URLHOOK_SIP_ENABLED) == "1") {

        std::string header_value;

        header_value = fetch_header_value (rdata->msg_info.msg, Manager::instance().getConfigString (HOOKS, URLHOOK_SIP_FIELD));

        if (header_value.size () < header_value.max_size()) {
            if (header_value!="") {
                urlhook->addAction (header_value,
                                    Manager::instance().getConfigString (HOOKS, URLHOOK_COMMAND));
            }
        } else
            throw length_error ("Url exceeds std::string max_size");

    }

    /************************************************************************************************/

    // Generate a new call ID for the incoming call!
    id = Manager::instance().getNewCallID();

    call = new SIPCall (id, Call::Incoming, _pool);

    /* If an error occured at the call creation */
    if (!call) {
        _debug ("UserAgent: unable to create an incoming call");
        return false;
    }

    std::string addrToUse;

    account = dynamic_cast<SIPAccount *> (Manager::instance().getAccount (account_id));

    if (account != NULL) {
		// TODO May use the published address as well
		addrToUse = account->getLocalAddress ();
    }

	if (addrToUse == "0.0.0.0")
	{
		link->loadSIPLocalIP (&addrToUse);
	}

	// Have to do some stuff with the SDP
	// Set the codec map, IP, peer number and so on... for the SIPCall object
	setCallAudioLocal (call, addrToUse);

    // We retrieve the remote sdp offer in the rdata struct to begin the negociation
    call->getLocalSDP()->set_ip_address (addrToUse);

    get_remote_sdp_from_offer (rdata, &r_sdp);

    status = call->getLocalSDP()->receiving_initial_offer (r_sdp);

    if (status!=PJ_SUCCESS) {
        delete call;
        call=0;
        return false;
    }

    call->setConnectionState (Call::Progressing);

    call->setPeerNumber (peerNumber);

    call->setDisplayName (displayName);

    call->initRecFileName();

    // Notify UI there is an incoming call

    if (Manager::instance().incomingCall (call, account_id)) {
        // Add this call to the callAccountMap in ManagerImpl
        Manager::instance().getAccountLink (account_id)->addCall (call);
    } else {
        // Fail to notify UI
        delete call;
        call = NULL;
        _debug ("UserAgent: Fail to notify UI!");
        return false;
    }


    /* Create the local dialog (UAS) */
    status = pjsip_dlg_create_uas (pjsip_ua_instance(), rdata, NULL, &dialog);

    if (status != PJ_SUCCESS) {
        pjsip_endpt_respond_stateless (_endpt, rdata, PJSIP_SC_INTERNAL_SERVER_ERROR, &reason, NULL,
                                       NULL);
        return true;
    }

    // Specify media capability during invite session creation
    status = pjsip_inv_create_uas (dialog, rdata, call->getLocalSDP()->get_local_sdp_session(), 0, &inv);

    PJ_ASSERT_RETURN (status == PJ_SUCCESS, 1);

    // Associate the call in the invite session
    inv->mod_data[_mod_ua.id] = call;

    // Send a 180/Ringing response
    status = pjsip_inv_initial_answer (inv, rdata, PJSIP_SC_RINGING, NULL, NULL, &tdata);

    PJ_ASSERT_RETURN (status == PJ_SUCCESS, 1);

    status = pjsip_inv_send_msg (inv, tdata);

    PJ_ASSERT_RETURN (status == PJ_SUCCESS, 1);

    // Associate invite session to the current call
    call->setInvSession (inv);

    // Update the connection state
    call->setConnectionState (Call::Ringing);

    /* Done */
    return true;

}

pj_bool_t mod_on_rx_response (pjsip_rx_data *rdata UNUSED)
{
    _debug ("Mod on rx response");
    return PJ_SUCCESS;
}

void onCallTransfered (pjsip_inv_session *inv, pjsip_rx_data *rdata)
{

    pj_status_t status;
    pjsip_tx_data *tdata;
    SIPCall *existing_call;
    const pj_str_t str_refer_to = { (char*) "Refer-To", 8};
    const pj_str_t str_refer_sub = { (char*) "Refer-Sub", 9 };
    const pj_str_t str_ref_by = { (char*) "Referred-By", 11 };
    pjsip_generic_string_hdr *refer_to;
    pjsip_generic_string_hdr *refer_sub;
    pjsip_hdr *ref_by_hdr;
    pj_bool_t no_refer_sub = PJ_FALSE;
    char *uri;
    std::string tmp;
    pjsip_status_code code;
    pjsip_evsub *sub;

    existing_call = (SIPCall *) inv->mod_data[_mod_ua.id];

    /* Find the Refer-To header */
    refer_to = (pjsip_generic_string_hdr*)
               pjsip_msg_find_hdr_by_name (rdata->msg_info.msg, &str_refer_to, NULL);

    if (refer_to == NULL) {
        /* Invalid Request.
         * No Refer-To header!
         */
        _debug ("UserAgent: Received REFER without Refer-To header!");
        pjsip_dlg_respond (inv->dlg, rdata, 400, NULL, NULL, NULL);
        return;
    }

    /* Find optional Refer-Sub header */
    refer_sub = (pjsip_generic_string_hdr*)
                pjsip_msg_find_hdr_by_name (rdata->msg_info.msg, &str_refer_sub, NULL);

    if (refer_sub) {
        if (!pj_strnicmp2 (&refer_sub->hvalue, "true", 4) ==0)
            no_refer_sub = PJ_TRUE;
    }

    /* Find optional Referred-By header (to be copied onto outgoing INVITE
     * request.
     */
    ref_by_hdr = (pjsip_hdr*)
                 pjsip_msg_find_hdr_by_name (rdata->msg_info.msg, &str_ref_by,
                                             NULL);

    /* Notify callback */
    code = PJSIP_SC_ACCEPTED;

    _debug ("UserAgent: Call to %.*s is being transfered to %.*s",
            (int) inv->dlg->remote.info_str.slen,
            inv->dlg->remote.info_str.ptr,
            (int) refer_to->hvalue.slen,
            refer_to->hvalue.ptr);

    if (no_refer_sub) {
        /*
         * Always answer with 2xx.
         */
        pjsip_tx_data *tdata;
        const pj_str_t str_false = { (char*) "false", 5};
        pjsip_hdr *hdr;

        status = pjsip_dlg_create_response (inv->dlg, rdata, code, NULL,
                                            &tdata);

        if (status != PJ_SUCCESS) {
            _debug ("UserAgent: Unable to create 2xx response to REFER -- %d", status);
            return;
        }

        /* Add Refer-Sub header */
        hdr = (pjsip_hdr*)
              pjsip_generic_string_hdr_create (tdata->pool, &str_refer_sub,
                                               &str_false);

        pjsip_msg_add_hdr (tdata->msg, hdr);


        /* Send answer */
        status = pjsip_dlg_send_response (inv->dlg, pjsip_rdata_get_tsx (rdata),
                                          tdata);

        if (status != PJ_SUCCESS) {
            _debug ("UserAgent: Unable to create 2xx response to REFER -- %d", status);
            return;
        }

        /* Don't have subscription */
        sub = NULL;

    } else {

        struct pjsip_evsub_user xfer_cb;
        pjsip_hdr hdr_list;

        /* Init callback */
        pj_bzero (&xfer_cb, sizeof (xfer_cb));
        xfer_cb.on_evsub_state = &xfer_svr_cb;

        /* Init addiTHIS_FILE, THIS_FILE, tional header list to be sent with REFER response */
        pj_list_init (&hdr_list);

        /* Create transferee event subscription */
        status = pjsip_xfer_create_uas (inv->dlg, &xfer_cb, rdata, &sub);

        if (status != PJ_SUCCESS) {
            _debug ("UserAgent: Unable to create xfer uas -- %d", status);
            pjsip_dlg_respond (inv->dlg, rdata, 500, NULL, NULL, NULL);
            return;
        }

        /* If there's Refer-Sub header and the value is "true", send back
         * Refer-Sub in the response with value "true" too.
         */
        if (refer_sub) {
            const pj_str_t str_true = { (char*) "true", 4 };
            pjsip_hdr *hdr;

            hdr = (pjsip_hdr*)
                  pjsip_generic_string_hdr_create (inv->dlg->pool,
                                                   &str_refer_sub,
                                                   &str_true);
            pj_list_push_back (&hdr_list, hdr);

        }

        /* Accept the REFER request, send 2xx. */
        pjsip_xfer_accept (sub, rdata, code, &hdr_list);

        /* Create initial NOTIFY request */
        status = pjsip_xfer_notify (sub, PJSIP_EVSUB_STATE_ACTIVE,
                                    100, NULL, &tdata);

        if (status != PJ_SUCCESS) {
            _debug ("UserAgent: Unable to create NOTIFY to REFER -- %d", status);
            return;
        }

        /* Send initial NOTIFY request */
        status = pjsip_xfer_send_request (sub, tdata);

        if (status != PJ_SUCCESS) {
            _debug ("UserAgent: Unable to send NOTIFY to REFER -- %d", status);
            return;
        }
    }

    /* We're cheating here.
     * We need to get a null terminated string from a pj_str_t.
     * So grab the pointer from the hvalue and NULL terminate it, knowing
     * that the NULL position will be occupied by a newline.
     */
    uri = refer_to->hvalue.ptr;

    uri[refer_to->hvalue.slen] = '\0';

    /* Now make the outgoing call. */
    tmp = std::string (uri);

    if (existing_call == NULL) {
        _debug ("UserAgent: Call doesn't exist!");
        return;
    }

    AccountID accId = Manager::instance().getAccountFromCall (existing_call->getCallId());

    CallID newCallId = Manager::instance().getNewCallID();

    if (!Manager::instance().outgoingCall (accId, newCallId, tmp)) {

        /* Notify xferer about the error (if we have subscription) */
        if (sub) {
            status = pjsip_xfer_notify (sub, PJSIP_EVSUB_STATE_TERMINATED,
                                        500, NULL, &tdata);

            if (status != PJ_SUCCESS) {
                _debug ("UserAgent: Unable to create NOTIFY to REFER -- %d", status);
                return;
            }

            status = pjsip_xfer_send_request (sub, tdata);

            if (status != PJ_SUCCESS) {
                _debug ("UserAgent: Unable to send NOTIFY to REFER -- %d", status);
                return;
            }
        }

        return;
    }

    SIPCall* newCall = 0;

    SIPVoIPLink *link = dynamic_cast<SIPVoIPLink *> (Manager::instance().getAccountLink (accId));

    if (link) {
        newCall = dynamic_cast<SIPCall *> (link->getCall (newCallId));

        if (!newCall) {
            _debug ("UserAgent: can not find the call from sipvoiplink!");
            return;
        }
    }

    if (sub) {
        /* Put the server subscription in inv_data.
         * Subsequent state changed in pjsua_inv_on_state_changed() will be
         * reported back to the server subscription.
         */
        newCall->setXferSub (sub);

        /* Put the invite_data in the subscription. */
        pjsip_evsub_set_mod_data (sub, _mod_ua.id,
                                  newCall);
    }
}



void xfer_func_cb (pjsip_evsub *sub, pjsip_event *event)
{


    PJ_UNUSED_ARG (event);

    /*
     * When subscription is accepted (got 200/OK to REFER), check if
     * subscription suppressed.
     */

    if (pjsip_evsub_get_state (sub) == PJSIP_EVSUB_STATE_ACCEPTED) {

        _debug ("Transfer accepted! Waiting for notifications. ");

    }

    /*
     * On incoming NOTIFY, notify application about call transfer progress.
     */
    else if (pjsip_evsub_get_state (sub) == PJSIP_EVSUB_STATE_ACTIVE ||
             pjsip_evsub_get_state (sub) == PJSIP_EVSUB_STATE_TERMINATED) {
        pjsip_msg *msg;
        pjsip_msg_body *body;
        pjsip_status_line status_line;
        pj_bool_t is_last;
        pj_bool_t cont;
        pj_status_t status;

        std::string noresource;
        std::string ringing;
        std::string request;

        noresource = "noresource";
        ringing = "Ringing";


        SIPVoIPLink *link = reinterpret_cast<SIPVoIPLink *> (pjsip_evsub_get_mod_data (sub, _mod_ua.id));

        /* When subscription is terminated, clear the xfer_sub member of
         * the inv_data.
         */

        if (pjsip_evsub_get_state (sub) == PJSIP_EVSUB_STATE_TERMINATED) {
            pjsip_evsub_set_mod_data (sub, _mod_ua.id, NULL);
            _debug ("UserAgent: Xfer client subscription terminated");

        }

        if (!link || !event) {
            /* Application is not interested with call progress status */
            _debug ("UserAgent: Either link or event is empty!");
            return;
        }



        /* This better be a NOTIFY request */
        if (event->type == PJSIP_EVENT_TSX_STATE &&
                event->body.tsx_state.type == PJSIP_EVENT_RX_MSG) {

            pjsip_rx_data *rdata;

            rdata = event->body.tsx_state.src.rdata;


            /* Check if there's body */
            msg = rdata->msg_info.msg;
            body = msg->body;

            if (!body) {
                // if (call->getCallConfiguration () == Call::IPtoIP) {
                //   _debug("UserAgent: IptoIp NOTIFY without message body");
                // }
                // else{
                _debug ("UserAgent: Warning! Received NOTIFY without message body");
                return;
                // }
            }



            /* Check for appropriate content */
            if (pj_stricmp2 (&body->content_type.type, "message") != 0 ||
                    pj_stricmp2 (&body->content_type.subtype, "sipfrag") != 0) {
                _debug ("UserAgent: Warning! Received NOTIFY with non message/sipfrag content");
                return;
            }

            /* Try to parse the content */
            status = pjsip_parse_status_line ( (char*) body->data, body->len,
                                               &status_line);

            if (status != PJ_SUCCESS) {
                _debug ("UserAgent: Warning! Received NOTIFY with invalid message/sipfrag content");
                return;
            }

        } else {
            _debug ("UserAgent: Set code to 500!");
            status_line.code = 500;
            status_line.reason = *pjsip_get_status_text (500);
        }

        // Get current call
        SIPCall *call = dynamic_cast<SIPCall *> (link->getCall (Manager::instance().getCurrentCallId()));

        if (!call) {
            _debug ("UserAgent: Call doesn't exit!");
            return;
        }


        if (event->body.rx_msg.rdata->msg_info.msg_buf != NULL) {
            request = event->body.rx_msg.rdata->msg_info.msg_buf;

            if ( (int) request.find (noresource) != -1) {
                _debug ("UserAgent: NORESOURCE for transfer!");
                link->transferStep2 (call);
                pjsip_evsub_terminate (sub, PJ_TRUE);

                Manager::instance().transferFailed();
                return;
            }

            if ( (int) request.find (ringing) != -1) {
                _debug ("UserAgent: transfered call RINGING!");
                link->transferStep2 (call);
                pjsip_evsub_terminate (sub, PJ_TRUE);

                Manager::instance().transferSucceded();
                return;
            }
        }


        /* Notify application */
        is_last = (pjsip_evsub_get_state (sub) ==PJSIP_EVSUB_STATE_TERMINATED);

        cont = !is_last;

        if (status_line.code/100 == 2) {

            _debug ("UserAgent: Try to stop rtp!");
            pjsip_tx_data *tdata;

            status = pjsip_inv_end_session (call->getInvSession(), PJSIP_SC_GONE, NULL, &tdata);

            if (status != PJ_SUCCESS) {
                _debug ("UserAgent: Fail to create end session msg!");
            } else {
                status = pjsip_inv_send_msg (call->getInvSession(), tdata);

                if (status != PJ_SUCCESS)
                    _debug ("UserAgent: Fail to send end session msg!");
            }

            link->transferStep2 (call);

            cont = PJ_FALSE;
        }

        if (!cont) {
            pjsip_evsub_set_mod_data (sub, _mod_ua.id, NULL);
        }

    }

}


void xfer_svr_cb (pjsip_evsub *sub, pjsip_event *event)
{


    PJ_UNUSED_ARG (event);

    /*
     * When subscription is terminated, clear the xfer_sub member of
     * the inv_data.
     */

    if (pjsip_evsub_get_state (sub) == PJSIP_EVSUB_STATE_TERMINATED) {
        SIPCall *call;

        call = (SIPCall*) pjsip_evsub_get_mod_data (sub, _mod_ua.id);

        if (!call)
            return;

        pjsip_evsub_set_mod_data (sub, _mod_ua.id, NULL);

        call->setXferSub (NULL);

        _debug ("UserAgent: Xfer server subscription terminated");
    }
}

void on_rx_offer (pjsip_inv_session *inv, const pjmedia_sdp_session *offer)
{


#ifdef CAN_REINVITE
    _debug ("%s (%d): on_rx_offer REINVITE", __FILE__, __LINE__);

    SIPCall *call;
    pj_status_t status;
    AccountID accId;
    SIPVoIPLink *link;

    call = (SIPCall*) inv->mod_data[getModId() ];

    if (!call)
        return;

    accId = Manager::instance().getAccountFromCall (call->getCallId());

    link = dynamic_cast<SIPVoIPLink *> (Manager::instance().getAccountLink (accId));

    call->getLocalSDP()->receiving_initial_offer ( (pjmedia_sdp_session*) offer);

    status=pjsip_inv_set_sdp_answer (call->getInvSession(), call->getLocalSDP()->get_local_sdp_session());

    if (link)
        link->handle_reinvite (call);

#endif

}

void handle_incoming_options (pjsip_rx_data *rdata)
{


    pjsip_tx_data *tdata;
    pjsip_response_addr res_addr;
    const pjsip_hdr *cap_hdr;
    pj_status_t status;

    /* Create basic response. */
    status = pjsip_endpt_create_response (_endpt, rdata, PJSIP_SC_OK, NULL, &tdata);

    if (status != PJ_SUCCESS) {
        return;
    }

    /* Add Allow header */
    cap_hdr = pjsip_endpt_get_capability (_endpt, PJSIP_H_ALLOW, NULL);

    if (cap_hdr) {
        pjsip_msg_add_hdr (tdata->msg, (pjsip_hdr*) pjsip_hdr_clone (tdata->pool, cap_hdr));
    }

    /* Add Accept header */
    cap_hdr = pjsip_endpt_get_capability (_endpt, PJSIP_H_ACCEPT, NULL);

    if (cap_hdr) {
        pjsip_msg_add_hdr (tdata->msg, (pjsip_hdr*) pjsip_hdr_clone (tdata->pool, cap_hdr));
    }

    /* Add Supported header */
    cap_hdr = pjsip_endpt_get_capability (_endpt, PJSIP_H_SUPPORTED, NULL);

    if (cap_hdr) {
        pjsip_msg_add_hdr (tdata->msg, (pjsip_hdr*) pjsip_hdr_clone (tdata->pool, cap_hdr));
    }

    /* Add Allow-Events header from the evsub module */
    cap_hdr = pjsip_evsub_get_allow_events_hdr (NULL);

    if (cap_hdr) {
        pjsip_msg_add_hdr (tdata->msg, (pjsip_hdr*) pjsip_hdr_clone (tdata->pool, cap_hdr));
    }

    /* Send response statelessly */
    pjsip_get_response_addr (tdata->pool, rdata, &res_addr);

    status = pjsip_endpt_send_response (_endpt, &res_addr, tdata, NULL, NULL);

    if (status != PJ_SUCCESS)
        pjsip_tx_data_dec_ref (tdata);
}

/*****************************************************************************************************************/


bool setCallAudioLocal (SIPCall* call, std::string localIP)
{
    SIPAccount *account = NULL;

    if (call) {
        account = dynamic_cast<SIPAccount *> (Manager::instance().getAccount (Manager::instance().getAccountFromCall (call->getCallId ())));

        // Setting Audio
        unsigned int callLocalAudioPort = RANDOM_LOCAL_PORT;
        unsigned int callLocalExternAudioPort = callLocalAudioPort;

        if (account->isStunEnabled ()) {
            // If use Stun server
            callLocalExternAudioPort = account->getStunPort ();
        }

        _debug ("            Setting local ip address: %s", localIP.c_str());

        _debug ("            Setting local audio port to: %d", callLocalAudioPort);
        _debug ("            Setting local audio port (external) to: %d", callLocalExternAudioPort);

        // Set local audio port for SIPCall(id)
        call->setLocalIp (localIP);
        call->setLocalAudioPort (callLocalAudioPort);
        call->setLocalExternAudioPort (callLocalExternAudioPort);

        call->getLocalSDP()->attribute_port_to_all_media (callLocalExternAudioPort);

        return true;
    }

    return false;
}

std::string fetch_header_value (pjsip_msg *msg, std::string field)
{


    pj_str_t name;
    pjsip_generic_string_hdr * hdr;
    std::string value, url;
    size_t pos;

    std::cout << "fetch header value" << std::endl;

    /* Convert the field name into pjsip type */
    name = pj_str ( (char*) field.c_str());

    /* Get the header value and convert into string*/
    hdr = (pjsip_generic_string_hdr*) pjsip_msg_find_hdr_by_name (msg, &name, NULL);

    if (!hdr)
        return "";

    value = hdr->hvalue.ptr;

    if ( (pos=value.find ("")) == std::string::npos) {
        return "";
    }

    url = value.substr (0, pos);

    return url;
}

std::vector<std::string> SIPVoIPLink::getAllIpInterface (void)
{
    pj_sockaddr addrList[16];
    unsigned int addrCnt = PJ_ARRAY_SIZE (addrList);

    pj_status_t success;
    success = pj_enum_ip_interface (pj_AF_INET(), &addrCnt, addrList);

    std::vector<std::string> ifaceList;

    if (success != PJ_SUCCESS) {
        return ifaceList;
    }

    _debug ("Detecting available interfaces...");

    int i;

    for (i = 0; i < (int) addrCnt; i++) {
        char tmpAddr[PJ_INET_ADDRSTRLEN];
        pj_sockaddr_print (&addrList[i], tmpAddr, sizeof (tmpAddr), 0);
        ifaceList.push_back (std::string (tmpAddr));
        _debug ("Local interface %s", tmpAddr);
    }

    return ifaceList;
}


pj_bool_t stun_sock_on_status (pj_stun_sock *stun_sock, pj_stun_sock_op op, pj_status_t status)
{
    if (status == PJ_SUCCESS)
        return PJ_TRUE;
    else
        return PJ_FALSE;
}

pj_bool_t stun_sock_on_rx_data (pj_stun_sock *stun_sock, void *pkt, unsigned pkt_len, const pj_sockaddr_t *src_addr, unsigned addr_len)
{
    return PJ_TRUE;
}


std::string getLocalAddressAssociatedToAccount (AccountID id)
{
    SIPAccount *account = NULL;
    pj_sockaddr_in local_addr_ipv4;
    pjsip_transport *tspt;
    std::string localAddr;
    pj_str_t tmp;

    account = dynamic_cast<SIPAccount *> (Manager::instance().getAccount (id));

    // Set the local address

    if (account != NULL) {
        tspt = account->getAccountTransport ();

        if (tspt != NULL) {
            local_addr_ipv4 = tspt->local_addr.ipv4;
        } else {
            _debug ("In getLocalAddressAssociatedToAccount: transport is null");
            local_addr_ipv4 = _localUDPTransport->local_addr.ipv4;
        }
    } else {
        _debug ("In getLocalAddressAssociatedToAccount: account is null");
        local_addr_ipv4 = _localUDPTransport->local_addr.ipv4;
    }

    _debug ("slbvasjklbvaskbvaskvbaskvaskvbsdfk: %i", local_addr_ipv4.sin_addr.s_addr);

    tmp = pj_str (pj_inet_ntoa (local_addr_ipv4.sin_addr));
    localAddr = std::string (tmp.ptr);

    _debug ("slbvasjklbvaskbvaskvbaskvaskvbsdfk: %s", localAddr.c_str());

    return localAddr;

}<|MERGE_RESOLUTION|>--- conflicted
+++ resolved
@@ -246,11 +246,7 @@
 {
 
     if (!_instance) {
-<<<<<<< HEAD
 		_debug ("Create new SIPVoIPLink instance");
-=======
-	_debug ("Create new SIPVoIPLink instance\n");
->>>>>>> 50fc8ce2
         _instance = new SIPVoIPLink (id);
     }
 
@@ -1726,13 +1722,8 @@
     account = dynamic_cast<SIPAccount *> (Manager::instance().getAccount (AccountNULL));
 
     if (account == NULL) {
-<<<<<<< HEAD
         _debug ("Account is null in pjsip init");
-		port = _regPort;
-=======
-        _debug ("Account is null in pjsip init\n");
 	port = _regPort;
->>>>>>> 50fc8ce2
     } else {
         directIpCallsTlsEnabled = account->isTlsEnabled();
 	port = account->getLocalPort ();
@@ -1758,14 +1749,7 @@
         }
     }
 
-<<<<<<< HEAD
     _debug ("pjsip_init -- listening on port %d", port);
-=======
-    // Bind the newly created transport to the ip to ip account
-    // setAccountTransport
-
-    _debug ("pjsip_init -- listening on port %d\n", port);
->>>>>>> 50fc8ce2
 
     // Create a TLS listener meant for Direct IP calls
     // if the user did enabled it.
@@ -1953,12 +1937,7 @@
     // Set information to the local address and port
 
     if (account == NULL) {
-<<<<<<< HEAD
-        _debug ("Account is null in createUDPServer.");
-=======
-        _debug ("Account with id \"%s\" is null in createUDPServer.\n", id.c_str());
-	// account = Manager::instance()->getAccount(IP2IP_PROFILE);
->>>>>>> 50fc8ce2
+        _debug ("Account with id \"%s\" is null in createUDPServer.", id.c_str());
     } else {
         // We are trying to initialize a UDP transport available for all local accounts and direct IP calls
 		if (account->getLocalAddress () != "0.0.0.0"){
@@ -2966,11 +2945,6 @@
 
     char* from_header = strstr (rdata->msg_info.msg_buf, "From: ");
 
-<<<<<<< HEAD
-    // _debug("------------------------------ thefromheader: %s", from_header);
-
-=======
->>>>>>> 50fc8ce2
     if (from_header) {
 
         std::string temp (from_header);
