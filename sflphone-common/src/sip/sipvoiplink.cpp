/*
 *  Copyright (C) 2004, 2005, 2006, 2008, 2009, 2010 Savoir-Faire Linux Inc.
 *
 *  Author: Emmanuel Milou <emmanuel.milou@savoirfairelinux.com>
 *  Author: Yun Liu <yun.liu@savoirfairelinux.com>
 *  Author: Pierre-Luc Bacon <pierre-luc.bacon@savoirfairelinux.com>
 *  Author: Alexandre Savard <alexandre.savard@savoirfairelinux.com>
 *
 *  This program is free software; you can redistribute it and/or modify
 *  it under the terms of the GNU General Public License as published by
 *  the Free Software Foundation; either version 3 of the License, or
 *  (at your option) any later version.
 *
 *  This program is distributed in the hope that it will be useful,
 *  but WITHOUT ANY WARRANTY; without even the implied warranty of
 *  MERCHANTABILITY or FITNESS FOR A PARTICULAR PURPOSE.  See the
 *  GNU General Public License for more details.
 *
 *  You should have received a copy of the GNU General Public License
 *  along with this program; if not, write to the Free Software
 *   Foundation, Inc., 675 Mass Ave, Cambridge, MA 02139, USA.
 *
 *  Additional permission under GNU GPL version 3 section 7:
 *
 *  If you modify this program, or any covered work, by linking or
 *  combining it with the OpenSSL project's OpenSSL library (or a
 *  modified version of that library), containing parts covered by the
 *  terms of the OpenSSL or SSLeay licenses, Savoir-Faire Linux Inc.
 *  grants you additional permission to convey the resulting work.
 *  Corresponding Source for a non-source form of such a combination
 *  shall include the source code for the parts of OpenSSL used as well
 *  as that of the covered work.
 */

#ifdef HAVE_CONFIG_H
#include "config.h"
#endif

#include "sipvoiplink.h"

#include "manager.h"

#include "sip/sdp.h"
#include "sip/Pattern.h"
#include "sipcall.h"
#include "sipaccount.h"
#include "eventthread.h"
#include "SdesNegotiator.h"

#include "dbus/dbusmanager.h"
#include "dbus/callmanager.h"

#include "hooks/urlhook.h"
#include "im/InstantMessaging.h"

#include "audio/audiolayer.h"
#include "audio/audiortp/AudioRtpFactory.h"

#include "video/video_rtp_session.h"

#include "pjsip/sip_endpoint.h"
#include "pjsip/sip_transport_tls.h"
#include "pjsip/sip_transport_tls.h"
#include "pjsip/sip_uri.h"
#include <pjnath.h>

#include <netinet/in.h>
#include <arpa/nameser.h>
#include <resolv.h>
#include <istream>
#include <utility> // for std::pair

#include <sys/types.h>
#include <sys/socket.h>
#include <sys/ioctl.h>
#include <linux/if.h>

#include <map>

#define CAN_REINVITE        1

using namespace sfl;

static char * invitationStateMap[] = {
    (char*) "PJSIP_INV_STATE_NULL",
    (char*) "PJSIP_INV_STATE_CALLING",
    (char*) "PJSIP_INV_STATE_INCOMING",
    (char*) "PJSIP_INV_STATE_EARLY",
    (char*) "PJSIP_INV_STATE_CONNECTING",
    (char*) "PJSIP_INV_STATE_CONFIRMED",
    (char*) "PJSIP_INV_STATE_DISCONNECTED"
};

static char * transactionStateMap[] = {
    (char*) "PJSIP_TSX_STATE_NULL" ,
    (char*) "PJSIP_TSX_STATE_CALLING",
    (char*) "PJSIP_TSX_STATE_TRYING",
    (char*) "PJSIP_TSX_STATE_PROCEEDING",
    (char*) "PJSIP_TSX_STATE_COMPLETED",
    (char*) "PJSIP_TSX_STATE_CONFIRMED",
    (char*) "PJSIP_TSX_STATE_TERMINATED",
    (char*) "PJSIP_TSX_STATE_DESTROYED",
    (char*) "PJSIP_TSX_STATE_MAX"
};

struct result {
    pj_status_t             status;
    pjsip_server_addresses  servers;
};

/** The default transport (5060) */
pjsip_transport *_localUDPTransport = NULL;

/** The local tls listener */
pjsip_tpfactory *_localTlsListener = NULL;

/** A map to retreive SFLphone internal call id
 *  Given a SIP call ID (usefull for transaction sucha as transfer)*/
std::map<std::string, std::string> transferCallID;


const pj_str_t STR_USER_AGENT = { (char*) "User-Agent", 10 };

/**************** EXTERN VARIABLES AND FUNCTIONS (callbacks) **************************/

/*
 * Retrieve the SDP of the peer contained in the offer
 *
 * @param rdata The request data
 * @param r_sdp The pjmedia_sdp_media to stock the remote SDP
 */
void getRemoteSdpFromOffer (pjsip_rx_data *rdata, pjmedia_sdp_session** r_sdp);

int getModId();

/**
 * Set audio and video (SDP) configuration for a call
 * localport, localip, localexternalport
 * @param call a SIPCall valid pointer
 * @return bool True
 */
bool setCallMediaLocal (SIPCall* call, const std::string &localIP);

/**
 * Helper function to parse incoming OPTION message
 */
void handleIncomingOptions (pjsip_rx_data *rxdata);

/**
 * Helper function to parser header from incoming sip messages
 */
std::string fetchHeaderValue (pjsip_msg *msg, std::string field);

/**
 * Helper function that retreive IP address from local udp transport
 */
std::string getLocalAddressAssociatedToAccount (std::string id);

namespace
{
/*
 *  The global pool factory
 */
pj_caching_pool pool_cache, *_cp = &pool_cache;

/*
 * The pool to allocate memory
 */
pj_pool_t *_pool;

/*
 *	The SIP endpoint
 */
pjsip_endpoint *_endpt;

/*
 *	The SIP module
 */
pjsip_module _mod_ua;

/*
 * Thread related
 */
pj_thread_t *thread;
pj_thread_desc desc;

/*
 * Url hook instance
 */
UrlHook *urlhook;

} // end anonymous namespace

/**
 * Get the number of voicemail waiting in a SIP message
 */
void setVoicemailInfo (std::string account, pjsip_msg_body *body);

pj_bool_t stun_sock_on_status_cb (pj_stun_sock *stun_sock, pj_stun_sock_op op, pj_status_t status);
pj_bool_t stun_sock_on_rx_data_cb (pj_stun_sock *stun_sock, void *pkt, unsigned pkt_len, const pj_sockaddr_t *src_addr, unsigned addr_len);

/*
 * Session callback
 * Called after SDP offer/answer session has completed.
 *
 * @param	inv	A pointer on a pjsip_inv_session structure
 * @param	status	A pj_status_t structure
 */
void sdp_media_update_cb (pjsip_inv_session *inv, pj_status_t status UNUSED);


void sdp_request_offer_cb (pjsip_inv_session *inv, const pjmedia_sdp_session *offer);

void sdp_create_offer_cb (pjsip_inv_session *inv, pjmedia_sdp_session **p_offer);

/*
 * Session callback
 * Called when the invite session state has changed.
 *
 * @param	inv	A pointer on a pjsip_inv_session structure
 * @param	e	A pointer on a pjsip_event structure
 */
void invite_session_state_changed_cb (pjsip_inv_session *inv, pjsip_event *e);

/*
 * Called when the invite usage module has created a new dialog and invite
 * because of forked outgoing request.
 *
 * @param	inv	A pointer on a pjsip_inv_session structure
 * @param	e	A pointer on a pjsip_event structure
 */
void outgoing_request_forked_cb (pjsip_inv_session *inv, pjsip_event *e);

/*
 * Session callback
 * Called whenever any transactions within the session has changed their state.
 * Useful to monitor the progress of an outgoing request.
 *
 * @param	inv	A pointer on a pjsip_inv_session structure
 * @param	tsx	A pointer on a pjsip_transaction structure
 * @param	e	A pointer on a pjsip_event structure
 */
void transaction_state_changed_cb (pjsip_inv_session *inv, pjsip_transaction *tsx, pjsip_event *e);


/*
 * Registration callback
 */
void registration_cb (struct pjsip_regc_cbparam *param);

/*
 * DNS Callback used in workaround for bug #1852
 */
static void dns_cb (pj_status_t status, void *token, const struct pjsip_server_addresses *addr);

/*
 * Called to handle incoming requests outside dialogs
 * @param   rdata
 * @return  pj_bool_t
 */
pj_bool_t transaction_request_cb (pjsip_rx_data *rdata);

/*
 * Called to handle incoming response
 * @param	rdata
 * @return	pj_bool_t
 */
pj_bool_t transaction_response_cb (pjsip_rx_data *rdata UNUSED) ;

/**
 * Send an ACK message inside a transaction. PJSIP send automatically, non-2xx ACK response.
 * ACK for a 2xx response must be send using this method.
 */
static void sendAck (pjsip_dialog *dlg, pjsip_rx_data *rdata);

/**
 * Send a reINVITE inside an active dialog to modify its state
 * Local SDP session should be modified before calling this method
 * @param sip call
 */
int SIPSessionReinvite(SIPCall *);

/*
 * Transfer callbacks
 */
void transfer_client_cb (pjsip_evsub *sub, pjsip_event *event);
void transfer_server_cb (pjsip_evsub *sub, pjsip_event *event);

/**
 * Helper function to process refer function on call transfer
 */
void onCallTransfered (pjsip_inv_session *inv, pjsip_rx_data *rdata);

/*************************************************************************************************/

SIPVoIPLink* SIPVoIPLink::_instance = NULL;


SIPVoIPLink::SIPVoIPLink ()
    : VoIPLink ()
    , _nbTryListenAddr (2)   // number of times to try to start SIP listener
    , _regPort (atoi (DEFAULT_SIP_PORT))
    , _clients (0)
{

    _debug ("SIPVOIPLINK");
    // to get random number for RANDOM_PORT
    srand (time (NULL));

    urlhook = new UrlHook ();

    /* Start pjsip initialization step */
    init();
}

SIPVoIPLink::~SIPVoIPLink()
{
    _debug ("UserAgent: SIPVoIPLink destructor called");

    terminate();

}

SIPVoIPLink* SIPVoIPLink::instance ()
{

    if (!_instance) {
        _debug ("UserAgent: Create new SIPVoIPLink instance");
        _instance = new SIPVoIPLink;
    }

    return _instance;
}

void SIPVoIPLink::decrementClients (void)
{
    _clients--;

    if (_clients == 0) {

        _debug ("UserAgent: No SIP account anymore, terminate SIPVoIPLink");
        // terminate();
        delete SIPVoIPLink::_instance;
    }
}

bool SIPVoIPLink::init()
{
    if (initDone())
        return false;

    // TODO This port should be the one configured for the IP profile
    // and not the global one
    _regPort = Manager::instance().getLocalIp2IpPort();

    /* Instanciate the C++ thread */
    _evThread = new EventThread (this);

    /* Initialize the pjsip library */
    pjsipInit();

    initDone (true);

    return true;
}

void
SIPVoIPLink::terminate()
{
    _debug ("UserAgent: Terminating SIPVoIPLink");

    if (_evThread) {
        _debug ("UserAgent: Deleting sip eventThread");
        delete _evThread;
        _evThread = NULL;
    }


    /* Clean shutdown of pjsip library */
    if (initDone()) {
        _debug ("UserAgent: Shutting down PJSIP");
        pjsipShutdown();
    }

    initDone (false);

}

void
SIPVoIPLink::getEvent()
{
    // We have to register the external thread so it could access the pjsip frameworks
    if (!pj_thread_is_registered())
        pj_thread_register (NULL, desc, &thread);

    // PJSIP polling
    pj_time_val timeout = {0, 10};

    pjsip_endpt_handle_events (_endpt, &timeout);

}

void SIPVoIPLink::sendRegister (std::string id) throw(VoipLinkException)
{

    int expire_value = 0;

    pj_status_t status;
    pjsip_tx_data *tdata;
    pjsip_host_info destination;

    std::string tmp, hostname, username, password;
    SIPAccount *account = NULL;
    pjsip_regc *regc;
    pjsip_hdr hdr_list;

    account = dynamic_cast<SIPAccount *> (Manager::instance().getAccount (id));
    if (account == NULL) {
        throw VoipLinkException("Account pointer is NULL in send register");
    }

    // Resolve hostname here and keep its
    // IP address for the whole time the
    // account is connected. This was a
    // workaround meant to help issue
    // #1852 that we hope should be fixed
    // soon.
    if (account->isResolveOnce()) {

        struct result result;
        destination.type = PJSIP_TRANSPORT_UNSPECIFIED;
        destination.flag = pjsip_transport_get_flag_from_type (PJSIP_TRANSPORT_UNSPECIFIED);
        destination.addr.host = pj_str (const_cast<char*> ( (account->getHostname()).c_str()));
        destination.addr.port = 0;

        result.status = 0x12345678;

        pjsip_endpt_resolve (_endpt, _pool, &destination, &result, &dns_cb);

        /* The following magic number and construct are inspired from dns_test.c
         * in test-pjsip directory.
         */

        while (result.status == 0x12345678) {
            pj_time_val timeout = { 1, 0 };
            pjsip_endpt_handle_events (_endpt, &timeout);
            _debug ("status : %d", result.status);
        }

        if (result.status != PJ_SUCCESS) {
            _debug ("Failed to resolve hostname only once."
                    " Default resolver will be used on"
                    " hostname for all requests.");
        } else {
            _debug ("%d servers where obtained from name resolution.", result.servers.count);
            char addr_buf[80];

            pj_sockaddr_print ( (pj_sockaddr_t*) &result.servers.entry[0].addr, addr_buf, sizeof (addr_buf), 3);
            account->setHostname (addr_buf);
        }
    }


    // Create SIP transport or get existent SIP transport from internal map
    // according to account settings, if the transport could not be created but
    // one is already set in account, use this one (most likely this is the
    // transport we tried to create)
    acquireTransport (account->getAccountID());

    if (account->getAccountTransport()) {
        _debug ("Acquire transport in account registration: %s %s (refcnt=%d)",
                account->getAccountTransport()->obj_name,
                account->getAccountTransport()->info,
                (int) pj_atomic_get (account->getAccountTransport()->ref_cnt));
    }

    _mutexSIP.enterMutex();

    // Get the client registration information for this particular account
    regc = account->getRegistrationInfo();
    account->setRegister (true);

    // Set the expire value of the message from the config file
    std::istringstream stream (account->getRegistrationExpire());
    stream >> expire_value;

    if (!expire_value) {
        expire_value = PJSIP_REGC_EXPIRATION_NOT_SPECIFIED;
    }

    // Update the state of the voip link
    account->setRegistrationState (Trying);

    // Create the registration according to the account ID
    // status = pjsip_regc_create (_endpt, (void*) account, &registration_cb, &regc);
    status = pjsip_regc_create (_endpt, (void *) &account->getAccountID(), &registration_cb, &regc);

    if (status != PJ_SUCCESS) {
        _mutexSIP.leaveMutex();
        throw VoipLinkException("UserAgent: Unable to create regc structure.");
    }

    // Creates URI
    std::string fromUri = account->getFromUri();
    std::string srvUri = account->getServerUri();

    std::string address = findLocalAddressFromUri (srvUri, account->getAccountTransport ());
    int port = findLocalPortFromUri (srvUri, account->getAccountTransport ());

    std::stringstream ss;
    std::string portStr;
    ss << port;
    ss >> portStr;

    std::string contactUri = account->getContactHeader (address, portStr);

    _debug ("UserAgent: sendRegister: fromUri: %s serverUri: %s contactUri: %s",
            fromUri.c_str(),
            srvUri.c_str(),
            contactUri.c_str());

    pj_str_t pjFrom;
    pj_cstr (&pjFrom, fromUri.c_str());

    pj_str_t pjContact;
    pj_cstr (&pjContact, contactUri.c_str());

    pj_str_t pjSrv;
    pj_cstr (&pjSrv, srvUri.c_str());

    // Initializes registration
    status = pjsip_regc_init (regc, &pjSrv, &pjFrom, &pjFrom, 1, &pjContact, expire_value);
    if (status != PJ_SUCCESS) {
        _mutexSIP.leaveMutex();
        throw VoipLinkException("Unable to initialize account registration structure");
    }

    // Fill route set
    if (! (account->getServiceRoute().empty())) {
        pjsip_route_hdr *route_set = createRouteSet(account, _pool);
        pjsip_regc_set_route_set (regc, route_set);
    }

    unsigned count = account->getCredentialCount();
    pjsip_cred_info *info = account->getCredInfo();
    pjsip_regc_set_credentials (regc, count, info);

    // Add User-Agent Header
    pj_list_init (&hdr_list);

	const std::string &agent = getUseragentName (id);
    pj_str_t useragent = pj_str ((char*)agent.c_str());
    pjsip_generic_string_hdr *h = pjsip_generic_string_hdr_create (_pool, &STR_USER_AGENT, &useragent);

    pj_list_push_back (&hdr_list, (pjsip_hdr*) h);
    pjsip_regc_add_headers (regc, &hdr_list);


    if ((status = pjsip_regc_register (regc, PJ_TRUE, &tdata)) != PJ_SUCCESS) {
        _mutexSIP.leaveMutex();
        throw VoipLinkException("Unable to initialize transaction data for account registration");
    }

    pjsip_tpselector *tp;

    initTransportSelector (account->getAccountTransport (), &tp, _pool);

    // pjsip_regc_set_transport increments transport ref count by one
    status = pjsip_regc_set_transport (regc, tp);

    if (account->getAccountTransport()) {
        // decrease transport's ref count, counter icrementation is
        // managed when acquiring transport
        pjsip_transport_dec_ref (account->getAccountTransport ());

        _debug ("UserAgent: After setting the transport in account registration using transport: %s %s (refcnt=%d)",
                account->getAccountTransport()->obj_name,
                account->getAccountTransport()->info,
                (int) pj_atomic_get (account->getAccountTransport()->ref_cnt));
    }

    if (status != PJ_SUCCESS) {
        _mutexSIP.leaveMutex ();
        throw VoipLinkException("Unable to set transport");
    }

    // Send registration request
    // pjsip_regc_send increment the transport ref count by one,
    status = pjsip_regc_send (regc, tdata);

    if (account->getAccountTransport()) {
        // Decrease transport's ref count, since coresponding reference counter decrementation
        // is performed in pjsip_regc_destroy. This function is never called in SFLphone as the
        // regc data structure is permanently associated to the account at first registration.
        pjsip_transport_dec_ref (account->getAccountTransport ());
    }

    if (status != PJ_SUCCESS) {
        _mutexSIP.leaveMutex();
        throw VoipLinkException("Unable to send account registration request");
    }

    _mutexSIP.leaveMutex();

    account->setRegistrationInfo (regc);

    if (account->getAccountTransport()) {

        _debug ("Sent account registration using transport: %s %s (refcnt=%d)",
                account->getAccountTransport()->obj_name,
                account->getAccountTransport()->info,
                (int) pj_atomic_get (account->getAccountTransport()->ref_cnt));
    }
}

void SIPVoIPLink::sendUnregister (std::string id) throw(VoipLinkException)
{

    pj_status_t status = 0;
    pjsip_tx_data *tdata = NULL;
    SIPAccount *account;

    account = dynamic_cast<SIPAccount *> (Manager::instance().getAccount (id));

    // If an transport is attached to this account, detach it and decrease reference counter
    if (account->getAccountTransport()) {

        _debug ("Sent account unregistration using transport: %s %s (refcnt=%d)",
                account->getAccountTransport()->obj_name,
                account->getAccountTransport()->info,
                (int) pj_atomic_get (account->getAccountTransport()->ref_cnt));

    }

    // This may occurs if account failed to register and is in state INVALID
    if (!account->isRegister()) {
        account->setRegistrationState (Unregistered);
        return;
    }

    pjsip_regc *regc = account->getRegistrationInfo();
    if(regc == NULL) {
    	throw VoipLinkException("Registration structure is NULL");
    }

    status = pjsip_regc_unregister (regc, &tdata);
    if (status != PJ_SUCCESS) {
    	throw VoipLinkException("Unable to unregister sip account");
    }

    status = pjsip_regc_send (regc, tdata);

    if (status != PJ_SUCCESS) {
    	throw VoipLinkException("Unable to send request to unregister sip account");
    }

    account->setRegister (false);
}

Call *SIPVoIPLink::newOutgoingCall (const std::string& id, const std::string& toUrl) throw (VoipLinkException)
{
    SIPAccount * account = NULL;
    pj_status_t status;
    std::string localAddr, addrSdp;

    // Create a new SIP call
    SIPCall* call = new SIPCall (id, Call::Outgoing, _cp);

    // Find the account associated to this call
    account = dynamic_cast<SIPAccount *> (Manager::instance().getAccount (Manager::instance().getAccountFromCall (id)));
    if (account == NULL) {
    	_error ("UserAgent: Error: Could not retrieving account to make call with");
    	call->setConnectionState (Call::Disconnected);
    	call->setState (Call::Error);
    	delete call;
    	// TODO: We should investigate how we could get rid of this error and create a IP2IP call instead
    	throw VoipLinkException("Could not get account for this call");
    }

    // If toUri is not a well formated sip URI, use account information to process it
    std::string toUri;
    if((toUrl.find("sip:") != std::string::npos) or
    		toUrl.find("sips:") != std::string::npos) {
    	toUri = toUrl;
    }
    else
        toUri = account->getToUri (toUrl);

    call->setPeerNumber (toUri);
    _debug ("UserAgent: New outgoing call %s to %s", id.c_str(), toUri.c_str());

    localAddr = getInterfaceAddrFromName (account->getLocalInterface ());
    _debug ("UserAgent: Local address for thi call: %s", localAddr.c_str());

    if (localAddr == "0.0.0.0")
    	loadSIPLocalIP (&localAddr);

    setCallMediaLocal (call, localAddr);

    // May use the published address as well
    account->isStunEnabled () ? addrSdp = account->getPublishedAddress () : addrSdp = getInterfaceAddrFromName (account->getLocalInterface ());

    if (addrSdp == "0.0.0.0")
				loadSIPLocalIP (&addrSdp);

    // Initialize the session using ULAW as default codec in case of early media
    // The session should be ready to receive media once the first INVITE is sent, before
    // the session initialization is completed
    sfl::Codec* audiocodec = Manager::instance().getAudioCodecFactory().instantiateCodec (PAYLOAD_CODEC_ULAW);
    if (audiocodec == NULL) {
    	_error ("UserAgent: Could not instantiate codec");
    	delete call;
    	throw VoipLinkException ("Could not instantiate codec for early media");
    }

	try {
		_info ("UserAgent: Creating new rtp session");
		call->getAudioRtp()->initAudioRtpConfig ();
		call->getAudioRtp()->initAudioSymmetricRtpSession ();
		call->getAudioRtp()->initLocalCryptoInfo ();
		_info ("UserAgent: Start audio rtp session");
		call->getAudioRtp()->start (static_cast<sfl::AudioCodec *>(audiocodec));
	} catch (...) {
        delete call;
		throw VoipLinkException ("Could not start rtp session for early media");
	}

	// init file name according to peer phone number
	call->initRecFileName (toUrl);

	// Building the local SDP offer
	call->getLocalSDP()->setLocalIP (addrSdp);
	status = call->getLocalSDP()->createOffer (account->getActiveCodecs (), account->getActiveVideoCodecs());
	if (status != PJ_SUCCESS) {
		delete call;
		throw VoipLinkException ("Could not create local sdp offer for new call");
	}

	if (SIPOutgoingInvite (call)) {
		call->setConnectionState (Call::Progressing);
		call->setState (Call::Active);
		addCall (call);
	} else {
		delete call;
		throw VoipLinkException("Could not send outgoing INVITE request for new call");
	}

	return call;
}

bool
SIPVoIPLink::answer (const std::string& id) throw (VoipLinkException)
{
    pj_status_t status = PJ_SUCCESS;
    pjsip_tx_data *tdata;
    pjsip_inv_session *inv_session;

    _debug ("UserAgent: Answering call %s", id.c_str());

    SIPCall *call = getSIPCall (id);
    if (call==NULL) {
        throw VoipLinkException("Call is NULL while answering");
    }

    inv_session = call->getInvSession();

    if (status == PJ_SUCCESS) {

        _debug ("UserAgent: SDP negotiation success! : call %s ", call->getCallId().c_str());
        // Create and send a 200(OK) response
        if((status = pjsip_inv_answer (inv_session, PJSIP_SC_OK, NULL, NULL, &tdata)) != PJ_SUCCESS) {
        	throw VoipLinkException("Could not init invite request answer (200 OK)");
        }
        if((status = pjsip_inv_send_msg (inv_session, tdata)) != PJ_SUCCESS) {
        	throw VoipLinkException("Could not send invite request answer (200 OK)");
        }

        call->setConnectionState (Call::Connected);
        call->setState (Call::Active);

        return true;
    } else {
        // Create and send a 488/Not acceptable because the SDP negotiation failed
        if((status = pjsip_inv_answer (inv_session, PJSIP_SC_NOT_ACCEPTABLE_HERE, NULL, NULL, &tdata)) != PJ_SUCCESS) {
        	throw VoipLinkException("Could not init invite answer (488 not acceptable here)");
        }
        if((status = pjsip_inv_send_msg (inv_session, tdata)) != PJ_SUCCESS) {
        	throw VoipLinkException("Could not init invite request answer (488 NOT ACCEPTABLE HERE)");
        }
        // Terminate the call
        _debug ("UserAgent: SDP negotiation failed, terminate call %s ", call->getCallId().c_str());

        if(call->getAudioRtp()) {
        	throw VoipLinkException("No audio rtp session for this call");
        }

        try {
            _debug("Stopping RTP session");
            call->getAudioRtp()->stop ();
            call->getVideoRtp()->stop ();
        }
        catch(...) {
            throw VoipLinkException("Could not stop rtp session");
        }

        removeCall (call->getCallId());

        return false;
    }
}

bool
SIPVoIPLink::hangup (const std::string& id) throw (VoipLinkException)
{
    pj_status_t status;
    pjsip_tx_data *tdata = NULL;

    SIPCall* call = getSIPCall (id);
    if (call == NULL) {
        throw VoipLinkException("Call is NULL while hanging up");
    }

    std::string account_id = Manager::instance().getAccountFromCall (id);
    SIPAccount *account = dynamic_cast<SIPAccount *> (Manager::instance().getAccount (account_id));
    if(account == NULL) {
    	throw VoipLinkException("Could not find account for this call");
    }


    pjsip_inv_session *inv = call->getInvSession();
    if(inv == NULL) {
    	throw VoipLinkException("No invite session for this call");
    }

    // Looks for sip routes
    if (! (account->getServiceRoute().empty())) {
        pjsip_route_hdr *route_set = createRouteSet(account, inv->pool);
        pjsip_dlg_set_route_set (inv->dlg, route_set);
    }

    // User hangup current call. Notify peer
    status = pjsip_inv_end_session (inv, 404, NULL, &tdata);
    if (status != PJ_SUCCESS) {
        return false;
    }

    if (tdata == NULL) {
        return true;
    }

    status = pjsip_inv_send_msg (inv, tdata);
    if (status != PJ_SUCCESS)
        return false;

    // Make sure user data is NULL in callbacks
    inv->mod_data[getModId()] = NULL;

    // Release RTP thread
    try {
        if (Manager::instance().isCurrentCall (id)) {
            _debug("Stopping RTP session");
            call->getAudioRtp()->stop();
            call->getVideoRtp()->stop();
        }
    }
    catch(...) {
    	throw VoipLinkException("Could not stop rtp session");
    }

    removeCall (id);

    return true;
}

bool
SIPVoIPLink::peerHungup (const std::string& id) throw (VoipLinkException)
{
    pj_status_t status;
    pjsip_tx_data *tdata = NULL;
    SIPCall* call;

    _info ("UserAgent: Peer hungup");

    call = getSIPCall (id);
    if (call == NULL) {
        throw VoipLinkException("Call does not exist");
    }

    // User hangup current call. Notify peer
    status = pjsip_inv_end_session (call->getInvSession(), 404, NULL, &tdata);
    if (status != PJ_SUCCESS)
        return false;

    if (tdata == NULL)
        return true;

    status = pjsip_inv_send_msg (call->getInvSession(), tdata);

    if (status != PJ_SUCCESS)
        return false;

    // Make sure user data is NULL in callbacks
    call->getInvSession()->mod_data[getModId() ] = NULL;

    // Release RTP thread
    try {
        if (Manager::instance().isCurrentCall (id)) {
            _debug ("UserAgent: Stopping RTP for hangup");
            call->getAudioRtp()->stop();
            call->getVideoRtp()->stop();
        }
    }
    catch(...) {
    	throw VoipLinkException("Could not stop rtp session");
    }

    removeCall (id);

    return true;
}

bool
SIPVoIPLink::cancel (const std::string& id) throw (VoipLinkException)
{
    _info ("UserAgent: Cancel call %s", id.c_str());

    SIPCall* call = getSIPCall (id);
    if (!call) {
    	throw VoipLinkException("Call does not exist");
    }

    removeCall (id);

    return true;
}


bool
SIPVoIPLink::onhold (const std::string& id) throw (VoipLinkException)
{
	Sdp *sdpSession;
    pj_status_t status;
    SIPCall* call;

    call = getSIPCall (id);

    if (call == NULL) {
    	throw VoipLinkException("Could not find call");
    }

    // Stop sound
    call->setState (Call::Hold);

    try {
        _debug ("UserAgent: stopping RTP Session");
        call->getAudioRtp()->stop();
        call->getVideoRtp()->stop();
    }
    catch (...) {
    	throw VoipLinkException("Could not stop rtp session");
    }

    _debug ("UserAgent: Stopping RTP session for on hold action");

    sdpSession = call->getLocalSDP();
    if (sdpSession == NULL) {
    	throw VoipLinkException("Could not find sdp session");
    }

    sdpSession->removeAttributeFromLocalAudioMedia("sendrecv");
    sdpSession->removeAttributeFromLocalAudioMedia("sendonly");

    sdpSession->removeAttributeFromLocalVideoMedia("sendrecv");
    sdpSession->removeAttributeFromLocalVideoMedia("sendonly");

    sdpSession->addAttributeToLocalAudioMedia("sendonly");
    sdpSession->addAttributeToLocalVideoMedia("inactive");

    // Create re-INVITE with new offer
    status = SIPSessionReinvite (call);

    if (status != PJ_SUCCESS) {
        return false;
    }

    return true;
}

bool
SIPVoIPLink::offhold (const std::string& id) throw (VoipLinkException)
{
	Sdp *sdpSession;
    pj_status_t status;
    SIPCall *call;

    _debug ("UserAgent: retrieve call from hold status");

    call = getSIPCall (id);

    if (call == NULL) {
    	throw VoipLinkException("Could not find call");
    }

    sdpSession = call->getLocalSDP();
    if (sdpSession == NULL) {
    	throw VoipLinkException("Could not find sdp session");
    }

    try {
        // Retreive previously selected codec
        AudioCodecType pl;
        sfl::Codec *sessionMedia = sdpSession->getSessionMedia();
        if (sessionMedia == NULL) {
            // throw VoipLinkException("Could not find session media");
    	    _warn("UserAgent: Session media not yet initialized, using default (ULAW)");
    	    pl = PAYLOAD_CODEC_ULAW;
        }
        else {
    	    // Get PayloadType for this codec
    	    pl = (AudioCodecType) sessionMedia->getPayloadType();
        }

        _debug ("UserAgent: Payload from session media %d", pl);


        // Create a new instance for this codec
        sfl::Codec* audiocodec = Manager::instance().getAudioCodecFactory().instantiateCodec (pl);
        if (audiocodec == NULL) {
    	    throw VoipLinkException("Could not instantiate codec");
        }

        call->getAudioRtp()->initAudioRtpConfig ();
        call->getAudioRtp()->initAudioSymmetricRtpSession ();
        call->getAudioRtp()->start (static_cast<sfl::AudioCodec *>(audiocodec));
    }
    catch (const SdpException &e) {
    	_error("UserAgent: Exception: %s", e.what());
    } 
    catch (...) {
    	throw VoipLinkException("Could not create audio rtp session");
    }

    sdpSession->removeAttributeFromLocalAudioMedia("sendrecv");
    sdpSession->removeAttributeFromLocalAudioMedia("sendonly");

    sdpSession->addAttributeToLocalAudioMedia("sendrecv");

    /* Create re-INVITE with new offer */
    status = SIPSessionReinvite (call);
    if (status != PJ_SUCCESS) {
        return false;
    }

    call->setState (Call::Active);

    return true;
}

bool
SIPVoIPLink::sendTextMessage (sfl::InstantMessaging *module, const std::string& callID, const std::string& message, const std::string& from)
{
    _debug ("SipVoipLink: Send text message to %s, from %s", callID.c_str(), from.c_str());

    SIPCall *call = getSIPCall (callID);
    pj_status_t status = !PJ_SUCCESS;


    if (call) {
        std::string formatedFrom = from;

        // add double quotes for xml formating
        formatedFrom.insert (0,"\"");
        formatedFrom.append ("\"");

        /* Send IM message */
        sfl::InstantMessaging::UriList list;

        sfl::InstantMessaging::UriEntry entry;
        entry[sfl::IM_XML_URI] = std::string (formatedFrom);

        list.push_front (entry);

        std::string formatedMessage = module->appendUriList (message, list);

        status = module->send_sip_message (call->getInvSession (), (std::string&) callID, formatedMessage);

    } else {
        /* Notify the client of an error */
        /*Manager::instance ().incomingMessage (	"",
        										"sflphoned",
        										"Unable to send a message outside a call.");*/
    }

    return status;
}

int SIPSessionReinvite (SIPCall *call)
{

    pj_status_t status;
    pjsip_tx_data *tdata;
    pjmedia_sdp_session *local_sdp;

    _debug("UserAgent: Sending re-INVITE request");

    if (call == NULL) {
        _error ("UserAgent: Error: Call is NULL in session reinvite");
        return !PJ_SUCCESS;
    }

    if ( (local_sdp = call->getLocalSDP()->getLocalSdpSession()) == NULL) {
        _debug ("UserAgent: Error: Unable to find local sdp");
        return !PJ_SUCCESS;
    }

    // Build the reinvite request
    status = pjsip_inv_reinvite (call->getInvSession(), NULL, local_sdp, &tdata);

    if (status != PJ_SUCCESS)
        return 1;   // !PJ_SUCCESS

    // Send it
    status = pjsip_inv_send_msg (call->getInvSession(), tdata);

    if (status != PJ_SUCCESS)
        return 1;   // !PJ_SUCCESS

    return PJ_SUCCESS;
}

bool
SIPVoIPLink::transfer (const std::string& id, const std::string& to) throw (VoipLinkException)
{

    std::string tmp_to;
    pjsip_evsub *sub;
    pjsip_tx_data *tdata;

    struct pjsip_evsub_user xfer_cb;
    pj_status_t status;

    SIPCall *call = getSIPCall (id);
    if (call == NULL) {
    	throw VoipLinkException("Could not find call");
    }

    call->stopRecording();

    std::string account_id = Manager::instance().getAccountFromCall (id);
    SIPAccount *account = dynamic_cast<SIPAccount *> (Manager::instance().getAccount (account_id));
    if (account == NULL) {
    	throw VoipLinkException("Could not find account");
    }

    std::string dest;
    pj_str_t pjDest;

    if (to.find ("@") == std::string::npos) {
        dest = account->getToUri (to);
        pj_cstr (&pjDest, dest.c_str());
    }

    _info ("UserAgent: Transfering to %s", dest.c_str());

    /* Create xfer client subscription. */
    pj_bzero (&xfer_cb, sizeof (xfer_cb));
    xfer_cb.on_evsub_state = &transfer_client_cb;

    status = pjsip_xfer_create_uac (call->getInvSession()->dlg, &xfer_cb, &sub);
    if (status != PJ_SUCCESS) {
    	throw VoipLinkException("Could not create xfer request");
    }

    /* Associate this voiplink of call with the client subscription
     * We can not just associate call with the client subscription
     * because after this function, we can no find the cooresponding
     * voiplink from the call any more. But the voiplink is useful!
     */
    pjsip_evsub_set_mod_data (sub, getModId(), this);

    /*
     * Create REFER request.
     */
    status = pjsip_xfer_initiate (sub, &pjDest, &tdata);
    if (status != PJ_SUCCESS) {
    	throw VoipLinkException("Could not create REFER request");
    }

    // Put SIP call id in map in order to retrieve call during transfer callback
    std::string callidtransfer (call->getInvSession()->dlg->call_id->id.ptr, call->getInvSession()->dlg->call_id->id.slen);
    transferCallID.insert (std::pair<std::string, std::string> (callidtransfer, call->getCallId()));

    /* Send. */
    status = pjsip_xfer_send_request (sub, tdata);
    if (status != PJ_SUCCESS) {
    	throw VoipLinkException("Could not send xfer request");
    }

    return true;
}

bool SIPVoIPLink::attendedTransfer(const std::string& transferId, const std::string& targetId)
{
	char str_dest_buf[PJSIP_MAX_URL_SIZE*2];
	pj_str_t str_dest;
	pjsip_dialog *target_dlg;
	pjsip_uri *uri;
	pjsip_evsub *sub;
	pjsip_tx_data *tdata;

	struct pjsip_evsub_user xfer_cb;
	pj_status_t status;

	_debug("UserAgent: Attended transfer");

	str_dest.ptr = NULL;
	str_dest.slen = 0;

    SIPCall *targetCall = getSIPCall (targetId);
    target_dlg = targetCall->getInvSession()->dlg;

    /* Print URI */
    str_dest_buf[0] = '<';
    str_dest.slen = 1;

    uri = (pjsip_uri*) pjsip_uri_get_uri(target_dlg->remote.info->uri);
    int len = pjsip_uri_print(PJSIP_URI_IN_REQ_URI, uri,
                              str_dest_buf+1, sizeof(str_dest_buf)-1);
    str_dest.slen += len;

    len = pj_ansi_snprintf(str_dest_buf + str_dest.slen,
    		               sizeof(str_dest_buf) - str_dest.slen,
    			           "?"
    		               "Replaces=%.*s"
    			           "%%3Bto-tag%%3D%.*s"
    			           "%%3Bfrom-tag%%3D%.*s>",
    			           (int)target_dlg->call_id->id.slen,
                           target_dlg->call_id->id.ptr,
                           (int)target_dlg->remote.info->tag.slen,
                           target_dlg->remote.info->tag.ptr,
                           (int)target_dlg->local.info->tag.slen,
                           target_dlg->local.info->tag.ptr);

    str_dest.ptr = str_dest_buf;
    str_dest.slen += len;

    SIPCall *transferCall = getSIPCall (transferId);

    /* Create xfer client subscription. */
    pj_bzero (&xfer_cb, sizeof (xfer_cb));
    xfer_cb.on_evsub_state = &transfer_client_cb;

    status = pjsip_xfer_create_uac (transferCall->getInvSession()->dlg, &xfer_cb, &sub);

    if (status != PJ_SUCCESS) {
    	_warn ("UserAgent: Unable to create xfer -- %d", status);
    	return false;
    }

    /* Associate this voiplink of call with the client subscription
     * We can not just associate call with the client subscription
     * because after this function, we can no find the cooresponding
     * voiplink from the call any more. But the voiplink is useful!
     */
    pjsip_evsub_set_mod_data (sub, getModId(), this);

    /*
     * Create REFER request.
     */
    status = pjsip_xfer_initiate (sub, &str_dest, &tdata);

    if (status != PJ_SUCCESS) {
    	_error ("UserAgent: Unable to create REFER request -- %d", status);
    	return false;
    }

    // Put SIP call id in map in order to retrieve call during transfer callback
    std::string callidtransfer (transferCall->getInvSession()->dlg->call_id->id.ptr,
    							transferCall->getInvSession()->dlg->call_id->id.slen);
    _debug ("%s", callidtransfer.c_str());
    transferCallID.insert (std::pair<std::string, std::string> (callidtransfer, transferCall->getCallId()));


    /* Send. */
    status = pjsip_xfer_send_request (sub, tdata);

    if (status != PJ_SUCCESS) {
    	_error ("UserAgent: Unable to send REFER request -- %d", status);
    	return false;
    }

	return true;
}

bool SIPVoIPLink::transferStep2 (SIPCall* call)
{

    // TODO is this the best way to proceed?
    Manager::instance().peerHungupCall (call->getCallId());

    return true;
}

bool
SIPVoIPLink::refuse (const std::string& id)
{
    SIPCall *call;
    pj_status_t status;
    pjsip_tx_data *tdata;

    _debug ("UserAgent: Refuse call %s", id.c_str());

    call = getSIPCall (id);

    if (call==0) {
        _error ("UserAgent: Error: Call doesn't exist");
        return false;
    }

    // can't refuse outgoing call or connected
    if (!call->isIncoming() || call->getConnectionState() == Call::Connected) {
        _debug ("UserAgent: Call %s is not in state incoming, or is already answered");
        return false;
    }

    // Stop RTP session
    _debug ("UserAgent: stopping RTP Session");
    call->getAudioRtp()->stop();
    call->getVideoRtp()->stop();

    // User refuse current call. Notify peer
    status = pjsip_inv_end_session (call->getInvSession(), PJSIP_SC_DECLINE, NULL, &tdata);   //603

    if (status != PJ_SUCCESS)
        return false;

    status = pjsip_inv_send_msg (call->getInvSession(), tdata);

    if (status != PJ_SUCCESS)
        return false;

    // Make sure the pointer is NULL in callbacks
    call->getInvSession()->mod_data[getModId() ] = NULL;

    removeCall (id);

    _debug ("UserAgent: Refuse call completed");

    return true;
}

void
SIPVoIPLink::terminateCall (const std::string& id)
{
    _debug ("UserAgent: Terminate call %s", id.c_str());

    SIPCall *call = getSIPCall (id);

    if (call) {
        // terminate the sip call
        delete call;
    }
}

std::string
SIPVoIPLink::getCurrentCodecName(const std::string& id)
{

    SIPCall *call = NULL;
    sfl::Codec *ac = NULL;
    std::string name = "";

    try {
        // call = getSIPCall (Manager::instance().getCurrentCallId());
        call = getSIPCall (id);
        if(call == NULL) {
            _error("UserAgent: Error: No current call");
   	    // return empty string
            return name;
        }
    
        if(call->getLocalSDP()->hasSessionMedia()) {
            ac = call->getLocalSDP()->getSessionMedia();
        }
        else {
	    return name;
        }
    }
    catch (const SdpException &e) {
	_error("UserAgent: Exception: %s", e.what());
    }

    if (ac == NULL) {
	_error("UserAgent: Error: No codec initialized for this session");
    }

    name = ac->getMimeSubtype();

    return name;
}

std::string SIPVoIPLink::getUseragentName (const std::string& id)
{
    /*
    useragent << PROGNAME << "/" << PACKAGE_VERSION;
    return useragent.str();
    */

    SIPAccount *account = (SIPAccount *) Manager::instance().getAccount (id);

    std::ostringstream  useragent;

    useragent << account->getUseragent();

    if (useragent.str() == "sflphone" || useragent.str() == "")
        useragent << "/" << PACKAGE_VERSION;

    return useragent.str ();
}

bool
SIPVoIPLink::carryingDTMFdigits (const std::string& id, char code)
{
    SIPCall *call = getSIPCall (id);

    if (!call) {
        //_error ("UserAgent: Error: Call doesn't exist while sending DTMF");
        return false;
    }

    std::string accountID = Manager::instance().getAccountFromCall (id);
    SIPAccount *account = static_cast<SIPAccount *> (Manager::instance().getAccount (accountID));

    if (!account) {
        _error ("UserAgent: Error: Account not found while sending DTMF");
        return false;
    }

    DtmfType type = account->getDtmfType();

    if (type == OVERRTP)
        dtmfOverRtp (call, code);
    else if (type == SIPINFO)
        dtmfSipInfo (call, code);
    else {
        _error ("UserAgent: Error: Dtmf type does not exist");
        return false;
    }

    return true;
}


bool
SIPVoIPLink::dtmfSipInfo (SIPCall *call, char code)
{

    int duration;
    char dtmf_body[1000];
    pj_status_t status;
    pjsip_tx_data *tdata;
    pj_str_t methodName, content;
    pjsip_method method;
    pjsip_media_type ctype;
    pj_pool_t *tmp_pool;

    _debug ("UserAgent: Send DTMF %c", code);

    // Create a temporary memory pool
    tmp_pool = pj_pool_create (&_cp->factory, "tmpdtmf10", 1000, 1000, NULL);
    if (tmp_pool == NULL) {
    	_debug ("UserAgent: Could not initialize memory pool while sending DTMF");
    	return false;
    }

    duration = Manager::instance().voipPreferences.getPulseLength();

    pj_strdup2 (tmp_pool, &methodName, "INFO");
    pjsip_method_init_np (&method, &methodName);

    /* Create request message. */
    status = pjsip_dlg_create_request (call->getInvSession()->dlg, &method, -1, &tdata);

    if (status != PJ_SUCCESS) {
        _debug ("UserAgent: Unable to create INFO request -- %d", status);
        return false;
    }

    /* Get MIME type */
    pj_strdup2 (tmp_pool, &ctype.type, "application");

    pj_strdup2 (tmp_pool, &ctype.subtype, "dtmf-relay");

    snprintf (dtmf_body, sizeof dtmf_body - 1, "Signal=%c\r\nDuration=%d\r\n", code, duration);

    /* Create "application/dtmf-relay" message body. */
    pj_strdup2 (tmp_pool, &content, dtmf_body);

    tdata->msg->body = pjsip_msg_body_create (tdata->pool, &ctype.type, &ctype.subtype, &content);

    if (tdata->msg->body == NULL) {
        _debug ("UserAgent: Unable to create msg body!");
        pjsip_tx_data_dec_ref (tdata);
        return false;
    }

    /* Send the request. */
    status = pjsip_dlg_send_request (call->getInvSession()->dlg, tdata, getModId(), NULL);

    if (status != PJ_SUCCESS) {
        _debug ("UserAgent: Unable to send MESSAGE request -- %d", status);
        return false;
    }

    pj_pool_release(tmp_pool);

    return true;
}

bool
SIPVoIPLink::dtmfOverRtp (SIPCall* call, char code)
{
    call->getAudioRtp()->sendDtmfDigit (atoi (&code));

    return true;
}



bool
SIPVoIPLink::SIPOutgoingInvite (SIPCall* call)
{
    // If no SIP proxy setting for direct call with only IP address
    if (!SIPStartCall (call, "")) {
        _debug ("! SIP Failure: call not started");
        return false;
    }

    return true;
}

bool
SIPVoIPLink::SIPStartCall (SIPCall* call, const std::string& subject UNUSED)
{
    pj_status_t status;
    pjsip_inv_session *inv;
    pjsip_dialog *dialog;
    pjsip_tx_data *tdata;

    _debug ("UserAgent: Start sip call");

    if (call == NULL)
        return false;

    _error ("UserAgent: pool capacity %d", pj_pool_get_capacity (_pool));
    _error ("UserAgent: pool size %d", pj_pool_get_used_size (_pool));

    std::string id = Manager::instance().getAccountFromCall (call->getCallId());

    // Get the basic information about the callee account
    SIPAccount * account = NULL;

    account = dynamic_cast<SIPAccount *> (Manager::instance().getAccount (id));

    if (account == NULL) {
        _debug ("UserAgent: Error: Account is null in SIPStartCall");
        return false;
    }


    // Creates URI
    std::string fromUri = account->getFromUri();
    std::string toUri = call->getPeerNumber(); // expecting a fully well formed sip uri

    std::string address = findLocalAddressFromUri (toUri, account->getAccountTransport ());
    int port = findLocalPortFromUri (toUri, account->getAccountTransport ());

    std::stringstream ss;
    std::string portStr;
    ss << port;
    ss >> portStr;

    std::string contactUri = account->getContactHeader (address, portStr);

    _debug ("UserAgent: FROM uri: %s, TO uri: %s, CONTACT uri: %s",
            fromUri.c_str(), toUri.c_str(), contactUri.c_str());

    pj_str_t pjFrom;
    pj_cstr (&pjFrom, fromUri.c_str());

    pj_str_t pjContact;
    pj_cstr (&pjContact, contactUri.c_str());

    pj_str_t pjTo;
    pj_cstr (&pjTo, toUri.c_str());

    // Create the dialog (UAC)
    status = pjsip_dlg_create_uac (pjsip_ua_instance(), &pjFrom,
                                   &pjContact, &pjTo, NULL, &dialog);
    if (status != PJ_SUCCESS) {
        _error ("UserAgent: Error: UAC creation failed");
        return false;
    }

    // Create the invite session for this call
    status = pjsip_inv_create_uac (dialog, call->getLocalSDP()->getLocalSdpSession(), 0, &inv);

    if (! (account->getServiceRoute().empty())) {
        pjsip_route_hdr *route_set = createRouteSet(account, inv->pool);
        pjsip_dlg_set_route_set (dialog, route_set);
    }
    PJ_ASSERT_RETURN (status == PJ_SUCCESS, false);

    // Set auth information
    pjsip_auth_clt_set_credentials (&dialog->auth_sess, account->getCredentialCount(), account->getCredInfo());

    // Associate current call in the invite session
    inv->mod_data[getModId() ] = call;

    status = pjsip_inv_invite (inv, &tdata);
    PJ_ASSERT_RETURN (status == PJ_SUCCESS, false);

    // Associate current invite session in the call
    call->setInvSession (inv);

    // Set the appropriate transport
    pjsip_tpselector *tp;

    initTransportSelector (account->getAccountTransport (), &tp, inv->pool);

    // increment transport's ref count by one
    status = pjsip_dlg_set_transport (dialog, tp);
    PJ_ASSERT_RETURN (status == PJ_SUCCESS, false);

    status = pjsip_inv_send_msg (inv, tdata);
    PJ_ASSERT_RETURN (status == PJ_SUCCESS, false);

    if (account->getAccountTransport()) {

        _debug ("UserAgent: Sent invite request using transport: %s %s (refcnt=%d)",
                account->getAccountTransport()->obj_name,
                account->getAccountTransport()->info,
                (int) pj_atomic_get (account->getAccountTransport()->ref_cnt));
    }

    _error ("UserAgent: pool capacity %d", pj_pool_get_capacity (_pool));
    _error ("UserAgent: pool size %d", pj_pool_get_used_size (_pool));

    return true;
}

void
SIPVoIPLink::SIPCallServerFailure (SIPCall *call)
{
    if (call != 0) {
        _error ("UserAgent: Error: Server error!");
        std::string id = call->getCallId();
        Manager::instance().callFailure (id);
        removeCall (id);
    }
}

void
SIPVoIPLink::SIPCallClosed (SIPCall *call)
{
    _info ("UserAgent: Closing call");

    if (!call) {
        _warn ("UserAgent: Error: CAll pointer is NULL\n");
        return;
    }

    std::string id = call->getCallId();

    if (Manager::instance().isCurrentCall (id)) {
        _debug ("UserAgent: Stopping RTP when closing");
        call->getAudioRtp()->stop();
        call->getVideoRtp()->stop();
    }

    Manager::instance().peerHungupCall (id);
    removeCall (id);
}

void
SIPVoIPLink::SIPCallReleased (SIPCall *call)
{
    if (!call) {
        return;
    }

    // if we are here.. something when wrong before...
    _debug ("UserAgent: SIP call release");

    std::string id = call->getCallId();

    Manager::instance().callFailure (id);

    removeCall (id);
}


void
SIPVoIPLink::SIPCallAnswered (SIPCall *call, pjsip_rx_data *rdata UNUSED)
{

    _info ("UserAgent: SIP call answered");

    if (!call) {
        _warn ("UserAgent: Error: SIP failure, unknown call");
        return;
    }

    if (call->getConnectionState() != Call::Connected) {
        _debug ("UserAgent: Update call state , id = %s", call->getCallId().c_str());
        call->setConnectionState (Call::Connected);
        call->setState (Call::Active);
        Manager::instance().peerAnsweredCall (call->getCallId());
    } else {
        _debug ("UserAgent: Answering call (on/off hold to send ACK)");
    }
}


SIPCall*
SIPVoIPLink::getSIPCall (const std::string& id)
{
    Call* call = getCall (id);

    if (call) {
        return dynamic_cast<SIPCall*> (call);
    }

    return NULL;
}

namespace
{
    std::string getIPFromSIP(std::string sipURI)
    {
        //Remove sip: prefix
        size_t found = sipURI.find(":");
        if (found!=std::string::npos)
            sipURI.erase (0, found + 1);

        found = sipURI.find ("@");
        if (found!=std::string::npos)
            sipURI.erase (found);

        found = sipURI.find (">");

        if (found != std::string::npos)
            sipURI.erase(found);
        return sipURI;
    }
}

bool SIPVoIPLink::SIPNewIpToIpCall (const std::string& id, const std::string& to)
{
    SIPCall *call;
    pj_status_t status;
    pjsip_dialog *dialog;
    pjsip_inv_session *inv;
    pjsip_tx_data *tdata;
    std::string localAddress, addrSdp;

    _debug ("UserAgent: New IP2IP call %s to %s", id.c_str(), to.c_str());

    /* Create the call */
    call = new SIPCall (id, Call::Outgoing, _cp);

    call->setCallConfiguration (Call::IPtoIP);

    // Init recfile name using to uri
    call->initRecFileName (to);

    SIPAccount * account = NULL;
    account = dynamic_cast<SIPAccount *> (Manager::instance().getAccount (IP2IP_PROFILE));

    if (account == NULL) {
        _error ("UserAgent: Error: Account %s is null. Returning", IP2IP_PROFILE);
        delete call;
        return false;
    }

    // Set the local address
    localAddress = getInterfaceAddrFromName (account->getLocalInterface ());
    // Set SDP parameters - Set to local
    addrSdp = localAddress;

    // If local address bound to ANY, reslove it using PJSIP
    if (localAddress == "0.0.0.0")
        loadSIPLocalIP (&localAddress);

    _debug ("UserAgent: Local Address for IP2IP call: %s", localAddress.c_str());

    // Local address to appear in SDP
    if (addrSdp == "0.0.0.0")
        addrSdp = localAddress;

    _debug ("UserAgent: Media Address for IP2IP call: %s", localAddress.c_str());

    // Set local address for RTP media
    setCallMediaLocal (call, localAddress);

    std::string toUri = account->getToUri (to);
    call->setPeerNumber (toUri);

<<<<<<< HEAD
        // Audio Rtp Session must be initialized before creating initial offer in SDP session
        // since SDES require crypto attribute.
        try {
            call->getAudioRtp()->initAudioRtpConfig ();
            call->getAudioRtp()->initAudioSymmetricRtpSession ();
            call->getAudioRtp()->initLocalCryptoInfo ();
            call->getAudioRtp()->start (static_cast<sfl::AudioCodec *>(audiocodec));
            std::string toUriIP(getIPFromSIP(toUri));
        } catch (...) {
            _debug ("UserAgent: Unable to create RTP Session in new IP2IP call (%s:%d)", __FILE__, __LINE__);
        }

        // Building the local SDP offer
        call->getLocalSDP()->setLocalIP (addrSdp);
        status = call->getLocalSDP()->createOffer (account->getActiveCodecs (), account->getActiveVideoCodecs());
        if(status != PJ_SUCCESS) {
        	_error("UserAgent: Failed to create local offer\n");
        }
=======
    _debug ("UserAgent: TO uri for IP2IP call: %s", toUri.c_str());

    sfl::Codec* audiocodec = Manager::instance().getAudioCodecFactory().instantiateCodec (PAYLOAD_CODEC_ULAW);
>>>>>>> fd32fa8d

    // Audio Rtp Session must be initialized before creating initial offer in SDP session
    // since SDES require crypto attribute.
    try {
        call->getAudioRtp()->initAudioRtpConfig ();
        call->getAudioRtp()->initAudioSymmetricRtpSession ();
        call->getAudioRtp()->initLocalCryptoInfo ();
        call->getAudioRtp()->start (static_cast<sfl::AudioCodec *>(audiocodec));
    } catch (...) {
        _debug ("UserAgent: Unable to create RTP Session in new IP2IP call (%s:%d)", __FILE__, __LINE__);
    }

    // Building the local SDP offer
    call->getLocalSDP()->setLocalIP (addrSdp);
    status = call->getLocalSDP()->createOffer (account->getActiveCodecs ());
    if (status != PJ_SUCCESS)
        _error("UserAgent: Failed to create local offer\n");

    // Init TLS transport if enabled
    if (account->isTlsEnabled()) {
        _debug ("UserAgent: TLS enabled for IP2IP calls");
        int at = toUri.find ("@");
        int trns = toUri.find (";transport");
        std::string remoteAddr = toUri.substr (at+1, trns-at-1);

        if (toUri.find ("sips:") != 1) {
            _debug ("UserAgent: Error \"sips\" scheme required for TLS call");
            delete call;
            return false;
        }

        if (createTlsTransport (account->getAccountID(), remoteAddr) != PJ_SUCCESS) {
            delete call;
            return false;
        }
    }

    // If no transport already set, use the default one created at pjsip initialization
    if (account->getAccountTransport() == NULL) {
        _debug ("UserAgent: No transport for this account, using the default one");
        account->setAccountTransport (_localUDPTransport);
    }

    _debug ("UserAgent: Local port %i for IP2IP call", account->getLocalPort());

    _debug ("UserAgent: Local address in sdp %s for IP2IP call", localAddress.c_str());

    // Create URI
    std::string fromUri = account->getFromUri();
    std::string address = findLocalAddressFromUri (toUri, account->getAccountTransport());

    int port = findLocalPortFromUri (toUri, account->getAccountTransport());

    std::stringstream ss;
    std::string portStr;
    ss << port;
    ss >> portStr;

    std::string contactUri = account->getContactHeader (address, portStr);

    _debug ("UserAgent:  FROM uri: %s, TO uri: %s, CONTACT uri: %s",
            fromUri.c_str(), toUri.c_str(), contactUri.c_str());

    pj_str_t pjFrom;
    pj_cstr (&pjFrom, fromUri.c_str());

    pj_str_t pjTo;
    pj_cstr (&pjTo, toUri.c_str());

    pj_str_t pjContact;
    pj_cstr (&pjContact, contactUri.c_str());

    // Create the dialog (UAC)
    // (Parameters are "strduped" inside this function)
    _debug ("UserAgent: Creating dialog for this call");
    status = pjsip_dlg_create_uac (pjsip_ua_instance(), &pjFrom, &pjContact, &pjTo, NULL, &dialog);
    PJ_ASSERT_RETURN (status == PJ_SUCCESS, false);

    // Create the invite session for this call
    _debug ("UserAgent: Creating invite session for this call");
    status = pjsip_inv_create_uac (dialog, call->getLocalSDP()->getLocalSdpSession(), 0, &inv);
    PJ_ASSERT_RETURN (status == PJ_SUCCESS, false);

    if (! (account->getServiceRoute().empty())) {
        pjsip_route_hdr *route_set = createRouteSet(account, inv->pool);
        pjsip_dlg_set_route_set (dialog, route_set);
    }

    // Set the appropriate transport
    pjsip_tpselector *tp;

    initTransportSelector (account->getAccountTransport(), &tp, inv->pool);

    if (!account->getAccountTransport()) {
        _error ("UserAgent: Error: Transport is NULL in IP2IP call");
    }

    // set_transport methods increment transport's ref_count
    status = pjsip_dlg_set_transport (dialog, tp);

    if (status != PJ_SUCCESS) {
        _error ("UserAgent: Error: Failed to set the transport for an IP2IP call");
        delete call;
        return false;
    }

    // Associate current call in the invite session
    inv->mod_data[getModId() ] = call;

    status = pjsip_inv_invite (inv, &tdata);

    PJ_ASSERT_RETURN (status == PJ_SUCCESS, false);

    // Associate current invite session in the call
    call->setInvSession (inv);

    status = pjsip_inv_send_msg (inv, tdata);

    if (status != PJ_SUCCESS) {
        delete call;
        return false;
    }

    call->setConnectionState (Call::Progressing);

    call->setState (Call::Active);
    addCall (call);
    return true;
}


///////////////////////////////////////////////////////////////////////////////
// Private functions
///////////////////////////////////////////////////////////////////////////////

bool SIPVoIPLink::pjsipInit()
{
    pj_status_t status;
    pjsip_inv_callback inv_cb;
    pj_str_t accepted;
    std::string name_mod;
    std::string addr;

    name_mod = "sflphone";

    _debug ("pjsip_init");

    // Init PJLIB: must be called before any call to the pjsip library
    status = pj_init();
    // Use pjsip macros for sanity check
    PJ_ASSERT_RETURN (status == PJ_SUCCESS, 1);

    // Init PJLIB-UTIL library
    status = pjlib_util_init();
    PJ_ASSERT_RETURN (status == PJ_SUCCESS, 1);

    // Set the pjsip log level
    pj_log_set_level (PJ_LOG_LEVEL);

    // Init PJNATH
    status = pjnath_init();
    PJ_ASSERT_RETURN (status == PJ_SUCCESS, 1);

    // Create a pool factory to allocate memory
    pj_caching_pool_init (_cp, &pj_pool_factory_default_policy, 0);

    // Create memory pool for application.
    _pool = pj_pool_create (&_cp->factory, "sflphone", 4000, 4000, NULL);

    if (!_pool) {
        _debug ("UserAgent: Could not initialize memory pool");
        return PJ_ENOMEM;
    }

    // Create the SIP endpoint
    status = pjsip_endpt_create (&_cp->factory, pj_gethostname()->ptr, &_endpt);

    PJ_ASSERT_RETURN (status == PJ_SUCCESS, 1);

    if (!loadSIPLocalIP (&addr)) {
        _debug ("UserAgent: Unable to determine network capabilities");
        return false;
    }

    // Initialize default UDP transport according to
    // IP to IP settings (most likely using port 5060)
    createDefaultSipUdpTransport();

    // Call this method to create TLS listener
    createDefaultSipTlsListener();

    // Initialize transaction layer
    status = pjsip_tsx_layer_init_module (_endpt);
    PJ_ASSERT_RETURN (status == PJ_SUCCESS, 1);

    // Initialize UA layer module
    status = pjsip_ua_init_module (_endpt, NULL);
    PJ_ASSERT_RETURN (status == PJ_SUCCESS, 1);

    // Initialize Replaces support. See the Replaces specification in RFC 3891
    status = pjsip_replaces_init_module (_endpt);
    PJ_ASSERT_RETURN (status == PJ_SUCCESS, 1);

    // Initialize 100rel support
    status = pjsip_100rel_init_module (_endpt);
    PJ_ASSERT_RETURN (status == PJ_SUCCESS, 1);

    // Initialize and register sflphone module
    _mod_ua.name = pj_str ( (char*) name_mod.c_str());
    _mod_ua.id = -1;
    _mod_ua.priority = PJSIP_MOD_PRIORITY_APPLICATION;
    _mod_ua.on_rx_request = &transaction_request_cb;
    _mod_ua.on_rx_response = &transaction_response_cb;
    status = pjsip_endpt_register_module (_endpt, &_mod_ua);
    PJ_ASSERT_RETURN (status == PJ_SUCCESS, 1);

    // Init the event subscription module.
    // It extends PJSIP by supporting SUBSCRIBE and NOTIFY methods
    status = pjsip_evsub_init_module (_endpt);
    PJ_ASSERT_RETURN (status == PJ_SUCCESS, 1);

    // Init xfer/REFER module
    status = pjsip_xfer_init_module (_endpt);
    PJ_ASSERT_RETURN (status == PJ_SUCCESS, 1);
    PJ_ASSERT_RETURN (status == PJ_SUCCESS, 1);

    // Init the callback for INVITE session:
    pj_bzero (&inv_cb, sizeof (inv_cb));
    inv_cb.on_state_changed = &invite_session_state_changed_cb;
    inv_cb.on_new_session = &outgoing_request_forked_cb;
    inv_cb.on_media_update = &sdp_media_update_cb;
    inv_cb.on_tsx_state_changed = &transaction_state_changed_cb;
    inv_cb.on_rx_offer = &sdp_request_offer_cb;
    inv_cb.on_create_offer = &sdp_create_offer_cb;

    // Initialize session invite module
    status = pjsip_inv_usage_init (_endpt, &inv_cb);
    PJ_ASSERT_RETURN (status == PJ_SUCCESS, 1);

    _debug ("UserAgent: VOIP callbacks initialized");

    // Add endpoint capabilities (INFO, OPTIONS, etc) for this UA
    pj_str_t allowed[] = { { (char*) "INFO", 4}, { (char*) "REGISTER", 8}, { (char*) "OPTIONS", 7}, { (char*) "MESSAGE", 7 } };       //  //{"INVITE", 6}, {"ACK",3}, {"BYE",3}, {"CANCEL",6}
    accepted = pj_str ( (char*) "application/sdp");

    // Register supported methods
    pjsip_endpt_add_capability (_endpt, &_mod_ua, PJSIP_H_ALLOW, NULL, PJ_ARRAY_SIZE (allowed), allowed);

    const pj_str_t STR_MIME_TEXT_PLAIN = { (char*) "text/plain", 10 };
    pjsip_endpt_add_capability (_endpt, &_mod_ua, PJSIP_H_ACCEPT, NULL, 1, &STR_MIME_TEXT_PLAIN);

    // Register "application/sdp" in ACCEPT header
    pjsip_endpt_add_capability (_endpt, &_mod_ua, PJSIP_H_ACCEPT, NULL, 1, &accepted);

    _debug ("UserAgent: pjsip version %s for %s initialized", pj_get_version(), PJ_OS_NAME);

    status = pjsip_replaces_init_module	(_endpt);
    PJ_ASSERT_RETURN (status == PJ_SUCCESS, 1);

    // Create the secondary thread to poll sip events
    _evThread->start();

    /* Done! */
    return PJ_SUCCESS;
}

pj_status_t SIPVoIPLink::stunServerResolve (std::string id)
{
    pj_str_t stunServer;
    pj_uint16_t stunPort;
    pj_stun_sock_cb stun_sock_cb;
    pj_stun_sock *stun_sock;
    pj_stun_config stunCfg;
    pj_status_t status;

    // Fetch the account information from the config file
    SIPAccount * account = NULL;
    account = dynamic_cast<SIPAccount *> (Manager::instance().getAccount (id));

    if (account == NULL) {
        _debug ("stunServerResolve: Account is null. Returning");
        return !PJ_SUCCESS;
    }

    // Get the STUN server name and port
    stunServer = account->getStunServerName ();

    stunPort = account->getStunPort ();

    // Initialize STUN configuration
    pj_stun_config_init (&stunCfg, &_cp->factory, 0, pjsip_endpt_get_ioqueue (_endpt), pjsip_endpt_get_timer_heap (_endpt));

    status = PJ_EPENDING;

    pj_bzero (&stun_sock_cb, sizeof (stun_sock_cb));

    stun_sock_cb.on_rx_data = &stun_sock_on_rx_data_cb;

    stun_sock_cb.on_status = &stun_sock_on_status_cb;

    status = pj_stun_sock_create (&stunCfg, "stunresolve", pj_AF_INET(), &stun_sock_cb, NULL, NULL, &stun_sock);

    if (status != PJ_SUCCESS) {
        char errmsg[PJ_ERR_MSG_SIZE];
        pj_strerror (status, errmsg, sizeof (errmsg));
        _debug ("Error creating STUN socket for %.*s: %s", (int) stunServer.slen, stunServer.ptr, errmsg);
        return status;
    }

    status = pj_stun_sock_start (stun_sock, &stunServer, stunPort, NULL);

    if (status != PJ_SUCCESS) {
        char errmsg[PJ_ERR_MSG_SIZE];
        pj_strerror (status, errmsg, sizeof (errmsg));
        _debug ("Error starting STUN socket for %.*s: %s", (int) stunServer.slen, stunServer.ptr, errmsg);
        pj_stun_sock_destroy (stun_sock);
        stun_sock = NULL;
        return status;
    }

    return status;
}



bool SIPVoIPLink::acquireTransport (const std::string& accountID)
{

    SIPAccount* account = dynamic_cast<SIPAccount *> (Manager::instance().getAccount (accountID));

    if (!account)
        return false;


    // If an account is already bound to this account, decrease its reference
    // as it is going to change. If the same transport is selected, reference
    // counter will be increased
    if (account->getAccountTransport()) {

        _debug ("pjsip_transport_dec_ref in acquireTransport");
        pjsip_transport_dec_ref (account->getAccountTransport());
    }

    // Try to create a new transport in case the settings for this account
    // are different than one defined for already created ones
    // If TLS is enabled, TLS connection is automatically handled when sending account registration
    // However, for any other sip transaction, we must create TLS connection
    if (createSipTransport (accountID)) {
        return true;
    }
    // A transport is already created on this port, use it
    else {

        _debug ("Could not create a new transport (%s)", account->getTransportMapKey().c_str());
        _debug ("Searching transport (%s) in transport map", account->getTransportMapKey().c_str());

        // Could not create new transport, this transport may already exists
        SipTransportMap::iterator transport;
        transport = _transportMap.find (account->getTransportMapKey());

        if (transport != _transportMap.end()) {

            // Transport already exist, use it for this account
            _debug ("Found transport (%s) in transport map", account->getTransportMapKey().c_str());

            pjsip_transport* tr = transport->second;

            // Set transport to be used for transaction involving this account
            account->setAccountTransport (tr);

            // Increment newly associated transport reference counter
            // If the account is shutdowning, time is automatically canceled
            pjsip_transport_add_ref (tr);

            return true;
        } else {

            // Transport could not either be created, socket not available
            _debug ("Did not find transport (%s) in transport map", account->getTransportMapKey().c_str());

            account->setAccountTransport (_localUDPTransport);

            std::string localHostName (_localUDPTransport->local_name.host.ptr, _localUDPTransport->local_name.host.slen);

            _debug ("Use default one instead (%s:%i)", localHostName.c_str(), _localUDPTransport->local_name.port);

            // account->setLocalAddress(localHostName);
            account->setLocalPort (_localUDPTransport->local_name.port);

            // Transport could not either be created or found in the map, socket not available
            return false;
        }
    }
}


bool SIPVoIPLink::createDefaultSipUdpTransport()
{

    int errPjsip = 0;

    // Retrieve Direct IP Calls settings.
    SIPAccount * account = NULL;

    // Use IP2IP_PROFILE to init default udp transport settings
    account = dynamic_cast<SIPAccount *> (Manager::instance().getAccount (IP2IP_PROFILE));

    // Create a UDP listener meant for all accounts for which TLS was not enabled
    // Cannot acquireTransport since default UDP transport must be created regardless of TLS
    errPjsip = createUdpTransport (IP2IP_PROFILE);

    if (account && (errPjsip == PJ_SUCCESS)) {

        // Store transport in transport map
        addTransportToMap (account->getTransportMapKey(), account->getAccountTransport());

        // if account is not NULL, use IP2IP trasport as default one
        _localUDPTransport = account->getAccountTransport();

    }
    // If the above UDP server
    // could not be created, then give it another try
    // on a random sip port
    else if (errPjsip != PJ_SUCCESS) {
        _debug ("UserAgent: Could not initialize SIP listener on port %d", _regPort);
        _regPort = RANDOM_SIP_PORT;

        _debug ("UserAgent: Trying to initialize SIP listener on port %d", _regPort);
        // If no std::string specified, pointer to transport is stored in _localUDPTransport
        errPjsip = createUdpTransport();

        if (errPjsip != PJ_SUCCESS) {
            _debug ("UserAgent: Fail to initialize SIP listener on port %d", _regPort);
            return false;
        }
    }

    return true;

}


void SIPVoIPLink::createDefaultSipTlsListener()
{

    SIPAccount * account = NULL;
    account = dynamic_cast<SIPAccount *> (Manager::instance().getAccount (IP2IP_PROFILE));

    if (account->isTlsEnabled()) {
        createTlsListener (IP2IP_PROFILE);
    }
}


void SIPVoIPLink::createTlsListener (const std::string& accountID)
{

    pjsip_tpfactory *tls;
    pj_sockaddr_in local_addr;
    pjsip_host_port a_name;
    pj_status_t status;
    pj_status_t success;

    _debug ("Create TLS listener");

    /* Grab the tls settings, populated
     * from configuration file.
     */
    SIPAccount * account = NULL;
    account = dynamic_cast<SIPAccount *> (Manager::instance().getAccount (accountID));

    if (account == NULL) {
        _debug ("UserAgent: Account is null while creating TLS default listener. Returning");
        // return !PJ_SUCCESS;
    }


    // Init local address for this listener to be bound (ADDR_ANY on port 5061).
    pj_sockaddr_in_init (&local_addr, 0, 0);
    pj_uint16_t localTlsPort = account->getTlsListenerPort();
    local_addr.sin_port = pj_htons (localTlsPort);

    pj_str_t pjAddress;
    pj_cstr (&pjAddress, PJ_INADDR_ANY);
    success = pj_sockaddr_in_set_str_addr (&local_addr, &pjAddress);


    // Init published address for this listener (Local IP address on port 5061)
    std::string publishedAddress;
    loadSIPLocalIP (&publishedAddress);

    pj_bzero (&a_name, sizeof (pjsip_host_port));
    pj_cstr (&a_name.host, publishedAddress.c_str());
    a_name.port = account->getTlsListenerPort();

    /* Get TLS settings. Expected to be filled */
    pjsip_tls_setting * tls_setting = account->getTlsSetting();


    _debug ("UserAgent: TLS transport to be initialized with published address %.*s,"
    " published port %d,\n                  local address %.*s, local port %d",
    (int) a_name.host.slen, a_name.host.ptr,
    (int) a_name.port, pjAddress.slen, pjAddress.ptr, (int) localTlsPort);


    status = pjsip_tls_transport_start (_endpt, tls_setting, &local_addr, &a_name, 1, &tls);

    if (status != PJ_SUCCESS) {
        _debug ("UserAgent: Error creating SIP TLS listener (%d)", status);
    } else {
        _localTlsListener = tls;
    }

    // return PJ_SUCCESS;

}


bool SIPVoIPLink::createSipTransport (std::string id)
{

    SIPAccount* account = dynamic_cast<SIPAccount *> (Manager::instance().getAccount (id));

    if (!account)
        return false;

    pj_status_t status;

    if (account->isTlsEnabled()) {

        if (_localTlsListener == NULL)
            createTlsListener (id);

        // Parse remote address to establish connection
        std::string remoteSipUri = account->getServerUri();
        int sips = remoteSipUri.find ("<sips:") + 6;
        int trns = remoteSipUri.find (";transport");
        std::string remoteAddr = remoteSipUri.substr (sips, trns-sips);

        // Nothing to do, TLS listener already created at pjsip's startup and TLS connection
        // is automatically handled in pjsip when sending registration messages.
        if (createTlsTransport (id, remoteAddr) != PJ_SUCCESS)
            return false;

        return true;
    } else {

        // Launch a new UDP listener/transport, using the published address
        if (account->isStunEnabled ()) {

            status = createAlternateUdpTransport (id);

            if (status != PJ_SUCCESS) {
                _debug ("Failed to init UDP transport with STUN published address for account %s", id.c_str());
                return false;
            }

        } else {

            status = createUdpTransport (id);

            if (status != PJ_SUCCESS) {
                _debug ("Failed to initialize UDP transport for account %s", id.c_str());
                return false;
            } else {

                // If transport successfully created, store it in the internal map.
                // STUN aware transport are account specific and should not be stored in map.
                // TLS transport is ephemeral and is managed by PJSIP, should not be stored either.
                addTransportToMap (account->getTransportMapKey(), account->getAccountTransport());
            }
        }
    }

    return true;
}



bool SIPVoIPLink::addTransportToMap (std::string key, pjsip_transport* transport)
{

    SipTransportMap::iterator iter_transport;
    iter_transport = _transportMap.find (key);

    // old transport in transport map, erase it
    if (iter_transport != _transportMap.end()) {
        _transportMap.erase (iter_transport);
    }

    _debug ("UserAgent: Storing newly created transport in map using key %s", key.c_str());
    _transportMap.insert (std::pair<std::string, pjsip_transport*> (key, transport));

    return true;

}


int SIPVoIPLink::createUdpTransport (std::string id)
{

    pj_status_t status;
    pj_sockaddr_in bound_addr;
    pjsip_host_port a_name;
    // char tmpIP[32];
    pjsip_transport *transport;
    std::string listeningAddress = "0.0.0.0";
    int listeningPort = _regPort;

    /* Use my local address as default value */
    if (!loadSIPLocalIP (&listeningAddress))
        return !PJ_SUCCESS;

    _debug ("UserAgent: Create UDP transport for account \"%s\"", id.c_str());

    /*
     * Retrieve the account information
     */
    SIPAccount * account = NULL;

    // if account id is not specified, init _localUDPTransport
    if (id != "") {

        account = dynamic_cast<SIPAccount *> (Manager::instance().getAccount (id));
    }

    // Set information to the local address and port
    if (account == NULL) {

        _debug ("UserAgent: Account with id \"%s\" is null in createUdpTransport.", id.c_str());

    } else {

        // We are trying to initialize a UDP transport available for all local accounts and direct IP calls
        _debug ("UserAgent: found account %s in map", account->getAccountID().c_str());

        if (account->getLocalInterface () != "default") {
            listeningAddress = getInterfaceAddrFromName (account->getLocalInterface());
        }

        listeningPort = account->getLocalPort ();
    }

    pj_memset (&bound_addr, 0, sizeof (bound_addr));

    pj_str_t temporary_address;

    if (account && account->getLocalInterface () == "default") {

        // Init bound address to ANY
        bound_addr.sin_addr.s_addr = pj_htonl (PJ_INADDR_ANY);
        loadSIPLocalIP (&listeningAddress);
    } else {

        // bind this account to a specific interface
        pj_strdup2 (_pool, &temporary_address, listeningAddress.c_str());
        bound_addr.sin_addr = pj_inet_addr (&temporary_address);
    }

    bound_addr.sin_port = pj_htons ( (pj_uint16_t) listeningPort);
    bound_addr.sin_family = PJ_AF_INET;
    pj_bzero (bound_addr.sin_zero, sizeof (bound_addr.sin_zero));

    // Create UDP-Server (default port: 5060)
    // Use here either the local information or the published address
    if (account && !account->getPublishedSameasLocal ()) {

        // Set the listening address to the published address
        listeningAddress = account->getPublishedAddress ();

        // Set the listening port to the published port
        listeningPort = account->getPublishedPort ();
        _debug ("UserAgent: Creating UDP transport published %s:%i", listeningAddress.c_str (), listeningPort);

    }

    // We must specify this here to avoid the IP2IP_PROFILE
    // to create a transport with name 0.0.0.0 to appear in the via header
    if (id == IP2IP_PROFILE)
        loadSIPLocalIP (&listeningAddress);

    if (listeningAddress == "" || listeningPort == 0) {
        _error ("UserAgent: Error invalid address for new udp transport");
        return !PJ_SUCCESS;
    }

    /* Init published name */
    pj_bzero (&a_name, sizeof (pjsip_host_port));
    pj_cstr (&a_name.host, listeningAddress.c_str());
    a_name.port = listeningPort;

    status = pjsip_udp_transport_start (_endpt, &bound_addr, &a_name, 1, &transport);

    // Print info from transport manager associated to endpoint
    pjsip_tpmgr * tpmgr = pjsip_endpt_get_tpmgr (_endpt);
    pjsip_tpmgr_dump_transports (tpmgr);

    if (status != PJ_SUCCESS) {
        _debug ("UserAgent: (%d) Unable to start UDP transport on %s:%d", status, listeningAddress.data(), listeningPort);
        return status;
    } else {
        _debug ("UserAgent: UDP transport initialized successfully on %s:%d", listeningAddress.c_str (), listeningPort);
        if (account == NULL) {
            _debug ("UserAgent: Use transport as local UDP server");
            _localUDPTransport = transport;
        } else {
            _debug ("UserAgent: bind transport to account %s", account->getAccountID().c_str());
            account->setAccountTransport (transport);
        }
    }

    return PJ_SUCCESS;
}

std::string SIPVoIPLink::findLocalAddressFromUri (const std::string& uri, pjsip_transport *transport)
{
    pj_str_t localAddress;
    pjsip_transport_type_e transportType;
    pjsip_tpselector *tp_sel;
    pj_pool_t *tmp_pool;

    _debug ("SIP: Find local address from URI");

    // Create a temporary memory pool
    tmp_pool = pj_pool_create (&_cp->factory, "tmpdtmf10", 1000, 1000, NULL);
    if (tmp_pool == NULL) {
    	_error ("UserAgent: Could not initialize memory pool");
    }

    // Find the transport that must be used with the given uri
    pj_str_t tmp;
    pj_strdup2_with_null (tmp_pool, &tmp, uri.c_str());
    pjsip_uri * genericUri = NULL;
    genericUri = pjsip_parse_uri (tmp_pool, tmp.ptr, tmp.slen, 0);

    pj_str_t pjMachineName;
    pj_strdup (tmp_pool, &pjMachineName, pj_gethostname());
    std::string machineName (pjMachineName.ptr, pjMachineName.slen);

    if (genericUri == NULL) {
        _warn ("SIP: generic URI is NULL in findLocalAddressFromUri");
        return machineName;
    }

    pjsip_sip_uri * sip_uri = NULL;

    sip_uri = (pjsip_sip_uri*) pjsip_uri_get_uri (genericUri);

    if (sip_uri == NULL) {
        _warn ("SIP: Invalid uri in findLocalAddressFromURI");
        return machineName;
    }

    if (PJSIP_URI_SCHEME_IS_SIPS (sip_uri)) {
        transportType = PJSIP_TRANSPORT_TLS;

    } else {
        if (transport == NULL) {
            _warn ("SIP: Transport is NULL in findLocalAddressFromUri. Try the local UDP transport");
            transport = _localUDPTransport;
        }

        transportType = PJSIP_TRANSPORT_UDP;
    }

    // Get the transport manager associated with
    // this endpoint
    pjsip_tpmgr * tpmgr = NULL;

    tpmgr = pjsip_endpt_get_tpmgr (_endpt);

    if (tpmgr == NULL) {
        _warn ("SIP: Unexpected: Cannot get tpmgr from endpoint.");
        return machineName;
    }

    // Find the local address (and port) based on the registered
    // transports and the transport type
    int port;

    pj_status_t status;

    /* Init the transport selector */

    //_debug ("Transport ID: %s", transport->obj_name);
    if (transportType == PJSIP_TRANSPORT_UDP) {
        status = initTransportSelector (transport, &tp_sel, tmp_pool);

        if (status == PJ_SUCCESS) {
            status = pjsip_tpmgr_find_local_addr (tpmgr, tmp_pool, transportType, tp_sel, &localAddress, &port);
        } else {
            status = pjsip_tpmgr_find_local_addr (tpmgr, tmp_pool, transportType, NULL, &localAddress, &port);
        }
    } else {
        status = pjsip_tpmgr_find_local_addr (tpmgr, tmp_pool, transportType, NULL, &localAddress, &port);
    }

    if (status != PJ_SUCCESS) {
        _debug ("SIP: Failed to find local address from transport");
        return machineName;
    }

    std::string localaddr (localAddress.ptr, localAddress.slen);

    if (localaddr == "0.0.0.0")
        loadSIPLocalIP (&localaddr);

    _debug ("SIP: Local address discovered from attached transport: %s", localaddr.c_str());

    pj_pool_release(tmp_pool);

    return localaddr;
}



pj_status_t SIPVoIPLink::initTransportSelector (pjsip_transport *transport, pjsip_tpselector **tp_sel, pj_pool_t *tp_pool)
{
    pjsip_tpselector *tp;

    if (transport != NULL) {
        tp = (pjsip_tpselector *) pj_pool_zalloc (tp_pool, sizeof (pjsip_tpselector));
        tp->type = PJSIP_TPSELECTOR_TRANSPORT;
        tp->u.transport = transport;

        *tp_sel = tp;

        return PJ_SUCCESS;
    }

    return !PJ_SUCCESS;
}

int SIPVoIPLink::findLocalPortFromUri (const std::string& uri, pjsip_transport *transport)
{
    pj_str_t localAddress;
    pjsip_transport_type_e transportType;
    int port;
    pjsip_tpselector *tp_sel;
    pj_pool_t *tmp_pool;

    _debug ("SIP: Find local port from URI");

    // Create a temporary memory pool
    tmp_pool = pj_pool_create (&_cp->factory, "tmpdtmf10", 1000, 1000, NULL);
    if (tmp_pool == NULL) {
    	_debug ("UserAgent: Could not initialize memory pool");
    	return false;
    }

    // Find the transport that must be used with the given uri
    pj_str_t tmp;
    pj_strdup2_with_null (tmp_pool, &tmp, uri.c_str());
    pjsip_uri * genericUri = NULL;
    genericUri = pjsip_parse_uri (tmp_pool, tmp.ptr, tmp.slen, 0);

    if (genericUri == NULL) {
        _debug ("UserAgent: genericUri is NULL in findLocalPortFromUri");
        return atoi (DEFAULT_SIP_PORT);
    }

    pjsip_sip_uri * sip_uri = NULL;

    sip_uri = (pjsip_sip_uri*) pjsip_uri_get_uri (genericUri);

    if (sip_uri == NULL) {
        _debug ("UserAgent: Invalid uri in findLocalAddressFromTransport");
        return atoi (DEFAULT_SIP_PORT);
    }

    if (PJSIP_URI_SCHEME_IS_SIPS (sip_uri)) {
        transportType = PJSIP_TRANSPORT_TLS;
        port = atoi (DEFAULT_SIP_TLS_PORT);
    } else {
        if (transport == NULL) {
            _debug ("UserAgent: transport is NULL in findLocalPortFromUri - Try the local UDP transport");
            transport = _localUDPTransport;
        }

        transportType = PJSIP_TRANSPORT_UDP;

        port = atoi (DEFAULT_SIP_PORT);
    }

    // Get the transport manager associated with
    // this endpoint
    pjsip_tpmgr * tpmgr = NULL;

    tpmgr = pjsip_endpt_get_tpmgr (_endpt);

    if (tpmgr == NULL) {
        _debug ("UserAgent: unexpected, cannot get tpmgr from endpoint.");
        return port;
    }

    // Find the local address (and port) based on the registered
    // transports and the transport type

    /* Init the transport selector */
    pj_status_t status;

    if (transportType == PJSIP_TRANSPORT_UDP) {
        _debug ("UserAgent: transport ID: %s", transport->obj_name);

        status = initTransportSelector (transport, &tp_sel, tmp_pool);

        if (status == PJ_SUCCESS)
            status = pjsip_tpmgr_find_local_addr (tpmgr, tmp_pool, transportType, tp_sel, &localAddress, &port);
        else
            status = pjsip_tpmgr_find_local_addr (tpmgr, tmp_pool, transportType, NULL, &localAddress, &port);
    } else
        status = pjsip_tpmgr_find_local_addr (tpmgr, tmp_pool, transportType, NULL, &localAddress, &port);


    if (status != PJ_SUCCESS) {
        _debug ("UserAgent: failed to find local address from transport");
    }

    _debug ("UserAgent: local port discovered from attached transport: %i", port);

    pj_pool_release(tmp_pool);

    return port;
}


pj_status_t SIPVoIPLink::createTlsTransport (const std::string& accountID, std::string remoteAddr)
{
    pj_status_t success;

    _debug ("Create TLS transport for account %s\n", accountID.c_str());

    // Retrieve the account information
    SIPAccount * account = dynamic_cast<SIPAccount *> (Manager::instance().getAccount (accountID));

    if (!account) {
        _debug ("UserAgent: Account is NULL when creating TLS connection, returning");
        return !PJ_SUCCESS;
    }

    pj_sockaddr_in rem_addr;
    pj_str_t remote;

    pj_cstr (&remote, remoteAddr.c_str());

    pj_sockaddr_in_init (&rem_addr, &remote, (pj_uint16_t) 5061);

    // Update TLS settings for account registration using the default listeners
    // Pjsip does not allow to create multiple listener
    // pjsip_tpmgr *mgr = pjsip_endpt_get_tpmgr(_endpt);
    // pjsip_tls_listener_update_settings(_endpt, _pool, mgr, _localTlsListener, account->getTlsSetting());

    // Create a new TLS connection from TLS listener
    pjsip_transport *tls;
    success = pjsip_endpt_acquire_transport (_endpt, PJSIP_TRANSPORT_TLS, &rem_addr, sizeof (rem_addr), NULL, &tls);

    if (success != PJ_SUCCESS)
        _debug ("UserAgent: Error could not create TLS transport");
    else
        account->setAccountTransport (tls);

    return success;
}

pj_status_t SIPVoIPLink::createAlternateUdpTransport (std::string id)
{
    pj_sockaddr_in boundAddr;
    pjsip_host_port a_name;
    pj_status_t status;
    pj_str_t stunServer;
    pj_uint16_t stunPort;
    pj_sockaddr_in pub_addr;
    pj_sock_t sock;
    std::string listeningAddress = "";
    int listeningPort;

    _debug ("UserAgent: Create Alternate UDP transport");

    /*
     * Retrieve the account information
     */
    SIPAccount * account = NULL;
    account = dynamic_cast<SIPAccount *> (Manager::instance().getAccount (id));

    if (account == NULL) {
        _error ("UserAgent: Error: Account is null. Returning");
        return !PJ_SUCCESS;
    }

    stunServer = account->getStunServerName ();

    stunPort = account->getStunPort ();

    status = stunServerResolve (id);

    if (status != PJ_SUCCESS) {
        _error ("UserAgent: Error: Resolving STUN server: %i", status);
        return status;
    }

    // Init socket
    sock = PJ_INVALID_SOCKET;

    _debug ("UserAgent: Initializing IPv4 socket on %s:%i", stunServer.ptr, stunPort);

    status = pj_sockaddr_in_init (&boundAddr, &stunServer, 0);

    if (status != PJ_SUCCESS) {
        _debug ("UserAgent: Error: Initializing IPv4 socket on %s:%i", stunServer.ptr, stunPort);
        return status;
    }

    // Create and bind the socket
    status = pj_sock_socket (pj_AF_INET(), pj_SOCK_DGRAM(), 0, &sock);

    if (status != PJ_SUCCESS) {
        _debug ("UserAgent: Error: Unable to create or bind socket (%d)", status);
        return status;
    }

    // Query the mapped IP address and port on the 'outside' of the NAT
    status = pjstun_get_mapped_addr (&_cp->factory, 1, &sock, &stunServer, stunPort, &stunServer, stunPort, &pub_addr);

    if (status != PJ_SUCCESS) {
        _debug ("UserAgwent: Error: Contacting STUN server (%d)", status);
        pj_sock_close (sock);
        return status;
    }

    _debug ("UserAgent: Firewall address : %s:%d", pj_inet_ntoa (pub_addr.sin_addr), pj_ntohs (pub_addr.sin_port));

    a_name.host = pj_str (pj_inet_ntoa (pub_addr.sin_addr));
    a_name.port = pj_ntohs (pub_addr.sin_port);

    listeningAddress = std::string (a_name.host.ptr);
    listeningPort = (int) a_name.port;

    // Set the address to be used in SDP
    account->setPublishedAddress (listeningAddress);
    account->setPublishedPort (listeningPort);

    // Create the UDP transport
    pjsip_transport *transport;
    status = pjsip_udp_transport_attach2 (_endpt, PJSIP_TRANSPORT_UDP, sock, &a_name, 1, &transport);

    if (status != PJ_SUCCESS) {
        _debug ("UserAgent: Error: Creating alternate SIP UDP listener (%d)", status);
        return status;
    }

    _debug ("UserAgent: UDP Transport successfully created on %s:%i", listeningAddress.c_str (), listeningPort);

    account->setAccountTransport (transport);

    if (transport) {

        _debug ("UserAgent: Initial ref count: %s %s (refcnt=%i)", transport->obj_name, transport->info,
        (int) pj_atomic_get (transport->ref_cnt));

        pj_sockaddr *addr = (pj_sockaddr*) & (transport->key.rem_addr);

        static char str[PJ_INET6_ADDRSTRLEN];
        pj_inet_ntop ( ( (const pj_sockaddr*) addr)->addr.sa_family, pj_sockaddr_get_addr (addr), str, sizeof (str));


        _debug ("UserAgent: KEY: %s:%d",str, pj_sockaddr_get_port ( (const pj_sockaddr*) & (transport->key.rem_addr)));

    }

    pjsip_tpmgr * tpmgr = pjsip_endpt_get_tpmgr (_endpt);

    pjsip_tpmgr_dump_transports (tpmgr);

    return PJ_SUCCESS;
}


void SIPVoIPLink::shutdownSipTransport (const std::string& accountID)
{

    _debug ("UserAgent: Shutdown Sip Transport");

    SIPAccount* account = dynamic_cast<SIPAccount *> (Manager::instance().getAccount (accountID));

    if (!account)
        return;

    if (account->getAccountTransport()) {

        _debug ("Transport bound to account, decrease ref count");

        // decrease reference count added by pjsip_regc_send
        // PJSIP's IDLE timer is set if counter reach 0

        // there is still problems when account registration fails, so comment it for now
        // status = pjsip_transport_dec_ref(account->getAccountTransport());

        // detach transport from this account
        account->setAccountTransport (NULL);

    }

}

std::string SIPVoIPLink::parseDisplayName(char * buffer)
{
    // Parse the display name from "From" header
    char* from_header = strstr (buffer, "From: ");

    std::string displayName;

    if (from_header) {
        std::string temp (from_header);
        int begin_displayName = temp.find ("\"") + 1;
        int end_displayName = temp.rfind ("\"");
        displayName = temp.substr (begin_displayName, end_displayName - begin_displayName);

        if (displayName.size() > 25) {
            displayName = std::string ("");
        }
    } else {
        displayName = std::string ("");
    }

    return displayName;
}

void SIPVoIPLink::stripSipUriPrefix(std::string& sipUri)
{
    //Remove sip: prefix
    size_t found = sipUri.find ("sip:");

    if (found!=std::string::npos)
    	sipUri.erase (found, found+4);

    found = sipUri.find ("@");

    if (found!=std::string::npos)
    	sipUri.erase (found);
}

bool SIPVoIPLink::loadSIPLocalIP (std::string *addr)
{

    bool returnValue = true;
    std::string localAddress = "127.0.0.1";
    pj_sockaddr ip_addr;

    if (pj_gethostip (pj_AF_INET(), &ip_addr) != PJ_SUCCESS) {
        // Update the registration state if no network capabilities found
        _debug ("UserAgent: Get host ip failed!");
        returnValue = false;
    } else {
        localAddress = std::string (pj_inet_ntoa (ip_addr.ipv4.sin_addr));
        _debug ("UserAgent: Checking network, local IP address: %s", localAddress.data());
    }

    *addr = localAddress;

    return returnValue;
}

pjsip_route_hdr *SIPVoIPLink::createRouteSet(Account *account, pj_pool_t *hdr_pool)
{
	size_t found;
	std::string host = "";
	std::string port = "";
	pjsip_route_hdr *route_set;

	_debug ("SIP: Find local port from URI");

	SIPAccount *sipaccount = dynamic_cast<SIPAccount *>(account);
    std::string route = sipaccount->getServiceRoute();
    _error ("UserAgent: Set Service-Route with %s", route.c_str());

    found = route.find(":");
	if(found != std::string::npos) {
		host = route.substr(0, found);
		port = route.substr(found + 1, route.length());
	}
	else {
		host = route;
		port = "0";
	}

	std::cout << "Host: " << host << ", Port: " << port << std::endl;

    route_set = pjsip_route_hdr_create (hdr_pool);
    pjsip_route_hdr *routing = pjsip_route_hdr_create (hdr_pool);
    pjsip_sip_uri *url = pjsip_sip_uri_create (hdr_pool, 0);
    routing->name_addr.uri = (pjsip_uri*) url;
    pj_strdup2 (hdr_pool, &url->host, host.c_str());
    url->port = atoi(port.c_str());

    pj_list_push_back (route_set, pjsip_hdr_clone (hdr_pool, routing));

    return route_set;

}

bool SIPVoIPLink::dnsResolution(pjsip_tx_data *tdata) {
	pj_addrinfo ai;
	unsigned count;
	// pjsip_server_addresses svr_addr;
	pj_status_t status;
	pjsip_host_info dest_info;

	_debug("UserAgent: Dns Resolution");

	int af = pj_AF_INET();

    status = pjsip_process_route_set(tdata, &dest_info);

	pj_sockaddr_init(pj_AF_INET(), &tdata->dest_info.addr.entry[0].addr, NULL, 0);

	/* Resolve */
	count = 1;
	if((status = pj_getaddrinfo(af, &dest_info.addr.host, &count, &ai)) != PJ_SUCCESS) {
		_error("UserAgent: Unable to perform DNS resolution");
	}

	_debug("UserAgent: Found address %s", pj_inet_ntoa (ai.ai_addr.ipv4.sin_addr));

	tdata->dest_info.addr.entry[0].addr.addr.sa_family = (pj_uint16_t)af;
	pj_memcpy(&tdata->dest_info.addr.entry[0].addr, &ai.ai_addr, sizeof(pj_sockaddr));

	tdata->dest_info.addr.count = count;

	return true;
}

void SIPVoIPLink::busySleep (unsigned msec)
{

#if defined(PJ_SYMBIAN) && PJ_SYMBIAN != 0
    /* Ideally we shouldn't call pj_thread_sleep() and rather
     * CActiveScheduler::WaitForAnyRequest() here, but that will
     * drag in Symbian header and it doesn't look pretty.
     */
    pj_thread_sleep (msec);
#else
    pj_time_val timeout, now, tv;

    pj_gettimeofday (&timeout);
    timeout.msec += msec;
    pj_time_val_normalize (&timeout);

    tv.sec = 0;
    tv.msec = 10;
    pj_time_val_normalize (&tv);

    do {
        pjsip_endpt_handle_events (_endpt, &tv);
        pj_gettimeofday (&now);
    } while (PJ_TIME_VAL_LT (now, timeout));

#endif
}

bool SIPVoIPLink::pjsipShutdown (void)
{
    if (_endpt) {
        _debug ("UserAgent: Shutting down...");
        busySleep (1000);
    }

    pj_thread_join (thread);

    pj_thread_destroy (thread);
    thread = NULL;

    /* Destroy endpoint. */

    if (_endpt) {
        pjsip_endpt_destroy (_endpt);
        _endpt = NULL;
    }

    /* Destroy pool and pool factory. */
    if (_pool) {
        pj_pool_release (_pool);
        _pool = NULL;
        pj_caching_pool_destroy (_cp);
    }

    /* Shutdown PJLIB */
    pj_shutdown();

    _debug ("UserAgent: Shutted down successfully");

    /* Done. */
    return true;
}

int getModId()
{
    return _mod_ua.id;
}

static void dns_cb (pj_status_t status, void *token, const struct pjsip_server_addresses *addr)
{

	_debug("UserAgent: DNS callback");

    struct result * result = (struct result*) token;

    result->status = status;

    if (status == PJ_SUCCESS) {
        pj_memcpy (&result->servers, addr, sizeof (*addr));
    }
}

void setVoicemailInfo (std::string account, pjsip_msg_body *body)
{

    int voicemail = 0, pos_begin, pos_end;
    std::string voice_str = "Voice-Message: ";
    std::string delimiter = "/";
    std::string msg_body, voicemail_str;

    _debug ("UserAgent: checking the voice message!");
    // The voicemail message is formated like that:
    // Voice-Message: 1/0  . 1 is the number we want to retrieve in this case

    // We get the notification body
    msg_body = (char*) body->data;

    // We need the position of the first character of the string voice_str
    pos_begin = msg_body.find (voice_str);
    // We need the position of the delimiter
    pos_end = msg_body.find (delimiter);

    // So our voicemail number between the both index

    try {

        voicemail_str = msg_body.substr (pos_begin + voice_str.length(), pos_end - (pos_begin + voice_str.length()));
        std::cout << "voicemail number : " << voicemail_str << std::endl;
        voicemail = atoi (voicemail_str.c_str());
    } catch (std::out_of_range& e) {
        std::cerr << e.what() << std::endl;
    }

    // We need now to notify the manager
    if (voicemail != 0)
        Manager::instance().startVoiceMessageNotification (account, voicemail);
}

void SIPVoIPLink::SIPHandleReinvite (SIPCall *call UNUSED)
{
    _debug ("UserAgent: Handle reinvite");
}

// This callback is called when the invite session state has changed
void invite_session_state_changed_cb (pjsip_inv_session *inv, pjsip_event *e)
{
    _debug ("UserAgent: Call state changed to %s", invitationStateMap[inv->state]);

    /* Retrieve the call information */
    SIPCall *call = reinterpret_cast<SIPCall*> (inv->mod_data[_mod_ua.id]);
    if (call == NULL) {
        return;
    }

    //Retrieve the body message
    pjsip_rx_data *rdata = e->body.tsx_state.src.rdata;

    // If the call is a direct IP-to-IP call
    SIPVoIPLink * link = NULL;
    if (call->getCallConfiguration () == Call::IPtoIP) {
        link = SIPVoIPLink::instance ();
    } else {
        std::string accId = Manager::instance().getAccountFromCall (call->getCallId());
        link = dynamic_cast<SIPVoIPLink *> (Manager::instance().getAccountLink (accId));
    }

    if (link == NULL) {
        _error ("UserAgent: Error: Link is NULL in call state changed callback");
        return;
    }

    // If this is an outgoing INVITE that was created because of
    // REFER/transfer, send NOTIFY to transferer.
    if (call->getXferSub() && e->type==PJSIP_EVENT_TSX_STATE) {

    	_debug("UserAgent: Call state changed during transfer");

        int st_code = -1;
        pjsip_evsub_state ev_state = PJSIP_EVSUB_STATE_ACTIVE;

        switch (call->getInvSession()->state) {

            case PJSIP_INV_STATE_NULL:
            	_debug("PJSIP_INV_STATE_NULL");
            	break;
            case PJSIP_INV_STATE_CALLING:
            	_debug("\n");
                /* Do nothing */
            	_debug("PJSIP_INV_STATE_CALLING");
                break;
            case PJSIP_INV_STATE_EARLY:
            case PJSIP_INV_STATE_CONNECTING:
                st_code = e->body.tsx_state.tsx->status_code;
                ev_state = PJSIP_EVSUB_STATE_ACTIVE;
                _debug("PJSIP_INV_STATE_EARLY, PJSIP_INV_STATE_CONNECTING");
                break;
            case PJSIP_INV_STATE_CONFIRMED:
                /* When state is confirmed, send the final 200/OK and terminate
                 * subscription.
                 */
                st_code = e->body.tsx_state.tsx->status_code;
                ev_state = PJSIP_EVSUB_STATE_TERMINATED;
                _debug("PJSIP_INV_STATE_CONFIRMED");
                break;

            case PJSIP_INV_STATE_DISCONNECTED:
                st_code = e->body.tsx_state.tsx->status_code;
                ev_state = PJSIP_EVSUB_STATE_TERMINATED;
                _debug("PJSIP_EVSUB_STATE_TERMINATED");
                break;

            case PJSIP_INV_STATE_INCOMING:
                /* Nothing to do. Just to keep gcc from complaining about
                 * unused enums.
                 */
            	_debug("PJSIP_INV_STATE_INCOMING");
                break;
        }

        if (st_code != -1) {
            pjsip_tx_data *tdata;
            pj_status_t status;

            status = pjsip_xfer_notify (call->getXferSub(), ev_state, st_code, NULL, &tdata);

            if (status != PJ_SUCCESS) {
                _debug ("UserAgent: Unable to create NOTIFY -- %d", status);
            } else {
                status = pjsip_xfer_send_request (call->getXferSub(), tdata);

                if (status != PJ_SUCCESS) {
                    _debug ("UserAgent: Unable to send NOTIFY -- %d", status);
                }
            }
        }

        return;
    }

    if (inv->state != PJSIP_INV_STATE_CONFIRMED) {
        // Update UI with the current status code and description
        pjsip_transaction * tsx = e->body.tsx_state.tsx;
        int statusCode = tsx ? tsx->status_code : 404;
        if (statusCode) {
            const pj_str_t * description = pjsip_get_status_text (statusCode);
            // test wether or not dbus manager is instantiated, if not no need to notify the client
            if (Manager::instance().getDbusManager())
                DBusManager::instance().getCallManager()->sipCallStateChanged (call->getCallId(), std::string (description->ptr, description->slen), statusCode);
        }
    }

    if (inv->state == PJSIP_INV_STATE_EARLY && e->body.tsx_state.tsx->role == PJSIP_ROLE_UAC) {
    	// The call is ringing - We need to handle this case only on outgoing call
        call->setConnectionState (Call::Ringing);
        Manager::instance().peerRingingCall (call->getCallId());
    } else if (inv->state == PJSIP_INV_STATE_CONFIRMED) {
    	// After we sent or received a ACK - The connection is established
        link->SIPCallAnswered (call, rdata);
    } else if (inv->state == PJSIP_INV_STATE_DISCONNECTED) {

        _debug ("UserAgent: State: %s. Cause: %.*s", invitationStateMap[inv->state], (int) inv->cause_text.slen, inv->cause_text.ptr);

        std::string accId = Manager::instance().getAccountFromCall (call->getCallId());
        if((link = dynamic_cast<SIPVoIPLink *> (Manager::instance().getAccountLink (accId))) == NULL)
        	return;

        switch (inv->cause) {
            // The call terminates normally - BYE / CANCEL
            case PJSIP_SC_OK:
            case PJSIP_SC_REQUEST_TERMINATED:
                link->SIPCallClosed (call);
                break;
            case PJSIP_SC_DECLINE:
                _debug ("UserAgent: Call %s is declined", call->getCallId().c_str());
                if (inv->role == PJSIP_ROLE_UAC)
                    link->SIPCallServerFailure (call);
                break;
            case PJSIP_SC_NOT_FOUND:            /* peer not found */
            case PJSIP_SC_REQUEST_TIMEOUT:      /* request timeout */
            case PJSIP_SC_NOT_ACCEPTABLE_HERE:  /* no compatible codecs */
            case PJSIP_SC_NOT_ACCEPTABLE_ANYWHERE:
            case PJSIP_SC_UNSUPPORTED_MEDIA_TYPE:
            case PJSIP_SC_UNAUTHORIZED:
            case PJSIP_SC_FORBIDDEN:
            case PJSIP_SC_REQUEST_PENDING:
            case PJSIP_SC_ADDRESS_INCOMPLETE:
                link->SIPCallServerFailure (call);
                break;
            default:
                link->SIPCallServerFailure (call);
                _error ("UserAgent: Unhandled call state. This is probably a bug.");
                break;
        }
    }

}

void sdp_request_offer_cb (pjsip_inv_session *inv, const pjmedia_sdp_session *offer)
{
    _info ("UserAgent: Received SDP offer");


#ifdef CAN_REINVITE
    _debug ("UserAgent: %s (%d): on_rx_offer REINVITE", __FILE__, __LINE__);

    SIPCall *call;
    pj_status_t status;
    std::string accId;
    SIPVoIPLink *link;

    call = (SIPCall*) inv->mod_data[getModId() ];

    if (!call) {
        return;
    }

    accId = Manager::instance().getAccountFromCall (call->getCallId());

    link = dynamic_cast<SIPVoIPLink *> (Manager::instance().getAccountLink (accId));

    SIPAccount *account = dynamic_cast<SIPAccount *> (Manager::instance().getAccount (accId));

    status = call->getLocalSDP()->receiveOffer (offer, account->getActiveCodecs (), account->getActiveVideoCodecs());
    call->getLocalSDP()->startNegotiation();

    status = pjsip_inv_set_sdp_answer (call->getInvSession(), call->getLocalSDP()->getLocalSdpSession());

    if (link) {
        link->SIPHandleReinvite (call);
    }
#endif

}

void sdp_create_offer_cb (pjsip_inv_session *inv, pjmedia_sdp_session **p_offer)
{
    _info ("UserAgent: Create new SDP offer");

    /* Retrieve the call information */
    SIPCall * call = NULL;
    call = reinterpret_cast<SIPCall*> (inv->mod_data[_mod_ua.id]);

    std::string callid = call->getCallId();
    std::string accountid = Manager::instance().getAccountFromCall (callid);

    SIPAccount *account = dynamic_cast<SIPAccount *> (Manager::instance().getAccount (accountid));

    SIPVoIPLink *link = dynamic_cast<SIPVoIPLink *> (Manager::instance().getAccountLink (accountid));

    // Set the local address
    std::string localAddress = link->getInterfaceAddrFromName (account->getLocalInterface ());
    // Set SDP parameters - Set to local
    std::string addrSdp = localAddress;

    _debug ("UserAgent: Local Address for IP2IP call: %s", localAddress.c_str());

    // If local address bound to ANY, reslove it using PJSIP
    if (localAddress == "0.0.0.0") {
        link->loadSIPLocalIP (&localAddress);
    }

    // Local address to appear in SDP
    if (addrSdp == "0.0.0.0") {
        addrSdp = localAddress;
    }

    // Set local address for RTP media
    setCallMediaLocal (call, localAddress);

    // Building the local SDP offer
    call->getLocalSDP()->setLocalIP (addrSdp);
    call->getLocalSDP()->createOffer (account->getActiveCodecs(), account->getActiveVideoCodecs());

    *p_offer = call->getLocalSDP()->getLocalSdpSession();

}

// This callback is called after SDP offer/answer session has completed.
void sdp_media_update_cb (pjsip_inv_session *inv, pj_status_t status)
{
    _debug ("UserAgent: Call media update");

    const pjmedia_sdp_session *remote_sdp;
    const pjmedia_sdp_session *local_sdp;
    SIPVoIPLink * link = NULL;
    SIPCall * call;
    char buffer[1000];

    call = reinterpret_cast<SIPCall *> (inv->mod_data[getModId()]);
    if (call == NULL) {
        _debug ("UserAgent: Call declined by peer, SDP negotiation stopped");
        return;
    }

    link = dynamic_cast<SIPVoIPLink *> (Manager::instance().getAccountLink (""));
    if (link == NULL) {
        _warn ("UserAgent: Error: Failed to get sip link");
        return;
    }

    if (status != PJ_SUCCESS) {
        _warn ("UserAgent: Error: while negotiating the offer");
        link->hangup (call->getCallId());
        Manager::instance().callFailure (call->getCallId());
        return;
    }

    if (!inv->neg) {
    	_warn ("UserAgent: Error: no negotiator for this session");
        return;
    }

    // Retreive SDP session for this call
    Sdp *sdpSession = call->getLocalSDP();

    // Get active session sessions
    pjmedia_sdp_neg_get_active_remote (inv->neg, &remote_sdp);
    pjmedia_sdp_neg_get_active_local (inv->neg, &local_sdp);

    // Print SDP session
	memset(buffer, 0, 1000);
	pjmedia_sdp_print(remote_sdp, buffer, 1000);
	_debug("SDP: Remote active SDP Session:\n%s", buffer);

	memset(buffer, 0, 1000);
	pjmedia_sdp_print(local_sdp, buffer, 1000);
	_debug("SDP: Local active SDP Session:\n%s", buffer);

	// Set active SDP sessions
    sdpSession->setActiveRemoteSdpSession(remote_sdp);
    sdpSession->setActiveLocalSdpSession(local_sdp);

    // Update internal field for
    sdpSession->updateInternalState();
    bool audioRTPSessionValid = true;

    try {
        call->getAudioRtp()->updateDestinationIpAddress();
        call->getAudioRtp()->setDtmfPayloadType(sdpSession->getTelephoneEventType());
    }
    catch (const AudioRtpFactoryException &e)
    {
        _error(e.what());
        audioRTPSessionValid = false;
    }

    call->getVideoRtp()->updateSDP(call->getLocalSDP());
    call->getVideoRtp()->updateDestination(call->getLocalSDP()->getRemoteIP(), call->getLocalSDP()->getRemoteVideoPort());
    call->getVideoRtp()->start();

    // Get the crypto attribute containing srtp's cryptographic context (keys, cipher)
    CryptoOffer crypto_offer;
    call->getLocalSDP()->getRemoteSdpCryptoFromOffer (remote_sdp, crypto_offer);

    bool nego_success = false;

    if (!crypto_offer.empty()) {

        _debug ("UserAgent: Crypto attribute in SDP, init SRTP session");

        // init local cryptografic capabilities for negotiation
        std::vector<sfl::CryptoSuiteDefinition>localCapabilities;

        for (int i = 0; i < 3; i++) {
            localCapabilities.push_back (sfl::CryptoSuites[i]);
        }

        // Mkae sure incoming crypto offer is valid
        sfl::SdesNegotiator sdesnego (localCapabilities, crypto_offer);

        if (sdesnego.negotiate()) {
            _debug ("UserAgent: SDES negotiation successfull");
            nego_success = true;

            _debug ("UserAgent: Set remote cryptographic context");

            try {
                call->getAudioRtp()->setRemoteCryptoInfo (sdesnego);
            } catch (...) {}

            DBusManager::instance().getCallManager()->secureSdesOn (call->getCallId());
        } else {
            DBusManager::instance().getCallManager()->secureSdesOff (call->getCallId());
        }
    }


    // We did not found any crypto context for this media, RTP fallback
    if (audioRTPSessionValid and !nego_success && call->getAudioRtp()->getAudioRtpType() == sfl::Sdes) {

        // We did not found any crypto context for this media
        // @TODO if SRTPONLY, CallFail

        _debug ("UserAgent: Did not found any crypto or negotiation failed but Sdes enabled");
        call->getAudioRtp()->stop();
        call->getAudioRtp()->setSrtpEnabled (false);

        // if RTPFALLBACK, change RTP session
        std::string accountID = Manager::instance().getAccountFromCall (call->getCallId());
        SIPAccount *account = (SIPAccount *) Manager::instance().getAccount (accountID);

        if (account->getSrtpFallback())
            call->getAudioRtp()->initAudioSymmetricRtpSession ();
    }

    if (!sdpSession)
        return;

    sfl::AudioCodec *sessionMedia = sdpSession->getSessionMedia();

    if (!sessionMedia)
        return;

    AudioCodecType pl = (AudioCodecType) sessionMedia->getPayloadType();

    try {
        Manager::instance().audioLayerMutexLock();
        Manager::instance().getAudioDriver()->startStream();
        Manager::instance().audioLayerMutexUnlock();

        // udate session media only if required
        if (pl != call->getAudioRtp()->getSessionMedia()) {
            sfl::Codec* audiocodec = Manager::instance().getAudioCodecFactory().instantiateCodec (pl);

            if (audiocodec == NULL)
                _error ("UserAgent: No audiocodec found");

            call->getAudioRtp()->updateSessionMedia (static_cast<sfl::AudioCodec *>(audiocodec));
        }
    }  // FIXME: should this really be std::exception? If so, it should be caught last
    catch (const SdpException &e) {
        _error("UserAgent: Exception: %s", e.what());
    }
    catch (const std::exception& rtpException) {
        _error ("UserAgent: Exception: %s", rtpException.what());
    } 

}

void outgoing_request_forked_cb (pjsip_inv_session *inv UNUSED, pjsip_event *e UNUSED)
{
}

void transaction_state_changed_cb (pjsip_inv_session *inv UNUSED, pjsip_transaction *tsx, pjsip_event *e)
{
    assert (tsx);

    pjsip_rx_data* r_data;
    pjsip_tx_data* t_data;

    _debug ("UserAgent: Transaction changed to state %s", transactionStateMap[tsx->state]);


    if (tsx->role==PJSIP_ROLE_UAS && tsx->state==PJSIP_TSX_STATE_TRYING &&
        pjsip_method_cmp (&tsx->method, &pjsip_refer_method) ==0) {
        /** Handle the refer method **/
        onCallTransfered (inv, e->body.tsx_state.src.rdata);

    } else if (tsx->role==PJSIP_ROLE_UAS && tsx->state==PJSIP_TSX_STATE_TRYING) {

        if (e && e->body.rx_msg.rdata) {

            r_data = e->body.rx_msg.rdata;

            if (r_data && r_data->msg_info.msg->line.req.method.id == PJSIP_OTHER_METHOD) {

                std::string method_info = "INFO";
                std::string method_notify = "NOTIFY";

                std::string request =  pjsip_rx_data_get_info (r_data);

                _debug ("UserAgent: %s", request.c_str());

                if (request.find (method_notify) != std::string::npos) {
  			// Attempt to to get feedback of call transfer status
//                	std::string contentType(e->body.rx_msg.rdata.msg_info.ctype.media.type->ptr,
//                			e->body.rx_msg.rdata.msg_info.ctype.media.type->slen);
//                	_debug("OK: %s", contentType.c_str());
                }
                // Must reply 200 OK on SIP INFO request
                else if (request.find (method_info) != std::string::npos) {
                    pjsip_dlg_create_response (inv->dlg, r_data, PJSIP_SC_OK, NULL, &t_data);
                    pjsip_dlg_send_response (inv->dlg, tsx, t_data);
		    return;
                }
            }
        }

        // Incoming TEXT message
        if (e && e->body.tsx_state.src.rdata) {

            // sender of this message
            std::string from;

            // Get the message inside the transaction
            r_data = e->body.tsx_state.src.rdata;
            std::string formatedMessage = (char*) r_data->msg_info.msg->body->data;

            // Try to determine who is the recipient of the message
            SIPCall *call = reinterpret_cast<SIPCall *> (inv->mod_data[getModId() ]);

            if (!call) {
                _debug ("Incoming TEXT message: Can't find the recipient of the message");
                return;
            }

            // Respond with a 200/OK
            pjsip_dlg_create_response (inv->dlg, r_data, PJSIP_SC_OK, NULL, &t_data);
            pjsip_dlg_send_response (inv->dlg, tsx, t_data);

            std::string message;
            std::string urilist;
            sfl::InstantMessaging::UriList list;

            sfl::InstantMessaging *module = Manager::instance().getInstantMessageModule();

            try {
                // retrive message from formated text
                message = module->findTextMessage (formatedMessage);

                // retreive the recipient-list of this message
                urilist = module->findTextUriList (formatedMessage);

                // parse the recipient list xml
                list = module->parseXmlUriList (urilist);

                // If no item present in the list, peer is considered as the sender
                if (list.empty()) {
                    from = call->getPeerNumber ();
                } else {
                    sfl::InstantMessaging::UriEntry entry = list.front();
                    sfl::InstantMessaging::UriEntry::iterator iterAttr = entry.find (IM_XML_URI);

                    if (iterAttr->second != "Me")
                        from = iterAttr->second;
                    else
                        from = call->getPeerNumber ();
                }

            } catch (sfl::InstantMessageException &e) {
                _error ("SipVoipLink: %s", e.what());
                message = "";
                from = call->getPeerNumber ();
                return;
            }


            // strip < and > characters in case of an IP address
            std::string stripped;

            if (from[0] == '<' && from[from.size()-1] == '>')
                stripped = from.substr (1, from.size()-2);
            else
                stripped = from;

            // Pass through the instant messaging module if needed
            // Right now, it does do anything.
            // And notify the clients

            Manager::instance ().incomingMessage (call->getCallId (), stripped, module->receive (message, stripped, call->getCallId ()));
        }


    }
}

void registration_cb (struct pjsip_regc_cbparam *param)
{
	std::string *accountid = static_cast<std::string *>(param->token);
    SIPAccount * account = static_cast<SIPAccount *> (Manager::instance().getAccount(*accountid));

    if (account == NULL) {
        _debug ("Account is NULL in registration_cb.");
        return;
    }

    assert (param);

    const pj_str_t * description = pjsip_get_status_text (param->code);

    if (param->code && description) {
        std::string state(description->ptr, description->slen);
        DBusManager::instance().getCallManager()->registrationStateChanged (account->getAccountID(), state, param->code);
        std::pair<int, std::string> details (param->code, state);
        // TODO: there id a race condition for this ressource when closing the application
        account->setRegistrationStateDetailed (details);
    }

    if (param->status == PJ_SUCCESS) {
        if (param->code < 0 || param->code >= 300) {
            /* Sometimes, the status is OK, but we still failed.
             * So checking the code for real result
             */
            _debug ("UserAgent: The error is: %d", param->code);

            switch (param->code) {

                case 606:
                    account->setRegistrationState (ErrorConfStun);
                    break;

                case 503:
                case 408:
                    account->setRegistrationState (ErrorHost);
                    break;

                case 401:
                case 403:
                case 404:
                    account->setRegistrationState (ErrorAuth);
                    break;

                case 423: { // Expiration Interval Too Brief

                    int expire_value;
                    std::istringstream stream (account->getRegistrationExpire());
                    stream >> expire_value;

                    std::stringstream out;
                    out << (expire_value * 2);
                    std::string s = out.str();

                    account->setRegistrationExpire (s);
                    account->registerVoIPLink();
                }
                break;

                default:
                    account->setRegistrationState (Error);
                    break;
            }

            account->setRegister (false);

            // shutdown this transport since useless
            // if(account->getAccountTransport() != _localUDPTransport) {

            SIPVoIPLink::instance ()->shutdownSipTransport (account->getAccountID());
            //}

        } else {
            // Registration/Unregistration is success
            if (account->isRegister())
                account->setRegistrationState (Registered);
            else {
                account->setRegistrationState (Unregistered);
                account->setRegister (false);

                SIPVoIPLink::instance ()->shutdownSipTransport (account->getAccountID());

                // pjsip_regc_destroy(param->regc);
                // account->setRegistrationInfo(NULL);
            }
        }
    } else {
        account->setRegistrationState (ErrorAuth);
        account->setRegister (false);

        SIPVoIPLink::instance ()->shutdownSipTransport (account->getAccountID());
    }

}

// Optional function to be called to process incoming request message.
pj_bool_t
transaction_request_cb (pjsip_rx_data *rdata)
{
    pj_status_t status;
    unsigned options = 0;
    pjsip_dialog* dialog, *replaced_dlg;
    pjsip_tx_data *tdata;
    pjsip_tx_data *response;
    SIPVoIPLink *link;
    std::string id;
    SIPCall* call;
    pjsip_inv_session *inv;
    pjmedia_sdp_session *r_sdp;

    _info ("UserAgent: Transaction REQUEST received using transport: %s %s (refcnt=%d)",
    						rdata->tp_info.transport->obj_name,
    						rdata->tp_info.transport->info,
    						(int) pj_atomic_get (rdata->tp_info.transport->ref_cnt));

    // No need to go any further on incoming ACK
    if (rdata->msg_info.msg->line.req.method.id == PJSIP_ACK_METHOD && pjsip_rdata_get_dlg (rdata) != NULL) {
        _info ("UserAgent: received an ACK");
        return true;
    }

    /* First, let's got the username and server name from the invite.
     * We will use them to detect which account is the callee.
     */
    pjsip_uri *uri = rdata->msg_info.to->uri;
    pjsip_sip_uri *sip_uri = (pjsip_sip_uri *) pjsip_uri_get_uri (uri);

    std::string userName = std::string (sip_uri->user.ptr, sip_uri->user.slen);
    std::string server = std::string (sip_uri->host.ptr, sip_uri->host.slen);
    _debug ("UserAgent: The receiver is: %s@%s", userName.data(), server.data());

    // Get the account id of callee from username and server
    std::string account_id = Manager::instance().getAccountIdFromNameAndServer (userName, server);
    _debug ("UserAgent: Account ID for this call, %s", account_id.c_str());

    /* If we don't find any account to receive the call */
    if (account_id == "") {
        _debug ("UserAgent: Username %s doesn't match any account, using IP2IP!",userName.c_str());
    }

    /* Get the voip link associated to the incoming call */
    /* The account must before have been associated to the call in ManagerImpl */
    if((link = dynamic_cast<SIPVoIPLink *> (Manager::instance().getAccountLink (account_id))) == NULL) {
        _warn ("UserAgent: Error: cannot retrieve the voiplink from the account ID...");
        pjsip_endpt_respond_stateless (_endpt, rdata, PJSIP_SC_INTERNAL_SERVER_ERROR,
        							   NULL, NULL, NULL);
        return false;
    }

    // retrive display name from the message buffer
    std::string displayName = SIPVoIPLink::parseDisplayName(rdata->msg_info.msg_buf);
    _debug("UserAgent: Display name for this call %s", displayName.c_str());

    /* Now, it is the time to find the information of the caller */
    uri = rdata->msg_info.from->uri;
    sip_uri = (pjsip_sip_uri *) pjsip_uri_get_uri (uri);

    // Store the peer number
    char tmp[PJSIP_MAX_URL_SIZE];
    int length = pjsip_uri_print (PJSIP_URI_IN_FROMTO_HDR, sip_uri, tmp, PJSIP_MAX_URL_SIZE);
    std::string peerNumber (tmp, length);

    //Remove sip: prefix
    SIPVoIPLink::stripSipUriPrefix(peerNumber);
    _debug ("UserAgent: Peer number: %s", peerNumber.c_str());

    // Get the server voicemail notification
    // Catch the NOTIFY message
    if (rdata->msg_info.msg->line.req.method.id == PJSIP_OTHER_METHOD) {

        std::string method_name = "NOTIFY";

        // Retrieve all the message. Should contains only the method name but ...
        std::string request =  rdata->msg_info.msg->line.req.method.name.ptr;

        // Check if the message is a notification
        if (request.find (method_name) != (size_t)-1) {
            /* Notify the right account */
            setVoicemailInfo (account_id, rdata->msg_info.msg->body);
            request.find (method_name);
        }

        pjsip_endpt_respond_stateless (_endpt, rdata, PJSIP_SC_OK, NULL, NULL, NULL);

        return true;
    }

    // Handle an OPTIONS message
    if (rdata->msg_info.msg->line.req.method.id == PJSIP_OPTIONS_METHOD) {
        handleIncomingOptions (rdata);
        return true;
    }

    // Respond statelessly any non-INVITE requests with 500
    if (rdata->msg_info.msg->line.req.method.id != PJSIP_INVITE_METHOD) {
        if (rdata->msg_info.msg->line.req.method.id != PJSIP_ACK_METHOD) {
            pjsip_endpt_respond_stateless (_endpt, rdata, PJSIP_SC_METHOD_NOT_ALLOWED,
            NULL, NULL, NULL);
            return true;
        }
    }

    SIPAccount *account = dynamic_cast<SIPAccount *> (Manager::instance().getAccount (account_id));

    getRemoteSdpFromOffer (rdata, &r_sdp);

    if (account->getActiveCodecs().empty()) {
        _warn ("UserAgent: Error: No active codec");
        pjsip_endpt_respond_stateless (_endpt, rdata, PJSIP_SC_NOT_ACCEPTABLE_HERE ,
        											  NULL, NULL, NULL);
        return false;
    }

    // Verify that we can handle the request
    status = pjsip_inv_verify_request (rdata, &options, NULL, NULL, _endpt, NULL);
    if (status != PJ_SUCCESS) {
        pjsip_endpt_respond_stateless (_endpt, rdata, PJSIP_SC_METHOD_NOT_ALLOWED,
        NULL, NULL, NULL);
        return true;
    }

    /******************************************* URL HOOK *********************************************/

    if (Manager::instance().hookPreference.getSipEnabled()) {

        _debug ("UserAgent: Set sip url hooks");

        std::string header_value;

        header_value = fetchHeaderValue (rdata->msg_info.msg,
        Manager::instance().hookPreference.getUrlSipField());

        if (header_value.size () < header_value.max_size()) {
            if (header_value!="") {
                urlhook->addAction (header_value,
                Manager::instance().hookPreference.getUrlCommand());
            }
        } else
            throw std::length_error ("UserAgent: Url exceeds std::string max_size");

    }

    /************************************************************************************************/

    _info ("UserAgent: Create a new call");

    // Generate a new call ID for the incoming call!
    id = Manager::instance().getNewCallID();

    if((call = new SIPCall (id, Call::Incoming, _cp)) == NULL) {
        _warn ("UserAgent: Error: Unable to create an incoming call");
        pjsip_endpt_respond_stateless (_endpt, rdata, PJSIP_SC_INTERNAL_SERVER_ERROR,
        NULL, NULL, NULL);
        return false;
    }

    Manager::instance().associateCallToAccount (call->getCallId(), account_id);

    std::string addrToUse, addrSdp ="0.0.0.0";

    pjsip_tpselector *tp;

    if (account != NULL) {

        // May use the published address as well

        addrToUse = SIPVoIPLink::instance ()->getInterfaceAddrFromName (account->getLocalInterface ());
        account->isStunEnabled () ? addrSdp = account->getPublishedAddress () : addrSdp = addrToUse;
        // Set the appropriate transport to have the right VIA header
        link->initTransportSelector (account->getAccountTransport (), &tp, call->getMemoryPool());

        if (account->getAccountTransport()) {

            _debug ("UserAgent: SIP transport for this account: %s %s (refcnt=%i)",
            account->getAccountTransport()->obj_name,
            account->getAccountTransport()->info,
            (int) pj_atomic_get (account->getAccountTransport()->ref_cnt));
        }

    }

    if (addrToUse == "0.0.0.0") {
        link->loadSIPLocalIP (&addrToUse);
    }

    if (addrSdp == "0.0.0.0") {
        addrSdp = addrToUse;
    }

    call->setConnectionState (Call::Progressing);
    call->setPeerNumber (peerNumber);
    call->setDisplayName (displayName);
    call->initRecFileName (peerNumber);

    _debug ("UserAgent: DisplayName: %s", displayName.c_str());

    // Have to do some stuff with the SDP
    // Set the codec map, IP, peer number and so on... for the SIPCall object
    setCallMediaLocal (call, addrToUse);

    // We retrieve the remote sdp offer in the rdata struct to begin the negotiation
    call->getLocalSDP()->setLocalIP (addrSdp);

    // Init audio rtp session
    try {
        _debug ("UserAgent: Create RTP session for this call");
        call->getAudioRtp()->initAudioRtpConfig ();
        call->getAudioRtp()->initAudioSymmetricRtpSession ();
    } catch (...) {
        _warn ("UserAgent: Error: Failed to create rtp thread from answer");
    }

    // Retreive crypto offer from body, if any
    if (rdata->msg_info.msg->body) {

        char sdpbuffer[1000];
        int len = rdata->msg_info.msg->body->print_body (rdata->msg_info.msg->body, sdpbuffer, 1000);
        if (len == -1) // error
                       len = 0;
        std::string sdpoffer = std::string (sdpbuffer, len);
        size_t start = sdpoffer.find ("a=crypto:");

        // Found crypto header in SDP
        if (start != std::string::npos) {

            std::string cryptoHeader = sdpoffer.substr (start, (sdpoffer.size() - start) -1);
            _debug ("UserAgent: Found incoming crypto offer: %s", cryptoHeader.c_str());

            CryptoOffer crypto_offer;
            crypto_offer.push_back (cryptoHeader);

            bool nego_success = false;

            if (!crypto_offer.empty()) {

                _debug ("UserAgent: Crypto attribute in SDP, init SRTP session");

                // init local cryptografic capabilities for negotiation
                std::vector<sfl::CryptoSuiteDefinition>localCapabilities;

                for (int i = 0; i < 3; i++) {
                    localCapabilities.push_back (sfl::CryptoSuites[i]);
                }

                sfl::SdesNegotiator sdesnego (localCapabilities, crypto_offer);

                if (sdesnego.negotiate()) {
                    _debug ("UserAgent: SDES negotiation successfull \n");
                    nego_success = true;

                    try {
                        _debug ("UserAgent: Create RTP session for this call");
                        call->getAudioRtp()->setRemoteCryptoInfo (sdesnego);
                        call->getAudioRtp()->initLocalCryptoInfo ();
                    } catch (...) {
                        _warn ("UserAgent: Error: Failed to create rtp thread from answer");
                    }
                }
            }
        }
    }


    status = call->getLocalSDP()->receiveOffer (r_sdp, account->getActiveCodecs (), account->getActiveVideoCodecs());
    if (status!=PJ_SUCCESS) {
        delete call;
        call = NULL;
        _warn ("UserAgent: fail in receiving initial offer");
        pjsip_endpt_respond_stateless (_endpt, rdata, PJSIP_SC_INTERNAL_SERVER_ERROR, NULL, NULL, NULL);
        return false;
    }

    // Init default codec for early media session
    sfl::Codec* audiocodec = Manager::instance().getAudioCodecFactory().instantiateCodec (PAYLOAD_CODEC_ULAW);

    // Init audio rtp session
    try {
        _debug ("UserAgent: Create RTP session for this call");
        call->getAudioRtp()->start (static_cast<sfl::AudioCodec *>(audiocodec));
    } catch (...) {
        _warn ("UserAgent: Error: Failed to create rtp thread from answer");
    }


    /* Create the local dialog (UAS) */
    status = pjsip_dlg_create_uas (pjsip_ua_instance(), rdata, NULL, &dialog);

    if (status != PJ_SUCCESS) {
        delete call;
        call = NULL;
        _warn ("UserAgent: Error: Failed to create uas dialog");
        pjsip_endpt_respond_stateless (_endpt, rdata, PJSIP_SC_INTERNAL_SERVER_ERROR,
        NULL, NULL, NULL);
        return false;
    }

    // Specify media capability during invite session creation
    status = pjsip_inv_create_uas (dialog, rdata, call->getLocalSDP()->getLocalSdpSession(), 0, &inv);

    // Explicitly set the transport, set_transport methods increment transport's reference counter
    status = pjsip_dlg_set_transport (dialog, tp);
    PJ_ASSERT_RETURN (status == PJ_SUCCESS, 1);

    // Associate the call in the invite session
    inv->mod_data[_mod_ua.id] = call;

    // Check whether Replaces header is present in the request and process accordingly.
    status = pjsip_replaces_verify_request(rdata, &replaced_dlg, PJ_FALSE, &response);
    if (status != PJ_SUCCESS) {
    	_warn("UserAgent: Error: Something wrong with Replaces request.");
        // Respond with 500 (Internal Server Error)
    	pjsip_endpt_respond_stateless(_endpt, rdata, 500, NULL, NULL, NULL);
    }

    // Check if call have been transfered
    if(replaced_dlg) { // If Replace header present

    	_debug("UserAgent: Replace request foud");

    	pjsip_inv_session *replaced_inv;

    	// Always answer the new INVITE with 200, regardless whether
    	// the replaced call is in early or confirmed state.
    	if((status = pjsip_inv_answer(inv, 200, NULL, NULL, &response)) == PJ_SUCCESS)
    		pjsip_inv_send_msg(inv, response);

    	// Get the INVITE session associated with the replaced dialog.
    	replaced_inv = pjsip_dlg_get_inv_session(replaced_dlg);

    	// Disconnect the "replaced" INVITE session.
         status = pjsip_inv_end_session(replaced_inv, PJSIP_SC_GONE, NULL, &tdata);
         if (status == PJ_SUCCESS && tdata)
             status = pjsip_inv_send_msg(replaced_inv, tdata);

         call->replaceInvSession(inv);
    }
    else { // Prooceed with normal call flow

        // Send a 180 Ringing response
        _info ("UserAgent: Send a 180 Ringing response");
        status = pjsip_inv_initial_answer (inv, rdata, PJSIP_SC_RINGING, NULL, NULL, &tdata);
        PJ_ASSERT_RETURN (status == PJ_SUCCESS, 1);

        status = pjsip_inv_send_msg (inv, tdata);
        PJ_ASSERT_RETURN (status == PJ_SUCCESS, 1);

    	// Associate invite session to the current call
    	call->setInvSession (inv);

    	// Update the connection state
    	call->setConnectionState (Call::Ringing);

    	_debug ("UserAgent: Add call to account link");

    	if (Manager::instance().incomingCall (call, account_id)) {
    		// Add this call to the callAccountMap in ManagerImpl
    		Manager::instance().getAccountLink (account_id)->addCall (call);
    	} else {
    		// Fail to notify UI
    		delete call;
    		call = NULL;
    		_warn ("UserAgent: Fail to notify UI!");
    		pjsip_endpt_respond_stateless (_endpt, rdata, PJSIP_SC_INTERNAL_SERVER_ERROR,
    				NULL, NULL, NULL);
    		return false;
    	}

    }

    /* Done */
    return true;
}

pj_bool_t transaction_response_cb (pjsip_rx_data *rdata)
{
    _info ("UserAgent: Transaction response using transport: %s %s (refcnt=%d)",
    rdata->tp_info.transport->obj_name,
    rdata->tp_info.transport->info,
    (int) pj_atomic_get (rdata->tp_info.transport->ref_cnt));

    pjsip_dialog *dlg;
    dlg = pjsip_rdata_get_dlg (rdata);

    if (dlg != NULL) {
        pjsip_transaction *tsx = pjsip_rdata_get_tsx (rdata);

        if (tsx != NULL && tsx->method.id == PJSIP_INVITE_METHOD) {
            if (tsx->status_code < 200) {
                _info ("UserAgent: Received provisional response");
            } else if (tsx->status_code >= 300) {
                _warn ("UserAgent: Dialog failed");
                // pjsip_dlg_dec_session(dlg);
                // ACK for non-2xx final response is sent by transaction.
            } else {
                _info ("UserAgent: Received 200 OK response");
                sendAck (dlg, rdata);
            }
        }
    }

    return PJ_SUCCESS;
}

static void sendAck (pjsip_dialog *dlg, pjsip_rx_data *rdata)
{

    pjsip_tx_data *tdata;

    // Create ACK request
    pjsip_dlg_create_request (dlg, &pjsip_ack_method, rdata->msg_info.cseq->cseq, &tdata);

    pjsip_dlg_send_request (dlg, tdata,-1, NULL);
}

void onCallTransfered (pjsip_inv_session *inv, pjsip_rx_data *rdata)
{
    SIPCall *currentCall;
    const pj_str_t str_refer_to = { (char*) "Refer-To", 8};
    const pj_str_t str_refer_sub = { (char*) "Refer-Sub", 9 };
    const pj_str_t str_ref_by = { (char*) "Referred-By", 11 };
    pjsip_generic_string_hdr *refer_to;
    pjsip_generic_string_hdr *refer_sub;
    pjsip_hdr *ref_by_hdr;
    pj_bool_t no_refer_sub = PJ_FALSE;
    char *uri;
    std::string sipUri;
    pjsip_status_code code;

    currentCall = (SIPCall *) inv->mod_data[_mod_ua.id];
    if (currentCall == NULL) {
        _debug ("UserAgent: Call doesn't exist (%s, %s)", __FILE__, __LINE__);
        return;
    }

    /* Find the Refer-To header */
    refer_to = (pjsip_generic_string_hdr*)
    pjsip_msg_find_hdr_by_name (rdata->msg_info.msg, &str_refer_to, NULL);
    if (refer_to == NULL) {
        /* Invalid Request.
         * No Refer-To header!
         */
        _debug ("UserAgent: Received REFER without Refer-To header!");
        pjsip_dlg_respond (inv->dlg, rdata, 400, NULL, NULL, NULL);
        return;
    }

    /* Find optional Refer-Sub header */
    refer_sub = (pjsip_generic_string_hdr*)
    pjsip_msg_find_hdr_by_name (rdata->msg_info.msg, &str_refer_sub, NULL);
    if (refer_sub) {
        if (!pj_strnicmp2 (&refer_sub->hvalue, "true", 4) ==0)
            no_refer_sub = PJ_TRUE;
    }

    /* Find optional Referred-By header (to be copied onto outgoing INVITE
     * request.
     */
    ref_by_hdr = (pjsip_hdr*)
    pjsip_msg_find_hdr_by_name (rdata->msg_info.msg, &str_ref_by, NULL);

    /* Notify callback */
    code = PJSIP_SC_ACCEPTED;

    _debug ("UserAgent: Call to %.*s is being transfered to %.*s",
    				(int) inv->dlg->remote.info_str.slen,
    				inv->dlg->remote.info_str.ptr,
    				(int) refer_to->hvalue.slen,
    				refer_to->hvalue.ptr);

    /* We're cheating here.
     * We need to get a null terminated string from a pj_str_t.
     * So grab the pointer from the hvalue and NULL terminate it, knowing
     * that the NULL position will be occupied by a newline.
     */
    uri = refer_to->hvalue.ptr;

    uri[refer_to->hvalue.slen] = '\0';

    /* Now make the outgoing call. */
    sipUri = std::string (uri);

    std::string currentCallId = currentCall->getCallId();

    std::string newCallId(Manager::instance().getNewCallID());

    SIPVoIPLink::instance()->newOutgoingCall(newCallId, sipUri);

    Manager::instance().hangupCall(currentCall->getCallId());
}


void transfer_client_cb (pjsip_evsub *sub, pjsip_event *event)
{
    PJ_UNUSED_ARG (event);

    /*
     * When subscription is accepted (got 200/OK to REFER), check if
     * subscription suppressed.
     */
    if (pjsip_evsub_get_state (sub) == PJSIP_EVSUB_STATE_ACCEPTED) {

        _debug ("UserAgent: Transfer received, waiting for notifications. ");

        pjsip_rx_data *rdata;
        pjsip_generic_string_hdr *refer_sub;
        const pj_str_t REFER_SUB = { (char *) "Refer-Sub", 9 };

 	/* Must be receipt of response message */
        pj_assert(event->type == PJSIP_EVENT_TSX_STATE &&
                  event->body.tsx_state.type == PJSIP_EVENT_RX_MSG);
        rdata = event->body.tsx_state.src.rdata;

        /* Find Refer-Sub header */
        refer_sub = (pjsip_generic_string_hdr*)
                    pjsip_msg_find_hdr_by_name(rdata->msg_info.msg,
                                               &REFER_SUB, NULL);

        /* Check if subscription is suppressed */
        if (refer_sub && pj_stricmp2(&refer_sub->hvalue, "false")==0) {
	    _debug("UserAgent: No subscription requested");
        }
	else {
	    _debug("UserAgent: Transfer subscription reqeusted");
	}	
    }

    /*
     * On incoming NOTIFY, notify application about call transfer progress.
     */
    else if (pjsip_evsub_get_state (sub) == PJSIP_EVSUB_STATE_ACTIVE ||
    		pjsip_evsub_get_state (sub) == PJSIP_EVSUB_STATE_TERMINATED) {

        pjsip_msg *msg;
        pjsip_msg_body *body;
        pjsip_status_line status_line;
        pj_bool_t is_last;
        pj_bool_t cont;
        pj_status_t status;


        _debug("UserAgent: PJSIP_EVSUB_STATE_ACTIVE PJSIP_EVSUB_STATE_TERMINATED");

        SIPVoIPLink *link = reinterpret_cast<SIPVoIPLink *> (pjsip_evsub_get_mod_data (sub, _mod_ua.id));

        /* When subscription is terminated, clear the xfer_sub member of
         * the inv_data.
         */

        if (pjsip_evsub_get_state (sub) == PJSIP_EVSUB_STATE_TERMINATED) {
            pjsip_evsub_set_mod_data (sub, _mod_ua.id, NULL);
            _debug ("UserAgent: Xfer client subscription terminated");
            // Manager::instance().hangupCall(call->getCallId());

        }

        /* Application is not interested with call progress status */
        if (!link || !event) {
            _warn ("UserAgent: Either link or event is empty in transfer callback");
            return;
        }


        pjsip_rx_data* r_data = event->body.rx_msg.rdata;

        std::string method_notify = "NOTIFY";
        std::string request =  pjsip_rx_data_get_info (r_data);

        /* This better be a NOTIFY request */
        if (r_data->msg_info.msg->line.req.method.id == PJSIP_OTHER_METHOD &&
        request.find (method_notify) != (size_t)-1) {

            /* Check if there's body */
            msg = r_data->msg_info.msg;
            body = msg->body;

            if (!body) {
                _warn ("UserAgent: Warning! Received NOTIFY without message body");
                return;
            }

            /* Check for appropriate content */
            if (pj_stricmp2 (&body->content_type.type, "message") != 0 ||
            pj_stricmp2 (&body->content_type.subtype, "sipfrag") != 0) {
                _warn ("UserAgent: Warning! Received NOTIFY without message/sipfrag content");
                return;
            }

            /* Try to parse the content */
            status = pjsip_parse_status_line ( (char*) body->data, body->len, &status_line);

            if (status != PJ_SUCCESS) {
                _warn ("UserAgent: Warning! Received NOTIFY with invalid message/sipfrag content");
                return;
            }

        } else {
            _error ("UserAgent: Error: Set code to 500 during transfer");
            status_line.code = 500;
            status_line.reason = *pjsip_get_status_text (500);
        }

        // Get call coresponding to this transaction
        std::string transferID (r_data->msg_info.cid->id.ptr, r_data->msg_info.cid->id.slen);
        std::map<std::string, std::string>::iterator it = transferCallID.find (transferID);
        std::string cid = it->second;
        SIPCall *call = dynamic_cast<SIPCall *> (link->getCall (cid));
        if (!call) {
            _warn ("UserAgent:  Call with id %s doesn't exit!", cid.c_str());
            return;
        }

        /* Notify application */
        is_last = (pjsip_evsub_get_state (sub) ==PJSIP_EVSUB_STATE_TERMINATED);

        cont = !is_last;

        _debug ("UserAgent: Notification status line: %d", status_line.code);

        if (status_line.code/100 == 2) {

            _debug ("UserAgent: Received 200 OK on call transfered, stop call!");
            pjsip_tx_data *tdata;

            status = pjsip_inv_end_session (call->getInvSession(), PJSIP_SC_GONE, NULL, &tdata);

            if (status != PJ_SUCCESS) {
                _debug ("UserAgent: Fail to create end session msg!");
            } else {
                status = pjsip_inv_send_msg (call->getInvSession(), tdata);

                if (status != PJ_SUCCESS) {
                    _debug ("UserAgent: Fail to send end session msg!");
		}
            }

            Manager::instance().hangupCall(call->getCallId());

            cont = PJ_FALSE;
        }

        if (!cont) {
            pjsip_evsub_set_mod_data (sub, _mod_ua.id, NULL);
        }
    }
}


void transfer_server_cb (pjsip_evsub *sub, pjsip_event *event)
{

    PJ_UNUSED_ARG (event);

    /*
     * When subscription is terminated, clear the xfer_sub member of
     * the inv_data.
     */
    switch (pjsip_evsub_get_state (sub)) {
	case PJSIP_EVSUB_STATE_NULL:
		break;
	case PJSIP_EVSUB_STATE_SENT:
		break;
	case PJSIP_EVSUB_STATE_ACCEPTED:
		break;
	case PJSIP_EVSUB_STATE_PENDING:
		break;
	case PJSIP_EVSUB_STATE_ACTIVE:
		break;
	case PJSIP_EVSUB_STATE_TERMINATED:
		break;
	case PJSIP_EVSUB_STATE_UNKNOWN:
		break;
	default:
		break;
	}

    if (pjsip_evsub_get_state (sub) == PJSIP_EVSUB_STATE_TERMINATED) {
        SIPCall *call;

        call = (SIPCall*) pjsip_evsub_get_mod_data (sub, _mod_ua.id);

        if (!call) {
        	_debug("UserAgent: Could not find subscription data");
            return;
        }

        pjsip_evsub_set_mod_data (sub, _mod_ua.id, NULL);

        call->setXferSub (NULL);

        // Manager::instance().hangupCall(call->getCallId());

        _error ("UserAgent: Xfer server subscription terminated");
    }
}

void handleIncomingOptions (pjsip_rx_data *rdata)
{


    pjsip_tx_data *tdata;
    pjsip_response_addr res_addr;
    const pjsip_hdr *cap_hdr;
    pj_status_t status;

    /* Create basic response. */
    status = pjsip_endpt_create_response (_endpt, rdata, PJSIP_SC_OK, NULL, &tdata);

    if (status != PJ_SUCCESS) {
        return;
    }

    /* Add Allow header */
    cap_hdr = pjsip_endpt_get_capability (_endpt, PJSIP_H_ALLOW, NULL);

    if (cap_hdr) {
        pjsip_msg_add_hdr (tdata->msg, (pjsip_hdr*) pjsip_hdr_clone (tdata->pool, cap_hdr));
    }

    /* Add Accept header */
    cap_hdr = pjsip_endpt_get_capability (_endpt, PJSIP_H_ACCEPT, NULL);

    if (cap_hdr) {
        pjsip_msg_add_hdr (tdata->msg, (pjsip_hdr*) pjsip_hdr_clone (tdata->pool, cap_hdr));
    }

    /* Add Supported header */
    cap_hdr = pjsip_endpt_get_capability (_endpt, PJSIP_H_SUPPORTED, NULL);

    if (cap_hdr) {
        pjsip_msg_add_hdr (tdata->msg, (pjsip_hdr*) pjsip_hdr_clone (tdata->pool, cap_hdr));
    }

    /* Add Allow-Events header from the evsub module */
    cap_hdr = pjsip_evsub_get_allow_events_hdr (NULL);

    if (cap_hdr) {
        pjsip_msg_add_hdr (tdata->msg, (pjsip_hdr*) pjsip_hdr_clone (tdata->pool, cap_hdr));
    }

    /* Send response statelessly */
    pjsip_get_response_addr (tdata->pool, rdata, &res_addr);

    status = pjsip_endpt_send_response (_endpt, &res_addr, tdata, NULL, NULL);


    if (status != PJ_SUCCESS)
        pjsip_tx_data_dec_ref (tdata);
}

/*****************************************************************************************************************/


bool setCallMediaLocal (SIPCall* call, const std::string &localIP)
{
    SIPAccount *account = NULL;

    _debug ("UserAgent: Set local media information for this call");

    if (call) {

        std::string account_id = Manager::instance().getAccountFromCall (call->getCallId ());

        account = dynamic_cast<SIPAccount *> (Manager::instance().getAccount (account_id));

        // Setting Audio and Video
        unsigned int callLocalAudioPort = RANDOM_LOCAL_PORT;
        unsigned int callLocalVideoPort = RANDOM_LOCAL_PORT;
        assert(callLocalAudioPort != callLocalVideoPort);
        unsigned int callLocalExternAudioPort = callLocalAudioPort;

        if (account->isStunEnabled ()) {
            // If use Stun server
            callLocalExternAudioPort = account->getStunPort ();
            //localIP = account->getPublishedAddress ();
        }

        _debug ("UserAgent: Setting local ip address: %s", localIP.c_str());
        _debug ("UserAgent: Setting local audio port to: %d", callLocalAudioPort);
        _debug ("UserAgent: Setting local video port to: %d", callLocalVideoPort);
        _debug ("UserAgent: Setting local audio port (external) to: %d", callLocalExternAudioPort);

        // Set local audio port for SIPCall(id)
        call->setLocalIp (localIP);
        call->setLocalAudioPort (callLocalAudioPort);
        call->setLocalVideoPort (callLocalVideoPort);

        call->getLocalSDP()->setLocalPublishedAudioPort (callLocalExternAudioPort);
        call->getLocalSDP()->setLocalPublishedVideoPort(callLocalVideoPort);

        return true;
    } else {

        _error ("UserAgent: Error: No call found while setting media information for this call");

        return false;

    }
}

std::string fetchHeaderValue (pjsip_msg *msg, std::string field)
{


    pj_str_t name;
    pjsip_generic_string_hdr * hdr;
    std::string value, url;
    size_t pos;

    std::cout << "fetch header value" << std::endl;

    /* Convert the field name into pjsip type */
    name = pj_str ( (char*) field.c_str());

    /* Get the header value and convert into string*/
    hdr = (pjsip_generic_string_hdr*) pjsip_msg_find_hdr_by_name (msg, &name, NULL);

    if (!hdr)
        return "";

    value = hdr->hvalue.ptr;

    if ( (pos=value.find ("\n")) == std::string::npos) {
        return "";
    }

    url = value.substr (0, pos);

    return url;
}

std::vector<std::string> SIPVoIPLink::getAllIpInterface (void)
{
    pj_sockaddr addrList[16];
    unsigned int addrCnt = PJ_ARRAY_SIZE (addrList);

    pj_status_t success;
    success = pj_enum_ip_interface (pj_AF_INET(), &addrCnt, addrList);

    std::vector<std::string> ifaceList;

    if (success != PJ_SUCCESS) {
        return ifaceList;
    }

    _debug ("Detecting available interfaces...");

    int i;

    for (i = 0; i < (int) addrCnt; i++) {
        char tmpAddr[PJ_INET_ADDRSTRLEN];
        pj_sockaddr_print (&addrList[i], tmpAddr, sizeof (tmpAddr), 0);
        ifaceList.push_back (std::string (tmpAddr));
        _debug ("Local interface %s", tmpAddr);
    }

    return ifaceList;
}


int get_iface_list (struct ifconf *ifconf)
{
    int sock, rval;

    if ( (sock = socket (AF_INET,SOCK_STREAM,0)) < 0)
        _debug ("get_iface_list error could not open socket\n");


    if ( (rval = ioctl (sock, SIOCGIFCONF , (char*) ifconf)) < 0)
        _debug ("get_iface_list error ioctl(SIOGIFCONF)\n");

    close (sock);

    return rval;
}

std::vector<std::string> SIPVoIPLink::getAllIpInterfaceByName (void)
{
    std::vector<std::string> ifaceList;

    static struct ifreq ifreqs[20];
    struct ifconf ifconf;
    int  nifaces;

    // add the default
    ifaceList.push_back (std::string ("default"));

    memset (&ifconf,0,sizeof (ifconf));
    ifconf.ifc_buf = (char*) (ifreqs);
    ifconf.ifc_len = sizeof (ifreqs);

    if (get_iface_list (&ifconf) < 0)
        _debug ("getAllIpInterfaceByName error could not get interface list\n");

    nifaces =  ifconf.ifc_len/sizeof (struct ifreq);

    _debug ("Interfaces (count = %d):\n", nifaces);

    for (int i = 0; i < nifaces; i++) {
        _debug ("  %s  ", ifreqs[i].ifr_name);
        ifaceList.push_back (std::string (ifreqs[i].ifr_name));
        printf ("    %s\n", getInterfaceAddrFromName (std::string (ifreqs[i].ifr_name)).c_str());
    }

    return ifaceList;
}

std::string SIPVoIPLink::getInterfaceAddrFromName (std::string ifaceName)
{

    struct ifreq ifr;
    int fd;
    int err;

    struct sockaddr_in *saddr_in;
    struct in_addr *addr_in;

    if ( (fd = socket (AF_INET, SOCK_DGRAM,0)) < 0)
        _error ("UserAgent: Error: could not open socket");

    memset (&ifr, 0, sizeof (struct ifreq));

    strcpy (ifr.ifr_name, ifaceName.c_str());
    ifr.ifr_addr.sa_family = AF_INET;

    if ( (err = ioctl (fd, SIOCGIFADDR, &ifr)) < 0)
        _debug ("UserAgent: Use default interface (0.0.0.0)");

    saddr_in = (struct sockaddr_in *) &ifr.ifr_addr;
    addr_in = & (saddr_in->sin_addr);

    std::string addr (inet_ntoa (*addr_in));

    close (fd);

    return addr;
}


pj_bool_t stun_sock_on_status_cb (pj_stun_sock *stun_sock UNUSED, pj_stun_sock_op op UNUSED, pj_status_t status)
{
    if (status == PJ_SUCCESS)
        return PJ_TRUE;
    else
        return PJ_FALSE;
}

pj_bool_t stun_sock_on_rx_data_cb (pj_stun_sock *stun_sock UNUSED, void *pkt UNUSED, unsigned pkt_len UNUSED, const pj_sockaddr_t *src_addr UNUSED, unsigned addr_len UNUSED)
{
    return PJ_TRUE;
}


std::string getLocalAddressAssociatedToAccount (std::string id)
{
    SIPAccount *account = NULL;
    pj_sockaddr_in local_addr_ipv4;
    pjsip_transport *tspt;
    std::string localAddr;
    pj_str_t tmp;

    _debug ("UserAgent: Get local address associated to account");

    account = dynamic_cast<SIPAccount *> (Manager::instance().getAccount (id));

    // Set the local address

    if (account != NULL && account->getAccountTransport ()) {
        tspt = account->getAccountTransport ();

        if (tspt != NULL) {
            local_addr_ipv4 = tspt->local_addr.ipv4;
        } else {
            _debug ("UserAgent: transport is null");
            local_addr_ipv4 = _localUDPTransport->local_addr.ipv4;
        }
    } else {
        _debug ("UserAgent: account is null");
        local_addr_ipv4 = _localUDPTransport->local_addr.ipv4;
    }

    tmp = pj_str (pj_inet_ntoa (local_addr_ipv4.sin_addr));
    localAddr = std::string (tmp.ptr);

    return localAddr;

}

void getRemoteSdpFromOffer (pjsip_rx_data *rdata, pjmedia_sdp_session** r_sdp)
{

    pjmedia_sdp_session *sdp;
    pjsip_msg *msg;
    pjsip_msg_body *body;

    // Get the message
    msg = rdata->msg_info.msg;
    // Get the body message
    body = msg->body;

    // Parse the remote request to get the sdp session

    if (body) {
        pjmedia_sdp_parse (rdata->tp_info.pool, (char*) body->data, body->len, &sdp);
        *r_sdp = sdp;
    }

    else
        *r_sdp = NULL;
}
<|MERGE_RESOLUTION|>--- conflicted
+++ resolved
@@ -1806,30 +1806,9 @@
     std::string toUri = account->getToUri (to);
     call->setPeerNumber (toUri);
 
-<<<<<<< HEAD
-        // Audio Rtp Session must be initialized before creating initial offer in SDP session
-        // since SDES require crypto attribute.
-        try {
-            call->getAudioRtp()->initAudioRtpConfig ();
-            call->getAudioRtp()->initAudioSymmetricRtpSession ();
-            call->getAudioRtp()->initLocalCryptoInfo ();
-            call->getAudioRtp()->start (static_cast<sfl::AudioCodec *>(audiocodec));
-            std::string toUriIP(getIPFromSIP(toUri));
-        } catch (...) {
-            _debug ("UserAgent: Unable to create RTP Session in new IP2IP call (%s:%d)", __FILE__, __LINE__);
-        }
-
-        // Building the local SDP offer
-        call->getLocalSDP()->setLocalIP (addrSdp);
-        status = call->getLocalSDP()->createOffer (account->getActiveCodecs (), account->getActiveVideoCodecs());
-        if(status != PJ_SUCCESS) {
-        	_error("UserAgent: Failed to create local offer\n");
-        }
-=======
     _debug ("UserAgent: TO uri for IP2IP call: %s", toUri.c_str());
 
     sfl::Codec* audiocodec = Manager::instance().getAudioCodecFactory().instantiateCodec (PAYLOAD_CODEC_ULAW);
->>>>>>> fd32fa8d
 
     // Audio Rtp Session must be initialized before creating initial offer in SDP session
     // since SDES require crypto attribute.
@@ -1844,7 +1823,7 @@
 
     // Building the local SDP offer
     call->getLocalSDP()->setLocalIP (addrSdp);
-    status = call->getLocalSDP()->createOffer (account->getActiveCodecs ());
+    status = call->getLocalSDP()->createOffer (account->getActiveCodecs (), account->getActiveVideoCodecs());
     if (status != PJ_SUCCESS)
         _error("UserAgent: Failed to create local offer\n");
 
