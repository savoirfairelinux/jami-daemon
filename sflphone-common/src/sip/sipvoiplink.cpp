--- conflicted
+++ resolved
@@ -3375,11 +3375,7 @@
     }
 
 
-<<<<<<< HEAD
-    // We did not found any crypto context for this media
-=======
     // We did not found any crypto context for this media, RTP fallback
->>>>>>> 6943e0c7
     if (!nego_success && call->getAudioRtp()->getAudioRtpType() == sfl::Sdes) {
 
         // We did not found any crypto context for this media
