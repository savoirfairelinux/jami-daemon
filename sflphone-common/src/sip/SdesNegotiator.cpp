--- conflicted
+++ resolved
@@ -23,7 +23,6 @@
 #include <iostream>
 #include <sstream>
 #include <algorithm>
-<<<<<<< HEAD
 #include <stdexcept> 
 
 using namespace sfl::util;
@@ -188,144 +187,4 @@
 bool SdesNegotiator::negotiate(void)
 {
 	parse();
-=======
-#include <stdexcept>
-
-namespace sfl
-{
-
-struct CryptoAttribute {
-    std::string tag;
-    std::string cryptoSuite;
-    std::string keyParams;
-    std::string sessionParams;
-};
-
-SdesNegotiator::SdesNegotiator (const std::vector<CryptoSuiteDefinition>& localCapabilites,
-                                const std::vector<std::string>& remoteAttribute) :
-        _remoteAttribute (remoteAttribute),
-        _localCapabilities (localCapabilites)
-{
-
-}
-
-void SdesNegotiator::parse (void)
-{
-    // The patterns below try to follow
-    // the ABNF grammar rules described in
-    // RFC4568 section 9.2 with the general
-    // syntax :
-    //a=crypto:tag 1*WSP crypto-suite 1*WSP key-params *(1*WSP session-param)
-
-    Regex tagPattern, cryptoSuitePattern, keyParamsPattern, sessionParamPattern;
-
-    try {
-        tagPattern = "^a=crypto:(?P<tag>[0-9]{1,9})";
-
-        cryptoSuitePattern = "[\x20\x09]+(?P<cryptoSuite>AES_CM_128_HMAC_SHA1_80|" \
-                             "AES_CM_128_HMAC_SHA1_32|" \
-                             "F8_128_HMAC_SHA1_80|" \
-                             "[A-Za-z0-9_]+)"; // srtp-crypto-suite-ext
-
-        keyParamsPattern = "[\x20\x09]+(?P<srtpKeyMethod>inline|[A-Za-z0-9_]+)\\:" \
-                           "(?P<srtpKeyInfo>[A-Za-z0-9\x2B\x2F\x3D]+)\\|" \
-                           "2\\^(?P<lifetime>[0-9]+)\\|" \
-                           "(?P<mkiValue>[0-9]+)\\:" \
-                           "(?P<mkiLength>[0-9]{1,3})\\;?";
-
-        sessionParamPattern = "[\x20\x09]+(?P<sessionParam>(kdr\\=[0-9]{1,2}|" \
-                              "UNENCRYPTED_SRTP|" \
-                              "UNENCRYPTED_SRTCP|" \
-                              "UNAUTHENTICATED_SRTP|" \
-                              "FEC_ORDER=(?P<fecOrder>FEC_SRTP|SRTP_FEC)|" \
-                              "FEC_KEY=(?P<fecKey>" + keyParamsPattern.getPattern() + ")|" \
-                              "WSH=(?P<wsh>[0-9]{1,2})|" \
-                              "(?<!\\-)[[:graph:]]+))*"; // srtp-session-extension
-
-    } catch (compile_error& exception) {
-        throw parse_error ("A compile exception occured on a pattern.");
-
-    }
-
-
-    // Take each line from the vector
-    // and parse its content
-
-    std::vector<std::string>::iterator iter;
-
-    for (iter = _remoteAttribute.begin(); iter != _remoteAttribute.end(); iter++) {
-
-        std::cout << (*iter) << std::endl;
-
-        // Check if the attribute
-        // starts with a=crypto
-        // and get the tag for this line
-        tagPattern << (*iter);
-
-        try {
-            std::string tag = tagPattern.group ("tag");
-            std::cout << "tag = " << tag << std::endl;
-        } catch (match_error& exception) {
-            throw parse_error ("Error while parsing the tag field");
-        }
-
-        // Check if the crypto
-        // suite is valid and retreive
-        // its value.
-        cryptoSuitePattern << (*iter);
-
-        try {
-            std::string cryptoSuite = cryptoSuitePattern.group ("cryptoSuite");
-            std::cout << "crypto-suite = " << cryptoSuite << std::endl;
-        } catch (match_error& exception) {
-            throw parse_error ("Error while parsing the crypto-suite field");
-        }
-
-        // Parse one or more key-params
-        // field.
-        keyParamsPattern << (*iter);
-
-        try {
-            std::string srtpKeyMethod = keyParamsPattern.group ("srtpKeyMethod");
-            std::cout << "srtp-key-method = " << srtpKeyMethod << std::endl;
-
-            std::string srtpKeyInfo = keyParamsPattern.group ("srtpKeyInfo");
-            std::cout << "srtp-key-info = " << srtpKeyInfo << std::endl;
-
-            std::string lifetime = keyParamsPattern.group ("lifetime");
-            std::cout << "lifetime = " << lifetime << std::endl;
-
-            std::string mkiValue = keyParamsPattern.group ("mkiValue");
-            std::cout << "mkiValue = " << mkiValue << std::endl;
-
-            std::string mkiLength = keyParamsPattern.group ("mkiLength");
-            std::cout << "mkiLength = " << mkiLength << std::endl;
-
-        } catch (match_error& exception) {
-            throw parse_error ("Error while parsing the key-params field");
-        }
-
-        // Parse the optional session-param
-        // field
-        sessionParamPattern << (*iter);
-
-        try {
-            std::string sessionParam = sessionParamPattern.group ("sessionParam");
-            std::cout << "srtp-session-param = " << sessionParam << std::endl;
-        } catch (not_found& exception) {
-            // Thats totally find, do nothing
-        } catch (match_error& exception) {
-            throw parse_error ("Error while parsing the crypto-suite field");
-        }
-
-    }
-
-
-}
-
-bool SdesNegotiator::negotiate (void)
-{
-    parse();
-}
->>>>>>> 2b49e4a4
 }