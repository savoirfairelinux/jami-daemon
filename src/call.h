--- conflicted
+++ resolved
@@ -39,221 +39,6 @@
 class AudioRecord;
 
 class Call{
-<<<<<<< HEAD
-  public:
-    /**
-     * This determines if the call originated from the local user (Outgoing)
-     * or from some remote peer (Incoming).
-     */
-    enum CallType {Incoming, Outgoing};
-
-    /**
-     * Tell where we're at with the call. The call gets Connected when we know
-     * from the other end what happened with out call. A call can be 'Connected'
-     * even if the call state is Busy, Refused, or Error.
-     *
-     * Audio should be transmitted when ConnectionState = Connected AND
-     * CallState = Active.
-     */
-    enum ConnectionState {Disconnected, Trying, Progressing, Ringing, Connected};
-
-    /**
-     * The Call State.
-     */
-    enum CallState {Inactive, Active, Hold, Busy, Refused, Error};
-
-    /**
-     * Constructor of a call
-     * @param id Unique identifier of the call
-     * @param type set definitely this call as incoming/outgoing
-     */
-    Call(const CallID& id, Call::CallType type);
-    virtual ~Call();
-
-    /** 
-     * Return a reference on the call id
-     * @return call id
-     */
-    CallID& getCallId() {return _id; }
-
-    /** 
-     * Set the peer number (destination on outgoing)
-     * not protected by mutex (when created)
-     * @param number peer number
-     */
-    void setPeerNumber(const std::string& number) {  _peerNumber = number; }
-
-    /** 
-     * Get the peer number (destination on outgoing)
-     * not protected by mutex (when created)
-     * @return std::string The peer number
-     */
-    const std::string& getPeerNumber() {  return _peerNumber; }
-
-    /** 
-     * Set the peer name (caller in ingoing)
-     * not protected by mutex (when created)
-     * @param name The peer name
-     */
-    void setPeerName(const std::string& name) {  _peerName = name; }
-
-    /** 
-     * Get the peer name (caller in ingoing)
-     * not protected by mutex (when created)
-     * @return std::string The peer name
-     */
-    const std::string& getPeerName() {  return _peerName; }
-
-    /**
-     * Tell if the call is incoming
-     * @return true if yes
-     *	      false otherwise
-     */
-    bool isIncoming() { return (_type == Incoming) ? true : false; }
-
-    /** 
-     * Set the connection state of the call (protected by mutex)
-     * @param state The connection state
-     */
-    void setConnectionState(ConnectionState state);
-    
-    /** 
-     * Get the connection state of the call (protected by mutex)
-     * @return ConnectionState The connection state
-     */
-    ConnectionState getConnectionState();
-
-    /**
-     * Set the state of the call (protected by mutex)
-     * @param state The call state
-     */
-    void setState(CallState state);
-
-    /** 
-     * Get the call state of the call (protected by mutex)
-     * @return CallState  The call state
-     */
-    CallState getState();
-
-    /**
-     * Set the audio start boolean (protected by mutex)
-     * @param start true if we start the audio
-     *		    false otherwise
-     */
-    void setAudioStart(bool start);
-
-    /**
-     * Tell if the audio is started (protected by mutex)
-     * @return true if it's already started
-     *	      false otherwise
-     */
-    bool isAudioStarted();
-
-        /** 
-     * Set my IP [not protected] 
-     * @param ip  The local IP address
-     */
-    void setLocalIp(const std::string& ip)     { _localIPAddress = ip; }
-
-    /** 
-     * Set local audio port, as seen by me [not protected]
-     * @param port  The local audio port
-     */
-    void setLocalAudioPort(unsigned int port)  { _localAudioPort = port;}
-
-    /** 
-     * Set the audio port that remote will see.
-     * @param port  The external audio port
-     */
-    void setLocalExternAudioPort(unsigned int port) { _localExternalAudioPort = port; }
-
-    /** 
-     * Return the audio port seen by the remote side. 
-     * @return unsigned int The external audio port
-    */
-    unsigned int getLocalExternAudioPort() { return _localExternalAudioPort; }
-
-    /** 
-     * Return my IP [mutex protected] 
-     * @return std::string The local IP
-     */
-    const std::string& getLocalIp();
-
-    /** 
-     * Return port used locally (for my machine) [mutex protected] 
-     * @return unsigned int  The local audio port
-     */
-    unsigned int getLocalAudioPort();
-
-    /**
-     * @return Return the file name for this call
-     */
-    std::string getFileName() {return _filename;}
-
-    /**
-     * A recorder for this call
-     */
-    AudioRecord recAudio;
-  
-    /**
-     * SetRecording
-     */
-    void setRecording();
-
-    /**
-     * stopRecording, make sure the recording is stopped (whe transfering call)
-     */
-    void stopRecording();
-    
-    /**
-     * Return Recording state
-     */
-    bool isRecording(); 
-
-    /**
-     *
-     */
-    void initRecFileName();
-
-  protected:
-    /** Protect every attribute that can be changed by two threads */
-    ost::Mutex _callMutex;
-
-    bool _audioStarted;
-
-    // Informations about call socket / audio
-
-    /** My IP address */
-    std::string  _localIPAddress;
-
-    /** Local audio port, as seen by me. */
-    unsigned int _localAudioPort;
-
-    /** Port assigned to my machine by the NAT, as seen by remote peer (he connects there) */
-    unsigned int _localExternalAudioPort;
-
-    
-  private:  
-  
-    /** Unique ID of the call */
-    CallID _id;
-
-    /** Type of the call */
-    CallType _type;
-    /** Disconnected/Progressing/Trying/Ringing/Connected */
-    ConnectionState _connectionState;
-    /** Inactive/Active/Hold/Busy/Refused/Error */
-    CallState _callState;
-
-    /** Name of the peer */
-    std::string _peerName;
-
-    /** Number of the peer */
-    std::string _peerNumber;
-
-    /** File name for his call : time YY-MM-DD */
-    std::string _filename;
-=======
     public:
 
         /**
@@ -480,7 +265,6 @@
 
         /** File name for his call : time YY-MM-DD */
         std::string _filename;
->>>>>>> fe8f19f1
 };
 
 #endif