/*
 *  Copyright (C) 2004-2006 Savoir-Faire Linux inc.
 *  Author: Yan Morin <yan.morin@savoirfairelinux.com>
 *  Author : Laurielle Lea <laurielle.lea@savoirfairelinux.com>
 *
 *  This program is free software; you can redistribute it and/or modify
 *  it under the terms of the GNU General Public License as published by
 *  the Free Software Foundation; either version 3 of the License, or
 *  (at your option) any later version.
 *
 *  This program is distributed in the hope that it will be useful,
 *  but WITHOUT ANY WARRANTY; without even the implied warranty of
 *  MERCHANTABILITY or FITNESS FOR A PARTICULAR PURPOSE.  See the
 *  GNU General Public License for more details.
 *
 *  You should have received a copy of the GNU General Public License
 *  along with this program; if not, write to the Free Software
 *   Foundation, Inc., 675 Mass Ave, Cambridge, MA 02139, USA.
 */
#ifndef CALL_H
#define CALL_H

#include <cc++/thread.h> // for mutex
#include <sstream>

#include "audio/codecDescriptor.h"
#include "plug-in/audiorecorder/audiorecord.h"

/* 
 * @file call.h 
 * @brief A call is the base class for protocol-based calls
 */

typedef std::string CallID;

class Call{
  public:
    /**
     * This determines if the call originated from the local user (Outgoing)
     * or from some remote peer (Incoming).
     */
    enum CallType {Incoming, Outgoing};

    /**
     * Tell where we're at with the call. The call gets Connected when we know
     * from the other end what happened with out call. A call can be 'Connected'
     * even if the call state is Busy, Refused, or Error.
     *
     * Audio should be transmitted when ConnectionState = Connected AND
     * CallState = Active.
     */
    enum ConnectionState {Disconnected, Trying, Progressing, Ringing, Connected};

    /**
     * The Call State.
     */
    enum CallState {Inactive, Active, Hold, Busy, Refused, Error};

    /**
     * Constructor of a call
     * @param id Unique identifier of the call
     * @param type set definitely this call as incoming/outgoing
     */
    Call(const CallID& id, Call::CallType type);
    virtual ~Call();

    /** 
     * Return a reference on the call id
     * @return call id
     */
    CallID& getCallId() {return _id; }

    /** 
     * Set the peer number (destination on outgoing)
     * not protected by mutex (when created)
     * @param number peer number
     */
    void setPeerNumber(const std::string& number) {  _peerNumber = number; }

    /** 
     * Get the peer number (destination on outgoing)
     * not protected by mutex (when created)
     * @return std::string The peer number
     */
    const std::string& getPeerNumber() {  return _peerNumber; }

    /** 
     * Set the peer name (caller in ingoing)
     * not protected by mutex (when created)
     * @param name The peer name
     */
    void setPeerName(const std::string& name) {  _peerName = name; }

    /** 
     * Get the peer name (caller in ingoing)
     * not protected by mutex (when created)
     * @return std::string The peer name
     */
    const std::string& getPeerName() {  return _peerName; }

    /**
     * Tell if the call is incoming
     * @return true if yes
     *	      false otherwise
     */
    bool isIncoming() { return (_type == Incoming) ? true : false; }

    /** 
     * Set the connection state of the call (protected by mutex)
     * @param state The connection state
     */
    void setConnectionState(ConnectionState state);
    
    /** 
     * Get the connection state of the call (protected by mutex)
     * @return ConnectionState The connection state
     */
    ConnectionState getConnectionState();

    /**
     * Set the state of the call (protected by mutex)
     * @param state The call state
     */
    void setState(CallState state);

    /** 
     * Get the call state of the call (protected by mutex)
     * @return CallState  The call state
     */
    CallState getState();

    /**
     * Set the audio start boolean (protected by mutex)
     * @param start true if we start the audio
     *		    false otherwise
     */
    void setAudioStart(bool start);

    /**
     * Tell if the audio is started (protected by mutex)
     * @return true if it's already started
     *	      false otherwise
     */
    bool isAudioStarted();

    // AUDIO
    /** 
     * Set internal codec Map: initialization only, not protected 
     * @param map The codec map
     */
    void setCodecMap(const CodecDescriptor& map) { _codecMap = map; } 

    /** 
     * Get internal codec Map: initialization only, not protected 
     * @return CodecDescriptor	The codec map
     */
    CodecDescriptor& getCodecMap();

    /** 
     * Set my IP [not protected] 
     * @param ip  The local IP address
     */
    void setLocalIp(const std::string& ip)     { _localIPAddress = ip; }

    /** 
     * Set local audio port, as seen by me [not protected]
     * @param port  The local audio port
     */
    void setLocalAudioPort(unsigned int port)  { _localAudioPort = port;}

    /** 
     * Set the audio port that remote will see.
     * @param port  The external audio port
     */
    void setLocalExternAudioPort(unsigned int port) { _localExternalAudioPort = port; }

    /** 
     * Return the audio port seen by the remote side. 
     * @return unsigned int The external audio port
    */
    unsigned int getLocalExternAudioPort() { return _localExternalAudioPort; }

    /** 
     * Return my IP [mutex protected] 
     * @return std::string The local IP
     */
    const std::string& getLocalIp();

    /** 
     * Return port used locally (for my machine) [mutex protected] 
     * @return unsigned int  The local audio port
     */
    unsigned int getLocalAudioPort();

    /** 
     * Return audio port at destination [mutex protected] 
     * @return unsigned int The remote audio port
     */
    unsigned int getRemoteAudioPort();

    /** 
     * Return IP of destination [mutex protected]
     * @return const std:string	The remote IP address
     */
    const std::string& getRemoteIp();

    /** 
     * Return audio codec [mutex protected]
     * @return AudioCodecType The payload of the codec
     */
    AudioCodecType getAudioCodec();

    /**
     * @return Return the file name for this call
     */
    std::string getFileName() {return _filename;}

    /**
     * A recorder for this call
     */
    AudioRecord recAudio;
  
    /**
     * SetRecording
     */
    void setRecording();
<<<<<<< HEAD
=======

    /**
     * stopRecording, make sure the recording is stopped (whe transfering call)
     */
    void stopRecording();
>>>>>>> b4784ab7
    
    /**
     * Return Recording state
     */
    bool isRecording(); 

  protected:
    /** Protect every attribute that can be changed by two threads */
    ost::Mutex _callMutex;

    /** 
     * Set remote's IP addr. [not protected]
     * @param ip  The remote IP address
     */
    void setRemoteIP(const std::string& ip)    { _remoteIPAddress = ip; }

    /** 
     * Set remote's audio port. [not protected]
     * @param port  The remote audio port
     */
    void setRemoteAudioPort(unsigned int port) { _remoteAudioPort = port; }

    /** 
     * Set the audio codec used.  [not protected] 
     * @param audioCodec  The payload of the codec
     */
    void setAudioCodec(AudioCodecType audioCodec) { _audioCodec = audioCodec; }

    /** Codec Map */
    CodecDescriptor _codecMap;

    /** Codec pointer */
    AudioCodecType _audioCodec;

    bool _audioStarted;

    // Informations about call socket / audio

    /** My IP address */
    std::string  _localIPAddress;

    /** Local audio port, as seen by me. */
    unsigned int _localAudioPort;

    /** Port assigned to my machine by the NAT, as seen by remote peer (he connects there) */
    unsigned int _localExternalAudioPort;

    /** Remote's IP address */
    std::string  _remoteIPAddress;

    /** Remote's audio port */
    unsigned int _remoteAudioPort;


  private:  
  
    /** Unique ID of the call */
    CallID _id;

    /** Type of the call */
    CallType _type;
    /** Disconnected/Progressing/Trying/Ringing/Connected */
    ConnectionState _connectionState;
    /** Inactive/Active/Hold/Busy/Refused/Error */
    CallState _callState;

    /** Name of the peer */
    std::string _peerName;

    /** Number of the peer */
    std::string _peerNumber;

    /** File name for his call : time YY-MM-DD */
    std::string _filename;
};

#endif<|MERGE_RESOLUTION|>--- conflicted
+++ resolved
@@ -224,14 +224,11 @@
      * SetRecording
      */
     void setRecording();
-<<<<<<< HEAD
-=======
 
     /**
      * stopRecording, make sure the recording is stopped (whe transfering call)
      */
     void stopRecording();
->>>>>>> b4784ab7
     
     /**
      * Return Recording state
