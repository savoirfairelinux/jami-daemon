--- conflicted
+++ resolved
@@ -443,19 +443,14 @@
     }
 
     if (_dbus){ 
-<<<<<<< HEAD
-        /*if (rec)
-            _dbus->getCallManager()->callStateChanged(id, "UNHOLD_RECORD");
-        else 
-            _dbus->getCallManager()->callStateChanged(id, "UNHOLD_CURRENT");
-        */
-        _dbus->getCallManager()->callStateChanged(id, "CURRENT");
-=======
+
+        //_dbus->getCallManager()->callStateChanged(id, "CURRENT");
+
         if (rec)
             _dbus->getCallManager()->callStateChanged(call_id, "UNHOLD_RECORD");
         else 
             _dbus->getCallManager()->callStateChanged(call_id, "UNHOLD_CURRENT");
->>>>>>> 2ace0800
+
     }
   
     switchCall(id);
