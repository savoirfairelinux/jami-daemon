--- conflicted
+++ resolved
@@ -40,227 +40,6 @@
  * @brief Listener and manager interface for each VoIP protocol
  */
 class VoIPLink {
-<<<<<<< HEAD
-  public:
-
-    /**
-     * Constructor
-     * @param accountID The account identifier
-     */
-    VoIPLink(const AccountID& accountID);
-
-    /**
-     * Virtual destructor
-     */
-    virtual ~VoIPLink (void);
-
-    /** Contains all the state an Voip can be in */
-    enum RegistrationState {Unregistered, Trying, Registered, Error, ErrorAuth , ErrorNetwork , ErrorHost, ErrorExistStun, ErrorConfStun};
-    typedef enum RegistrationState RegistrationState;
-
-    /**
-     * Virtual method
-     * Event listener. Each event send by the call manager is received and handled from here
-     */
-    virtual void getEvent (void) = 0;
-
-    /** 
-     * Virtual method
-     * Try to initiate the pjsip engine/thread and set config 
-     * @return bool True if OK
-     */
-    virtual bool init (void) = 0;
-    
-    /**
-     * Virtual method
-     * Delete link-related stuuf like calls
-     */
-    virtual void terminate (void) = 0;
-    
-    /**
-     * Virtual method
-     * Build and send SIP registration request
-     * @return bool True on success
-     *		  false otherwise
-     */
-    virtual int sendRegister (void) = 0;
-    
-    /**
-     * Virtual method
-     * Build and send SIP unregistration request
-     * @return bool True on success
-     *		  false otherwise
-     */
-    virtual int sendUnregister (void) = 0;
-
-    /**
-     * Place a new call
-     * @param id  The call identifier
-     * @param toUrl  The Sip address of the recipient of the call
-     * @return Call* The current call
-     */
-    virtual Call* newOutgoingCall(const CallID& id, const std::string& toUrl) = 0;
-    /**
-     * Answer the call
-     * @param id The call identifier
-     * @return bool True on success
-     */
-    virtual bool answer(const CallID& id) = 0;
-
-    /**
-     * Hang up a call
-     * @param id The call identifier
-     * @return bool True on success
-     */
-    virtual bool hangup(const CallID& id) = 0;
-
-    /**
-     * Cancel the call dialing
-     * @param id The call identifier
-     * @return bool True on success
-     */
-    virtual bool cancel(const CallID& id) = 0;
-
-    /**
-     * Put a call on hold
-     * @param id The call identifier
-     * @return bool True on success
-     */
-    virtual bool onhold(const CallID& id) = 0;
-
-    /**
-     * Resume a call from hold state
-     * @param id The call identifier
-     * @return bool True on success
-     */
-    virtual bool offhold(const CallID& id) = 0;
-
-    /**
-     * Transfer a call to specified URI
-     * @param id The call identifier
-     * @param to The recipient of the call
-     * @return bool True on success
-     */
-    virtual bool transfer(const CallID& id, const std::string& to) = 0;
-
-    /**
-     * Refuse incoming call
-     * @param id The call identifier
-     * @return bool True on success
-     */
-    virtual bool refuse(const CallID& id) = 0;
-
-    /**
-     * Set Recording
-     * @param id The call identifier
-     */
-    virtual void setRecording(const CallID& id) = 0;
-
-    /**
-     * Send DTMF
-     * @param id The call identifier
-     * @param code  The char code
-     * @return bool True on success
-     */
-    virtual bool carryingDTMFdigits(const CallID& id, char code) = 0;
-
-    /* Accessors */
-    std::string& getFullName (void) { return _fullname; }
-    void setFullName (const std::string& fullname) { _fullname = fullname; }
-
-    std::string& getHostname (void) { return _hostname; }
-    void setHostname (const std::string& hostname) {  _hostname = hostname; }
-
-    std::string& getUsername (void) { return _username; }
-    void setUsername (const std::string& username) {  _username = username; }
-
-    std::string& getPassword (void) { return _password; }
-    void setPassword (const std::string& password) {  _password = password; }
-
-    /**
-     * @return AccountID  parent Account's ID
-     */
-    AccountID& getAccountID(void) { return _accountID; }
-
-    /**
-     * @param accountID The account identifier
-     */
-    void setAccountID( const AccountID& accountID) { _accountID = accountID; }
-
-    /** Get the call pointer from the call map (protected by mutex)
-     * @param id A Call ID
-     * @return Call*  Call pointer or 0
-     */
-    Call* getCall(const CallID& id);
-
-    /**
-     * Get connection status
-     * @return Connection status
-     */
-    RegistrationState getRegistrationState() { return _registrationState; }
-
-    /**
-     * Set new registration state
-     * @param state The registration state
-     */
-    void setRegistrationState(const RegistrationState state);
-
-  private:
-    std::string _hostname;
-    std::string _username;
-    std::string _password;
-    std::string _fullname;
-
-    /**
-     * ID of parent's Account
-     */
-    AccountID _accountID;
-
-    /**
-     * State of registration
-     */
-    RegistrationState _registrationState;
-
-public:
-    /** Add a call to the call map (protected by mutex)
-     * @param call A call pointer with a unique pointer
-     * @return bool True if the call was unique and added
-     */
-    bool addCall(Call* call);
-
-    /** Remove a call from the call map (protected by mutex)
-     * @param id A Call ID
-     * @return bool True if the call was correctly removed
-     */
-    bool removeCall(const CallID& id);
-
-    /**
-     * Remove all the call from the map
-     * @return bool True on success
-     */
-    bool clearCallMap();
-    
-    
-protected:
-    /** Contains all the calls for this Link, protected by mutex */
-    CallMap _callMap;
-
-    /** Mutex to protect call map */
-    ost::Mutex _callMapMutex;
-
-    /** Get Local IP Address (ie: 127.0.0.1, 192.168.0.1, ...) */
-    std::string _localIPAddress;
-
-    /** Get local listening port (5060 for SIP, ...) */
-    unsigned int _localPort;
-
-    /** Whether init() was called already or not
-     * This should be used in [IAX|SIP]VoIPLink::init() and terminate(), to
-     * indicate that init() was called, or reset by terminate().
-     */
-    bool _initDone;
-=======
-
     public:
         /**
          * Constructor
@@ -375,6 +154,12 @@
          */
         virtual bool carryingDTMFdigits(const CallID& id, char code) = 0;
 
+    	/**
+     	* Set Recording
+     	* @param id The call identifier
+     	*/
+    	virtual void setRecording(const CallID& id) = 0;
+
         bool initDone (void) { return _initDone; }
         void initDone (bool state) { _initDone = state; }
 
@@ -443,7 +228,6 @@
          * indicate that init() was called, or reset by terminate().
          */
         bool _initDone;
->>>>>>> 047b3f4c
 };
 
 #endif // __VOIP_LINK_H__