/*
 *  Copyright (C) 2004-2009 Savoir-Faire Linux inc.
 *
 *  Author: Emmanuel Milou <emmanuel.milou@savoirfairelinux.com>
 *  Author: Yun Liu <yun.liu@savoirfairelinux.com>
 *
 *  This program is free software; you can redistribute it and/or modify
 *  it under the terms of the GNU General Public License as published by
 *  the Free Software Foundation; either version 3 of the License, or
 *  (at your option) any later version.
 *
 *  This program is distributed in the hope that it will be useful,
 *  but WITHOUT ANY WARRANTY; without even the implied warranty of
 *  MERCHANTABILITY or FITNESS FOR A PARTICULAR PURPOSE.  See the
 *  GNU General Public License for more details.
 *
 *  You should have received a copy of the GNU General Public License
 *  along with this program; if not, write to the Free Software
 *   Foundation, Inc., 675 Mass Ave, Cambridge, MA 02139, USA.
 */

#include "sipvoiplink.h"
#include "eventthread.h"
#include "sipcall.h"
#include "sipaccount.h"
#include "audio/audiortp.h"

/**************** EXTERN VARIABLES AND FUNCTIONS (callbacks) **************************/

/*
 *  The global pool factory
 */
pj_caching_pool _cp;

/*
 * The pool to allocate memory
 */
pj_pool_t *_pool;    

/*
 *	The SIP endpoint
 */
pjsip_endpoint *_endpt;

/*
 *	The SIP module
 */
pjsip_module _mod_ua;  

/*
 * Thread related
 */
pj_thread_t *thread;
pj_thread_desc desc;


/**
 * Get the number of voicemail waiting in a SIP message
 */
void set_voicemail_info( AccountID account, pjsip_msg_body *body );

/**
 * Set audio (SDP) configuration for a call
 * localport, localip, localexternalport
 * @param call a SIPCall valid pointer
 * @return bool True
 */
bool setCallAudioLocal(SIPCall* call, std::string localIP, bool stun, std::string server);

// Documentated from the PJSIP Developer's Guide, available on the pjsip website/

/*
 * Session callback
 * Called when the invite session state has changed.
 *
 * @param	inv	A pointer on a pjsip_inv_session structure
 * @param	e	A pointer on a pjsip_event structure
 */
void call_on_state_changed( pjsip_inv_session *inv, pjsip_event *e);

/*
 * Session callback
 * Called after SDP offer/answer session has completed.
 *
 * @param	inv	A pointer on a pjsip_inv_session structure
 * @param	status	A pj_status_t structure
 */
void call_on_media_update( pjsip_inv_session *inv UNUSED, pj_status_t status UNUSED);

/*
 * Called when the invote usage module has created a new dialog and invite
 * because of forked outgoing request.
 *
 * @param	inv	A pointer on a pjsip_inv_session structure
 * @param	e	A pointer on a pjsip_event structure
 */
void call_on_forked(pjsip_inv_session *inv, pjsip_event *e);

/*
 * Session callback
 * Called whenever any transactions within the session has changed their state.
 * Useful to monitor the progress of an outgoing request.
 *
 * @param	inv	A pointer on a pjsip_inv_session structure
 * @param	tsx	A pointer on a pjsip_transaction structure
 * @param	e	A pointer on a pjsip_event structure
 */
void call_on_tsx_changed(pjsip_inv_session *inv, pjsip_transaction *tsx, pjsip_event *e);

/*
 * Registration callback
 */
void regc_cb(struct pjsip_regc_cbparam *param);

/*
 * Called to handle incoming requests outside dialogs
 * @param   rdata
 * @return  pj_bool_t
 */
pj_bool_t mod_on_rx_request(pjsip_rx_data *rdata);

/*
 * Called to handle incoming response
 * @param	rdata
 * @return	pj_bool_t
 */
pj_bool_t mod_on_rx_response(pjsip_rx_data *rdata UNUSED) ;

/*
 * Transfer callbacks
 */
void xfer_func_cb( pjsip_evsub *sub, pjsip_event *event);
void xfer_svr_cb(pjsip_evsub *sub, pjsip_event *event);
void onCallTransfered(pjsip_inv_session *inv, pjsip_rx_data *rdata);

/*************************************************************************************************/

SIPVoIPLink* SIPVoIPLink::_instance = NULL;


    SIPVoIPLink::SIPVoIPLink(const AccountID& accountID)
    : VoIPLink(accountID)
      , _nbTryListenAddr(2) // number of times to try to start SIP listener
      , _stunServer("")
    , _localExternAddress("") 
    , _localExternPort(0)
    , _audiortp(new AudioRtp())
    ,_regPort(DEFAULT_SIP_PORT)
    , _useStun(false)
    , _clients(0)
{
    _debug("SIPVoIPLink::~SIPVoIPLink(): sipvoiplink constructor called \n");    

    // to get random number for RANDOM_PORT
    srand (time(NULL));

    /* Start pjsip initialization step */
    init();
}

SIPVoIPLink::~SIPVoIPLink()
{
    _debug("SIPVoIPLink::~SIPVoIPLink(): sipvoiplink destructor called \n");
    terminate();
}

SIPVoIPLink* SIPVoIPLink::instance( const AccountID& id)
{

    if(!_instance ){
        _instance = new SIPVoIPLink( id );
    }

    return _instance;
}

void SIPVoIPLink::decrementClients (void)
{
    _clients--;
    if(_clients == 0){
        terminate();
        SIPVoIPLink::_instance=NULL;
    }
}

bool SIPVoIPLink::init()
{
    if(initDone())
        return false;
    
    /* Instanciate the C++ thread */
    _evThread = new EventThread(this);

    /* Initialize the pjsip library */
    pjsip_init();
    initDone(true);

    return true;
}

    void 
SIPVoIPLink::terminate()
{
    if (_evThread){
        delete _evThread; _evThread = NULL;
    }

    /* Clean shutdown of pjsip library */
    if( initDone() )
    {
        pjsip_shutdown();
    }
    initDone(false);
}

    void
SIPVoIPLink::terminateSIPCall()
{
    ost::MutexLock m(_callMapMutex);
    CallMap::iterator iter = _callMap.begin();
    SIPCall *call;
    while( iter != _callMap.end() ) {
        call = dynamic_cast<SIPCall*>(iter->second);
        if (call) {
            // terminate the sip call
      	    _debug("SIPVoIPLink::terminateSIPCall()::the call is deleted, should close recording file \n");
            delete call; call = 0;
        }
        iter++;
    }
    _callMap.clear();
}

    void
SIPVoIPLink::terminateOneCall(const CallID& id)
{
    _debug("SIPVoIPLink::terminateOneCall(): function called \n");
  
    SIPCall *call = getSIPCall(id);
    if (call) {
    // terminate the sip call
        _debug("SIPVoIPLink::terminateOneCall()::the call is deleted, should close recording file \n");
        delete call; call = 0;
    }
}



    void
SIPVoIPLink::getEvent()
{
    // We have to register the external thread so it could access the pjsip framework
    if(!pj_thread_is_registered())
        pj_thread_register( NULL, desc, &thread );

    // PJSIP polling
    pj_time_val timeout = {0, 10};
    pjsip_endpt_handle_events( _endpt, &timeout);
    
}

int SIPVoIPLink::sendRegister( AccountID id )
{
    pj_status_t status;
    int expire_value;
    char contactTmp[256];
    pj_str_t svr, aor, contact;
    pjsip_tx_data *tdata;
    std::string tmp, hostname, username, password;
    SIPAccount *account;
    pjsip_regc *regc;

    account = dynamic_cast<SIPAccount *> (Manager::instance().getAccount(id));
    hostname = account->getHostname();
    username = account->getUsername();
    password = account->getPassword();

    _mutexSIP.enterMutex(); 

    /* Get the client registration information for this particular account */
    regc = account->getRegistrationInfo();
    /* If the registration already exists, delete it */
    if(regc) {
        status = pjsip_regc_destroy(regc);
        regc = NULL;
        PJ_ASSERT_RETURN( status == PJ_SUCCESS, 1 );
    }

    account->setRegister(true);

    /* Set the expire value of the message from the config file */
    expire_value = Manager::instance().getRegistrationExpireValue();

    /* Update the state of the voip link */
    account->setRegistrationState(Trying);

    if (!validStunServer) {
        account->setRegistrationState(ErrorExistStun);
        account->setRegister(false);
        _mutexSIP.leaveMutex(); 
        return false;
    }

    /* Create the registration according to the account ID */
    status = pjsip_regc_create(_endpt, (void*)account, &regc_cb, &regc);
    if (status != PJ_SUCCESS) {
        _debug("UserAgent: Unable to create regc.\n");
        _mutexSIP.leaveMutex(); 
        return false;
    }

    tmp = "sip:" + hostname;
    pj_strdup2(_pool, &svr, tmp.data());

    tmp = "<sip:" + username + "@" + hostname + ">";
    pj_strdup2(_pool, &aor, tmp.data());

    sprintf(contactTmp, "<sip:%s@%s:%d>", username.data(), _localExternAddress.data(), _localExternPort);
    pj_strdup2(_pool, &contact, contactTmp);
    account->setContact(contactTmp);

    status = pjsip_regc_init(regc, &svr, &aor, &aor, 1, &contact, 600); //timeout);
    if (status != PJ_SUCCESS) {
        _debug("UserAgent: Unable to initialize regc. %d\n", status); //, regc->str_srv_url.ptr);
        _mutexSIP.leaveMutex(); 
        return false;
    }

    pjsip_cred_info *cred = account->getCredInfo();

    if(!cred)
        cred = new pjsip_cred_info();

    pj_bzero(cred, sizeof (pjsip_cred_info));
    pj_strdup2(_pool, &cred->username, username.data());
    cred->data_type = PJSIP_CRED_DATA_PLAIN_PASSWD;
    pj_strdup2(_pool, &cred->data, password.data());
    pj_strdup2(_pool, &cred->realm, "*");
    pj_strdup2(_pool, &cred->scheme, "digest");
    pjsip_regc_set_credentials(regc, 1, cred);

    account->setCredInfo(cred);

    status = pjsip_regc_register(regc, PJ_TRUE, &tdata);
    if (status != PJ_SUCCESS) {
        _debug("UserAgent: Unable to register regc.\n");
        _mutexSIP.leaveMutex(); 
        return false;
    }

    status = pjsip_regc_send(regc, tdata);
    if (status != PJ_SUCCESS) {
        _debug("UserAgent: Unable to send regc request.\n");
        _mutexSIP.leaveMutex(); 
        return false;
    }

    _mutexSIP.leaveMutex(); 

    account->setRegistrationInfo(regc);

    return true;
}

    int 
SIPVoIPLink::sendUnregister( AccountID id )
{
    pj_status_t status = 0;
    pjsip_tx_data *tdata = NULL;
    SIPAccount *account;
    pjsip_regc *regc;

    account = dynamic_cast<SIPAccount *> (Manager::instance().getAccount(id));
    regc = account->getRegistrationInfo();

    if(!account->isRegister()){
        account->setRegistrationState(Unregistered); 
        return true;
    }

    if(regc) {
        status = pjsip_regc_unregister(regc, &tdata);
        if(status != PJ_SUCCESS) {
            _debug("UserAgent: Unable to unregister regc.\n");
            return false;
        }

        status = pjsip_regc_send( regc, tdata );
        if(status != PJ_SUCCESS) {
            _debug("UserAgent: Unable to send regc request.\n");
            return false;
        }
    } else {
        _debug("UserAgent: regc is null!\n");
        return false;
    }

    account->setRegistrationInfo(regc);
    account->setRegister(false);

    return true;
}

Call* 
SIPVoIPLink::newOutgoingCall(const CallID& id, const std::string& toUrl)
{
    Account* account;

    SIPCall* call = new SIPCall(id, Call::Outgoing);

    if (call) {
        account = dynamic_cast<SIPAccount *>(Manager::instance().getAccount(Manager::instance().getAccountFromCall(id)));
        if(!account)
        {
            _debug("Error retrieving the account to the make the call with\n");
            call->setConnectionState(Call::Disconnected);
            call->setState(Call::Error);
            delete call; call=0;
            return call;
        }
        //call->setPeerNumber(toUrl);
        call->setPeerNumber(getSipTo(toUrl, account->getHostname()));
        _debug("Try to make a call to: %s with call ID: %s\n", toUrl.data(), id.data());
        // we have to add the codec before using it in SIPOutgoingInvite...
        call->setCodecMap(Manager::instance().getCodecDescriptorMap());
        if ( SIPOutgoingInvite(call) ) {
            call->setConnectionState(Call::Progressing);
            call->setState(Call::Active);
            addCall(call);
        } else {
            delete call; call = 0;
        }
    }
    return call;
}

    bool
SIPVoIPLink::answer(const CallID& id)
{

    int i;
    SIPCall *call;
    pj_status_t status;
    pjsip_tx_data *tdata;

    _debug("- SIP Action: start answering\n");

    call = getSIPCall(id);

    if (call==0) {
        _debug("! SIP Failure: SIPCall doesn't exists\n");
        return false;
    }

    // User answered the incoming call, tell peer this news
    if (call->startNegociation(_pool)) {
        // Create and send a 200(OK) response
        _debug("UserAgent: Negociation success!\n");
        status = pjsip_inv_answer(call->getInvSession(), PJSIP_SC_OK, NULL, NULL, &tdata);
        PJ_ASSERT_RETURN(status == PJ_SUCCESS, 1);
        status = pjsip_inv_send_msg(call->getInvSession(), tdata);
        PJ_ASSERT_RETURN(status == PJ_SUCCESS, 1);

        _debug("* SIP Info: Starting AudioRTP when answering\n");
        if (_audiortp->createNewSession(call) >= 0) {
            call->setAudioStart(true);
            call->setConnectionState(Call::Connected);
            call->setState(Call::Active);
            return true;
        } else {
            _debug("! SIP Failure: Unable to start sound when answering %s/%d\n", __FILE__, __LINE__);
        }
    }
    terminateOneCall(call->getCallId());
    removeCall(call->getCallId());
    return false;
}

    bool
SIPVoIPLink::hangup(const CallID& id)
{
    pj_status_t status;
    pjsip_tx_data *tdata = NULL;
    SIPCall* call;

    call = getSIPCall(id);

    if (call==0) { _debug("! SIP Error: Call doesn't exist\n"); return false; }  

    // User hangup current call. Notify peer
    status = pjsip_inv_end_session(call->getInvSession(), 404, NULL, &tdata);
    if(status != PJ_SUCCESS)
        return false;

    if(tdata == NULL)
        return true;

    status = pjsip_inv_send_msg(call->getInvSession(), tdata);
    if(status != PJ_SUCCESS)
        return false;

    call->getInvSession()->mod_data[getModId()] = NULL;
    
<<<<<<< HEAD
=======

    // Release RTP thread
    if (Manager::instance().isCurrentCall(id)) {
        _debug("* SIP Info: Stopping AudioRTP for hangup\n");
        _audiortp->closeRtpSession();
    }
 
    terminateOneCall(id);
    removeCall(id);

    return true;
}

bool
SIPVoIPLink::peerHungup(const CallID& id)
{
    pj_status_t status;
    pjsip_tx_data *tdata = NULL;
    SIPCall* call;

    call = getSIPCall(id);

    if (call==0) { _debug("! SIP Error: Call doesn't exist\n"); return false; }  

    // User hangup current call. Notify peer
    status = pjsip_inv_end_session(call->getInvSession(), 404, NULL, &tdata);
    if(status != PJ_SUCCESS)
        return false;

    if(tdata == NULL)
        return true;

    status = pjsip_inv_send_msg(call->getInvSession(), tdata);
    if(status != PJ_SUCCESS)
        return false;

    call->getInvSession()->mod_data[getModId()] = NULL;
    

>>>>>>> b4784ab7
    // Release RTP thread
    if (Manager::instance().isCurrentCall(id)) {
        _debug("* SIP Info: Stopping AudioRTP for hangup\n");
        _audiortp->closeRtpSession();
    }
 
    terminateOneCall(id);
    removeCall(id);

    return true;
}

    bool
SIPVoIPLink::cancel(const CallID& id)
{
    SIPCall* call = getSIPCall(id);
    if (call==0) { _debug("! SIP Error: Call doesn't exist\n"); return false; }  

    _debug("- SIP Action: Cancel call %s [cid: %3d]\n", id.data(), call->getCid()); 

    terminateOneCall(id);
    removeCall(id);

    return true;
}

    bool
SIPVoIPLink::onhold(const CallID& id)
{

    pj_status_t status;
    pjsip_tx_data *tdata;
    pjmedia_sdp_attr *attr;
    pjmedia_sdp_session* local_sdp;
    SIPCall* call;

    call = getSIPCall(id);

    if (call==0) { _debug("! SIP Error: call doesn't exist\n"); return false; }  


    // Stop sound
    call->setAudioStart(false);
    call->setState(Call::Hold);
    _debug("* SIP Info: Stopping AudioRTP for onhold action\n");
    //_mutexSIP.enterMutex();
    _audiortp->closeRtpSession();
    //_mutexSIP.leaveMutex();
    
    local_sdp = call->getLocalSDPSession();

    if( local_sdp == NULL ){
        _debug("! SIP Failure: unable to find local_sdp\n");
        return false;
    }

    /* Create re-INVITE with new offer */
    // Remove all the attributes with the specified name
    pjmedia_sdp_media_remove_all_attr(local_sdp->media[0], "sendrecv");
    attr = pjmedia_sdp_attr_create(_pool, "sendonly", NULL);
    pjmedia_sdp_media_add_attr(local_sdp->media[0], attr);

    status = pjsip_inv_reinvite( call->getInvSession(), NULL, local_sdp, &tdata);
    if( status != PJ_SUCCESS )
    {
        _debug("On hold: creation of the Re-invite request failed\n");
        return false;
    }
    /* Send the request */
    status = pjsip_inv_send_msg( call->getInvSession(), tdata);

    return (status == PJ_SUCCESS);
}

    bool 
SIPVoIPLink::offhold(const CallID& id)
{
    SIPCall *call;
    pj_status_t status;
    pjsip_tx_data *tdata;
    pjmedia_sdp_attr *attr;
    pjmedia_sdp_session* local_sdp;

    call = getSIPCall(id);

    if (call==0) { 
        _debug("! SIP Error: Call doesn't exist\n"); 
        return false; 
    }

    local_sdp = call->getLocalSDPSession();
    if( local_sdp == NULL ){
        _debug("! SIP Failure: unable to find local_sdp\n");
        return false;
    }

    /* Create re-INVITE with new offer */
    // Remove all the attributes with the specified name
    pjmedia_sdp_media_remove_all_attr(local_sdp->media[0], "sendonly");
    attr = pjmedia_sdp_attr_create(_pool, "sendrecv", NULL);
    pjmedia_sdp_media_add_attr(local_sdp->media[0], attr);

    status = pjsip_inv_reinvite( call->getInvSession(), NULL, local_sdp , &tdata);
    if( status != PJ_SUCCESS )
    {
        _debug("Off hold: creation of the Re-invite request failed\n");
        return false;
    }

    /* Send the request */
    status = pjsip_inv_send_msg( call->getInvSession(), tdata);
    if( status != PJ_SUCCESS )
        return false;

    // Enable audio
    _debug("* SIP Info: Starting AudioRTP when offhold\n");
    call->setState(Call::Active);
    // it's sure that this is the current call id...
    if (_audiortp->createNewSession(call) < 0) {
        _debug("! SIP Failure: Unable to start sound (%s:%d)\n", __FILE__, __LINE__);
        return false;
    }

    return true;
}

    bool 
SIPVoIPLink::transfer(const CallID& id, const std::string& to)
{
    SIPCall *call;
    std::string tmp_to;
    pjsip_evsub *sub;
    pjsip_tx_data *tdata;
    struct pjsip_evsub_user xfer_cb;
    pj_status_t status;
    pj_str_t dest;
    AccountID account_id;
    Account* account;


    call = getSIPCall(id);
    call->stopRecording();
    account_id = Manager::instance().getAccountFromCall(id);
    account = dynamic_cast<SIPAccount *>(Manager::instance().getAccount(account_id));

    if (call==0) { 
        _debug("! SIP Failure: Call doesn't exist\n"); 
        return false; 
    }  

    tmp_to = SIPToHeader(to);
    if (tmp_to.find("@") == std::string::npos) {
        tmp_to = tmp_to + "@" + account->getHostname();
    }

    _debug("In transfer, tmp_to is %s\n", tmp_to.data());

    pj_strdup2(_pool, &dest, to.data());

    /* Create xfer client subscription. */
    pj_bzero(&xfer_cb, sizeof(xfer_cb));
    xfer_cb.on_evsub_state = &xfer_func_cb;

    status = pjsip_xfer_create_uac(call->getInvSession()->dlg, &xfer_cb, &sub);
    if (status != PJ_SUCCESS) {
        _debug("UserAgent: Unable to create xfer -- %d\n", status);
        return false;
    }

    /* Associate this voiplink of call with the client subscription 
     * We can not just associate call with the client subscription
     * because after this function, we can not find the cooresponding
     * voiplink from the call any more. But the voiplink is useful!
     */
    AccountID accId = Manager::instance().getAccountFromCall(call->getCallId());
    pjsip_evsub_set_mod_data(sub, getModId(), this);

    /*
     * Create REFER request.
     */
    status = pjsip_xfer_initiate(sub, &dest, &tdata);
    if (status != PJ_SUCCESS) {
        _debug("UserAgent: Unable to create REFER request -- %d\n", status);
        return false;
    }

    /* Send. */
    status = pjsip_xfer_send_request(sub, tdata);
    if (status != PJ_SUCCESS) {
        _debug("UserAgent: Unable to send REFER request -- %d\n", status);
        return false;
    }

    return true;
}

bool SIPVoIPLink::transferStep2()
{
    _audiortp->closeRtpSession();
    return true;
}

    bool
SIPVoIPLink::refuse (const CallID& id)
{
    SIPCall *call;
    pj_status_t status;
    pjsip_tx_data *tdata;

    _debug("SIPVoIPLink::refuse() : teh call is refused \n");
    call = getSIPCall(id);

    if (call==0) { 
        _debug("Call doesn't exist\n"); 
        return false; 
    }  

    // can't refuse outgoing call or connected
    if (!call->isIncoming() || call->getConnectionState() == Call::Connected) { 
        _debug("It's not an incoming call, or it's already answered\n");
        return false; 
    }

    // User refuse current call. Notify peer
    status = pjsip_inv_end_session(call->getInvSession(), PJSIP_SC_DECLINE, NULL, &tdata); //603
    if(status != PJ_SUCCESS)
        return false;

    status = pjsip_inv_send_msg(call->getInvSession(), tdata);
    if(status != PJ_SUCCESS)
        return false;

    call->getInvSession()->mod_data[getModId()] = NULL;

    terminateOneCall(id);
    return true;
}

void 
SIPVoIPLink::setRecording(const CallID& id)
{
<<<<<<< HEAD
  //SIPCall *call;
  //call = getSIPCall(id);
  
  //call->setRecording();

  _audiortp->setRecording();
=======
  SIPCall* call = getSIPCall(id);
  
  call->setRecording();

  // _audiortp->setRecording();
>>>>>>> b4784ab7
}

bool
SIPVoIPLink::isRecording(const CallID& id)
{
<<<<<<< HEAD
  SIPCall *call;
  call = getSIPCall(id);
=======
  SIPCall* call = getSIPCall(id);
>>>>>>> b4784ab7
  
  return call->isRecording();
}

    bool 
SIPVoIPLink::carryingDTMFdigits(const CallID& id, char code)
{

    SIPCall *call;
    int duration;
    const int body_len = 1000;
    char *dtmf_body;
    pj_status_t status;
    pjsip_tx_data *tdata;
    pj_str_t methodName, content;
    pjsip_method method;
    pjsip_media_type ctype;

    call = getSIPCall(id);

    if (call==0) { 
        _debug("Call doesn't exist\n"); 
        return false; 
    }

    duration = Manager::instance().getConfigInt(SIGNALISATION, PULSE_LENGTH);
    dtmf_body = new char[body_len];

    snprintf(dtmf_body, body_len - 1, "Signal=%c\r\nDuration=%d\r\n", code, duration);

    pj_strdup2(_pool, &methodName, "INFO");
    pjsip_method_init_np(&method, &methodName);

    /* Create request message. */
    status = pjsip_dlg_create_request( call->getInvSession()->dlg, &method, -1, &tdata);
    if (status != PJ_SUCCESS) {
        _debug("UserAgent: Unable to create INFO request -- %d\n", status);
        return false;
    }

    /* Get MIME type */
    pj_strdup2(_pool, &ctype.type, "application");
    pj_strdup2(_pool, &ctype.subtype, "dtmf-relay");

    /* Create "application/dtmf-relay" message body. */
    pj_strdup2(_pool, &content, dtmf_body);
    tdata->msg->body = pjsip_msg_body_create( tdata->pool, &ctype.type, &ctype.subtype, &content);
    if (tdata->msg->body == NULL) {
        _debug("UserAgent: Unable to create msg body!\n");
        pjsip_tx_data_dec_ref(tdata);
        return false;
    }

    /* Send the request. */
    status = pjsip_dlg_send_request( call->getInvSession()->dlg, tdata, getModId(), NULL);
    if (status != PJ_SUCCESS) {
        _debug("UserAgent: Unable to send MESSAGE request -- %d\n", status);
        return false;
    }

    return true;
}

    bool
SIPVoIPLink::SIPOutgoingInvite(SIPCall* call) 
{
    // If no SIP proxy setting for direct call with only IP address
    if (!SIPStartCall(call, "")) {
        _debug("! SIP Failure: call not started\n");
        return false;
    }
    return true;
}

    bool
SIPVoIPLink::SIPStartCall(SIPCall* call, const std::string& subject UNUSED) 
{
    std::string strTo, strFrom;
    pj_status_t status;
    pjsip_dialog *dialog;
    pjsip_tx_data *tdata;
    pj_str_t from, to, contact;
    AccountID id;
    SIPAccount *account;

    if (!call) 
        return false;

    id = Manager::instance().getAccountFromCall(call->getCallId());
    // Get the basic information about the callee account
    account = dynamic_cast<SIPAccount *>(Manager::instance().getAccount(id));

    strTo = getSipTo(call->getPeerNumber(), account->getHostname());
    _debug("            To: %s\n", strTo.data());

    // Generate the from URI
    strFrom = "sip:" + account->getUsername() + "@" + account->getHostname();

    // pjsip need the from and to information in pj_str_t format
    pj_strdup2(_pool, &from, strFrom.data());
    pj_strdup2(_pool, &to, strTo.data());
    pj_strdup2(_pool, &contact, account->getContact().data());

    // create the dialog (UAC)
    status = pjsip_dlg_create_uac(pjsip_ua_instance(), &from,
            &contact,
            &to,
            NULL,
            &dialog);
    PJ_ASSERT_RETURN(status == PJ_SUCCESS, false);

    setCallAudioLocal(call, getLocalIPAddress(), useStun(), getStunServer());
    call->setIp(getLocalIP());

    // Building the local SDP offer
    call->createInitialOffer(_pool);

    // Create the invite session for this call
    pjsip_inv_session *inv;
    status = pjsip_inv_create_uac(dialog, call->getLocalSDPSession(), 0, &inv);
    PJ_ASSERT_RETURN(status == PJ_SUCCESS, false);

    // Set auth information
    pjsip_auth_clt_set_credentials(&dialog->auth_sess, 1, account->getCredInfo());

    // Associate current call in the invite session
    inv->mod_data[getModId()] = call;

    status = pjsip_inv_invite(inv, &tdata);
    PJ_ASSERT_RETURN(status == PJ_SUCCESS, false);

    // Associate current invite session in the call
    call->setInvSession(inv);

    status = pjsip_inv_send_msg(inv, tdata);
    if(status != PJ_SUCCESS) {
        return false;
    }

    return true;
}

std::string SIPVoIPLink::getSipTo(const std::string& to_url, std::string hostname) {
    // Form the From header field basis on configuration panel
    //bool isRegistered = (_eXosipRegID == EXOSIP_ERROR_STD) ? false : true;

    // add a @host if we are registered and there is no one inside the url
    if (to_url.find("@") == std::string::npos) {// && isRegistered) {
        if(!hostname.empty()) {
            return SIPToHeader(to_url + "@" + hostname);
        }
    }
    return SIPToHeader(to_url);
    }

    std::string SIPVoIPLink::SIPToHeader(const std::string& to) 
    {
        if (to.find("sip:") == std::string::npos) {
            return ("sip:" + to );
        } else {
            return to;
        }
    }

    bool
        SIPVoIPLink::SIPCheckUrl(const std::string& url UNUSED)
        {
            return true;
        }

    bool setCallAudioLocal(SIPCall* call, std::string localIP, bool stun, std::string server) 
    {
        // Setting Audio
        unsigned int callLocalAudioPort = RANDOM_LOCAL_PORT;
        unsigned int callLocalExternAudioPort = callLocalAudioPort;
        if (stun) {
            // If use Stun server
            if (Manager::instance().behindNat(server, callLocalAudioPort)) {
                callLocalExternAudioPort = Manager::instance().getFirewallPort();
            }
        }
        _debug("            Setting local audio port to: %d\n", callLocalAudioPort);
        _debug("            Setting local audio port (external) to: %d\n", callLocalExternAudioPort);

        // Set local audio port for SIPCall(id)
        call->setLocalIp(localIP);
        call->setLocalAudioPort(callLocalAudioPort);
        call->setLocalExternAudioPort(callLocalExternAudioPort);

        return true;
    }

void
SIPVoIPLink::SIPCallServerFailure(SIPCall *call) 
{
    //if (!event->response) { return; }
    //switch(event->response->status_code) {
    //case SIP_SERVICE_UNAVAILABLE: // 500
    //case SIP_BUSY_EVRYWHERE:     // 600
    //case SIP_DECLINE:             // 603
    //SIPCall* call = findSIPCallWithCid(event->cid);
    if (call != 0) {
        _debug("Server error!\n");
        CallID id = call->getCallId();
        Manager::instance().callFailure(id);
        terminateOneCall(id);
        removeCall(id);
    }
    //break;
    //}
}

void
SIPVoIPLink::SIPCallClosed(SIPCall *call) 
{

    _debug("SIPVoIPLink::SIPCallClosed():: function called when peer hangup");
    // it was without did before
    //SIPCall* call = findSIPCallWithCid(event->cid);
    if (!call) { return; }

    CallID id = call->getCallId();
    //call->setDid(event->did);
    if (Manager::instance().isCurrentCall(id)) {
        call->setAudioStart(false);
        _debug("* SIP Info: Stopping AudioRTP when closing\n");
        _audiortp->closeRtpSession();
    }
    _debug("After close RTP\n");
    Manager::instance().peerHungupCall(id);
    terminateOneCall(id);
    removeCall(id);
    _debug("After remove call ID\n");
}

void
SIPVoIPLink::SIPCallReleased(SIPCall *call)
{
    // do cleanup if exists
    // only cid because did is always 0 in these case..
    //SIPCall* call = findSIPCallWithCid(event->cid);
    if (!call) { return; }

    // if we are here.. something when wrong before...
    _debug("SIP call release\n");
    CallID id = call->getCallId();
    Manager::instance().callFailure(id);
    terminateOneCall(id);
    removeCall(id);
}

<<<<<<< HEAD
=======

>>>>>>> b4784ab7
void
SIPVoIPLink::SIPCallAnswered(SIPCall *call, pjsip_rx_data *rdata)
{
            //SIPCall* call = dynamic_cast<SIPCall *>(theCall);//findSIPCallWithCid(event->cid);
            if (!call) {
                _debug("! SIP Failure: unknown call\n");
                return;
            }
            //call->setDid(event->did);

            if (call->getConnectionState() != Call::Connected) {
                //call->SIPCallAnswered(event);
                call->SIPCallAnsweredWithoutHold(rdata);

                call->setConnectionState(Call::Connected);
                call->setState(Call::Active);

                Manager::instance().peerAnsweredCall(call->getCallId());
                if (Manager::instance().isCurrentCall(call->getCallId())) {
                    _debug("* SIP Info: Starting AudioRTP when answering\n");
                    if ( _audiortp->createNewSession(call) < 0) {
                        _debug("RTP Failure: unable to create new session\n");
                    } else {
                        call->setAudioStart(true);
                    }
                }
            } else {
                _debug("* SIP Info: Answering call (on/off hold to send ACK)\n");
                //call->SIPCallAnswered(event);
            }
        }


    SIPCall*
        SIPVoIPLink::getSIPCall(const CallID& id) 
        {
            Call* call = getCall(id);
            if (call) {
                return dynamic_cast<SIPCall*>(call);
            }
            return NULL;
        }

    void SIPVoIPLink::setStunServer( const std::string &server )
    {
         if(server != "") {
            useStun(true);
            _stunServer = server;
        } else {
            useStun(false);
            _stunServer = std::string("");
        }
    }

    ///////////////////////////////////////////////////////////////////////////////
    // Private functions
    ///////////////////////////////////////////////////////////////////////////////

    bool SIPVoIPLink::pjsip_init()
    {
        pj_status_t status;
        int errPjsip = 0;
        int port;
        pjsip_inv_callback inv_cb;
        pj_str_t accepted;
        std::string name_mod;
        bool useStun;
        validStunServer = true;

        name_mod = "sflphone";

        // Init PJLIB: must be called before any call to the pjsip library
        status = pj_init();
        // Use pjsip macros for sanity check
        PJ_ASSERT_RETURN( status == PJ_SUCCESS, 1 );

        // Init PJLIB-UTIL library 
        status = pjlib_util_init();
        PJ_ASSERT_RETURN( status == PJ_SUCCESS, 1 );

        // Set the pjsip log level
        pj_log_set_level( PJ_LOG_LEVEL );

        // Init PJNATH 
        status = pjnath_init();
        PJ_ASSERT_RETURN( status == PJ_SUCCESS, 1 );

        // Create a pool factory to allocate memory
        pj_caching_pool_init(&_cp, &pj_pool_factory_default_policy, 0);

        // Create memory pool for application. 
        _pool = pj_pool_create(&_cp.factory, "sflphone", 4000, 4000, NULL);

        if (!_pool) {
            _debug("UserAgent: Could not initialize memory pool\n");
            return PJ_ENOMEM;
        }

        // Create the SIP endpoint 
        status = pjsip_endpt_create(&_cp.factory, pj_gethostname()->ptr, &_endpt);
        PJ_ASSERT_RETURN( status == PJ_SUCCESS, 1 );

        /* Start resolving STUN server */
        // if we useStun and we failed to receive something on port 5060, we try a random port
        // If use STUN server, firewall address setup
        if (!loadSIPLocalIP()) {
            _debug("UserAgent: Unable to determine network capabilities\n");
            return false;
        }

        port = _regPort;

        /* Retrieve the STUN configuration */
        useStun = Manager::instance().getConfigInt( SIGNALISATION, SIP_USE_STUN );
        this->setStunServer(Manager::instance().getConfigString( SIGNALISATION, SIP_STUN_SERVER ));
        this->useStun( useStun!=0 ? true : false);

        if (useStun && !Manager::instance().behindNat(getStunServer(), port)) {
            port = RANDOM_SIP_PORT;
            if (!Manager::instance().behindNat(getStunServer(), port)) {
                _debug("UserAgent: Unable to check NAT setting\n");
                validStunServer = false;		
                return false; // hoho we can't use the random sip port too...
            }
        }

        _localPort = port;
        if (useStun) {
            // set by last behindNat() call (ish)...
            stunServerResolve();
            _localExternAddress = Manager::instance().getFirewallAddress();
            _localExternPort = Manager::instance().getFirewallPort();
            errPjsip = createUDPServer();
            if (errPjsip != 0) {
                _debug("UserAgent: Could not initialize SIP listener on port %d\n", port);
                return errPjsip;
            }
        } else {
            _localExternAddress = _localIPAddress;
            _localExternPort = _localPort;
            errPjsip = createUDPServer();
            if (errPjsip != 0) {
                _debug("UserAgent: Could not initialize SIP listener on port %d\n", _localExternPort);
                _localExternPort = _localPort = RANDOM_SIP_PORT;
                _debug("UserAgent: Try to initialize SIP listener on port %d\n", _localExternPort);
                errPjsip = createUDPServer();
                if (errPjsip != 0) {
                    _debug("UserAgent: Fail to initialize SIP listener on port %d\n", _localExternPort);
                    return errPjsip;
                }
            }
        }

        _debug("UserAgent: SIP Init -- listening on port %d\n", _localExternPort);

        // Initialize transaction layer
        status = pjsip_tsx_layer_init_module(_endpt);
        PJ_ASSERT_RETURN( status == PJ_SUCCESS, 1 );

        // Initialize UA layer module
        status = pjsip_ua_init_module(_endpt, NULL);
        PJ_ASSERT_RETURN( status == PJ_SUCCESS, 1 );

        // Initialize Replaces support. See the Replaces specification in RFC 3891
        status = pjsip_replaces_init_module(_endpt);
        PJ_ASSERT_RETURN( status == PJ_SUCCESS, 1 );

        // Initialize 100rel support 
        status = pjsip_100rel_init_module(_endpt);
        PJ_ASSERT_RETURN( status == PJ_SUCCESS, 1 );

        // Initialize and register sflphone module
        _mod_ua.name = pj_str((char*)name_mod.c_str());
        _mod_ua.id = -1;
        _mod_ua.priority = PJSIP_MOD_PRIORITY_APPLICATION;
        _mod_ua.on_rx_request = &mod_on_rx_request;
        _mod_ua.on_rx_response = &mod_on_rx_response;

        status = pjsip_endpt_register_module(_endpt, &_mod_ua);
        PJ_ASSERT_RETURN( status == PJ_SUCCESS, 1 );

        // Init the event subscription module.
        // It extends PJSIP by supporting SUBSCRIBE and NOTIFY methods
        status = pjsip_evsub_init_module(_endpt);
        PJ_ASSERT_RETURN( status == PJ_SUCCESS, 1 );

        // Init xfer/REFER module
        status = pjsip_xfer_init_module(_endpt);
        PJ_ASSERT_RETURN( status == PJ_SUCCESS, 1 );

        // Init the callback for INVITE session: 
        pj_bzero(&inv_cb, sizeof (inv_cb));

        inv_cb.on_state_changed = &call_on_state_changed;
        inv_cb.on_new_session = &call_on_forked;
        inv_cb.on_media_update = &call_on_media_update;
        inv_cb.on_tsx_state_changed = &call_on_tsx_changed;

        // Initialize session invite module 
        status = pjsip_inv_usage_init(_endpt, &inv_cb);
        PJ_ASSERT_RETURN(status == PJ_SUCCESS, 1);

        _debug("UserAgent: VOIP callbacks initialized\n");

        // Add endpoint capabilities (INFO, OPTIONS, etc) for this UA
        pj_str_t allowed[] = { {(char*)"INFO", 4}, {(char*)"REGISTER", 8} }; //  //{"INVITE", 6}, {"ACK",3}, {"BYE",3}, {"CANCEL",6},  {"OPTIONS", 7}, 
        accepted = pj_str((char*)"application/sdp");

        // Register supported methods
        pjsip_endpt_add_capability(_endpt, &_mod_ua, PJSIP_H_ALLOW, NULL, PJ_ARRAY_SIZE(allowed), allowed);

        // Register "application/sdp" in ACCEPT header
        pjsip_endpt_add_capability(_endpt, &_mod_ua, PJSIP_H_ACCEPT, NULL, 1, &accepted);

        _debug("UserAgent: pjsip version %s for %s initialized\n", pj_get_version(), PJ_OS_NAME);

        // Create the secondary thread to poll sip events
        _evThread->start();

        /* Done! */
        return PJ_SUCCESS;
    }

    pj_status_t SIPVoIPLink::stunServerResolve( void )
    {
        pj_str_t stun_adr;
        pj_hostent he;
        pj_stun_config stunCfg;
        pj_status_t stun_status;
        pj_sockaddr stun_srv;
        size_t pos;
        std::string serverName, serverPort;
        int nPort;
        std::string stun_server;

        stun_server = getStunServer();

        // Initialize STUN configuration
        pj_stun_config_init(&stunCfg, &_cp.factory, 0, pjsip_endpt_get_ioqueue(_endpt), pjsip_endpt_get_timer_heap(_endpt));

        stun_status = PJ_EPENDING;

        // Init STUN socket
        pos = stun_server.find(':');
        if(pos == std::string::npos) {
            pj_strdup2(_pool, &stun_adr, stun_server.data());
            stun_status = pj_sockaddr_in_init(&stun_srv.ipv4, &stun_adr, (pj_uint16_t) 3478);
        } else {
            serverName = stun_server.substr(0, pos);
            serverPort = stun_server.substr(pos + 1);
            nPort = atoi(serverPort.data());
            pj_strdup2(_pool, &stun_adr, serverName.data());
            stun_status = pj_sockaddr_in_init(&stun_srv.ipv4, &stun_adr, (pj_uint16_t) nPort);
        }

        if (stun_status != PJ_SUCCESS) {
            _debug("UserAgent: Unresolved stun server!\n");
            stun_status = pj_gethostbyname(&stun_adr, &he);

            if (stun_status == PJ_SUCCESS) {
                pj_sockaddr_in_init(&stun_srv.ipv4, NULL, 0);
                stun_srv.ipv4.sin_addr = *(pj_in_addr*) he.h_addr;
                stun_srv.ipv4.sin_port = pj_htons((pj_uint16_t) 3478);
            }
        }

        return stun_status;
    }

    int SIPVoIPLink::createUDPServer( void ) 
    {

        pj_status_t status;
        pj_sockaddr_in bound_addr;
        pjsip_host_port a_name;
        char tmpIP[32];
        pj_sock_t sock;

        // Init bound address to ANY
        pj_memset(&bound_addr, 0, sizeof (bound_addr));
        bound_addr.sin_addr.s_addr = PJ_INADDR_ANY;

        // Create UDP server socket
        status = pj_sock_socket(PJ_AF_INET, PJ_SOCK_DGRAM, 0, &sock);
        if (status != PJ_SUCCESS) {
            _debug("UserAgent: (%d) UDP socket() error\n", status);
            return status;
        }

        status = pj_sock_bind_in(sock, pj_ntohl(bound_addr.sin_addr.s_addr), (pj_uint16_t) _localPort);
        if (status != PJ_SUCCESS) {
            _debug("UserAgent: (%d) UDP bind() error\n", status);
            pj_sock_close(sock);
            return status;
        }

        _debug("UserAgent: Use IP: %s\n", _localExternAddress.data());

        // Create UDP-Server (default port: 5060)
        strcpy(tmpIP, _localExternAddress.data());
        pj_strdup2(_pool, &a_name.host, tmpIP);
        a_name.port = (pj_uint16_t) _localExternPort;

        _debug("a_name: host: %s  - port : %i\n", a_name.host.ptr, a_name.port);

        status = pjsip_udp_transport_attach(_endpt, sock, &a_name, 1, NULL);
        if (status != PJ_SUCCESS) {
            _debug("UserAgent: (%d) Unable to start UDP transport!\n", status);
            return -1;
        } else {
            _debug("UserAgent: UDP server listening on port %d\n", _localExternPort);
        }

        return PJ_SUCCESS;
    }

    bool SIPVoIPLink::loadSIPLocalIP() {

        bool returnValue = true;

        if (_localIPAddress == "127.0.0.1") {
            pj_sockaddr ip_addr;
            if (pj_gethostip(pj_AF_INET(), &ip_addr) != PJ_SUCCESS) {
                // Update the registration state if no network capabilities found
                _debug("UserAgent: Get host ip failed!\n");
                returnValue = false;
            } else {
                _localIPAddress = std::string(pj_inet_ntoa(ip_addr.ipv4.sin_addr));
                _debug("UserAgent: Checking network, setting local IP address to: %s\n", _localIPAddress.data());
            }
        }
        return returnValue;
    }

    void SIPVoIPLink::busy_sleep(unsigned msec)
    {
#if defined(PJ_SYMBIAN) && PJ_SYMBIAN != 0
    /* Ideally we shouldn't call pj_thread_sleep() and rather
     * CActiveScheduler::WaitForAnyRequest() here, but that will
     * drag in Symbian header and it doesn't look pretty.
     */
        pj_thread_sleep(msec);
#else
        pj_time_val timeout, now, tv;

        pj_gettimeofday(&timeout);
        timeout.msec += msec;
        pj_time_val_normalize(&timeout);

        tv.sec = 0;
        tv.msec = 10;
        pj_time_val_normalize(&tv);
    
        do {
            pjsip_endpt_handle_events(_endpt, &tv);
            pj_gettimeofday(&now);
        } while (PJ_TIME_VAL_LT(now, timeout));
#endif
}    

    bool SIPVoIPLink::pjsip_shutdown( void )
    {
        if (_endpt) {
            _debug("UserAgent: Shutting down...\n");
            busy_sleep(1000);
        }

        pj_thread_destroy( thread );
        thread = NULL;

        /* Destroy endpoint. */
        if (_endpt) {
            pjsip_endpt_destroy(_endpt);
            _endpt = NULL;
        }

        /* Destroy pool and pool factory. */
        if (_pool) {
            pj_pool_release(_pool);
            _pool = NULL;
            pj_caching_pool_destroy(&_cp);
        }

        /* Shutdown PJLIB */
        pj_shutdown();

        /* Done. */    
    }

    int SIPVoIPLink::getModId(){
        return _mod_ua.id;
    }

    void set_voicemail_info( AccountID account, pjsip_msg_body *body ){

        int voicemail, pos_begin, pos_end;
        std::string voice_str = "Voice-Message: ";
        std::string delimiter = "/";
        std::string msg_body, voicemail_str;

        _debug("UserAgent: checking the voice message!\n");
        // The voicemail message is formated like that:
        // Voice-Message: 1/0  . 1 is the number we want to retrieve in this case

        // We get the notification body
        msg_body = (char*)body->data;

        // We need the position of the first character of the string voice_str
        pos_begin = msg_body.find(voice_str); 
        // We need the position of the delimiter
        pos_end = msg_body.find(delimiter); 

        // So our voicemail number between the both index
        try {

            voicemail_str = msg_body.substr(pos_begin + voice_str.length(), pos_end - ( pos_begin + voice_str.length()));
            std::cout << "voicemail number : " << voicemail_str << std::endl;
            voicemail = atoi( voicemail_str.c_str() );
        }
        catch( std::out_of_range& e ){
            std::cerr << e.what() << std::endl;
        }

        // We need now to notify the manager 
        if( voicemail != 0 )
            Manager::instance().startVoiceMessageNotification(account, voicemail);
    }

    /*******************************/
    /*   CALLBACKS IMPLEMENTATION  */
    /*******************************/

    void call_on_state_changed( pjsip_inv_session *inv, pjsip_event *e){

        PJ_UNUSED_ARG(inv);

        SIPCall *call = reinterpret_cast<SIPCall*> (inv->mod_data[_mod_ua.id]);
        if(!call)
            return;

        /* If this is an outgoing INVITE that was created because of
         * REFER/transfer, send NOTIFY to transferer.
         */
        if (call->getXferSub() && e->type==PJSIP_EVENT_TSX_STATE)  {
            int st_code = -1;
            pjsip_evsub_state ev_state = PJSIP_EVSUB_STATE_ACTIVE;

            switch (call->getInvSession()->state) {
                case PJSIP_INV_STATE_NULL:
                case PJSIP_INV_STATE_CALLING:
                    /* Do nothing */
                    break;

                case PJSIP_INV_STATE_EARLY:
                case PJSIP_INV_STATE_CONNECTING:
                    st_code = e->body.tsx_state.tsx->status_code;
                    ev_state = PJSIP_EVSUB_STATE_ACTIVE;
                    break;

                case PJSIP_INV_STATE_CONFIRMED:
                    /* When state is confirmed, send the final 200/OK and terminate
                     * subscription.
                     */
                    st_code = e->body.tsx_state.tsx->status_code;
                    ev_state = PJSIP_EVSUB_STATE_TERMINATED;
                    break;

                case PJSIP_INV_STATE_DISCONNECTED:
                    st_code = e->body.tsx_state.tsx->status_code;
                    ev_state = PJSIP_EVSUB_STATE_TERMINATED;
                    break;

                case PJSIP_INV_STATE_INCOMING:
                    /* Nothing to do. Just to keep gcc from complaining about
                     * unused enums.
                     */
                    break;
            }

            if (st_code != -1) {
                pjsip_tx_data *tdata;
                pj_status_t status;

                status = pjsip_xfer_notify( call->getXferSub(),
                        ev_state, st_code,
                        NULL, &tdata);
                if (status != PJ_SUCCESS) {
                    _debug("UserAgent: Unable to create NOTIFY -- %d\n", status);
                } else {
                    status = pjsip_xfer_send_request(call->getXferSub(), tdata);
                    if (status != PJ_SUCCESS) {
                        _debug("UserAgent: Unable to send NOTIFY -- %d\n", status);
                    }
                }
            }
        }
    }

    void call_on_media_update( pjsip_inv_session *inv UNUSED, pj_status_t status UNUSED) {
        _debug("call_on_media_updated\n");
    }

    void call_on_forked(pjsip_inv_session *inv, pjsip_event *e){
        _debug("call_on_forked\n");
    }

    void call_on_tsx_changed(pjsip_inv_session *inv, pjsip_transaction *tsx, pjsip_event *e){

        pjsip_rx_data *rdata;
        AccountID accId;
        SIPCall *call;
        SIPVoIPLink *link;
        pjsip_msg *msg;

        if(pj_strcmp2(&tsx->method.name, "INFO") == 0) {
            // Receive a INFO message, ingore it!
            return;
        }

        //Retrieve the body message
        rdata = e->body.tsx_state.src.rdata;

        if (tsx->role == PJSIP_ROLE_UAC) {
            switch (tsx->state) {
                case PJSIP_TSX_STATE_TERMINATED:
                    if (tsx->status_code == 200 &&
                            pjsip_method_cmp(&tsx->method, pjsip_get_refer_method()) != 0) {
                        // Peer answered the outgoing call
                        _debug("UserAgent: Peer answered the outgoing call!\n");
                        call = reinterpret_cast<SIPCall *> (inv->mod_data[_mod_ua.id]);
                        if (call == NULL)
                            return;

                        //_debug("UserAgent: The call id is %s\n", call->getCallId().data());

                        accId = Manager::instance().getAccountFromCall(call->getCallId());
                        link = dynamic_cast<SIPVoIPLink *> (Manager::instance().getAccountLink(accId));
                        if (link)
                            link->SIPCallAnswered(call, rdata);
                    } else if (tsx->status_code / 100 == 5) {
                        _debug("UserAgent: 5xx error message received\n");
                    }
                    break;
                case PJSIP_TSX_STATE_PROCEEDING:
                    // Peer is ringing for the outgoing call
                    msg = rdata->msg_info.msg;

                    call = reinterpret_cast<SIPCall *> (inv->mod_data[_mod_ua.id]);
                    if (call == NULL)
                        return;

                    if (msg->line.status.code == 180) {
                        _debug("UserAgent: Peer is ringing!\n");

                        call->setConnectionState(Call::Ringing);
                        Manager::instance().peerRingingCall(call->getCallId());
                    }
                    break;
                case PJSIP_TSX_STATE_COMPLETED:
                    if (tsx->status_code == 407 || tsx->status_code == 401) //FIXME
                        break;
                    if (tsx->status_code / 100 == 6 || tsx->status_code / 100 == 4) {
                        // We get error message of outgoing call from server
                        _debug("UserAgent: Server error message is received!\n");
                        call = reinterpret_cast<SIPCall *> (inv->mod_data[_mod_ua.id]);
                        if (call == NULL) {
                            _debug("UserAgent: Call has been removed!\n");
                            return;
                        }
                        accId = Manager::instance().getAccountFromCall(call->getCallId());
                        link = dynamic_cast<SIPVoIPLink *> (Manager::instance().getAccountLink(accId));
                        if (link) {
                            link->SIPCallServerFailure(call);
                        }
                    }
                    break;
                default:
                    break;
            } // end of switch

        } else {
            switch (tsx->state) {
                case PJSIP_TSX_STATE_TRYING:
                    if (pjsip_method_cmp(&tsx->method, pjsip_get_refer_method()) == 0) {
                        // Peer ask me to transfer call to another number.
                        _debug("UserAgent: Incoming REFER request!\n");
                        //onCallTransfered(inv, e->body.tsx_state.src.rdata);
                    }
                    break;
                case PJSIP_TSX_STATE_COMPLETED:
                    if (tsx->status_code == 200 && tsx->method.id == PJSIP_BYE_METHOD) {
                        // Peer hangup the call
                        _debug("UserAgent: Peer hangup(bye) message is received!\n");
                        call = reinterpret_cast<SIPCall *> (inv->mod_data[_mod_ua.id]);
                        if (call == NULL) {
                            _debug("UserAgent: Call has been removed!\n");
                            return;
                        }
                        accId = Manager::instance().getAccountFromCall(call->getCallId());
                        link = dynamic_cast<SIPVoIPLink *> (Manager::instance().getAccountLink(accId));
                        if (link) {
                            link->SIPCallClosed(call);
                        }
                    } else if (tsx->status_code == 200 && tsx->method.id == PJSIP_CANCEL_METHOD) {
                        // Peer refuse the call
                        _debug("UserAgent: Cancel message is received!\n");
                        call = reinterpret_cast<SIPCall *> (inv->mod_data[_mod_ua.id]);
                        if (call == NULL) {
                            _debug("UserAgent: Call has been removed!\n");
                            return;
                        }

                        accId = Manager::instance().getAccountFromCall(call->getCallId());
                        link = dynamic_cast<SIPVoIPLink *> (Manager::instance().getAccountLink(accId));
                        if (link) {
                            link->SIPCallClosed(call);
                        }
                    }
                    break;
                default:
                    break;
            } // end of switch
        }
    }

    void regc_cb(struct pjsip_regc_cbparam *param){

        //AccountID *id = static_cast<AccountID *> (param->token);
        SIPAccount *account;

        //_debug("UserAgent: Account ID is %s, Register result: %d, Status: %d\n", id->data(), param->status, param->code);
        account = static_cast<SIPAccount *>(param->token);
        if(!account)
            return;

        if (param->status == PJ_SUCCESS) {
            if (param->code < 0 || param->code >= 300) {
                /* Sometimes, the status is OK, but we still failed.
                 * So checking the code for real result
                 */
                _debug("UserAgent: The error is: %d\n", param->code);
                switch(param->code) {
                    case 408:
                    case 606:
                        account->setRegistrationState(ErrorConfStun);
                        break;
                    case 503:
                        account->setRegistrationState(ErrorHost);
                        break;
                    case 401:
                    case 403:
                    case 404:
                        account->setRegistrationState(ErrorAuth);
                        break;
                    default:
                        account->setRegistrationState(Error);
                        break;
                }
                account->setRegister(false);
            } else {
                // Registration/Unregistration is success

                if(account->isRegister())
                    account->setRegistrationState(Registered);
                else {
                    account->setRegistrationState(Unregistered);
                    account->setRegister(false);
                }
            }
        } else {
            account->setRegistrationState(ErrorAuth);
            account->setRegister(false);
        }

    }

    pj_bool_t 
        mod_on_rx_request(pjsip_rx_data *rdata)
        {

            pj_status_t status;
            pj_str_t reason;
            unsigned options = 0;
            pjsip_dialog* dialog;
            pjsip_tx_data *tdata;
            AccountID account_id;
            pjsip_uri *uri;
            pjsip_sip_uri *sip_uri;
            std::string userName, server, caller, callerServer, peerNumber;
            SIPVoIPLink *link;
            CallID id;
            SIPCall* call;

            // voicemail part
            std::string method_name;
            std::string request;

            // Handle the incoming call invite in this function 
            _debug("UserAgent: Callback on_rx_request is involved!\n");

            /* First, let's got the username and server name from the invite.
             * We will use them to detect which account is the callee.
             */ 
            uri = rdata->msg_info.to->uri;
            sip_uri = (pjsip_sip_uri *) pjsip_uri_get_uri(uri);

            userName = std::string(sip_uri->user.ptr, sip_uri->user.slen);
            server = std::string(sip_uri->host.ptr, sip_uri->host.slen) ;

            // Get the account id of callee from username and server
            account_id = Manager::instance().getAccountIdFromNameAndServer(userName, server);

            /* If we don't find any account to receive the call */
            if(account_id == AccountNULL) {
                _debug("UserAgent: Username %s doesn't match any account!\n",userName.c_str());
                return false;
            }

            /* Get the voip link associated to the incoming call */
            /* The account must before have been associated to the call in ManagerImpl */
            link = dynamic_cast<SIPVoIPLink *> (Manager::instance().getAccountLink(account_id));
            
            /* If we can't find any voIP link to handle the incoming call */
            if( link == 0 )
            {
                _debug("ERROR: can not retrieve the voiplink from the account ID...\n");
                return false;
            }

            _debug("UserAgent: The receiver is : %s@%s\n", userName.data(), server.data());
            _debug("UserAgent: The callee account id is %s\n", account_id.c_str());

            /* Now, it is the time to find the information of the caller */
            uri = rdata->msg_info.from->uri;
            sip_uri = (pjsip_sip_uri *) pjsip_uri_get_uri(uri);

            /* Retrieve only the fisrt characters */
            caller = std::string(sip_uri->user.ptr, sip_uri->user.slen);
            callerServer = std::string(sip_uri->host.ptr, sip_uri->host.slen);
            peerNumber = caller + "@" + callerServer;

            // Get the server voicemail notification
            // Catch the NOTIFY message
            if( rdata->msg_info.msg->line.req.method.id == PJSIP_OTHER_METHOD )
            {
                method_name = "NOTIFY";
                // Retrieve all the message. Should contains only the method name but ...
                request =  rdata->msg_info.msg->line.req.method.name.ptr;
                // Check if the message is a notification
                if( request.find( method_name ) != (size_t)-1 ) {
                    /* Notify the right account */
                    set_voicemail_info( account_id, rdata->msg_info.msg->body );
                }
                pjsip_endpt_respond_stateless(_endpt, rdata, PJSIP_SC_OK, NULL, NULL, NULL);
                return true;
            }

            // Respond statelessly any non-INVITE requests with 500
            if (rdata->msg_info.msg->line.req.method.id != PJSIP_INVITE_METHOD) {
                if (rdata->msg_info.msg->line.req.method.id != PJSIP_ACK_METHOD) {
                    pj_strdup2(_pool, &reason, "user agent unable to handle this request ");
                    pjsip_endpt_respond_stateless( _endpt, rdata, PJSIP_SC_METHOD_NOT_ALLOWED, &reason, NULL,
                            NULL);
                    return true;
                }
            }

            // Verify that we can handle the request
            status = pjsip_inv_verify_request(rdata, &options, NULL, NULL, _endpt, NULL);
            if (status != PJ_SUCCESS) {
                pj_strdup2(_pool, &reason, "user agent unable to handle this INVITE ");
                pjsip_endpt_respond_stateless( _endpt, rdata, PJSIP_SC_METHOD_NOT_ALLOWED, &reason, NULL,
                        NULL);
                return true;
            }

            // Generate a new call ID for the incoming call!
            id = Manager::instance().getNewCallID();
            call = new SIPCall(id, Call::Incoming);
            
            /* If an error occured at the call creation */
            if (!call) {
                _debug("UserAgent: unable to create an incoming call");
                return false;
            }

            // Set the codec map, IP, peer number and so on... for the SIPCall object
            setCallAudioLocal(call, link->getLocalIPAddress(), link->useStun(), link->getStunServer());
            call->setCodecMap(Manager::instance().getCodecDescriptorMap());
            call->setConnectionState(Call::Progressing);
            call->setIp(link->getLocalIPAddress());
            call->setPeerNumber(peerNumber);

            /* Call the SIPCallInvite function to generate the local sdp,
             * remote sdp and negociator.
             * This function is also used to set the parameters of audio RTP, including:
             *     local IP and port number 
             *     remote IP and port number
             *     possilbe audio codec will be used in this call
             */
            if (call->SIPCallInvite(rdata, _pool)) {

                // Notify UI there is an incoming call
                if (Manager::instance().incomingCall(call, account_id)) {
                    // Add this call to the callAccountMap in ManagerImpl
                    Manager::instance().getAccountLink(account_id)->addCall(call);
                } else {
                    // Fail to notify UI
                    delete call;
                    call = NULL;
                    _debug("UserAgent: Fail to notify UI!\n");
                    return false;
                }
            } else {
                // Fail to collect call information
                delete call;
                call = NULL;
                _debug("UserAgent: Call SIPCallInvite failed!\n");
                return false;
            }

            /* Create the local dialog (UAS) */
            status = pjsip_dlg_create_uas(pjsip_ua_instance(), rdata, NULL, &dialog);
            if (status != PJ_SUCCESS) {
                pjsip_endpt_respond_stateless( _endpt, rdata, PJSIP_SC_INTERNAL_SERVER_ERROR, &reason, NULL,
                        NULL);
                return true;
            }

            // Specify media capability during invite session creation
            pjsip_inv_session *inv;
            status = pjsip_inv_create_uas(dialog, rdata, call->getLocalSDPSession(), 0, &inv);
            PJ_ASSERT_RETURN(status == PJ_SUCCESS, 1);

            // Associate the call in the invite session
            inv->mod_data[_mod_ua.id] = call;

            // Send a 180/Ringing response
            status = pjsip_inv_initial_answer(inv, rdata, PJSIP_SC_RINGING, NULL, NULL, &tdata);
            PJ_ASSERT_RETURN(status == PJ_SUCCESS, 1);
            status = pjsip_inv_send_msg(inv, tdata);
            PJ_ASSERT_RETURN(status == PJ_SUCCESS, 1);

            // Associate invite session to the current call
            call->setInvSession(inv);

            // Update the connection state
            call->setConnectionState(Call::Ringing);

            /* Done */
            return true;

        }

    pj_bool_t mod_on_rx_response(pjsip_rx_data *rdata UNUSED) {
        _debug("mod_on_rx_response\n");
        return PJ_SUCCESS;
    }

    void onCallTransfered(pjsip_inv_session *inv, pjsip_rx_data *rdata)
    {
        pj_status_t status;
        pjsip_tx_data *tdata;
        SIPCall *existing_call;
        const pj_str_t str_refer_to = { (char*)"Refer-To", 8};
        const pj_str_t str_refer_sub = { (char*)"Refer-Sub", 9 };
        const pj_str_t str_ref_by = { (char*)"Referred-By", 11 };
        pjsip_generic_string_hdr *refer_to;
        pjsip_generic_string_hdr *refer_sub;
        pjsip_hdr *ref_by_hdr;
        pj_bool_t no_refer_sub = PJ_FALSE;
        char *uri;
        std::string tmp;
        pjsip_status_code code;
        pjsip_evsub *sub;

        existing_call = (SIPCall *) inv->mod_data[_mod_ua.id];

        /* Find the Refer-To header */
        refer_to = (pjsip_generic_string_hdr*)
            pjsip_msg_find_hdr_by_name(rdata->msg_info.msg, &str_refer_to, NULL);

        if (refer_to == NULL) {
            /* Invalid Request.
             * No Refer-To header!
             */
            _debug("UserAgent: Received REFER without Refer-To header!\n");
            pjsip_dlg_respond( inv->dlg, rdata, 400, NULL, NULL, NULL);
            return;
        }

        /* Find optional Refer-Sub header */
        refer_sub = (pjsip_generic_string_hdr*)
            pjsip_msg_find_hdr_by_name(rdata->msg_info.msg, &str_refer_sub, NULL);

        if (refer_sub) {
            if (!pj_strnicmp2(&refer_sub->hvalue, "true", 4)==0)
                no_refer_sub = PJ_TRUE;
        }

        /* Find optional Referred-By header (to be copied onto outgoing INVITE
         * request.
         */
        ref_by_hdr = (pjsip_hdr*)
            pjsip_msg_find_hdr_by_name(rdata->msg_info.msg, &str_ref_by,
                    NULL);

        /* Notify callback */
        code = PJSIP_SC_ACCEPTED;

        _debug("UserAgent: Call to %.*s is being transfered to %.*s\n",
                (int)inv->dlg->remote.info_str.slen,
                inv->dlg->remote.info_str.ptr,
                (int)refer_to->hvalue.slen,
                refer_to->hvalue.ptr);

        if (no_refer_sub) {
            /*
             * Always answer with 2xx.
             */
            pjsip_tx_data *tdata;
            const pj_str_t str_false = { (char*)"false", 5};
            pjsip_hdr *hdr;

            status = pjsip_dlg_create_response(inv->dlg, rdata, code, NULL,
                    &tdata);
            if (status != PJ_SUCCESS) {
                _debug("UserAgent: Unable to create 2xx response to REFER -- %d\n", status);
                return;
            }

            /* Add Refer-Sub header */
            hdr = (pjsip_hdr*)
                pjsip_generic_string_hdr_create(tdata->pool, &str_refer_sub,
                        &str_false);
            pjsip_msg_add_hdr(tdata->msg, hdr);


            /* Send answer */
            status = pjsip_dlg_send_response(inv->dlg, pjsip_rdata_get_tsx(rdata),
                    tdata);
            if (status != PJ_SUCCESS) {
                _debug("UserAgent: Unable to create 2xx response to REFER -- %d\n", status);
                return;
            }

            /* Don't have subscription */
            sub = NULL;

        } else {
            struct pjsip_evsub_user xfer_cb;
            pjsip_hdr hdr_list;

            /* Init callback */
            pj_bzero(&xfer_cb, sizeof(xfer_cb));
            xfer_cb.on_evsub_state = &xfer_svr_cb;

            /* Init addiTHIS_FILE, THIS_FILE, tional header list to be sent with REFER response */
            pj_list_init(&hdr_list);

            /* Create transferee event subscription */
            status = pjsip_xfer_create_uas( inv->dlg, &xfer_cb, rdata, &sub);
            if (status != PJ_SUCCESS) {
                _debug("UserAgent: Unable to create xfer uas -- %d\n", status);
                pjsip_dlg_respond( inv->dlg, rdata, 500, NULL, NULL, NULL);
                return;
            }

            /* If there's Refer-Sub header and the value is "true", send back
             * Refer-Sub in the response with value "true" too.
             */
            if (refer_sub) {
                const pj_str_t str_true = { (char*)"true", 4 };
                pjsip_hdr *hdr;

                hdr = (pjsip_hdr*)
                    pjsip_generic_string_hdr_create(inv->dlg->pool,
                            &str_refer_sub,
                            &str_true);
                pj_list_push_back(&hdr_list, hdr);

            }

            /* Accept the REFER request, send 2xx. */
            pjsip_xfer_accept(sub, rdata, code, &hdr_list);

            /* Create initial NOTIFY request */
            status = pjsip_xfer_notify( sub, PJSIP_EVSUB_STATE_ACTIVE,
                    100, NULL, &tdata);
            if (status != PJ_SUCCESS) {
                _debug("UserAgent: Unable to create NOTIFY to REFER -- %d", status);
                return;
            }

            /* Send initial NOTIFY request */
            status = pjsip_xfer_send_request( sub, tdata);
            if (status != PJ_SUCCESS) {
                _debug("UserAgent: Unable to send NOTIFY to REFER -- %d\n", status);
                return;
            }
        }

        /* We're cheating here.
         * We need to get a null terminated string from a pj_str_t.
         * So grab the pointer from the hvalue and NULL terminate it, knowing
         * that the NULL position will be occupied by a newline. 
         */
        uri = refer_to->hvalue.ptr;
        uri[refer_to->hvalue.slen] = '\0';

        /* Now make the outgoing call. */
        tmp = std::string(uri);

        if(existing_call == NULL) {
            _debug("UserAgent: Call doesn't exist!\n");
            return;
        }

        AccountID accId = Manager::instance().getAccountFromCall(existing_call->getCallId());
        CallID newCallId = Manager::instance().getNewCallID();

        if(!Manager::instance().outgoingCall(accId, newCallId, tmp)) {

            /* Notify xferer about the error (if we have subscription) */
            if (sub) {
                status = pjsip_xfer_notify(sub, PJSIP_EVSUB_STATE_TERMINATED,
                        500, NULL, &tdata);
                if (status != PJ_SUCCESS) {
                    _debug("UserAgent: Unable to create NOTIFY to REFER -- %d\n", status);
                    return;
                }
                status = pjsip_xfer_send_request(sub, tdata);
                if (status != PJ_SUCCESS) {
                    _debug("UserAgent: Unable to send NOTIFY to REFER -- %d\n", status);
                    return;
                }
            }
            return;
        }

        SIPCall* newCall;
        SIPVoIPLink *link = dynamic_cast<SIPVoIPLink *> (Manager::instance().getAccountLink(accId));
        if(link) {
            newCall = dynamic_cast<SIPCall *>(link->getCall(newCallId));
            if(!newCall) {
                _debug("UserAgent: can not find the call from sipvoiplink!\n");
                return;
            }
        }

        if (sub) {
            /* Put the server subscription in inv_data.
             * Subsequent state changed in pjsua_inv_on_state_changed() will be
             * reported back to the server subscription.
             */
            newCall->setXferSub(sub);

            /* Put the invite_data in the subscription. */
            pjsip_evsub_set_mod_data(sub, _mod_ua.id,
                    newCall);
        }    
    }




    void xfer_func_cb( pjsip_evsub *sub, pjsip_event *event){

        PJ_UNUSED_ARG(event);

        _debug("UserAgent: Transfer callback is involved!\n");
        /*
         * When subscription is accepted (got 200/OK to REFER), check if 
         * subscription suppressed.
         */
        if (pjsip_evsub_get_state(sub) == PJSIP_EVSUB_STATE_ACCEPTED) {

            pjsip_rx_data *rdata;
            pjsip_generic_string_hdr *refer_sub;
            const pj_str_t REFER_SUB = {(char*)"Refer-Sub", 9 };

            SIPVoIPLink *link = reinterpret_cast<SIPVoIPLink *> (pjsip_evsub_get_mod_data(sub,
                        _mod_ua.id));

            /* Must be receipt of response message */
            pj_assert(event->type == PJSIP_EVENT_TSX_STATE &&
                    event->body.tsx_state.type == PJSIP_EVENT_RX_MSG);
            rdata = event->body.tsx_state.src.rdata;

            /* Find Refer-Sub header */
            refer_sub = (pjsip_generic_string_hdr*)
                pjsip_msg_find_hdr_by_name(rdata->msg_info.msg,
                        &REFER_SUB, NULL);

            /* Check if subscription is suppressed */
            if (refer_sub && pj_stricmp2(&refer_sub->hvalue, "false")==0) {
                /* Since no subscription is desired, assume that call has been
                 * transfered successfully.
                 */
                if (link) {
                    // It's the time to stop the RTP
                    link->transferStep2();
                }

                /* Yes, subscription is suppressed.
                 * Terminate our subscription now.
                 */
                _debug("UserAgent: Xfer subscription suppressed, terminating event subcription...\n");
                pjsip_evsub_terminate(sub, PJ_TRUE);

            } else {
                /* Notify application about call transfer progress. 
                 * Initially notify with 100/Accepted status.
                 */
                _debug("UserAgent: Xfer subscription 100/Accepted received...\n");
            }
        }
        /*
         * On incoming NOTIFY, notify application about call transfer progress.
         */
        else if (pjsip_evsub_get_state(sub) == PJSIP_EVSUB_STATE_ACTIVE ||
                pjsip_evsub_get_state(sub) == PJSIP_EVSUB_STATE_TERMINATED)
        {
            pjsip_msg *msg;
            pjsip_msg_body *body;
            pjsip_status_line status_line;
            pj_bool_t is_last;
            pj_bool_t cont;
            pj_status_t status;

            SIPVoIPLink *link = reinterpret_cast<SIPVoIPLink *> (pjsip_evsub_get_mod_data(sub, 
                        _mod_ua.id));

            /* When subscription is terminated, clear the xfer_sub member of 
             * the inv_data.
             */
            if (pjsip_evsub_get_state(sub) == PJSIP_EVSUB_STATE_TERMINATED) {
                pjsip_evsub_set_mod_data(sub, _mod_ua.id, NULL);
                _debug("UserAgent: Xfer client subscription terminated\n");

            }

            if (!link || !event) {
                /* Application is not interested with call progress status */
                _debug("UserAgent: Either link or event is empty!\n");
                return;
            }

            // Get current call
            SIPCall *call = dynamic_cast<SIPCall *>(link->getCall(Manager::instance().getCurrentCallId()));
            if(!call) {
                _debug("UserAgent: Call doesn't exit!\n");
                return;
            }

            /* This better be a NOTIFY request */
            if (event->type == PJSIP_EVENT_TSX_STATE &&
                    event->body.tsx_state.type == PJSIP_EVENT_RX_MSG)
            {
                pjsip_rx_data *rdata;

                rdata = event->body.tsx_state.src.rdata;

                /* Check if there's body */
                msg = rdata->msg_info.msg;
                body = msg->body;
                if (!body) {
                    _debug("UserAgent: Warning! Received NOTIFY without message body\n");
                    return;
                }

                /* Check for appropriate content */
                if (pj_stricmp2(&body->content_type.type, "message") != 0 ||
                        pj_stricmp2(&body->content_type.subtype, "sipfrag") != 0)
                {
                    _debug("UserAgent: Warning! Received NOTIFY with non message/sipfrag content\n");
                    return;
                }

                /* Try to parse the content */
                status = pjsip_parse_status_line((char*)body->data, body->len,
                        &status_line);
                if (status != PJ_SUCCESS) {
                    _debug("UserAgent: Warning! Received NOTIFY with invalid message/sipfrag content\n");
                    return;
                }

            } else {
                _debug("UserAgent: Set code to 500!\n");
                status_line.code = 500;
                status_line.reason = *pjsip_get_status_text(500);
            }

            /* Notify application */
            is_last = (pjsip_evsub_get_state(sub)==PJSIP_EVSUB_STATE_TERMINATED);
            cont = !is_last;

            if(status_line.code/100 == 2) {
                _debug("UserAgent: Try to stop rtp!\n");
                pjsip_tx_data *tdata;

                status = pjsip_inv_end_session(call->getInvSession(), PJSIP_SC_GONE, NULL, &tdata);
                if(status != PJ_SUCCESS) {
                    _debug("UserAgent: Fail to create end session msg!\n");
                } else {
                    status = pjsip_inv_send_msg(call->getInvSession(), tdata);
                    if(status != PJ_SUCCESS) 
                        _debug("UserAgent: Fail to send end session msg!\n");
                }

                link->transferStep2();
                cont = PJ_FALSE;
            }

            if (!cont) {
                pjsip_evsub_set_mod_data(sub, _mod_ua.id, NULL);
            }
        }

    }


    void xfer_svr_cb(pjsip_evsub *sub, pjsip_event *event)
    {
        PJ_UNUSED_ARG(event);

        /*
         * When subscription is terminated, clear the xfer_sub member of 
         * the inv_data.
         */
        if (pjsip_evsub_get_state(sub) == PJSIP_EVSUB_STATE_TERMINATED) {
            SIPCall *call;

            call = (SIPCall*) pjsip_evsub_get_mod_data(sub, _mod_ua.id);
            if (!call)
                return;

            pjsip_evsub_set_mod_data(sub, _mod_ua.id, NULL);
            call->setXferSub(NULL);

            _debug("UserAgent: Xfer server subscription terminated\n");
        }    
    }<|MERGE_RESOLUTION|>--- conflicted
+++ resolved
@@ -501,8 +501,6 @@
 
     call->getInvSession()->mod_data[getModId()] = NULL;
     
-<<<<<<< HEAD
-=======
 
     // Release RTP thread
     if (Manager::instance().isCurrentCall(id)) {
@@ -541,8 +539,6 @@
 
     call->getInvSession()->mod_data[getModId()] = NULL;
     
-
->>>>>>> b4784ab7
     // Release RTP thread
     if (Manager::instance().isCurrentCall(id)) {
         _debug("* SIP Info: Stopping AudioRTP for hangup\n");
@@ -784,31 +780,17 @@
 void 
 SIPVoIPLink::setRecording(const CallID& id)
 {
-<<<<<<< HEAD
-  //SIPCall *call;
-  //call = getSIPCall(id);
-  
-  //call->setRecording();
-
-  _audiortp->setRecording();
-=======
   SIPCall* call = getSIPCall(id);
   
   call->setRecording();
 
   // _audiortp->setRecording();
->>>>>>> b4784ab7
 }
 
 bool
 SIPVoIPLink::isRecording(const CallID& id)
 {
-<<<<<<< HEAD
-  SIPCall *call;
-  call = getSIPCall(id);
-=======
   SIPCall* call = getSIPCall(id);
->>>>>>> b4784ab7
   
   return call->isRecording();
 }
@@ -1060,10 +1042,7 @@
     removeCall(id);
 }
 
-<<<<<<< HEAD
-=======
-
->>>>>>> b4784ab7
+
 void
 SIPVoIPLink::SIPCallAnswered(SIPCall *call, pjsip_rx_data *rdata)
 {
