/*
 *  Copyright (C) 2004-2009 Savoir-Faire Linux inc.
 *
 *  Author: Emmanuel Milou <emmanuel.milou@savoirfairelinux.com>
 *  Author: Yun Liu <yun.liu@savoirfairelinux.com>
 *
 *  This program is free software; you can redistribute it and/or modify
 *  it under the terms of the GNU General Public License as published by
 *  the Free Software Foundation; either version 3 of the License, or
 *  (at your option) any later version.
 *
 *  This program is distributed in the hope that it will be useful,
 *  but WITHOUT ANY WARRANTY; without even the implied warranty of
 *  MERCHANTABILITY or FITNESS FOR A PARTICULAR PURPOSE.  See the
 *  GNU General Public License for more details.
 *
 *  You should have received a copy of the GNU General Public License
 *  along with this program; if not, write to the Free Software
 *   Foundation, Inc., 675 Mass Ave, Cambridge, MA 02139, USA.
 */

#include "sipvoiplink.h"
#include "eventthread.h"
#include "sipcall.h"
#include "sipaccount.h"
#include "audio/audiortp.h"

<<<<<<< HEAD
=======
#define CAN_REINVITE    1
>>>>>>> 8d6831a1

/**************** EXTERN VARIABLES AND FUNCTIONS (callbacks) **************************/

/*
 * Retrieve the SDP of the peer contained in the offer
 *
 * @param rdata The request data
 * @param r_sdp The pjmedia_sdp_media to stock the remote SDP
 */
void get_remote_sdp_from_offer( pjsip_rx_data *rdata, pjmedia_sdp_session** r_sdp );

int getModId();

/**
 *  * Set audio (SDP) configuration for a call
 *   * localport, localip, localexternalport
 *    * @param call a SIPCall valid pointer
 *     * @return bool True
 *      */
bool setCallAudioLocal(SIPCall* call, std::string localIP, bool stun, std::string server);

/*
 *  The global pool factory
 */
pj_caching_pool _cp;

/*
 * The pool to allocate memory
 */
pj_pool_t *_pool;    

/*
 *	The SIP endpoint
 */
pjsip_endpoint *_endpt;

/*
 *	The SIP module
 */
pjsip_module _mod_ua;  

/*
 * Thread related
 */
pj_thread_t *thread;
pj_thread_desc desc;

/**
 * Get the number of voicemail waiting in a SIP message
 */
void set_voicemail_info( AccountID account, pjsip_msg_body *body );

// Documentated from the PJSIP Developer's Guide, available on the pjsip website/

/*
 * Session callback
 * Called when the invite session state has changed.
 *
 * @param	inv	A pointer on a pjsip_inv_session structure
 * @param	e	A pointer on a pjsip_event structure
 */
void call_on_state_changed( pjsip_inv_session *inv, pjsip_event *e);

/*
 * Session callback
 * Called after SDP offer/answer session has completed.
 *
 * @param	inv	A pointer on a pjsip_inv_session structure
 * @param	status	A pj_status_t structure
 */
void call_on_media_update( pjsip_inv_session *inv UNUSED, pj_status_t status UNUSED);

/*
 * Called when the invote usage module has created a new dialog and invite
 * because of forked outgoing request.
 *
 * @param	inv	A pointer on a pjsip_inv_session structure
 * @param	e	A pointer on a pjsip_event structure
 */
void call_on_forked(pjsip_inv_session *inv, pjsip_event *e);

/*
 * Session callback
 * Called whenever any transactions within the session has changed their state.
 * Useful to monitor the progress of an outgoing request.
 *
 * @param	inv	A pointer on a pjsip_inv_session structure
 * @param	tsx	A pointer on a pjsip_transaction structure
 * @param	e	A pointer on a pjsip_event structure
 */
void call_on_tsx_changed(pjsip_inv_session *inv, pjsip_transaction *tsx, pjsip_event *e);

void on_rx_offer( pjsip_inv_session *inv, const pjmedia_sdp_session *offer );

/*
 * Registration callback
 */
void regc_cb(struct pjsip_regc_cbparam *param);

/*
 * Called to handle incoming requests outside dialogs
 * @param   rdata
 * @return  pj_bool_t
 */
pj_bool_t mod_on_rx_request(pjsip_rx_data *rdata);

/*
 * Called to handle incoming response
 * @param	rdata
 * @return	pj_bool_t
 */
pj_bool_t mod_on_rx_response(pjsip_rx_data *rdata UNUSED) ;

/*
 * Transfer callbacks
 */
void xfer_func_cb( pjsip_evsub *sub, pjsip_event *event);
void xfer_svr_cb(pjsip_evsub *sub, pjsip_event *event);
void onCallTransfered(pjsip_inv_session *inv, pjsip_rx_data *rdata);

/*************************************************************************************************/

SIPVoIPLink* SIPVoIPLink::_instance = NULL;


    SIPVoIPLink::SIPVoIPLink(const AccountID& accountID)
    : VoIPLink(accountID)
      , _nbTryListenAddr(2) // number of times to try to start SIP listener
      , _stunServer("")
    , _localExternAddress("") 
    , _localExternPort(0)
    , _audiortp(new AudioRtp())
    ,_regPort(DEFAULT_SIP_PORT)
    , _useStun(false)
      , _clients(0)
{
    _debug("SIPVoIPLink::~SIPVoIPLink(): sipvoiplink constructor called \n");    

    // to get random number for RANDOM_PORT
    srand (time(NULL));

    /* Start pjsip initialization step */
    init();
}

SIPVoIPLink::~SIPVoIPLink()
{
    _debug("SIPVoIPLink::~SIPVoIPLink(): sipvoiplink destructor called \n");
    terminate();
}

SIPVoIPLink* SIPVoIPLink::instance( const AccountID& id)
{

    if(!_instance ){
        _instance = new SIPVoIPLink( id );
    }

    return _instance;
}

void SIPVoIPLink::decrementClients (void)
{
    _clients--;
    if(_clients == 0){
        terminate();
        SIPVoIPLink::_instance=NULL;
    }
}

bool SIPVoIPLink::init()
{
    if(initDone())
        return false;

    /* Instanciate the C++ thread */
    _evThread = new EventThread(this);

    /* Initialize the pjsip library */
    pjsip_init();
    initDone(true);

    return true;
}

    void 
SIPVoIPLink::terminate()
{
    if (_evThread){
        delete _evThread; _evThread = NULL;
    }


    /* Clean shutdown of pjsip library */
    if( initDone() )
    {
        pjsip_shutdown();
    }
    initDone(false);
}

    void
SIPVoIPLink::terminateSIPCall()
{
    ost::MutexLock m(_callMapMutex);
    CallMap::iterator iter = _callMap.begin();
    SIPCall *call;
    while( iter != _callMap.end() ) {
        call = dynamic_cast<SIPCall*>(iter->second);
        if (call) {
            // terminate the sip call
            _debug("SIPVoIPLink::terminateSIPCall()::the call is deleted, should close recording file \n");
            delete call; call = 0;
        }
        iter++;
    }
    _callMap.clear();
}

    void
SIPVoIPLink::terminateOneCall(const CallID& id)
{
    _debug("SIPVoIPLink::terminateOneCall(): function called \n");

    SIPCall *call = getSIPCall(id);
    if (call) {
        // terminate the sip call
        _debug("SIPVoIPLink::terminateOneCall()::the call is deleted, should close recording file \n");
        delete call; call = 0;
    }
}

void get_remote_sdp_from_offer( pjsip_rx_data *rdata, pjmedia_sdp_session** r_sdp ){
    pjmedia_sdp_session *sdp;
    pjsip_msg *msg;
    pjsip_msg_body *body;

    // Get the message
    msg = rdata->msg_info.msg;
    // Get the body message
    body = msg->body;

    // Parse the remote request to get the sdp session
    pjmedia_sdp_parse( rdata->tp_info.pool, (char*)body->data, body->len, &sdp );

    *r_sdp = sdp;
}

    void
SIPVoIPLink::getEvent()
{
    // We have to register the external thread so it could access the pjsip framework
    if(!pj_thread_is_registered())
        pj_thread_register( NULL, desc, &thread );

    // PJSIP polling
    pj_time_val timeout = {0, 10};
    pjsip_endpt_handle_events( _endpt, &timeout);

}

int SIPVoIPLink::sendRegister( AccountID id )
{
<<<<<<< HEAD
 
    _debug("Send register################## \n");
=======
    _debug("sendRegister called!!!!!!!!!!!!!!!!!!!!!!! \n");
>>>>>>> 8d6831a1
    pj_status_t status;
    int expire_value;
    char contactTmp[256];
    pj_str_t svr, aor, contact;
    pjsip_tx_data *tdata;
    std::string tmp, hostname, username, password;
    SIPAccount *account;
    pjsip_regc *regc;

    account = dynamic_cast<SIPAccount *> (Manager::instance().getAccount(id));
    hostname = account->getHostname();
    username = account->getUsername();
    password = account->getPassword();

    _mutexSIP.enterMutex(); 

    /* Get the client registration information for this particular account */
    regc = account->getRegistrationInfo();
    /* If the registration already exists, delete it */
    if(regc) {
        status = pjsip_regc_destroy(regc);
        regc = NULL;
        PJ_ASSERT_RETURN( status == PJ_SUCCESS, 1 );
    }

    account->setRegister(true);

    /* Set the expire value of the message from the config file */
    expire_value = Manager::instance().getRegistrationExpireValue();

    /* Update the state of the voip link */
    account->setRegistrationState(Trying);

    if (!validStunServer) {
        account->setRegistrationState(ErrorExistStun);
        account->setRegister(false);
        _mutexSIP.leaveMutex(); 
        return false;
    }

    /* Create the registration according to the account ID */
    status = pjsip_regc_create(_endpt, (void*)account, &regc_cb, &regc);
    if (status != PJ_SUCCESS) {
        _debug("UserAgent: Unable to create regc.\n");
        _mutexSIP.leaveMutex(); 
        return false;
    }

    tmp = "sip:" + hostname;
    pj_strdup2(_pool, &svr, tmp.data());

    // tmp = "<sip:" + username + "@" + hostname + ";transport=tls>";
    tmp = "<sip:" + username + "@" + hostname + ">";
    pj_strdup2(_pool, &aor, tmp.data());

    sprintf(contactTmp, "<sip:%s@%s:%d>", username.data(), _localExternAddress.data(), _localExternPort);
    pj_strdup2(_pool, &contact, contactTmp);
    account->setContact(contactTmp);

    status = pjsip_regc_init(regc, &svr, &aor, &aor, 1, &contact, 600); //timeout);
    if (status != PJ_SUCCESS) {
        _debug("UserAgent: Unable to initialize regc. %d\n", status); //, regc->str_srv_url.ptr);
        _mutexSIP.leaveMutex(); 
        return false;
    }

    pjsip_cred_info *cred = account->getCredInfo();

    if(!cred)
        cred = new pjsip_cred_info();

    pj_bzero(cred, sizeof (pjsip_cred_info));
    pj_strdup2(_pool, &cred->username, username.data());
    cred->data_type = PJSIP_CRED_DATA_PLAIN_PASSWD;
    pj_strdup2(_pool, &cred->data, password.data());
    pj_strdup2(_pool, &cred->realm, "*");
    pj_strdup2(_pool, &cred->scheme, "digest");
    pjsip_regc_set_credentials(regc, 1, cred);

    account->setCredInfo(cred);

    status = pjsip_regc_register(regc, PJ_TRUE, &tdata);
    if (status != PJ_SUCCESS) {
        _debug("UserAgent: Unable to register regc.\n");
        _mutexSIP.leaveMutex(); 
        return false;
    }

    _debug("Send the registration ######### \n");
    status = pjsip_regc_send(regc, tdata);
    if (status != PJ_SUCCESS) {
        _debug("UserAgent: Unable to send regc request.\n");
        _mutexSIP.leaveMutex(); 
        return false;
    }

    _mutexSIP.leaveMutex(); 

    account->setRegistrationInfo(regc);

    return true;
}

    int 
SIPVoIPLink::sendUnregister( AccountID id )
{
    pj_status_t status = 0;
    pjsip_tx_data *tdata = NULL;
    SIPAccount *account;
    pjsip_regc *regc;

    account = dynamic_cast<SIPAccount *> (Manager::instance().getAccount(id));
    regc = account->getRegistrationInfo();

    if(!account->isRegister()){
        account->setRegistrationState(Unregistered); 
        return true;
    }

    if(regc) {
        status = pjsip_regc_unregister(regc, &tdata);
        if(status != PJ_SUCCESS) {
            _debug("UserAgent: Unable to unregister regc.\n");
            return false;
        }

        status = pjsip_regc_send( regc, tdata );
        if(status != PJ_SUCCESS) {
            _debug("UserAgent: Unable to send regc request.\n");
            return false;
        }
    } else {
        _debug("UserAgent: regc is null!\n");
        return false;
    }

    account->setRegistrationInfo(regc);
    account->setRegister(false);

    return true;
}

    Call* 
SIPVoIPLink::newOutgoingCall(const CallID& id, const std::string& toUrl)
{
    Account* account;

    SIPCall* call = new SIPCall(id, Call::Outgoing, _pool);

    if (call) {
        account = dynamic_cast<SIPAccount *>(Manager::instance().getAccount(Manager::instance().getAccountFromCall(id)));
        if(!account)
        {
            _debug("Error retrieving the account to the make the call with\n");
            call->setConnectionState(Call::Disconnected);
            call->setState(Call::Error);
            delete call; call=0;
            return call;
        }

        call->setPeerNumber(getSipTo(toUrl, account->getHostname()));
        setCallAudioLocal(call, getLocalIPAddress(), useStun(), getStunServer());

        call->initRecFileName();

        _debug("Try to make a call to: %s with call ID: %s\n", toUrl.data(), id.data());
        // Building the local SDP offer
        call->getLocalSDP()->set_ip_address(getLocalIP());
        call->getLocalSDP()->create_initial_offer();

        if ( SIPOutgoingInvite(call) ) {
            call->setConnectionState(Call::Progressing);
            call->setState(Call::Active);
            addCall(call);
        } else {
            delete call; call = 0;
        }
    }
    return call;
}

    bool 
SIPVoIPLink::answer(const CallID& id)
{

    int i;
    SIPCall *call;
    pj_status_t status;
    pjsip_tx_data *tdata;
    Sdp *local_sdp;
    pjsip_inv_session *inv_session;

    _debug("SIPVoIPLink::answer: start answering \n");

    call = getSIPCall(id);

    if (call==0) {
        _debug("! SIP Failure: SIPCall doesn't exists\n");
        return false;
    }

    local_sdp = call->getLocalSDP();
    inv_session = call->getInvSession();
    status = local_sdp->start_negociation ();

    if (status == PJ_SUCCESS) {
        _debug("SIPVoIPLink::answer:UserAgent: Negociation success! : call %s \n", call->getCallId().c_str());
        // Create and send a 200(OK) response
        status = pjsip_inv_answer(inv_session, PJSIP_SC_OK, NULL, NULL, &tdata);
        PJ_ASSERT_RETURN(status == PJ_SUCCESS, 1);
        status = pjsip_inv_send_msg(inv_session, tdata);
        PJ_ASSERT_RETURN(status == PJ_SUCCESS, 1);

        // Start the RTP sessions
        _debug("SIPVoIPLink::answer: Starting AudioRTP when answering : call %s \n", call->getCallId().c_str());
        if (_audiortp->createNewSession(call) >= 0) {
            call->setAudioStart(true);
            call->setConnectionState(Call::Connected);
            call->setState(Call::Active);
            return true;
        } else {
            _debug("SIPVoIPLink::answer: Unable to start sound when answering %s/%d\n", __FILE__, __LINE__);
        }
    }
    else {
        // Create and send a 488/Not acceptable here
        // because the SDP negociation failed
        status = pjsip_inv_answer( inv_session, PJSIP_SC_NOT_ACCEPTABLE_HERE, NULL, NULL,
                &tdata );
        PJ_ASSERT_RETURN( status == PJ_SUCCESS, 1 );
        status = pjsip_inv_send_msg( inv_session, tdata );
        PJ_ASSERT_RETURN( status == PJ_SUCCESS, 1 );

        // Terminate the call
        _debug("SIPVoIPLink::answer: fail terminate call %s \n",call->getCallId().c_str());
        terminateOneCall(call->getCallId());
        removeCall(call->getCallId());
        return false;
    }
}

    bool
SIPVoIPLink::hangup(const CallID& id)
{
    pj_status_t status;
    pjsip_tx_data *tdata = NULL;
    SIPCall* call;

    call = getSIPCall(id);

    if (call==0) { _debug("! SIP Error: Call doesn't exist\n"); return false; }  

    // User hangup current call. Notify peer
    status = pjsip_inv_end_session(call->getInvSession(), 404, NULL, &tdata);
    if(status != PJ_SUCCESS)
        return false;

    if(tdata == NULL)
        return true;

    status = pjsip_inv_send_msg(call->getInvSession(), tdata);
    if(status != PJ_SUCCESS)
        return false;

    call->getInvSession()->mod_data[getModId()] = NULL;


    // Release RTP thread
    if (Manager::instance().isCurrentCall(id)) {
        _debug("* SIP Info: Stopping AudioRTP for hangup\n");
        _audiortp->closeRtpSession();
    }

    terminateOneCall(id);
    removeCall(id);

    return true;
}

    bool
SIPVoIPLink::peerHungup(const CallID& id)
{
    pj_status_t status;
    pjsip_tx_data *tdata = NULL;
    SIPCall* call;

    call = getSIPCall(id);

    if (call==0) { _debug("! SIP Error: Call doesn't exist\n"); return false; }  

    // User hangup current call. Notify peer
    status = pjsip_inv_end_session(call->getInvSession(), 404, NULL, &tdata);
    if(status != PJ_SUCCESS)
        return false;

    if(tdata == NULL)
        return true;

    status = pjsip_inv_send_msg(call->getInvSession(), tdata);
    if(status != PJ_SUCCESS)
        return false;

    call->getInvSession()->mod_data[getModId()] = NULL;

    // Release RTP thread
    if (Manager::instance().isCurrentCall(id)) {
        _debug("* SIP Info: Stopping AudioRTP for hangup\n");
        _audiortp->closeRtpSession();
    }

    terminateOneCall(id);
    removeCall(id);

    return true;
}

    bool
SIPVoIPLink::cancel(const CallID& id)
{
    SIPCall* call = getSIPCall(id);
    if (call==0) { _debug("! SIP Error: Call doesn't exist\n"); return false; }  

    _debug("- SIP Action: Cancel call %s [cid: %3d]\n", id.data(), call->getCid()); 

    terminateOneCall(id);
    removeCall(id);

    return true;
}

    bool
SIPVoIPLink::onhold(const CallID& id)
{

    pj_status_t status;
    SIPCall* call;

    call = getSIPCall(id);

    if (call==0) { _debug("! SIP Error: call doesn't exist\n"); return false; }  


    // Stop sound
    call->setAudioStart(false);
    call->setState(Call::Hold);
    _debug("* SIP Info: Stopping AudioRTP for onhold action\n");
    _audiortp->closeRtpSession();

    /* Create re-INVITE with new offer */
    status = inv_session_reinvite (call, "sendonly");

    return (status == PJ_SUCCESS);
}

int SIPVoIPLink::inv_session_reinvite (SIPCall *call, std::string direction) {

    pj_status_t status;
    pjsip_tx_data *tdata;
    pjmedia_sdp_session *local_sdp;
    pjmedia_sdp_attr *attr;

    local_sdp = call->getLocalSDP()->get_local_sdp_session();

    if( local_sdp == NULL ){
        _debug("! SIP Failure: unable to find local_sdp\n");
        return false;
    }

    // reinvite only if connected
    // Build the local SDP offer
    status = call->getLocalSDP()->create_initial_offer( );
    pjmedia_sdp_media_remove_all_attr(local_sdp->media[0], "sendrecv");
    attr = pjmedia_sdp_attr_create(_pool, direction.c_str(), NULL);
    pjmedia_sdp_media_add_attr(local_sdp->media[0], attr);
    PJ_ASSERT_RETURN( status == PJ_SUCCESS, 1 );

    // Build the reinvite request
    status = pjsip_inv_reinvite( call->getInvSession(), NULL,
            local_sdp, &tdata );
    PJ_ASSERT_RETURN( status == PJ_SUCCESS, 1 );

    // Send it
    status = pjsip_inv_send_msg( call->getInvSession(), tdata );
    PJ_ASSERT_RETURN( status == PJ_SUCCESS, 1 );

    return PJ_SUCCESS;
}


    bool 
SIPVoIPLink::offhold(const CallID& id)
{
    SIPCall *call;
    pj_status_t status;

    call = getSIPCall(id);

    if (call==0) { 
        _debug("! SIP Error: Call doesn't exist\n"); 
        return false; 
    }

    /* Create re-INVITE with new offer */
    status = inv_session_reinvite (call, "sendrecv");
    if (status != PJ_SUCCESS)
        return false;

    // Enable audio
    _debug("* SIP Info: Starting AudioRTP when offhold\n");
    call->setState(Call::Active);
    // it's sure that this is the current call id...
    if (_audiortp->createNewSession(call) < 0) {
        _debug("! SIP Failure: Unable to start sound (%s:%d)\n", __FILE__, __LINE__);
        return false;
    }

    return true;
}

    bool 
SIPVoIPLink::transfer(const CallID& id, const std::string& to)
{
    SIPCall *call;
    std::string tmp_to;
    pjsip_evsub *sub;
    pjsip_tx_data *tdata;
    struct pjsip_evsub_user xfer_cb;
    pj_status_t status;
    pj_str_t dest;
    AccountID account_id;
    Account* account;


    call = getSIPCall(id);
    call->stopRecording();
    account_id = Manager::instance().getAccountFromCall(id);
    account = dynamic_cast<SIPAccount *>(Manager::instance().getAccount(account_id));

    if (call==0) { 
        _debug("! SIP Failure: Call doesn't exist\n"); 
        return false; 
    }  

    tmp_to = SIPToHeader(to);
    if (tmp_to.find("@") == std::string::npos) {
        tmp_to = tmp_to + "@" + account->getHostname();
    }

    _debug("In transfer, tmp_to is %s\n", tmp_to.data());

    pj_strdup2(_pool, &dest, tmp_to.data());

    /* Create xfer client subscription. */
    pj_bzero(&xfer_cb, sizeof(xfer_cb));
    xfer_cb.on_evsub_state = &xfer_func_cb;

    status = pjsip_xfer_create_uac(call->getInvSession()->dlg, &xfer_cb, &sub);
    if (status != PJ_SUCCESS) {
        _debug("UserAgent: Unable to create xfer -- %d\n", status);
        return false;
    }

    /* Associate this voiplink of call with the client subscription 
     * We can not just associate call with the client subscription
     * because after this function, we can not find the cooresponding
     * voiplink from the call any more. But the voiplink is useful!
     */
    AccountID accId = Manager::instance().getAccountFromCall(call->getCallId());
    pjsip_evsub_set_mod_data(sub, getModId(), this);

    /*
     * Create REFER request.
     */
    status = pjsip_xfer_initiate(sub, &dest, &tdata);
    if (status != PJ_SUCCESS) {
        _debug("UserAgent: Unable to create REFER request -- %d\n", status);
        return false;
    }

    /* Send. */
    status = pjsip_xfer_send_request(sub, tdata);
    if (status != PJ_SUCCESS) {
        _debug("UserAgent: Unable to send REFER request -- %d\n", status);
        return false;
    }

    return true;
}

bool SIPVoIPLink::transferStep2()
{
    _debug("SIPVoIPLink::transferStep2():When is this function called?");
    _audiortp->closeRtpSession();
    return true;
}

    bool
SIPVoIPLink::refuse (const CallID& id)
{
    SIPCall *call;
    pj_status_t status;
    pjsip_tx_data *tdata;

    _debug("SIPVoIPLink::refuse() : teh call is refused \n");
    call = getSIPCall(id);

    if (call==0) { 
        _debug("Call doesn't exist\n"); 
        return false; 
    }  

    // can't refuse outgoing call or connected
    if (!call->isIncoming() || call->getConnectionState() == Call::Connected) { 
        _debug("It's not an incoming call, or it's already answered\n");
        return false; 
    }

    // User refuse current call. Notify peer
    status = pjsip_inv_end_session(call->getInvSession(), PJSIP_SC_DECLINE, NULL, &tdata); //603
    if(status != PJ_SUCCESS)
        return false;

    status = pjsip_inv_send_msg(call->getInvSession(), tdata);
    if(status != PJ_SUCCESS)
        return false;

    call->getInvSession()->mod_data[getModId()] = NULL;

    terminateOneCall(id);
    return true;
}

    void 
SIPVoIPLink::setRecording(const CallID& id)
{
    SIPCall* call = getSIPCall(id);

    call->setRecording();

    // _audiortp->setRecording();
}

    bool
SIPVoIPLink::isRecording(const CallID& id)
{
    SIPCall* call = getSIPCall(id);

    return call->isRecording();
}


    std::string 
SIPVoIPLink::getCurrentCodecName()
{

    SIPCall *call = getSIPCall(Manager::instance().getCurrentCallId());  

    AudioCodec *ac = call->getLocalSDP()->get_session_media();

    return ac->getCodecName();
}

    bool 
SIPVoIPLink::carryingDTMFdigits(const CallID& id, char code)
{

    SIPCall *call;
    int duration;
    const int body_len = 1000;
    char *dtmf_body;
    pj_status_t status;
    pjsip_tx_data *tdata;
    pj_str_t methodName, content;
    pjsip_method method;
    pjsip_media_type ctype;

    call = getSIPCall(id);

    if (call==0) { 
        _debug("Call doesn't exist\n"); 
        return false; 
    }

    duration = Manager::instance().getConfigInt(SIGNALISATION, PULSE_LENGTH);
    dtmf_body = new char[body_len];

    snprintf(dtmf_body, body_len - 1, "Signal=%c\r\nDuration=%d\r\n", code, duration);

    pj_strdup2(_pool, &methodName, "INFO");
    pjsip_method_init_np(&method, &methodName);

    /* Create request message. */
    status = pjsip_dlg_create_request( call->getInvSession()->dlg, &method, -1, &tdata);
    if (status != PJ_SUCCESS) {
        _debug("UserAgent: Unable to create INFO request -- %d\n", status);
        return false;
    }

    /* Get MIME type */
    pj_strdup2(_pool, &ctype.type, "application");
    pj_strdup2(_pool, &ctype.subtype, "dtmf-relay");

    /* Create "application/dtmf-relay" message body. */
    pj_strdup2(_pool, &content, dtmf_body);
    tdata->msg->body = pjsip_msg_body_create( tdata->pool, &ctype.type, &ctype.subtype, &content);
    if (tdata->msg->body == NULL) {
        _debug("UserAgent: Unable to create msg body!\n");
        pjsip_tx_data_dec_ref(tdata);
        return false;
    }

    /* Send the request. */
    status = pjsip_dlg_send_request( call->getInvSession()->dlg, tdata, getModId(), NULL);
    if (status != PJ_SUCCESS) {
        _debug("UserAgent: Unable to send MESSAGE request -- %d\n", status);
        return false;
    }

    return true;
}

    bool
SIPVoIPLink::SIPOutgoingInvite(SIPCall* call) 
{
    // If no SIP proxy setting for direct call with only IP address
    if (!SIPStartCall(call, "")) {
        _debug("! SIP Failure: call not started\n");
        return false;
    }
    return true;
}

    bool
SIPVoIPLink::SIPStartCall(SIPCall* call, const std::string& subject UNUSED) 
{
    std::string strTo, strFrom;
    pj_status_t status;
    pjsip_dialog *dialog;
    pjsip_tx_data *tdata;
    pj_str_t from, to, contact;
    AccountID id;
    SIPAccount *account;
    pjsip_inv_session *inv;

    if (!call) 
        return false;

    id = Manager::instance().getAccountFromCall(call->getCallId());
    // Get the basic information about the callee account
    account = dynamic_cast<SIPAccount *>(Manager::instance().getAccount(id));

    strTo = getSipTo(call->getPeerNumber(), account->getHostname());
    _debug("            To: %s\n", strTo.data());

    // Generate the from URI
    strFrom = "sip:" + account->getUsername() + "@" + account->getHostname();

    // pjsip need the from and to information in pj_str_t format
    pj_strdup2(_pool, &from, strFrom.data());
    pj_strdup2(_pool, &to, strTo.data());
    pj_strdup2(_pool, &contact, account->getContact().data());

    // create the dialog (UAC)
    status = pjsip_dlg_create_uac(pjsip_ua_instance(), &from,
            &contact,
            &to,
            NULL,
            &dialog);
    PJ_ASSERT_RETURN(status == PJ_SUCCESS, false);

    // Create the invite session for this call
    status = pjsip_inv_create_uac(dialog, call->getLocalSDP()->get_local_sdp_session(), 0, &inv);
    PJ_ASSERT_RETURN(status == PJ_SUCCESS, false);

    // Set auth information
    pjsip_auth_clt_set_credentials(&dialog->auth_sess, 1, account->getCredInfo());

    // Associate current call in the invite session
    inv->mod_data[getModId()] = call;

    status = pjsip_inv_invite(inv, &tdata);
    PJ_ASSERT_RETURN(status == PJ_SUCCESS, false);

    // Associate current invite session in the call
    call->setInvSession(inv);

    status = pjsip_inv_send_msg(inv, tdata);
    if(status != PJ_SUCCESS) {
        return false;
    }

    return true;
}

std::string SIPVoIPLink::getSipTo(const std::string& to_url, std::string hostname) {
    // Form the From header field basis on configuration panel
    //bool isRegistered = (_eXosipRegID == EXOSIP_ERROR_STD) ? false : true;

    // add a @host if we are registered and there is no one inside the url
    if (to_url.find("@") == std::string::npos) {// && isRegistered) {
        if(!hostname.empty()) {
            return SIPToHeader(to_url + "@" + hostname);
        }
    }
    return SIPToHeader(to_url);
    }

    std::string SIPVoIPLink::SIPToHeader(const std::string& to) 
    {
        if (to.find("sip:") == std::string::npos) {
            return ("sip:" + to );
        } else {
            return to;
        }
    }

    bool
        SIPVoIPLink::SIPCheckUrl(const std::string& url UNUSED)
        {
            return true;
        }

    void
        SIPVoIPLink::SIPCallServerFailure(SIPCall *call) 
        {
            //if (!event->response) { return; }
            //switch(event->response->status_code) {
            //case SIP_SERVICE_UNAVAILABLE: // 500
            //case SIP_BUSY_EVRYWHERE:     // 600
            //case SIP_DECLINE:             // 603
            //SIPCall* call = findSIPCallWithCid(event->cid);
            if (call != 0) {
                _debug("Server error!\n");
                CallID id = call->getCallId();
                Manager::instance().callFailure(id);
                terminateOneCall(id);
                removeCall(id);
            }
            //break;
            //}
        }

    void
        SIPVoIPLink::SIPCallClosed(SIPCall *call) 
        {

            _debug("SIPVoIPLink::SIPCallClosed():: function called when peer hangup");
            // it was without did before
            //SIPCall* call = findSIPCallWithCid(event->cid);
            if (!call) { return; }

            CallID id = call->getCallId();
            //call->setDid(event->did);
            if (Manager::instance().isCurrentCall(id)) {
                call->setAudioStart(false);
                _debug("* SIP Info: Stopping AudioRTP when closing\n");
                _audiortp->closeRtpSession();
            }
            _debug("After close RTP\n");
            Manager::instance().peerHungupCall(id);
            terminateOneCall(id);
            removeCall(id);
            _debug("After remove call ID\n");
        }

    void
        SIPVoIPLink::SIPCallReleased(SIPCall *call)
        {
            // do cleanup if exists
            // only cid because did is always 0 in these case..
            //SIPCall* call = findSIPCallWithCid(event->cid);
            if (!call) { return; }

            // if we are here.. something when wrong before...
            _debug("SIP call release\n");
            CallID id = call->getCallId();
            Manager::instance().callFailure(id);
            terminateOneCall(id);
            removeCall(id);
        }


    void
        SIPVoIPLink::SIPCallAnswered(SIPCall *call, pjsip_rx_data *rdata)
        {

            pjmedia_sdp_session *r_sdp;    

            if (!call) {
                _debug("! SIP Failure: unknown call\n");
                return;
            }

            if (call->getConnectionState() != Call::Connected) {
                _debug ("Get remote SDP from offer\n");
                get_remote_sdp_from_offer (rdata, &r_sdp);
                if (r_sdp==NULL) {
                    _debug("SIP Failure: no remote sdp session\n");
                    return;
                }
                _debug ("Get remote media information from offer\n");
                call->getLocalSDP()->fetch_media_transport_info_from_remote_sdp (r_sdp);

                _debug ("Update call state\n");
                call->setConnectionState(Call::Connected);
                call->setState(Call::Active);

                Manager::instance().peerAnsweredCall(call->getCallId());
                if (Manager::instance().isCurrentCall(call->getCallId())) {
                    _debug("* SIP Info: Starting AudioRTP when answering\n");
                    if ( _audiortp->createNewSession(call) < 0) {
                        _debug("RTP Failure: unable to create new session\n");
                    } else {
                        call->setAudioStart(true);
                    }
                }
            } else {
                _debug("* SIP Info: Answering call (on/off hold to send ACK)\n");
            }
        }


    SIPCall*
        SIPVoIPLink::getSIPCall(const CallID& id) 
        {
            Call* call = getCall(id);
            if (call) {
                return dynamic_cast<SIPCall*>(call);
            }
            return NULL;
        }


    void SIPVoIPLink::setStunServer( const std::string &server )
    {
        if(server != "") {

            useStun(true);
            _stunServer = server;
        } else {
            useStun(false);
            _stunServer = std::string("");
        }
    }

    ///////////////////////////////////////////////////////////////////////////////
    // Private functions
    ///////////////////////////////////////////////////////////////////////////////

    bool SIPVoIPLink::pjsip_init()
    {
        pj_status_t status;
        int errPjsip = 0;
        int port;
        pjsip_inv_callback inv_cb;
        pj_str_t accepted;
        std::string name_mod;
        bool useStun;
        validStunServer = true;

        name_mod = "sflphone";

        // Init PJLIB: must be called before any call to the pjsip library
        status = pj_init();
        // Use pjsip macros for sanity check
        PJ_ASSERT_RETURN( status == PJ_SUCCESS, 1 );

        // Init PJLIB-UTIL library 
        status = pjlib_util_init();
        PJ_ASSERT_RETURN( status == PJ_SUCCESS, 1 );

        // Set the pjsip log level
        pj_log_set_level( PJ_LOG_LEVEL );

        // Init PJNATH 
        status = pjnath_init();
        PJ_ASSERT_RETURN( status == PJ_SUCCESS, 1 );

        // Create a pool factory to allocate memory
        pj_caching_pool_init(&_cp, &pj_pool_factory_default_policy, 0);

        // Create memory pool for application. 
        _pool = pj_pool_create(&_cp.factory, "sflphone", 4000, 4000, NULL);

        if (!_pool) {
            _debug("UserAgent: Could not initialize memory pool\n");
            return PJ_ENOMEM;
        }

        // Create the SIP endpoint 
        status = pjsip_endpt_create(&_cp.factory, pj_gethostname()->ptr, &_endpt);
        PJ_ASSERT_RETURN( status == PJ_SUCCESS, 1 );

        /* Start resolving STUN server */
        // if we useStun and we failed to receive something on port 5060, we try a random port
        // If use STUN server, firewall address setup
        if (!loadSIPLocalIP()) {
            _debug("UserAgent: Unable to determine network capabilities\n");
            return false;
        }

        port = _regPort;

        /* Retrieve the STUN configuration */
        useStun = Manager::instance().getConfigInt( SIGNALISATION, SIP_USE_STUN );
        this->setStunServer(Manager::instance().getConfigString( SIGNALISATION, SIP_STUN_SERVER ));
        this->useStun( useStun!=0 ? true : false);

        if (useStun && !Manager::instance().behindNat(getStunServer(), port)) {
            port = RANDOM_SIP_PORT;
            if (!Manager::instance().behindNat(getStunServer(), port)) {
                _debug("UserAgent: Unable to check NAT setting\n");
                validStunServer = false;		
                return false; // hoho we can't use the random sip port too...
            }
        }

        _localPort = port;
        if (useStun) {
            // set by last behindNat() call (ish)...
            stunServerResolve();
            _localExternAddress = Manager::instance().getFirewallAddress();
            _localExternPort = Manager::instance().getFirewallPort();
            errPjsip = createUDPServer();
            if (errPjsip != 0) {
                _debug("UserAgent: Could not initialize SIP listener on port %d\n", port);
                return errPjsip;
            }
        } else {
            _localExternAddress = _localIPAddress;
            _localExternPort = _localPort;
            errPjsip = createUDPServer();
            if (errPjsip != 0) {
                _debug("UserAgent: Could not initialize SIP listener on port %d\n", _localExternPort);
                _localExternPort = _localPort = RANDOM_SIP_PORT;
                _debug("UserAgent: Try to initialize SIP listener on port %d\n", _localExternPort);
                errPjsip = createUDPServer();
                if (errPjsip != 0) {
                    _debug("UserAgent: Fail to initialize SIP listener on port %d\n", _localExternPort);
                    return errPjsip;
                }
            }
        }

        _debug("UserAgent: SIP Init -- listening on port %d\n", _localExternPort);

        // Initialize transaction layer
        status = pjsip_tsx_layer_init_module(_endpt);
        PJ_ASSERT_RETURN( status == PJ_SUCCESS, 1 );

        // Initialize UA layer module
        status = pjsip_ua_init_module(_endpt, NULL);
        PJ_ASSERT_RETURN( status == PJ_SUCCESS, 1 );

        // Initialize Replaces support. See the Replaces specification in RFC 3891
        status = pjsip_replaces_init_module(_endpt);
        PJ_ASSERT_RETURN( status == PJ_SUCCESS, 1 );

        // Initialize 100rel support 
        status = pjsip_100rel_init_module(_endpt);
        PJ_ASSERT_RETURN( status == PJ_SUCCESS, 1 );

        // Initialize and register sflphone module
        _mod_ua.name = pj_str((char*)name_mod.c_str());
        _mod_ua.id = -1;
        _mod_ua.priority = PJSIP_MOD_PRIORITY_APPLICATION;
        _mod_ua.on_rx_request = &mod_on_rx_request;
        _mod_ua.on_rx_response = &mod_on_rx_response;

        status = pjsip_endpt_register_module(_endpt, &_mod_ua);
        PJ_ASSERT_RETURN( status == PJ_SUCCESS, 1 );

        // Init the event subscription module.
        // It extends PJSIP by supporting SUBSCRIBE and NOTIFY methods
        status = pjsip_evsub_init_module(_endpt);
        PJ_ASSERT_RETURN( status == PJ_SUCCESS, 1 );

        // Init xfer/REFER module
        status = pjsip_xfer_init_module(_endpt);
        PJ_ASSERT_RETURN( status == PJ_SUCCESS, 1 );

        // Init the callback for INVITE session: 
        pj_bzero(&inv_cb, sizeof (inv_cb));

        inv_cb.on_state_changed = &call_on_state_changed;
        inv_cb.on_new_session = &call_on_forked;
        inv_cb.on_media_update = &call_on_media_update;
        inv_cb.on_tsx_state_changed = &call_on_tsx_changed;
        inv_cb.on_rx_offer = &on_rx_offer;

        // Initialize session invite module 
        status = pjsip_inv_usage_init(_endpt, &inv_cb);
        PJ_ASSERT_RETURN(status == PJ_SUCCESS, 1);

        _debug("UserAgent: VOIP callbacks initialized\n");

        // Add endpoint capabilities (INFO, OPTIONS, etc) for this UA
        pj_str_t allowed[] = { {(char*)"INFO", 4}, {(char*)"REGISTER", 8} }; //  //{"INVITE", 6}, {"ACK",3}, {"BYE",3}, {"CANCEL",6},  {"OPTIONS", 7}, 
        accepted = pj_str((char*)"application/sdp");

        // Register supported methods
        pjsip_endpt_add_capability(_endpt, &_mod_ua, PJSIP_H_ALLOW, NULL, PJ_ARRAY_SIZE(allowed), allowed);

        // Register "application/sdp" in ACCEPT header
        pjsip_endpt_add_capability(_endpt, &_mod_ua, PJSIP_H_ACCEPT, NULL, 1, &accepted);

        _debug("UserAgent: pjsip version %s for %s initialized\n", pj_get_version(), PJ_OS_NAME);

        // Create the secondary thread to poll sip events
        _evThread->start();

        /* Done! */
        return PJ_SUCCESS;
    }

    pj_status_t SIPVoIPLink::stunServerResolve( void )
    {
        pj_str_t stun_adr;
        pj_hostent he;
        pj_stun_config stunCfg;
        pj_status_t stun_status;
        pj_sockaddr stun_srv;
        size_t pos;
        std::string serverName, serverPort;
        int nPort;
        std::string stun_server;

        stun_server = getStunServer();

        // Initialize STUN configuration
        pj_stun_config_init(&stunCfg, &_cp.factory, 0, pjsip_endpt_get_ioqueue(_endpt), pjsip_endpt_get_timer_heap(_endpt));

        stun_status = PJ_EPENDING;

        // Init STUN socket
        pos = stun_server.find(':');
        if(pos == std::string::npos) {
            pj_strdup2(_pool, &stun_adr, stun_server.data());
            stun_status = pj_sockaddr_in_init(&stun_srv.ipv4, &stun_adr, (pj_uint16_t) 3478);
        } else {
            serverName = stun_server.substr(0, pos);
            serverPort = stun_server.substr(pos + 1);
            nPort = atoi(serverPort.data());
            pj_strdup2(_pool, &stun_adr, serverName.data());
            stun_status = pj_sockaddr_in_init(&stun_srv.ipv4, &stun_adr, (pj_uint16_t) nPort);
        }

        if (stun_status != PJ_SUCCESS) {
            _debug("UserAgent: Unresolved stun server!\n");
            stun_status = pj_gethostbyname(&stun_adr, &he);

            if (stun_status == PJ_SUCCESS) {
                pj_sockaddr_in_init(&stun_srv.ipv4, NULL, 0);
                stun_srv.ipv4.sin_addr = *(pj_in_addr*) he.h_addr;
                stun_srv.ipv4.sin_port = pj_htons((pj_uint16_t) 3478);
            }
        }

        return stun_status;
    }

    int SIPVoIPLink::createUDPServer( void ) 
    {

        pj_status_t status;
        pj_sockaddr_in bound_addr;
        pjsip_host_port a_name;
        char tmpIP[32];
        pj_sock_t sock;


        // Init bound address to ANY
        pj_memset(&bound_addr, 0, sizeof (bound_addr));


        bound_addr.sin_addr.s_addr = pj_htonl(PJ_INADDR_ANY);
        bound_addr.sin_port = pj_htons((pj_uint16_t) _localPort);
        bound_addr.sin_family = PJ_AF_INET;
        pj_bzero(bound_addr.sin_zero, sizeof(bound_addr.sin_zero));
<<<<<<< HEAD
        
        // _debug("UserAgent: Use IP: %s\n", _localExternAddress.data());

        
=======



        _debug("bound_addr.sin_port %i \n", bound_addr.sin_port);


        _debug("UserAgent: Use IP: %s\n", _localExternAddress.data());


>>>>>>> 8d6831a1
        // Create UDP-Server (default port: 5060)
        strcpy(tmpIP, _localExternAddress.data());
        pj_strdup2(_pool, &a_name.host, tmpIP);
        a_name.port = (pj_uint16_t) _localExternPort; 


        status = pjsip_udp_transport_start(_endpt, &bound_addr, &a_name, 1, NULL);   
        if (status != PJ_SUCCESS) {
            _debug("UserAgent: (%d) Unable to start UDP transport!\n", status);
            return -1;
        } else {
            _debug("UserAgent: UDP server listening on port %d\n", _localExternPort);
        }
        
        
        _debug("Transport initialized successfully! \n");
        return PJ_SUCCESS;
    }

    
   
    

    bool SIPVoIPLink::loadSIPLocalIP() {

        bool returnValue = true;

        if (_localIPAddress == "127.0.0.1") {
            pj_sockaddr ip_addr;
            if (pj_gethostip(pj_AF_INET(), &ip_addr) != PJ_SUCCESS) {
                // Update the registration state if no network capabilities found
                _debug("UserAgent: Get host ip failed!\n");
                returnValue = false;
            } else {
                _localIPAddress = std::string(pj_inet_ntoa(ip_addr.ipv4.sin_addr));
                _debug("UserAgent: Checking network, setting local IP address to: %s\n", _localIPAddress.data());
            }
        }
        return returnValue;
    }

    void SIPVoIPLink::busy_sleep(unsigned msec)
    {
#if defined(PJ_SYMBIAN) && PJ_SYMBIAN != 0
        /* Ideally we shouldn't call pj_thread_sleep() and rather
         * CActiveScheduler::WaitForAnyRequest() here, but that will
         * drag in Symbian header and it doesn't look pretty.
         */
        pj_thread_sleep(msec);
#else
        pj_time_val timeout, now, tv;

        pj_gettimeofday(&timeout);
        timeout.msec += msec;
        pj_time_val_normalize(&timeout);

        tv.sec = 0;
        tv.msec = 10;
        pj_time_val_normalize(&tv);

        do {
            pjsip_endpt_handle_events(_endpt, &tv);
            pj_gettimeofday(&now);
        } while (PJ_TIME_VAL_LT(now, timeout));
#endif
    }    

    bool SIPVoIPLink::pjsip_shutdown( void )
    {
        if (_endpt) {
            _debug("UserAgent: Shutting down...\n");
            busy_sleep(1000);
        }

        pj_thread_join( thread );
        pj_thread_destroy( thread );
        thread = NULL;

        /* Destroy endpoint. */
        if (_endpt) {
            pjsip_endpt_destroy(_endpt);
            _endpt = NULL;
        }

        /* Destroy pool and pool factory. */
        if (_pool) {
            pj_pool_release(_pool);
            _pool = NULL;
            pj_caching_pool_destroy(&_cp);
        }

        /* Shutdown PJLIB */
        pj_shutdown();

        /* Done. */    
    }

    int getModId(){
        return _mod_ua.id;
    }

    void set_voicemail_info( AccountID account, pjsip_msg_body *body ){

        int voicemail, pos_begin, pos_end;
        std::string voice_str = "Voice-Message: ";
        std::string delimiter = "/";
        std::string msg_body, voicemail_str;

        _debug("UserAgent: checking the voice message!\n");
        // The voicemail message is formated like that:
        // Voice-Message: 1/0  . 1 is the number we want to retrieve in this case

        // We get the notification body
        msg_body = (char*)body->data;

        // We need the position of the first character of the string voice_str
        pos_begin = msg_body.find(voice_str); 
        // We need the position of the delimiter
        pos_end = msg_body.find(delimiter); 

        // So our voicemail number between the both index
        try {

            voicemail_str = msg_body.substr(pos_begin + voice_str.length(), pos_end - ( pos_begin + voice_str.length()));
            std::cout << "voicemail number : " << voicemail_str << std::endl;
            voicemail = atoi( voicemail_str.c_str() );
        }
        catch( std::out_of_range& e ){
            std::cerr << e.what() << std::endl;
        }

        // We need now to notify the manager 
        if( voicemail != 0 )
            Manager::instance().startVoiceMessageNotification(account, voicemail);
    }

    void SIPVoIPLink::handle_reinvite (SIPCall *call) {
    
        // Close the previous RTP session
        _audiortp->closeRtpSession ();
        call->setAudioStart (false);
    
        // Create a new one with new info
        if (_audiortp->createNewSession (call) >= 0) {
            call->setAudioStart (true);
        }
    }


    /*******************************/
    /*   CALLBACKS IMPLEMENTATION  */
    /*******************************/

    void call_on_state_changed( pjsip_inv_session *inv, pjsip_event *e){

        SIPCall *call;
        AccountID accId;
        SIPVoIPLink *link;
        pjsip_rx_data *rdata;

        _debug (" *****************************  NEW CALL STATE %i **************************\n", inv->state);        

        /* Retrieve the call information */
        call = reinterpret_cast<SIPCall*> (inv->mod_data[_mod_ua.id]);
        if(!call)
            return;

        //Retrieve the body message
        rdata = e->body.tsx_state.src.rdata;

        /* If this is an outgoing INVITE that was created because of
         * REFER/transfer, send NOTIFY to transferer.
         */
        if (call->getXferSub() && e->type==PJSIP_EVENT_TSX_STATE)  {
            int st_code = -1;
            pjsip_evsub_state ev_state = PJSIP_EVSUB_STATE_ACTIVE;

            switch (call->getInvSession()->state) {
                case PJSIP_INV_STATE_NULL:
                case PJSIP_INV_STATE_CALLING:
                    /* Do nothing */
                    break;

                case PJSIP_INV_STATE_EARLY:
                case PJSIP_INV_STATE_CONNECTING:
                    st_code = e->body.tsx_state.tsx->status_code;
                    ev_state = PJSIP_EVSUB_STATE_ACTIVE;
                    break;

                case PJSIP_INV_STATE_CONFIRMED:
                    /* When state is confirmed, send the final 200/OK and terminate
                     * subscription.
                     */
                    st_code = e->body.tsx_state.tsx->status_code;
                    ev_state = PJSIP_EVSUB_STATE_TERMINATED;
                    break;

                case PJSIP_INV_STATE_DISCONNECTED:
                    st_code = e->body.tsx_state.tsx->status_code;
                    ev_state = PJSIP_EVSUB_STATE_TERMINATED;
                    break;

                case PJSIP_INV_STATE_INCOMING:
                    /* Nothing to do. Just to keep gcc from complaining about
                     * unused enums.
                     */
                    break;
            }

            if (st_code != -1) {
                pjsip_tx_data *tdata;
                pj_status_t status;

                status = pjsip_xfer_notify( call->getXferSub(),
                        ev_state, st_code,
                        NULL, &tdata);
                if (status != PJ_SUCCESS) {
                    _debug("UserAgent: Unable to create NOTIFY -- %d\n", status);
                } else {
                    status = pjsip_xfer_send_request(call->getXferSub(), tdata);
                    if (status != PJ_SUCCESS) {
                        _debug("UserAgent: Unable to send NOTIFY -- %d\n", status);
                    }
                }
            }
        }
        else {

<<<<<<< HEAD
    void call_on_media_update( pjsip_inv_session *inv UNUSED, pj_status_t status UNUSED) {
        _debug("call_on_media_updated\n");
    }

    void call_on_forked(pjsip_inv_session *inv, pjsip_event *e){
        _debug("call_on_forked\n");
    }

    void call_on_tsx_changed(pjsip_inv_session *inv, pjsip_transaction *tsx, pjsip_event *e){

        pjsip_rx_data *rdata;
        AccountID accId;
        SIPCall *call;
        SIPVoIPLink *link;
        pjsip_msg *msg;

        _debug("State Changed !!!! status code %i \n",tsx->status_code);

        if(pj_strcmp2(&tsx->method.name, "INFO") == 0) {
            // Receive a INFO message, ingore it!
            return;
        }

        //Retrieve the body message
        rdata = e->body.tsx_state.src.rdata;

        if (tsx->role == PJSIP_ROLE_UAC) {
            switch (tsx->state) {
                case PJSIP_TSX_STATE_TERMINATED:
                    if (tsx->status_code == 200 &&
                            pjsip_method_cmp(&tsx->method, pjsip_get_refer_method()) != 0) {
                        // Peer answered the outgoing call
                        _debug("UserAgent: Peer answered the outgoing call!\n");
                        call = reinterpret_cast<SIPCall *> (inv->mod_data[_mod_ua.id]);
                        if (call == NULL)
                            return;
=======
            // The call is ringing
            if (inv->state == PJSIP_INV_STATE_EARLY){
                _debug ("*************************** PJSIP_INV_STATE_EARLY - PEER RINGING ***********************************\n");
                call->setConnectionState(Call::Ringing);
                Manager::instance().peerRingingCall(call->getCallId());
            }
>>>>>>> 8d6831a1

            // We receive a ACK - The connection is established
            else if( inv->state == PJSIP_INV_STATE_CONFIRMED ){
                _debug ("*************************** PJSIP_INV_STATE_CONFIRMED ***********************************\n");
                accId = Manager::instance().getAccountFromCall(call->getCallId());
                link = dynamic_cast<SIPVoIPLink *> (Manager::instance().getAccountLink(accId));
                if (link)
                    link->SIPCallAnswered(call, rdata);
            }

            else if( inv->state == PJSIP_INV_STATE_DISCONNECTED ){
                _debug ("*************************** PJSIP_INV_STATE_DISCONNECTED  %i***********************************\n", inv->cause);
                switch( inv->cause )
                {
                    /* The call terminates normally - BYE / CANCEL */
                    case PJSIP_SC_OK:
                    case PJSIP_SC_DECLINE:
                        accId = Manager::instance().getAccountFromCall(call->getCallId());
                        link = dynamic_cast<SIPVoIPLink *> (Manager::instance().getAccountLink(accId));
                        if (link) {
                            link->SIPCallClosed(call);
                        }
                        break; 

                    /* The call connection failed */
                    case PJSIP_SC_NOT_FOUND:            /* peer not found */
                    case PJSIP_SC_REQUEST_TIMEOUT:      /* request timeout */
                    case PJSIP_SC_NOT_ACCEPTABLE_HERE:  /* no compatible codecs */
                    case PJSIP_SC_NOT_ACCEPTABLE_ANYWHERE:
                    case PJSIP_SC_UNSUPPORTED_MEDIA_TYPE:
                        accId = Manager::instance().getAccountFromCall(call->getCallId());
                        link = dynamic_cast<SIPVoIPLink *> (Manager::instance().getAccountLink(accId));
                        if (link) {
                            link->SIPCallServerFailure(call);
                        }
                        break;
                    
                    default:
                        _debug ("sipvoiplink.cpp - line 1635 : Unhandled call state. This is probably a bug.\n");
                        break;
                }
            }


        }
    }

    void call_on_media_update( pjsip_inv_session *inv, pj_status_t status) {
        _debug("call_on_media_updated\n");

        const pjmedia_sdp_session *r_sdp;
        SIPCall *call;

        if (status != PJ_SUCCESS) {
            _debug ("Error while negociating the offer\n");
            return;
        }

        // Get the new sdp, result of the negociation
        pjmedia_sdp_neg_get_active_local( inv->neg, &r_sdp );

        call = reinterpret_cast<SIPCall *> (inv->mod_data[getModId()]);
        // Clean the resulting sdp offer to create a new one (in case of a reinvite)
        call->getLocalSDP()->clean_session_media();
        // Set the fresh negociated one
        call->getLocalSDP()->set_negociated_offer( r_sdp );
    }

    void call_on_forked(pjsip_inv_session *inv, pjsip_event *e){
        _debug("call_on_forked\n");
    }

    void call_on_tsx_changed(pjsip_inv_session *inv, pjsip_transaction *tsx, pjsip_event *e){
        _debug ("call_on_tsx_changed\n");
    }

    void regc_cb(struct pjsip_regc_cbparam *param){

        //AccountID *id = static_cast<AccountID *> (param->token);
        SIPAccount *account;

        //_debug("UserAgent: Account ID is %s, Register result: %d, Status: %d\n", id->data(), param->status, param->code);
        account = static_cast<SIPAccount *>(param->token);
        if(!account)
            return;

        if (param->status == PJ_SUCCESS) {
            if (param->code < 0 || param->code >= 300) {
                /* Sometimes, the status is OK, but we still failed.
                 * So checking the code for real result
                 */
                _debug("UserAgent: The error is: %d\n", param->code);
                switch(param->code) {
                    case 408:
                    case 606:
                        account->setRegistrationState(ErrorConfStun);
                        break;
                    case 503:
                        account->setRegistrationState(ErrorHost);
                        break;
                    case 401:
                    case 403:
                    case 404:
                        account->setRegistrationState(ErrorAuth);
                        break;
                    default:
                        account->setRegistrationState(Error);
                        break;
                }
                account->setRegister(false);
            } else {
                // Registration/Unregistration is success

                if(account->isRegister())
                    account->setRegistrationState(Registered);
                else {
                    account->setRegistrationState(Unregistered);
                    account->setRegister(false);
                }
            }
        } else {
            account->setRegistrationState(ErrorAuth);
            account->setRegister(false);
        }

    }

    pj_bool_t 
        mod_on_rx_request(pjsip_rx_data *rdata)
        {

            pj_status_t status;
            pj_str_t reason;
            unsigned options = 0;
            pjsip_dialog* dialog;
            pjsip_tx_data *tdata;
            AccountID account_id;
            pjsip_uri *uri;
            pjsip_sip_uri *sip_uri;
            std::string userName, server, caller, callerServer, peerNumber;
            SIPVoIPLink *link;
            CallID id;
            SIPCall* call;
            pjsip_inv_session *inv;
            pjmedia_sdp_session *r_sdp;

            // voicemail part
            std::string method_name;
            std::string request;

            // Handle the incoming call invite in this function 
            _debug("UserAgent: Callback on_rx_request is involved!\n");

            /* First, let's got the username and server name from the invite.
             * We will use them to detect which account is the callee.
             */ 
            uri = rdata->msg_info.to->uri;
            sip_uri = (pjsip_sip_uri *) pjsip_uri_get_uri(uri);

            userName = std::string(sip_uri->user.ptr, sip_uri->user.slen);
            server = std::string(sip_uri->host.ptr, sip_uri->host.slen) ;

            // Get the account id of callee from username and server
            account_id = Manager::instance().getAccountIdFromNameAndServer(userName, server);

            /* If we don't find any account to receive the call */
            if(account_id == AccountNULL) {
                _debug("UserAgent: Username %s doesn't match any account!\n",userName.c_str());
                return false;
            }

            /* Get the voip link associated to the incoming call */
            /* The account must before have been associated to the call in ManagerImpl */
            link = dynamic_cast<SIPVoIPLink *> (Manager::instance().getAccountLink(account_id));

            /* If we can't find any voIP link to handle the incoming call */
            if( link == 0 )
            {
                _debug("ERROR: can not retrieve the voiplink from the account ID...\n");
                return false;
            }

            _debug("UserAgent: The receiver is : %s@%s\n", userName.data(), server.data());
            _debug("UserAgent: The callee account id is %s\n", account_id.c_str());

            /* Now, it is the time to find the information of the caller */
            uri = rdata->msg_info.from->uri;
            sip_uri = (pjsip_sip_uri *) pjsip_uri_get_uri(uri);

            /* Retrieve only the fisrt characters */
            caller = std::string(sip_uri->user.ptr, sip_uri->user.slen);
            callerServer = std::string(sip_uri->host.ptr, sip_uri->host.slen);
            peerNumber = caller + "@" + callerServer;

            // Get the server voicemail notification
            // Catch the NOTIFY message
            if( rdata->msg_info.msg->line.req.method.id == PJSIP_OTHER_METHOD )
            {
                method_name = "NOTIFY";
                // Retrieve all the message. Should contains only the method name but ...
                request =  rdata->msg_info.msg->line.req.method.name.ptr;
                // Check if the message is a notification
                if( request.find( method_name ) != (size_t)-1 ) {
                    /* Notify the right account */
                    set_voicemail_info( account_id, rdata->msg_info.msg->body );
                }
                pjsip_endpt_respond_stateless(_endpt, rdata, PJSIP_SC_OK, NULL, NULL, NULL);
                return true;
            }

            // Respond statelessly any non-INVITE requests with 500
            if (rdata->msg_info.msg->line.req.method.id != PJSIP_INVITE_METHOD) {
                if (rdata->msg_info.msg->line.req.method.id != PJSIP_ACK_METHOD) {
                    pj_strdup2(_pool, &reason, "user agent unable to handle this request ");
                    pjsip_endpt_respond_stateless( _endpt, rdata, PJSIP_SC_METHOD_NOT_ALLOWED, &reason, NULL,
                            NULL);
                    return true;
                }
            }

            // Verify that we can handle the request
            status = pjsip_inv_verify_request(rdata, &options, NULL, NULL, _endpt, NULL);
            if (status != PJ_SUCCESS) {
                pj_strdup2(_pool, &reason, "user agent unable to handle this INVITE ");
                pjsip_endpt_respond_stateless( _endpt, rdata, PJSIP_SC_METHOD_NOT_ALLOWED, &reason, NULL,
                        NULL);
                return true;
            }

            // Generate a new call ID for the incoming call!
            id = Manager::instance().getNewCallID();
            call = new SIPCall(id, Call::Incoming, _pool);

            /* If an error occured at the call creation */
            if (!call) {
                _debug("UserAgent: unable to create an incoming call");
                return false;
            }

            // Have to do some stuff with the SDP
            // Set the codec map, IP, peer number and so on... for the SIPCall object
            setCallAudioLocal(call, link->getLocalIPAddress(), link->useStun(), link->getStunServer());
            // We retrieve the remote sdp offer in the rdata struct to begin the negociation
            call->getLocalSDP()->set_ip_address(link->getLocalIPAddress());
            get_remote_sdp_from_offer( rdata, &r_sdp );
            call->getLocalSDP()->receiving_initial_offer( r_sdp );

            call->setConnectionState(Call::Progressing);
            call->setPeerNumber(peerNumber);

            call->initRecFileName();

            // Notify UI there is an incoming call
            if (Manager::instance().incomingCall(call, account_id)) {
                // Add this call to the callAccountMap in ManagerImpl
                Manager::instance().getAccountLink(account_id)->addCall(call);
            } else {
                // Fail to notify UI
                delete call;
                call = NULL;
                _debug("UserAgent: Fail to notify UI!\n");
                return false;
            }


            /* Create the local dialog (UAS) */
            status = pjsip_dlg_create_uas(pjsip_ua_instance(), rdata, NULL, &dialog);
            if (status != PJ_SUCCESS) {
                pjsip_endpt_respond_stateless( _endpt, rdata, PJSIP_SC_INTERNAL_SERVER_ERROR, &reason, NULL,
                        NULL);
                return true;
            }

            // Specify media capability during invite session creation
            status = pjsip_inv_create_uas(dialog, rdata, call->getLocalSDP()->get_local_sdp_session(), 0, &inv);
            PJ_ASSERT_RETURN(status == PJ_SUCCESS, 1);

            // Associate the call in the invite session
            inv->mod_data[_mod_ua.id] = call;

            // Send a 180/Ringing response
            status = pjsip_inv_initial_answer(inv, rdata, PJSIP_SC_RINGING, NULL, NULL, &tdata);
            PJ_ASSERT_RETURN(status == PJ_SUCCESS, 1);
            status = pjsip_inv_send_msg(inv, tdata);
            PJ_ASSERT_RETURN(status == PJ_SUCCESS, 1);

            // Associate invite session to the current call
            call->setInvSession(inv);

            // Update the connection state
            call->setConnectionState(Call::Ringing);

            /* Done */
            return true;

        }

    pj_bool_t mod_on_rx_response(pjsip_rx_data *rdata UNUSED) {
        _debug("mod_on_rx_response\n");
        return PJ_SUCCESS;
    }

    void onCallTransfered(pjsip_inv_session *inv, pjsip_rx_data *rdata)
    {
        pj_status_t status;
        pjsip_tx_data *tdata;
        SIPCall *existing_call;
        const pj_str_t str_refer_to = { (char*)"Refer-To", 8};
        const pj_str_t str_refer_sub = { (char*)"Refer-Sub", 9 };
        const pj_str_t str_ref_by = { (char*)"Referred-By", 11 };
        pjsip_generic_string_hdr *refer_to;
        pjsip_generic_string_hdr *refer_sub;
        pjsip_hdr *ref_by_hdr;
        pj_bool_t no_refer_sub = PJ_FALSE;
        char *uri;
        std::string tmp;
        pjsip_status_code code;
        pjsip_evsub *sub;

        existing_call = (SIPCall *) inv->mod_data[_mod_ua.id];

        /* Find the Refer-To header */
        refer_to = (pjsip_generic_string_hdr*)
            pjsip_msg_find_hdr_by_name(rdata->msg_info.msg, &str_refer_to, NULL);

        if (refer_to == NULL) {
            /* Invalid Request.
             * No Refer-To header!
             */
            _debug("UserAgent: Received REFER without Refer-To header!\n");
            pjsip_dlg_respond( inv->dlg, rdata, 400, NULL, NULL, NULL);
            return;
        }

        /* Find optional Refer-Sub header */
        refer_sub = (pjsip_generic_string_hdr*)
            pjsip_msg_find_hdr_by_name(rdata->msg_info.msg, &str_refer_sub, NULL);

        if (refer_sub) {
            if (!pj_strnicmp2(&refer_sub->hvalue, "true", 4)==0)
                no_refer_sub = PJ_TRUE;
        }

        /* Find optional Referred-By header (to be copied onto outgoing INVITE
         * request.
         */
        ref_by_hdr = (pjsip_hdr*)
            pjsip_msg_find_hdr_by_name(rdata->msg_info.msg, &str_ref_by,
                    NULL);

        /* Notify callback */
        code = PJSIP_SC_ACCEPTED;

        _debug("UserAgent: Call to %.*s is being transfered to %.*s\n",
                (int)inv->dlg->remote.info_str.slen,
                inv->dlg->remote.info_str.ptr,
                (int)refer_to->hvalue.slen,
                refer_to->hvalue.ptr);

        if (no_refer_sub) {
            /*
             * Always answer with 2xx.
             */
            pjsip_tx_data *tdata;
            const pj_str_t str_false = { (char*)"false", 5};
            pjsip_hdr *hdr;

            status = pjsip_dlg_create_response(inv->dlg, rdata, code, NULL,
                    &tdata);
            if (status != PJ_SUCCESS) {
                _debug("UserAgent: Unable to create 2xx response to REFER -- %d\n", status);
                return;
            }

            /* Add Refer-Sub header */
            hdr = (pjsip_hdr*)
                pjsip_generic_string_hdr_create(tdata->pool, &str_refer_sub,
                        &str_false);
            pjsip_msg_add_hdr(tdata->msg, hdr);


            /* Send answer */
            status = pjsip_dlg_send_response(inv->dlg, pjsip_rdata_get_tsx(rdata),
                    tdata);
            if (status != PJ_SUCCESS) {
                _debug("UserAgent: Unable to create 2xx response to REFER -- %d\n", status);
                return;
            }

            /* Don't have subscription */
            sub = NULL;

        } else {
            struct pjsip_evsub_user xfer_cb;
            pjsip_hdr hdr_list;

            /* Init callback */
            pj_bzero(&xfer_cb, sizeof(xfer_cb));
            xfer_cb.on_evsub_state = &xfer_svr_cb;

            /* Init addiTHIS_FILE, THIS_FILE, tional header list to be sent with REFER response */
            pj_list_init(&hdr_list);

            /* Create transferee event subscription */
            status = pjsip_xfer_create_uas( inv->dlg, &xfer_cb, rdata, &sub);
            if (status != PJ_SUCCESS) {
                _debug("UserAgent: Unable to create xfer uas -- %d\n", status);
                pjsip_dlg_respond( inv->dlg, rdata, 500, NULL, NULL, NULL);
                return;
            }

            /* If there's Refer-Sub header and the value is "true", send back
             * Refer-Sub in the response with value "true" too.
             */
            if (refer_sub) {
                const pj_str_t str_true = { (char*)"true", 4 };
                pjsip_hdr *hdr;

                hdr = (pjsip_hdr*)
                    pjsip_generic_string_hdr_create(inv->dlg->pool,
                            &str_refer_sub,
                            &str_true);
                pj_list_push_back(&hdr_list, hdr);

            }

            /* Accept the REFER request, send 2xx. */
            pjsip_xfer_accept(sub, rdata, code, &hdr_list);

            /* Create initial NOTIFY request */
            status = pjsip_xfer_notify( sub, PJSIP_EVSUB_STATE_ACTIVE,
                    100, NULL, &tdata);
            if (status != PJ_SUCCESS) {
                _debug("UserAgent: Unable to create NOTIFY to REFER -- %d", status);
                return;
            }

            /* Send initial NOTIFY request */
            status = pjsip_xfer_send_request( sub, tdata);
            if (status != PJ_SUCCESS) {
                _debug("UserAgent: Unable to send NOTIFY to REFER -- %d\n", status);
                return;
            }
        }

        /* We're cheating here.
         * We need to get a null terminated string from a pj_str_t.
         * So grab the pointer from the hvalue and NULL terminate it, knowing
         * that the NULL position will be occupied by a newline. 
         */
        uri = refer_to->hvalue.ptr;
        uri[refer_to->hvalue.slen] = '\0';

        /* Now make the outgoing call. */
        tmp = std::string(uri);

        if(existing_call == NULL) {
            _debug("UserAgent: Call doesn't exist!\n");
            return;
        }

        AccountID accId = Manager::instance().getAccountFromCall(existing_call->getCallId());
        CallID newCallId = Manager::instance().getNewCallID();

        if(!Manager::instance().outgoingCall(accId, newCallId, tmp)) {

            /* Notify xferer about the error (if we have subscription) */
            if (sub) {
                status = pjsip_xfer_notify(sub, PJSIP_EVSUB_STATE_TERMINATED,
                        500, NULL, &tdata);
                if (status != PJ_SUCCESS) {
                    _debug("UserAgent: Unable to create NOTIFY to REFER -- %d\n", status);
                    return;
                }
                status = pjsip_xfer_send_request(sub, tdata);
                if (status != PJ_SUCCESS) {
                    _debug("UserAgent: Unable to send NOTIFY to REFER -- %d\n", status);
                    return;
                }
            }
            return;
        }

        SIPCall* newCall;
        SIPVoIPLink *link = dynamic_cast<SIPVoIPLink *> (Manager::instance().getAccountLink(accId));
        if(link) {
            newCall = dynamic_cast<SIPCall *>(link->getCall(newCallId));
            if(!newCall) {
                _debug("UserAgent: can not find the call from sipvoiplink!\n");
                return;
            }
        }

        if (sub) {
            /* Put the server subscription in inv_data.
             * Subsequent state changed in pjsua_inv_on_state_changed() will be
             * reported back to the server subscription.
             */
            newCall->setXferSub(sub);

            /* Put the invite_data in the subscription. */
            pjsip_evsub_set_mod_data(sub, _mod_ua.id,
                    newCall);
        }    
    }



    void xfer_func_cb( pjsip_evsub *sub, pjsip_event *event){

        PJ_UNUSED_ARG(event);

        _debug("UserAgent: Transfer callback is involved!\n");
        _debug("UserAgent: pjsip_evsub_get_state_name: %s \n", pjsip_evsub_get_state_name(sub));
         
      
        /*
         * When subscription is accepted (got 200/OK to REFER), check if 
         * subscription suppressed.
         */
        if (pjsip_evsub_get_state(sub) == PJSIP_EVSUB_STATE_ACCEPTED) {

            pjsip_rx_data *rdata;
            pjsip_generic_string_hdr *refer_sub;
            const pj_str_t REFER_SUB = {(char*)"Refer-Sub", 9 };

            SIPVoIPLink *link = reinterpret_cast<SIPVoIPLink *> (pjsip_evsub_get_mod_data(sub, _mod_ua.id));

            /* Must be receipt of response message */
            pj_assert(event->type == PJSIP_EVENT_TSX_STATE &&
                    event->body.tsx_state.type == PJSIP_EVENT_RX_MSG);
            rdata = event->body.tsx_state.src.rdata;

            /* Find Refer-Sub header */
            refer_sub = (pjsip_generic_string_hdr*)
                pjsip_msg_find_hdr_by_name(rdata->msg_info.msg, &REFER_SUB, NULL);

            /* Check if subscription is suppressed */
            if (refer_sub && pj_stricmp2(&refer_sub->hvalue, "false")==0) {
                /* Since no subscription is desired, assume that call has been
                 * transfered successfully.
                 */
                if (link) {
                    // It's the time to stop the RTP
                    link->transferStep2();
                }

                /* Yes, subscription is suppressed.
                 * Terminate our subscription now.
                 */
                _debug("UserAgent: Xfer subscription suppressed, terminating event subcription...\n");
                pjsip_evsub_terminate(sub, PJ_TRUE);

            } else {
                /* Notify application about call transfer progress. 
                 * Initially notify with 100/Accepted status.
                 */
                _debug("UserAgent: Xfer subscription 100/Accepted received...\n");
            }
        }
        /*
         * On incoming NOTIFY, notify application about call transfer progress.
         */
        else if (pjsip_evsub_get_state(sub) == PJSIP_EVSUB_STATE_ACTIVE ||
                pjsip_evsub_get_state(sub) == PJSIP_EVSUB_STATE_TERMINATED)
        {
            pjsip_msg *msg;
            pjsip_msg_body *body;
            pjsip_status_line status_line;
            pj_bool_t is_last;
            pj_bool_t cont;
            pj_status_t status;

            SIPVoIPLink *link = reinterpret_cast<SIPVoIPLink *> (pjsip_evsub_get_mod_data(sub, 
                        _mod_ua.id));

            /* When subscription is terminated, clear the xfer_sub member of 
             * the inv_data.
             */
            if (pjsip_evsub_get_state(sub) == PJSIP_EVSUB_STATE_TERMINATED) {
                pjsip_evsub_set_mod_data(sub, _mod_ua.id, NULL);
                _debug("UserAgent: Xfer client subscription terminated\n");

            }

            if (!link || !event) {
                /* Application is not interested with call progress status */
                _debug("UserAgent: Either link or event is empty!\n");
                return;
            }

            // Get current call
            SIPCall *call = dynamic_cast<SIPCall *>(link->getCall(Manager::instance().getCurrentCallId()));
            if(!call) {
                _debug("UserAgent: Call doesn't exit!\n");
                return;
            }

            /* This better be a NOTIFY request */
            if (event->type == PJSIP_EVENT_TSX_STATE &&
                    event->body.tsx_state.type == PJSIP_EVENT_RX_MSG)
            {
                pjsip_rx_data *rdata;

                rdata = event->body.tsx_state.src.rdata;

                /* Check if there's body */
                msg = rdata->msg_info.msg;
                body = msg->body;
                if (!body) {
                    _debug("UserAgent: Warning! Received NOTIFY without message body\n");
                    return;
                }

                /* Check for appropriate content */
                if (pj_stricmp2(&body->content_type.type, "message") != 0 ||
                        pj_stricmp2(&body->content_type.subtype, "sipfrag") != 0)
                {
                    _debug("UserAgent: Warning! Received NOTIFY with non message/sipfrag content\n");
                    return;
                }

                /* Try to parse the content */
                status = pjsip_parse_status_line((char*)body->data, body->len,
                        &status_line);
                if (status != PJ_SUCCESS) {
                    _debug("UserAgent: Warning! Received NOTIFY with invalid message/sipfrag content\n");
                    return;
                }

            } else {
                _debug("UserAgent: Set code to 500!\n");
                status_line.code = 500;
                status_line.reason = *pjsip_get_status_text(500);
            }

            /* Notify application */
            is_last = (pjsip_evsub_get_state(sub)==PJSIP_EVSUB_STATE_TERMINATED);
            cont = !is_last;

            if(status_line.code/100 == 2) {
                _debug("UserAgent: Try to stop rtp!\n");
                pjsip_tx_data *tdata;

                status = pjsip_inv_end_session(call->getInvSession(), PJSIP_SC_GONE, NULL, &tdata);
                if(status != PJ_SUCCESS) {
                    _debug("UserAgent: Fail to create end session msg!\n");
                } else {
                    status = pjsip_inv_send_msg(call->getInvSession(), tdata);
                    if(status != PJ_SUCCESS) 
                        _debug("UserAgent: Fail to send end session msg!\n");
                }

                link->transferStep2();
                cont = PJ_FALSE;
            }

            if (!cont) {
                pjsip_evsub_set_mod_data(sub, _mod_ua.id, NULL);
            }
        }

    }


    void xfer_svr_cb(pjsip_evsub *sub, pjsip_event *event)
    {
        PJ_UNUSED_ARG(event);

        /*
         * When subscription is terminated, clear the xfer_sub member of 
         * the inv_data.
         */
        if (pjsip_evsub_get_state(sub) == PJSIP_EVSUB_STATE_TERMINATED) {
            SIPCall *call;

            call = (SIPCall*) pjsip_evsub_get_mod_data(sub, _mod_ua.id);
            if (!call)
                return;

            pjsip_evsub_set_mod_data(sub, _mod_ua.id, NULL);
            call->setXferSub(NULL);

            _debug("UserAgent: Xfer server subscription terminated\n");
        }    
    }

    void on_rx_offer( pjsip_inv_session *inv, const pjmedia_sdp_session *offer ){
        
        _debug ( "********************************* REINVITE RECEIVED *******************************\n" );

#ifdef CAN_REINVITE
        _debug ("reinvite                                                  SIP\n");

        SIPCall *call;
        pj_status_t status;
        AccountID accId;
        SIPVoIPLink *link;

        call = (SIPCall*)inv->mod_data[getModId()];
        if (!call)
            return;

        accId = Manager::instance().getAccountFromCall(call->getCallId());
        link = dynamic_cast<SIPVoIPLink *> (Manager::instance().getAccountLink(accId));

        call->getLocalSDP()->receiving_initial_offer( (pjmedia_sdp_session*)offer);
        status=pjsip_inv_set_sdp_answer( call->getInvSession(), call->getLocalSDP()->get_local_sdp_session() );
        if (link)
            link->handle_reinvite (call);
#endif

    }

/*****************************************************************************************************************/


    bool setCallAudioLocal(SIPCall* call, std::string localIP, bool stun, std::string server) {
        // Setting Audio
        unsigned int callLocalAudioPort = RANDOM_LOCAL_PORT;
        unsigned int callLocalExternAudioPort = callLocalAudioPort;
        if (stun) {
            // If use Stun server
            if (Manager::instance().behindNat(server, callLocalAudioPort)) {
                callLocalExternAudioPort = Manager::instance().getFirewallPort();
            }
        }
        _debug("            Setting local audio port to: %d\n", callLocalAudioPort);
        _debug("            Setting local audio port (external) to: %d\n", callLocalExternAudioPort);

        // Set local audio port for SIPCall(id)
        call->setLocalIp(localIP);
        call->setLocalAudioPort(callLocalAudioPort);
        call->setLocalExternAudioPort(callLocalExternAudioPort);

        call->getLocalSDP()->attribute_port_to_all_media (callLocalExternAudioPort);

        return true;
    }

<|MERGE_RESOLUTION|>--- conflicted
+++ resolved
@@ -25,10 +25,9 @@
 #include "sipaccount.h"
 #include "audio/audiortp.h"
 
-<<<<<<< HEAD
-=======
+
 #define CAN_REINVITE    1
->>>>>>> 8d6831a1
+
 
 /**************** EXTERN VARIABLES AND FUNCTIONS (callbacks) **************************/
 
@@ -292,12 +291,7 @@
 
 int SIPVoIPLink::sendRegister( AccountID id )
 {
-<<<<<<< HEAD
- 
-    _debug("Send register################## \n");
-=======
-    _debug("sendRegister called!!!!!!!!!!!!!!!!!!!!!!! \n");
->>>>>>> 8d6831a1
+
     pj_status_t status;
     int expire_value;
     char contactTmp[256];
@@ -789,7 +783,6 @@
 
 bool SIPVoIPLink::transferStep2()
 {
-    _debug("SIPVoIPLink::transferStep2():When is this function called?");
     _audiortp->closeRtpSession();
     return true;
 }
@@ -801,7 +794,7 @@
     pj_status_t status;
     pjsip_tx_data *tdata;
 
-    _debug("SIPVoIPLink::refuse() : teh call is refused \n");
+    _debug("SIPVoIPLink::refuse() : the call is refused \n");
     call = getSIPCall(id);
 
     if (call==0) { 
@@ -1377,22 +1370,7 @@
         bound_addr.sin_port = pj_htons((pj_uint16_t) _localPort);
         bound_addr.sin_family = PJ_AF_INET;
         pj_bzero(bound_addr.sin_zero, sizeof(bound_addr.sin_zero));
-<<<<<<< HEAD
-        
-        // _debug("UserAgent: Use IP: %s\n", _localExternAddress.data());
-
-        
-=======
-
-
-
-        _debug("bound_addr.sin_port %i \n", bound_addr.sin_port);
-
-
-        _debug("UserAgent: Use IP: %s\n", _localExternAddress.data());
-
-
->>>>>>> 8d6831a1
+
         // Create UDP-Server (default port: 5060)
         strcpy(tmpIP, _localExternAddress.data());
         pj_strdup2(_pool, &a_name.host, tmpIP);
@@ -1547,6 +1525,7 @@
     /*******************************/
 
     void call_on_state_changed( pjsip_inv_session *inv, pjsip_event *e){
+        _debug("call_on_state_changed!!!!!!!!!\n");
 
         SIPCall *call;
         AccountID accId;
@@ -1563,6 +1542,8 @@
         //Retrieve the body message
         rdata = e->body.tsx_state.src.rdata;
 
+        
+        // _debug("RECEIVING NOTIFY!!!!!!!!!!!!!!!!! \n"); //, rdata->msg_info.msg->line.req.method.id == PJSIP_OTHER_METHOD);
         /* If this is an outgoing INVITE that was created because of
          * REFER/transfer, send NOTIFY to transferer.
          */
@@ -1620,52 +1601,14 @@
             }
         }
         else {
-
-<<<<<<< HEAD
-    void call_on_media_update( pjsip_inv_session *inv UNUSED, pj_status_t status UNUSED) {
-        _debug("call_on_media_updated\n");
-    }
-
-    void call_on_forked(pjsip_inv_session *inv, pjsip_event *e){
-        _debug("call_on_forked\n");
-    }
-
-    void call_on_tsx_changed(pjsip_inv_session *inv, pjsip_transaction *tsx, pjsip_event *e){
-
-        pjsip_rx_data *rdata;
-        AccountID accId;
-        SIPCall *call;
-        SIPVoIPLink *link;
-        pjsip_msg *msg;
-
-        _debug("State Changed !!!! status code %i \n",tsx->status_code);
-
-        if(pj_strcmp2(&tsx->method.name, "INFO") == 0) {
-            // Receive a INFO message, ingore it!
-            return;
-        }
-
-        //Retrieve the body message
-        rdata = e->body.tsx_state.src.rdata;
-
-        if (tsx->role == PJSIP_ROLE_UAC) {
-            switch (tsx->state) {
-                case PJSIP_TSX_STATE_TERMINATED:
-                    if (tsx->status_code == 200 &&
-                            pjsip_method_cmp(&tsx->method, pjsip_get_refer_method()) != 0) {
-                        // Peer answered the outgoing call
-                        _debug("UserAgent: Peer answered the outgoing call!\n");
-                        call = reinterpret_cast<SIPCall *> (inv->mod_data[_mod_ua.id]);
-                        if (call == NULL)
-                            return;
-=======
+        
             // The call is ringing
             if (inv->state == PJSIP_INV_STATE_EARLY){
                 _debug ("*************************** PJSIP_INV_STATE_EARLY - PEER RINGING ***********************************\n");
                 call->setConnectionState(Call::Ringing);
                 Manager::instance().peerRingingCall(call->getCallId());
             }
->>>>>>> 8d6831a1
+
 
             // We receive a ACK - The connection is established
             else if( inv->state == PJSIP_INV_STATE_CONFIRMED ){
@@ -1714,7 +1657,7 @@
     }
 
     void call_on_media_update( pjsip_inv_session *inv, pj_status_t status) {
-        _debug("call_on_media_updated\n");
+        _debug("call_on_media_updated!!!!!!!!!!!!!!!!!!\n");
 
         const pjmedia_sdp_session *r_sdp;
         SIPCall *call;
@@ -1735,14 +1678,15 @@
     }
 
     void call_on_forked(pjsip_inv_session *inv, pjsip_event *e){
-        _debug("call_on_forked\n");
+        _debug("call_on_forked!!!!!!!!!!!!!!\n");
     }
 
     void call_on_tsx_changed(pjsip_inv_session *inv, pjsip_transaction *tsx, pjsip_event *e){
-        _debug ("call_on_tsx_changed\n");
+        _debug ("call_on_tsx_changed!!!!!!!!!!!!!!!\n");
     }
 
     void regc_cb(struct pjsip_regc_cbparam *param){
+        _debug("regc_cb!!!!!!!!!\n");
 
         //AccountID *id = static_cast<AccountID *> (param->token);
         SIPAccount *account;
@@ -1796,6 +1740,7 @@
     pj_bool_t 
         mod_on_rx_request(pjsip_rx_data *rdata)
         {
+            _debug("mod_on_rx_request!!!!!!!!!\n");
 
             pj_status_t status;
             pj_str_t reason;
@@ -1862,15 +1807,18 @@
 
             // Get the server voicemail notification
             // Catch the NOTIFY message
+            _debug("RECEIVING NOTIFY!!!!!!!!!!!!!!!!! %i \n", rdata->msg_info.msg->line.req.method.id == PJSIP_OTHER_METHOD);
             if( rdata->msg_info.msg->line.req.method.id == PJSIP_OTHER_METHOD )
             {
-                method_name = "NOTIFY";
+                method_name = "NOTIFY";  	
                 // Retrieve all the message. Should contains only the method name but ...
                 request =  rdata->msg_info.msg->line.req.method.name.ptr;
+                _debug("PRINT REQUEST: %s \n",request);
                 // Check if the message is a notification
                 if( request.find( method_name ) != (size_t)-1 ) {
                     /* Notify the right account */
                     set_voicemail_info( account_id, rdata->msg_info.msg->body );
+                    request.find( method_name );
                 }
                 pjsip_endpt_respond_stateless(_endpt, rdata, PJSIP_SC_OK, NULL, NULL, NULL);
                 return true;
@@ -1964,12 +1912,14 @@
         }
 
     pj_bool_t mod_on_rx_response(pjsip_rx_data *rdata UNUSED) {
-        _debug("mod_on_rx_response\n");
+        _debug("mod_on_rx_response!!!!!!!!!!!!!!!\n");
         return PJ_SUCCESS;
     }
 
     void onCallTransfered(pjsip_inv_session *inv, pjsip_rx_data *rdata)
     {
+        _debug("onCallTransfered!!!!!!!!!!!!!!!!!\n");
+
         pj_status_t status;
         pjsip_tx_data *tdata;
         SIPCall *existing_call;
@@ -2175,29 +2125,37 @@
 
 
     void xfer_func_cb( pjsip_evsub *sub, pjsip_event *event){
+        
 
         PJ_UNUSED_ARG(event);
+       
+        // _debug(" %s \n", event->body.rx_msg.rdata->msg_info.msg_buf);
+            
 
         _debug("UserAgent: Transfer callback is involved!\n");
-        _debug("UserAgent: pjsip_evsub_get_state_name: %s \n", pjsip_evsub_get_state_name(sub));
-         
-      
+        // _debug("UserAgent: pjsip_evsub_get_state_name: %s \n", pjsip_evsub_get_state_name(sub));
+
+        // Get current account
+        SIPVoIPLink *link = reinterpret_cast<SIPVoIPLink *> (pjsip_evsub_get_mod_data(sub, _mod_ua.id));
+
+
         /*
          * When subscription is accepted (got 200/OK to REFER), check if 
          * subscription suppressed.
          */
         if (pjsip_evsub_get_state(sub) == PJSIP_EVSUB_STATE_ACCEPTED) {
-
+         
+ 
             pjsip_rx_data *rdata;
             pjsip_generic_string_hdr *refer_sub;
             const pj_str_t REFER_SUB = {(char*)"Refer-Sub", 9 };
 
-            SIPVoIPLink *link = reinterpret_cast<SIPVoIPLink *> (pjsip_evsub_get_mod_data(sub, _mod_ua.id));
+            // SIPVoIPLink *link = reinterpret_cast<SIPVoIPLink *> (pjsip_evsub_get_mod_data(sub, _mod_ua.id));
 
             /* Must be receipt of response message */
             pj_assert(event->type == PJSIP_EVENT_TSX_STATE &&
                     event->body.tsx_state.type == PJSIP_EVENT_RX_MSG);
-            rdata = event->body.tsx_state.src.rdata;
+            // rdata = event->body.tsx_state.src.rdata;
 
             /* Find Refer-Sub header */
             refer_sub = (pjsip_generic_string_hdr*)
@@ -2239,8 +2197,7 @@
             pj_bool_t cont;
             pj_status_t status;
 
-            SIPVoIPLink *link = reinterpret_cast<SIPVoIPLink *> (pjsip_evsub_get_mod_data(sub, 
-                        _mod_ua.id));
+            // SIPVoIPLink *link = reinterpret_cast<SIPVoIPLink *> (pjsip_evsub_get_mod_data(sub, _mod_ua.id));
 
             /* When subscription is terminated, clear the xfer_sub member of 
              * the inv_data.
@@ -2257,12 +2214,29 @@
                 return;
             }
 
-            // Get current call
-            SIPCall *call = dynamic_cast<SIPCall *>(link->getCall(Manager::instance().getCurrentCallId()));
-            if(!call) {
-                _debug("UserAgent: Call doesn't exit!\n");
-                return;
-            }
+            std::string noresource;
+            std::string ringing;
+
+            noresource = "noresource";
+            ringing = "Ringing";
+        
+            std::string request;
+            if(event->body.rx_msg.rdata->msg_info.msg_buf != NULL) {
+                request = event->body.rx_msg.rdata->msg_info.msg_buf;
+        
+                if (request.find( noresource ) != -1) {
+                    _debug("NORESOURCE!!!!!!!!!!!!!!!!!!!!!!!\n");
+                    link->transferStep2();
+                    return;
+                }
+
+                if (request.find( ringing ) != -1){
+                    _debug("RINGING!!!!!!!!!!!!!!!!!!!!!!!\n");
+                    link->transferStep2();
+                    return;
+                }
+            }
+
 
             /* This better be a NOTIFY request */
             if (event->type == PJSIP_EVENT_TSX_STATE &&
@@ -2280,6 +2254,8 @@
                     return;
                 }
 
+                
+
                 /* Check for appropriate content */
                 if (pj_stricmp2(&body->content_type.type, "message") != 0 ||
                         pj_stricmp2(&body->content_type.subtype, "sipfrag") != 0)
@@ -2301,6 +2277,14 @@
                 status_line.code = 500;
                 status_line.reason = *pjsip_get_status_text(500);
             }
+
+            // Get current call
+            SIPCall *call = dynamic_cast<SIPCall *>(link->getCall(Manager::instance().getCurrentCallId()));
+            if(!call) {
+                _debug("UserAgent: Call doesn't exit!\n");
+                return;
+            }
+
 
             /* Notify application */
             is_last = (pjsip_evsub_get_state(sub)==PJSIP_EVSUB_STATE_TERMINATED);
@@ -2326,6 +2310,7 @@
             if (!cont) {
                 pjsip_evsub_set_mod_data(sub, _mod_ua.id, NULL);
             }
+
         }
 
     }
@@ -2333,6 +2318,8 @@
 
     void xfer_svr_cb(pjsip_evsub *sub, pjsip_event *event)
     {
+        _debug("xfer_func_cb!!!!!!!!!!!!!!!!!\n"); 
+        
         PJ_UNUSED_ARG(event);
 
         /*
@@ -2354,6 +2341,7 @@
     }
 
     void on_rx_offer( pjsip_inv_session *inv, const pjmedia_sdp_session *offer ){
+        _debug("on_rx_offer!!!!!!!!!!!!!!!!!\n");
         
         _debug ( "********************************* REINVITE RECEIVED *******************************\n" );
 
