/*
 *  Copyright (C) 2004-2009 Savoir-Faire Linux inc.
 *
 *  Author: Emmanuel Milou <emmanuel.milou@savoirfairelinux.com>
 *  Author: Yun Liu <yun.liu@savoirfairelinux.com>
 *
 *  This program is free software; you can redistribute it and/or modify
 *  it under the terms of the GNU General Public License as published by
 *  the Free Software Foundation; either version 3 of the License, or
 *  (at your option) any later version.
 *
 *  This program is distributed in the hope that it will be useful,
 *  but WITHOUT ANY WARRANTY; without even the implied warranty of
 *  MERCHANTABILITY or FITNESS FOR A PARTICULAR PURPOSE.  See the
 *  GNU General Public License for more details.
 *
 *  You should have received a copy of the GNU General Public License
 *  along with this program; if not, write to the Free Software
 *   Foundation, Inc., 675 Mass Ave, Cambridge, MA 02139, USA.
 */

#include "sipvoiplink.h"
#include "eventthread.h"
#include "sipcall.h"
#include "sipaccount.h"
#include "audio/audiortp.h"

/**************** EXTERN VARIABLES AND FUNCTIONS (callbacks) **************************/

/*
 *  The global pool factory
 */
pj_caching_pool _cp;

/*
 * The pool to allocate memory
 */
pj_pool_t *_pool;    

/*
 *	The SIP endpoint
 */
pjsip_endpoint *_endpt;

/*
 *	The SIP module
 */
pjsip_module _mod_ua;  

/*
 * Thread related
 */
pj_thread_t *thread;
pj_thread_desc desc;


/**
 * Get the number of voicemail waiting in a SIP message
 */
void set_voicemail_info( AccountID account, pjsip_msg_body *body );

/**
 * Set audio (SDP) configuration for a call
 * localport, localip, localexternalport
 * @param call a SIPCall valid pointer
 * @return bool True
 */
bool setCallAudioLocal(SIPCall* call, std::string localIP, bool stun, std::string server);

// Documentated from the PJSIP Developer's Guide, available on the pjsip website/

/*
 * Session callback
 * Called when the invite session state has changed.
 *
 * @param	inv	A pointer on a pjsip_inv_session structure
 * @param	e	A pointer on a pjsip_event structure
 */
void call_on_state_changed( pjsip_inv_session *inv, pjsip_event *e);

/*
 * Session callback
 * Called after SDP offer/answer session has completed.
 *
 * @param	inv	A pointer on a pjsip_inv_session structure
 * @param	status	A pj_status_t structure
 */
void call_on_media_update( pjsip_inv_session *inv UNUSED, pj_status_t status UNUSED);

/*
 * Called when the invote usage module has created a new dialog and invite
 * because of forked outgoing request.
 *
 * @param	inv	A pointer on a pjsip_inv_session structure
 * @param	e	A pointer on a pjsip_event structure
 */
void call_on_forked(pjsip_inv_session *inv, pjsip_event *e);

/*
 * Session callback
 * Called whenever any transactions within the session has changed their state.
 * Useful to monitor the progress of an outgoing request.
 *
 * @param	inv	A pointer on a pjsip_inv_session structure
 * @param	tsx	A pointer on a pjsip_transaction structure
 * @param	e	A pointer on a pjsip_event structure
 */
void call_on_tsx_changed(pjsip_inv_session *inv, pjsip_transaction *tsx, pjsip_event *e);

/*
 * Registration callback
 */
void regc_cb(struct pjsip_regc_cbparam *param);

/*
 * Called to handle incoming requests outside dialogs
 * @param   rdata
 * @return  pj_bool_t
 */
pj_bool_t mod_on_rx_request(pjsip_rx_data *rdata);

/*
 * Called to handle incoming response
 * @param	rdata
 * @return	pj_bool_t
 */
pj_bool_t mod_on_rx_response(pjsip_rx_data *rdata UNUSED) ;

/*
 * Transfer callbacks
 */
void xfer_func_cb( pjsip_evsub *sub, pjsip_event *event);
void xfer_svr_cb(pjsip_evsub *sub, pjsip_event *event);
void onCallTransfered(pjsip_inv_session *inv, pjsip_rx_data *rdata);

/*************************************************************************************************/

SIPVoIPLink* SIPVoIPLink::_instance = NULL;


    SIPVoIPLink::SIPVoIPLink(const AccountID& accountID)
    : VoIPLink(accountID)
      , _nbTryListenAddr(2) // number of times to try to start SIP listener
      , _stunServer("")
    , _localExternAddress("") 
    , _localExternPort(0)
    , _audiortp(new AudioRtp())
    ,_regPort(DEFAULT_SIP_PORT)
    , _useStun(false)
    , _clients(0)
{
    // to get random number for RANDOM_PORT
    srand (time(NULL));

    /* Instanciate the C++ thread */
    _evThread = new EventThread(this);

    /* Start pjsip initialization step */
    init();
}

SIPVoIPLink::~SIPVoIPLink()
{
    terminate();
}

SIPVoIPLink* SIPVoIPLink::instance( const AccountID& id)
{

    if(!_instance ){
        _instance = new SIPVoIPLink( id );
    }

    return _instance;
}

void SIPVoIPLink::decrementClients (void)
{
    _clients--;
    if(_clients == 0){
        terminate();
        SIPVoIPLink::_instance=NULL;
    }
}

bool SIPVoIPLink::init()
{
    if(initDone())
        return false;
    /* Initialize the pjsip library */
    pjsip_init();
    initDone(true);

    return true;
}

    void 
SIPVoIPLink::terminate()
{
    delete _evThread; _evThread = NULL;

    /* Clean shutdown of pjsip library */
    if( initDone() )
    {
        pjsip_shutdown();
    }
    initDone(false);
}

    void
SIPVoIPLink::terminateSIPCall()
{
<<<<<<< HEAD
  
  //ost::MutexLock m(_callMapMutex);
  CallMap::iterator iter = _callMap.begin();
  SIPCall *call;
  while( iter != _callMap.end() ) {
    call = dynamic_cast<SIPCall*>(iter->second);
    if (call) {
      //TODO terminate the sip call
      _debug("SIPVOIP::the call is deleted, should close recording file \n");
      delete call; call = 0;
=======

    ost::MutexLock m(_callMapMutex);
    CallMap::iterator iter = _callMap.begin();
    SIPCall *call;
    while( iter != _callMap.end() ) {
        call = dynamic_cast<SIPCall*>(iter->second);
        if (call) {
            // terminate the sip call
            delete call; call = 0;
        }
        iter++;
>>>>>>> 047b3f4c
    }
    _callMap.clear();
}

    void
SIPVoIPLink::getEvent()
{
    // We have to register the external thread so it could access the pjsip framework
    if(!pj_thread_is_registered())
        pj_thread_register( NULL, desc, &thread );

    // PJSIP polling
    pj_time_val timeout = {0, 10};
    pjsip_endpt_handle_events( _endpt, &timeout);
}

int SIPVoIPLink::sendRegister( AccountID id )
{
    pj_status_t status;
    int expire_value;
    char contactTmp[256];
    pj_str_t svr, aor, contact;
    pjsip_tx_data *tdata;
    std::string tmp, hostname, username, password;
    SIPAccount *account;
    pjsip_regc *regc;

    account = dynamic_cast<SIPAccount *> (Manager::instance().getAccount(id));
    hostname = account->getHostname();
    username = account->getUsername();
    password = account->getPassword();

    _mutexSIP.enterMutex(); 

    /* Get the client registration information for this particular account */
    regc = account->getRegistrationInfo();
    /* If the registration already exists, delete it */
    if(regc) {
        status = pjsip_regc_destroy(regc);
        regc = NULL;
        PJ_ASSERT_RETURN( status == PJ_SUCCESS, 1 );
    }

    account->setRegister(true);

    /* Set the expire value of the message from the config file */
    expire_value = Manager::instance().getRegistrationExpireValue();

    /* Update the state of the voip link */
    account->setRegistrationState(Trying);

    if (!validStunServer) {
        account->setRegistrationState(ErrorExistStun);
        account->setRegister(false);
        _mutexSIP.leaveMutex(); 
        return false;
    }

    /* Create the registration according to the account ID */
    status = pjsip_regc_create(_endpt, (void*)account, &regc_cb, &regc);
    if (status != PJ_SUCCESS) {
        _debug("UserAgent: Unable to create regc.\n");
        _mutexSIP.leaveMutex(); 
        return false;
    }

    tmp = "sip:" + hostname;
    pj_strdup2(_pool, &svr, tmp.data());

    tmp = "<sip:" + username + "@" + hostname + ">";
    pj_strdup2(_pool, &aor, tmp.data());

    sprintf(contactTmp, "<sip:%s@%s:%d>", username.data(), _localExternAddress.data(), _localExternPort);
    pj_strdup2(_pool, &contact, contactTmp);
    account->setContact(contactTmp);

    status = pjsip_regc_init(regc, &svr, &aor, &aor, 1, &contact, 600); //timeout);
    if (status != PJ_SUCCESS) {
        _debug("UserAgent: Unable to initialize regc. %d\n", status); //, regc->str_srv_url.ptr);
        _mutexSIP.leaveMutex(); 
        return false;
    }

    pjsip_cred_info *cred = account->getCredInfo();

    if(!cred)
        cred = new pjsip_cred_info();

    pj_bzero(cred, sizeof (pjsip_cred_info));
    pj_strdup2(_pool, &cred->username, username.data());
    cred->data_type = PJSIP_CRED_DATA_PLAIN_PASSWD;
    pj_strdup2(_pool, &cred->data, password.data());
    pj_strdup2(_pool, &cred->realm, "*");
    pj_strdup2(_pool, &cred->scheme, "digest");
    pjsip_regc_set_credentials(regc, 1, cred);

    account->setCredInfo(cred);

    status = pjsip_regc_register(regc, PJ_TRUE, &tdata);
    if (status != PJ_SUCCESS) {
        _debug("UserAgent: Unable to register regc.\n");
        _mutexSIP.leaveMutex(); 
        return false;
    }

    status = pjsip_regc_send(regc, tdata);
    if (status != PJ_SUCCESS) {
        _debug("UserAgent: Unable to send regc request.\n");
        _mutexSIP.leaveMutex(); 
        return false;
    }

    _mutexSIP.leaveMutex(); 

    account->setRegistrationInfo(regc);

    return true;
}

    int 
SIPVoIPLink::sendUnregister( AccountID id )
{
    pj_status_t status = 0;
    pjsip_tx_data *tdata = NULL;
    SIPAccount *account;
    pjsip_regc *regc;

    account = dynamic_cast<SIPAccount *> (Manager::instance().getAccount(id));
    regc = account->getRegistrationInfo();

    if(!account->isRegister()){
        account->setRegistrationState(Unregistered); 
        return true;
    }

    if(regc) {
        status = pjsip_regc_unregister(regc, &tdata);
        if(status != PJ_SUCCESS) {
            _debug("UserAgent: Unable to unregister regc.\n");
            return false;
        }

        status = pjsip_regc_send( regc, tdata );
        if(status != PJ_SUCCESS) {
            _debug("UserAgent: Unable to send regc request.\n");
            return false;
        }
    } else {
        _debug("UserAgent: regc is null!\n");
        return false;
    }

    account->setRegistrationInfo(regc);
    account->setRegister(false);

    return true;
}

    Call* 
SIPVoIPLink::newOutgoingCall(const CallID& id, const std::string& toUrl)
{
    Account* account;

    SIPCall* call = new SIPCall(id, Call::Outgoing);

    if (call) {
        account = dynamic_cast<SIPAccount *>(Manager::instance().getAccount(Manager::instance().getAccountFromCall(id)));
        if(!account)
        {
            _debug("Error retrieving the account to the make the call with\n");
            call->setConnectionState(Call::Disconnected);
            call->setState(Call::Error);
            delete call; call=0;
            return call;
        }
        //call->setPeerNumber(toUrl);
        call->setPeerNumber(getSipTo(toUrl, account->getHostname()));
        _debug("Try to make a call to: %s with call ID: %s\n", toUrl.data(), id.data());
        // we have to add the codec before using it in SIPOutgoingInvite...
        call->setCodecMap(Manager::instance().getCodecDescriptorMap());
        if ( SIPOutgoingInvite(call) ) {
            call->setConnectionState(Call::Progressing);
            call->setState(Call::Active);
            addCall(call);
        } else {
            delete call; call = 0;
        }
    }
    return call;
}

    bool
SIPVoIPLink::answer(const CallID& id)
{

<<<<<<< HEAD
  SIPCall* call = getSIPCall(id);
  if (call==0) {
    _debug("! SIP Failure: SIPCall doesn't exists\n");
    return false;
  }
  

  int i = Manager::instance().getUserAgent()->answer(call);
  
  if (i != 0) {
    _debug("< SIP Building Error: send 400 Bad Request\n");
  } else {
    // use exosip, bug locked
    i = 0;
    if (_audiortp->createNewSession(call) >= 0) {
      printf("3.SIPVoIPLink::answer CallID %i:",call->getCid());
      call->setAudioStart(true);
      call->setConnectionState(Call::Connected);
      call->setState(Call::Active);
      return true;
    } else {
      _debug("! SIP Failure: Unable to start sound when answering %s/%d\n", __FILE__, __LINE__);
=======
    int i;
    SIPCall *call;
    pj_status_t status;
    pjsip_tx_data *tdata;

    _debug("- SIP Action: start answering\n");

    call = getSIPCall(id);

    if (call==0) {
        _debug("! SIP Failure: SIPCall doesn't exists\n");
        return false;
>>>>>>> 047b3f4c
    }

    // User answered the incoming call, tell peer this news
    if (call->startNegociation(_pool)) {
        // Create and send a 200(OK) response
        _debug("UserAgent: Negociation success!\n");
        status = pjsip_inv_answer(call->getInvSession(), PJSIP_SC_OK, NULL, NULL, &tdata);
        PJ_ASSERT_RETURN(status == PJ_SUCCESS, 1);
        status = pjsip_inv_send_msg(call->getInvSession(), tdata);
        PJ_ASSERT_RETURN(status == PJ_SUCCESS, 1);

        _debug("* SIP Info: Starting AudioRTP when answering\n");
        if (_audiortp->createNewSession(call) >= 0) {
            call->setAudioStart(true);
            call->setConnectionState(Call::Connected);
            call->setState(Call::Active);
            return true;
        } else {
            _debug("! SIP Failure: Unable to start sound when answering %s/%d\n", __FILE__, __LINE__);
        }
    }
    removeCall(call->getCallId());
    return false;
}

    bool
SIPVoIPLink::hangup(const CallID& id)
{
    pj_status_t status;
    pjsip_tx_data *tdata = NULL;
    SIPCall* call;

    call = getSIPCall(id);

    if (call==0) { _debug("! SIP Error: Call doesn't exist\n"); return false; }  

    // User hangup current call. Notify peer
    status = pjsip_inv_end_session(call->getInvSession(), 404, NULL, &tdata);
    if(status != PJ_SUCCESS)
        return false;

    if(tdata == NULL)
        return true;

    status = pjsip_inv_send_msg(call->getInvSession(), tdata);
    if(status != PJ_SUCCESS)
        return false;

    call->getInvSession()->mod_data[getModId()] = NULL;
    return true;

    // Release RTP thread
    if (Manager::instance().isCurrentCall(id)) {
        _debug("* SIP Info: Stopping AudioRTP for hangup\n");
        _audiortp->closeRtpSession();
    }

    removeCall(id);

    return true;
}

    bool
SIPVoIPLink::cancel(const CallID& id)
{
    SIPCall* call = getSIPCall(id);
    if (call==0) { _debug("! SIP Error: Call doesn't exist\n"); return false; }  

    _debug("- SIP Action: Cancel call %s [cid: %3d]\n", id.data(), call->getCid()); 

    removeCall(id);

    return true;
}

    bool
SIPVoIPLink::onhold(const CallID& id)
{

    pj_status_t status;
    pjsip_tx_data *tdata;
    pjmedia_sdp_attr *attr;
    pjmedia_sdp_session* local_sdp;
    SIPCall* call;

    call = getSIPCall(id);

    if (call==0) { _debug("! SIP Error: call doesn't exist\n"); return false; }  


    // Stop sound
    call->setAudioStart(false);
    call->setState(Call::Hold);
    _debug("* SIP Info: Stopping AudioRTP for onhold action\n");
    //_mutexSIP.enterMutex();
        _audiortp->closeRtpSession();
    //_mutexSIP.leaveMutex();
    
    local_sdp = call->getLocalSDPSession();

    if( local_sdp == NULL ){
        _debug("! SIP Failure: unable to find local_sdp\n");
        return false;
    }

    /* Create re-INVITE with new offer */
    // Remove all the attributes with the specified name
    pjmedia_sdp_media_remove_all_attr(local_sdp->media[0], "sendrecv");
    attr = pjmedia_sdp_attr_create(_pool, "sendonly", NULL);
    pjmedia_sdp_media_add_attr(local_sdp->media[0], attr);

    status = pjsip_inv_reinvite( call->getInvSession(), NULL, local_sdp, &tdata);
    if( status != PJ_SUCCESS )
    {
        _debug("On hold: creation of the Re-invite request failed\n");
        return false;
    }
    /* Send the request */
    status = pjsip_inv_send_msg( call->getInvSession(), tdata);

    return (status == PJ_SUCCESS);
}

    bool 
SIPVoIPLink::offhold(const CallID& id)
{
    SIPCall *call;
    pj_status_t status;
    pjsip_tx_data *tdata;
    pjmedia_sdp_attr *attr;
    pjmedia_sdp_session* local_sdp;

    call = getSIPCall(id);

    if (call==0) { 
        _debug("! SIP Error: Call doesn't exist\n"); 
        return false; 
    }

    local_sdp = call->getLocalSDPSession();
    if( local_sdp == NULL ){
        _debug("! SIP Failure: unable to find local_sdp\n");
        return false;
    }

    /* Create re-INVITE with new offer */
    // Remove all the attributes with the specified name
    pjmedia_sdp_media_remove_all_attr(local_sdp->media[0], "sendonly");
    attr = pjmedia_sdp_attr_create(_pool, "sendrecv", NULL);
    pjmedia_sdp_media_add_attr(local_sdp->media[0], attr);

    status = pjsip_inv_reinvite( call->getInvSession(), NULL, local_sdp , &tdata);
    if( status != PJ_SUCCESS )
    {
        _debug("Off hold: creation of the Re-invite request failed\n");
        return false;
    }

    /* Send the request */
    status = pjsip_inv_send_msg( call->getInvSession(), tdata);
    if( status != PJ_SUCCESS )
        return false;

    // Enable audio
    _debug("* SIP Info: Starting AudioRTP when offhold\n");
    call->setState(Call::Active);
    // it's sure that this is the current call id...
    if (_audiortp->createNewSession(call) < 0) {
        _debug("! SIP Failure: Unable to start sound (%s:%d)\n", __FILE__, __LINE__);
        return false;
    }

    return true;
}

    bool 
SIPVoIPLink::transfer(const CallID& id, const std::string& to)
{
    SIPCall *call;
    std::string tmp_to;
    pjsip_evsub *sub;
    pjsip_tx_data *tdata;
    struct pjsip_evsub_user xfer_cb;
    pj_status_t status;
    pj_str_t dest;
    AccountID account_id;
    Account* account;


    call = getSIPCall(id);
    account_id = Manager::instance().getAccountFromCall(id);
    account = dynamic_cast<SIPAccount *>(Manager::instance().getAccount(account_id));

    if (call==0) { 
        _debug("! SIP Failure: Call doesn't exist\n"); 
        return false; 
    }  

    tmp_to = SIPToHeader(to);
    if (tmp_to.find("@") == std::string::npos) {
        tmp_to = tmp_to + "@" + account->getHostname();
    }

    _debug("In transfer, tmp_to is %s\n", tmp_to.data());

    pj_strdup2(_pool, &dest, to.data());

    /* Create xfer client subscription. */
    pj_bzero(&xfer_cb, sizeof(xfer_cb));
    xfer_cb.on_evsub_state = &xfer_func_cb;

    status = pjsip_xfer_create_uac(call->getInvSession()->dlg, &xfer_cb, &sub);
    if (status != PJ_SUCCESS) {
        _debug("UserAgent: Unable to create xfer -- %d\n", status);
        return false;
    }

    /* Associate this voiplink of call with the client subscription 
     * We can not just associate call with the client subscription
     * because after this function, we can not find the cooresponding
     * voiplink from the call any more. But the voiplink is useful!
     */
    AccountID accId = Manager::instance().getAccountFromCall(call->getCallId());
    pjsip_evsub_set_mod_data(sub, getModId(), this);

    /*
     * Create REFER request.
     */
    status = pjsip_xfer_initiate(sub, &dest, &tdata);
    if (status != PJ_SUCCESS) {
        _debug("UserAgent: Unable to create REFER request -- %d\n", status);
        return false;
    }

    /* Send. */
    status = pjsip_xfer_send_request(sub, tdata);
    if (status != PJ_SUCCESS) {
        _debug("UserAgent: Unable to send REFER request -- %d\n", status);
        return false;
    }

    return true;
}

bool SIPVoIPLink::transferStep2()
{
    _audiortp->closeRtpSession();
    return true;
}

    bool
SIPVoIPLink::refuse (const CallID& id)
{
    SIPCall *call;
    pj_status_t status;
    pjsip_tx_data *tdata;


    call = getSIPCall(id);

    if (call==0) { 
        _debug("Call doesn't exist\n"); 
        return false; 
    }  

    // can't refuse outgoing call or connected
    if (!call->isIncoming() || call->getConnectionState() == Call::Connected) { 
        _debug("It's not an incoming call, or it's already answered\n");
        return false; 
    }

    // User refuse current call. Notify peer
    status = pjsip_inv_end_session(call->getInvSession(), PJSIP_SC_DECLINE, NULL, &tdata); //603
    if(status != PJ_SUCCESS)
        return false;

    status = pjsip_inv_send_msg(call->getInvSession(), tdata);
    if(status != PJ_SUCCESS)
        return false;

    call->getInvSession()->mod_data[getModId()] = NULL;
    return true;
}

<<<<<<< HEAD
void 
SIPVoIPLink::setRecording(const CallID& id)
{
  
  _audiortp->setRecording();
}

bool 
=======
    bool 
>>>>>>> 047b3f4c
SIPVoIPLink::carryingDTMFdigits(const CallID& id, char code)
{

    SIPCall *call;
    int duration;
    const int body_len = 1000;
    char *dtmf_body;
    pj_status_t status;
    pjsip_tx_data *tdata;
    pj_str_t methodName, content;
    pjsip_method method;
    pjsip_media_type ctype;

    call = getSIPCall(id);

    if (call==0) { 
        _debug("Call doesn't exist\n"); 
        return false; 
    }

    duration = Manager::instance().getConfigInt(SIGNALISATION, PULSE_LENGTH);
    dtmf_body = new char[body_len];

    snprintf(dtmf_body, body_len - 1, "Signal=%c\r\nDuration=%d\r\n", code, duration);

    pj_strdup2(_pool, &methodName, "INFO");
    pjsip_method_init_np(&method, &methodName);

    /* Create request message. */
    status = pjsip_dlg_create_request( call->getInvSession()->dlg, &method, -1, &tdata);
    if (status != PJ_SUCCESS) {
        _debug("UserAgent: Unable to create INFO request -- %d\n", status);
        return false;
    }

    /* Get MIME type */
    pj_strdup2(_pool, &ctype.type, "application");
    pj_strdup2(_pool, &ctype.subtype, "dtmf-relay");

    /* Create "application/dtmf-relay" message body. */
    pj_strdup2(_pool, &content, dtmf_body);
    tdata->msg->body = pjsip_msg_body_create( tdata->pool, &ctype.type, &ctype.subtype, &content);
    if (tdata->msg->body == NULL) {
        _debug("UserAgent: Unable to create msg body!\n");
        pjsip_tx_data_dec_ref(tdata);
        return false;
    }

    /* Send the request. */
    status = pjsip_dlg_send_request( call->getInvSession()->dlg, tdata, getModId(), NULL);
    if (status != PJ_SUCCESS) {
        _debug("UserAgent: Unable to send MESSAGE request -- %d\n", status);
        return false;
    }

    return true;
}

    bool
SIPVoIPLink::SIPOutgoingInvite(SIPCall* call) 
{
    // If no SIP proxy setting for direct call with only IP address
    if (!SIPStartCall(call, "")) {
        _debug("! SIP Failure: call not started\n");
        return false;
    }
    return true;
}

    bool
SIPVoIPLink::SIPStartCall(SIPCall* call, const std::string& subject UNUSED) 
{
    std::string strTo, strFrom;
    pj_status_t status;
    pjsip_dialog *dialog;
    pjsip_tx_data *tdata;
    pj_str_t from, to, contact;
    AccountID id;
    SIPAccount *account;

    if (!call) 
        return false;

    id = Manager::instance().getAccountFromCall(call->getCallId());
    // Get the basic information about the callee account
    account = dynamic_cast<SIPAccount *>(Manager::instance().getAccount(id));

    strTo = getSipTo(call->getPeerNumber(), account->getHostname());
    _debug("            To: %s\n", strTo.data());

    // Generate the from URI
    strFrom = "sip:" + account->getUsername() + "@" + account->getHostname();

    // pjsip need the from and to information in pj_str_t format
    pj_strdup2(_pool, &from, strFrom.data());
    pj_strdup2(_pool, &to, strTo.data());
    pj_strdup2(_pool, &contact, account->getContact().data());

    // create the dialog (UAC)
    status = pjsip_dlg_create_uac(pjsip_ua_instance(), &from,
            &contact,
            &to,
            NULL,
            &dialog);
    PJ_ASSERT_RETURN(status == PJ_SUCCESS, false);

    setCallAudioLocal(call, getLocalIPAddress(), useStun(), getStunServer());
    call->setIp(getLocalIP());

    // Building the local SDP offer
    call->createInitialOffer(_pool);

    // Create the invite session for this call
    pjsip_inv_session *inv;
    status = pjsip_inv_create_uac(dialog, call->getLocalSDPSession(), 0, &inv);
    PJ_ASSERT_RETURN(status == PJ_SUCCESS, false);

    // Set auth information
    pjsip_auth_clt_set_credentials(&dialog->auth_sess, 1, account->getCredInfo());

    // Associate current call in the invite session
    inv->mod_data[getModId()] = call;

    status = pjsip_inv_invite(inv, &tdata);
    PJ_ASSERT_RETURN(status == PJ_SUCCESS, false);

    // Associate current invite session in the call
    call->setInvSession(inv);

    status = pjsip_inv_send_msg(inv, tdata);
    if(status != PJ_SUCCESS) {
        return false;
    }

    return true;
}

std::string SIPVoIPLink::getSipTo(const std::string& to_url, std::string hostname) {
    // Form the From header field basis on configuration panel
    //bool isRegistered = (_eXosipRegID == EXOSIP_ERROR_STD) ? false : true;

    // add a @host if we are registered and there is no one inside the url
    if (to_url.find("@") == std::string::npos) {// && isRegistered) {
        if(!hostname.empty()) {
            return SIPToHeader(to_url + "@" + hostname);
        }
    }
    return SIPToHeader(to_url);
    }

    std::string SIPVoIPLink::SIPToHeader(const std::string& to) 
    {
        if (to.find("sip:") == std::string::npos) {
            return ("sip:" + to );
        } else {
            return to;
        }
    }

    bool
        SIPVoIPLink::SIPCheckUrl(const std::string& url UNUSED)
        {
            return true;
        }

    bool setCallAudioLocal(SIPCall* call, std::string localIP, bool stun, std::string server) 
    {
        // Setting Audio
        unsigned int callLocalAudioPort = RANDOM_LOCAL_PORT;
        unsigned int callLocalExternAudioPort = callLocalAudioPort;
        if (stun) {
            // If use Stun server
            if (Manager::instance().behindNat(server, callLocalAudioPort)) {
                callLocalExternAudioPort = Manager::instance().getFirewallPort();
            }
        }
        _debug("            Setting local audio port to: %d\n", callLocalAudioPort);
        _debug("            Setting local audio port (external) to: %d\n", callLocalExternAudioPort);

        // Set local audio port for SIPCall(id)
        call->setLocalIp(localIP);
        call->setLocalAudioPort(callLocalAudioPort);
        call->setLocalExternAudioPort(callLocalExternAudioPort);

        return true;
    }

    void
        SIPVoIPLink::SIPCallServerFailure(SIPCall *call) 
        {
            //if (!event->response) { return; }
            //switch(event->response->status_code) {
            //case SIP_SERVICE_UNAVAILABLE: // 500
            //case SIP_BUSY_EVRYWHERE:     // 600
            //case SIP_DECLINE:             // 603
            //SIPCall* call = findSIPCallWithCid(event->cid);
            if (call != 0) {
                _debug("Server error!\n");
                CallID id = call->getCallId();
                Manager::instance().callFailure(id);
                removeCall(id);
            }
            //break;
            //}
        }

    void
        SIPVoIPLink::SIPCallClosed(SIPCall *call) 
        {
            // it was without did before
            //SIPCall* call = findSIPCallWithCid(event->cid);
            if (!call) { return; }

            CallID id = call->getCallId();
            //call->setDid(event->did);
            if (Manager::instance().isCurrentCall(id)) {
                call->setAudioStart(false);
                _debug("* SIP Info: Stopping AudioRTP when closing\n");
                _audiortp->closeRtpSession();
            }
            _debug("After close RTP\n");
            Manager::instance().peerHungupCall(id);
            removeCall(id);
            _debug("After remove call ID\n");
        }

    void
        SIPVoIPLink::SIPCallReleased(SIPCall *call)
        {
            // do cleanup if exists
            // only cid because did is always 0 in these case..
            //SIPCall* call = findSIPCallWithCid(event->cid);
            if (!call) { return; }

            // if we are here.. something when wrong before...
            _debug("SIP call release\n");
            CallID id = call->getCallId();
            Manager::instance().callFailure(id);
            removeCall(id);
        }

    void
        SIPVoIPLink::SIPCallAnswered(SIPCall *call, pjsip_rx_data *rdata)
        {
            //SIPCall* call = dynamic_cast<SIPCall *>(theCall);//findSIPCallWithCid(event->cid);
            if (!call) {
                _debug("! SIP Failure: unknown call\n");
                return;
            }
            //call->setDid(event->did);

            if (call->getConnectionState() != Call::Connected) {
                //call->SIPCallAnswered(event);
                call->SIPCallAnsweredWithoutHold(rdata);

                call->setConnectionState(Call::Connected);
                call->setState(Call::Active);

                Manager::instance().peerAnsweredCall(call->getCallId());
                if (Manager::instance().isCurrentCall(call->getCallId())) {
                    _debug("* SIP Info: Starting AudioRTP when answering\n");
                    if ( _audiortp->createNewSession(call) < 0) {
                        _debug("RTP Failure: unable to create new session\n");
                    } else {
                        call->setAudioStart(true);
                    }
                }
            } else {
                _debug("* SIP Info: Answering call (on/off hold to send ACK)\n");
                //call->SIPCallAnswered(event);
            }
        }


    SIPCall*
        SIPVoIPLink::getSIPCall(const CallID& id) 
        {
            Call* call = getCall(id);
            if (call) {
                return dynamic_cast<SIPCall*>(call);
            }
            return NULL;
        }

    void SIPVoIPLink::setStunServer( const std::string &server )
    {
         if(server != "") {
            useStun(true);
            _stunServer = server;
        } else {
            useStun(false);
            _stunServer = std::string("");
        }
    }

    ///////////////////////////////////////////////////////////////////////////////
    // Private functions
    ///////////////////////////////////////////////////////////////////////////////

    bool SIPVoIPLink::pjsip_init()
    {
        pj_status_t status;
        int errPjsip = 0;
        int port;
        pjsip_inv_callback inv_cb;
        pj_str_t accepted;
        std::string name_mod;
        bool useStun;
        validStunServer = true;

        name_mod = "sflphone";

        // Init PJLIB: must be called before any call to the pjsip library
        status = pj_init();
        // Use pjsip macros for sanity check
        PJ_ASSERT_RETURN( status == PJ_SUCCESS, 1 );

        // Init PJLIB-UTIL library 
        status = pjlib_util_init();
        PJ_ASSERT_RETURN( status == PJ_SUCCESS, 1 );

        // Set the pjsip log level
        pj_log_set_level( PJ_LOG_LEVEL );

        // Init PJNATH 
        status = pjnath_init();
        PJ_ASSERT_RETURN( status == PJ_SUCCESS, 1 );

        // Create a pool factory to allocate memory
        pj_caching_pool_init(&_cp, &pj_pool_factory_default_policy, 0);

        // Create memory pool for application. 
        _pool = pj_pool_create(&_cp.factory, "sflphone", 4000, 4000, NULL);

        if (!_pool) {
            _debug("UserAgent: Could not initialize memory pool\n");
            return PJ_ENOMEM;
        }

        // Create the SIP endpoint 
        status = pjsip_endpt_create(&_cp.factory, pj_gethostname()->ptr, &_endpt);
        PJ_ASSERT_RETURN( status == PJ_SUCCESS, 1 );

        /* Start resolving STUN server */
        // if we useStun and we failed to receive something on port 5060, we try a random port
        // If use STUN server, firewall address setup
        if (!loadSIPLocalIP()) {
            _debug("UserAgent: Unable to determine network capabilities\n");
            return false;
        }

        port = _regPort;

        /* Retrieve the STUN configuration */
        useStun = Manager::instance().getConfigInt( SIGNALISATION, SIP_USE_STUN );
        this->setStunServer(Manager::instance().getConfigString( SIGNALISATION, SIP_STUN_SERVER ));
        this->useStun( useStun!=0 ? true : false);

        if (useStun && !Manager::instance().behindNat(getStunServer(), port)) {
            port = RANDOM_SIP_PORT;
            if (!Manager::instance().behindNat(getStunServer(), port)) {
                _debug("UserAgent: Unable to check NAT setting\n");
                validStunServer = false;		
                return false; // hoho we can't use the random sip port too...
            }
        }

        _localPort = port;
        if (useStun) {
            // set by last behindNat() call (ish)...
            stunServerResolve();
            _localExternAddress = Manager::instance().getFirewallAddress();
            _localExternPort = Manager::instance().getFirewallPort();
            errPjsip = createUDPServer();
            if (errPjsip != 0) {
                _debug("UserAgent: Could not initialize SIP listener on port %d\n", port);
                return errPjsip;
            }
        } else {
            _localExternAddress = _localIPAddress;
            _localExternPort = _localPort;
            errPjsip = createUDPServer();
            if (errPjsip != 0) {
                _debug("UserAgent: Could not initialize SIP listener on port %d\n", _localExternPort);
                _localExternPort = _localPort = RANDOM_SIP_PORT;
                _debug("UserAgent: Try to initialize SIP listener on port %d\n", _localExternPort);
                errPjsip = createUDPServer();
                if (errPjsip != 0) {
                    _debug("UserAgent: Fail to initialize SIP listener on port %d\n", _localExternPort);
                    return errPjsip;
                }
            }
        }

        _debug("UserAgent: SIP Init -- listening on port %d\n", _localExternPort);

        // Initialize transaction layer
        status = pjsip_tsx_layer_init_module(_endpt);
        PJ_ASSERT_RETURN( status == PJ_SUCCESS, 1 );

        // Initialize UA layer module
        status = pjsip_ua_init_module(_endpt, NULL);
        PJ_ASSERT_RETURN( status == PJ_SUCCESS, 1 );

        // Initialize Replaces support. See the Replaces specification in RFC 3891
        status = pjsip_replaces_init_module(_endpt);
        PJ_ASSERT_RETURN( status == PJ_SUCCESS, 1 );

        // Initialize 100rel support 
        status = pjsip_100rel_init_module(_endpt);
        PJ_ASSERT_RETURN( status == PJ_SUCCESS, 1 );

        // Initialize and register sflphone module
        _mod_ua.name = pj_str((char*)name_mod.c_str());
        _mod_ua.id = -1;
        _mod_ua.priority = PJSIP_MOD_PRIORITY_APPLICATION;
        _mod_ua.on_rx_request = &mod_on_rx_request;
        _mod_ua.on_rx_response = &mod_on_rx_response;

        status = pjsip_endpt_register_module(_endpt, &_mod_ua);
        PJ_ASSERT_RETURN( status == PJ_SUCCESS, 1 );

        // Init the event subscription module.
        // It extends PJSIP by supporting SUBSCRIBE and NOTIFY methods
        status = pjsip_evsub_init_module(_endpt);
        PJ_ASSERT_RETURN( status == PJ_SUCCESS, 1 );

        // Init xfer/REFER module
        status = pjsip_xfer_init_module(_endpt);
        PJ_ASSERT_RETURN( status == PJ_SUCCESS, 1 );

        // Init the callback for INVITE session: 
        pj_bzero(&inv_cb, sizeof (inv_cb));

        inv_cb.on_state_changed = &call_on_state_changed;
        inv_cb.on_new_session = &call_on_forked;
        inv_cb.on_media_update = &call_on_media_update;
        inv_cb.on_tsx_state_changed = &call_on_tsx_changed;

        // Initialize session invite module 
        status = pjsip_inv_usage_init(_endpt, &inv_cb);
        PJ_ASSERT_RETURN(status == PJ_SUCCESS, 1);

        _debug("UserAgent: VOIP callbacks initialized\n");

        // Add endpoint capabilities (INFO, OPTIONS, etc) for this UA
        pj_str_t allowed[] = { {(char*)"INFO", 4}, {(char*)"REGISTER", 8} }; //  //{"INVITE", 6}, {"ACK",3}, {"BYE",3}, {"CANCEL",6},  {"OPTIONS", 7}, 
        accepted = pj_str((char*)"application/sdp");

        // Register supported methods
        pjsip_endpt_add_capability(_endpt, &_mod_ua, PJSIP_H_ALLOW, NULL, PJ_ARRAY_SIZE(allowed), allowed);

        // Register "application/sdp" in ACCEPT header
        pjsip_endpt_add_capability(_endpt, &_mod_ua, PJSIP_H_ACCEPT, NULL, 1, &accepted);

        _debug("UserAgent: pjsip version %s for %s initialized\n", pj_get_version(), PJ_OS_NAME);

        // Create the secondary thread to poll sip events
        _evThread->start();

        /* Done! */
        return PJ_SUCCESS;
    }

    pj_status_t SIPVoIPLink::stunServerResolve( void )
    {
        pj_str_t stun_adr;
        pj_hostent he;
        pj_stun_config stunCfg;
        pj_status_t stun_status;
        pj_sockaddr stun_srv;
        size_t pos;
        std::string serverName, serverPort;
        int nPort;
        std::string stun_server;

        stun_server = getStunServer();

        // Initialize STUN configuration
        pj_stun_config_init(&stunCfg, &_cp.factory, 0, pjsip_endpt_get_ioqueue(_endpt), pjsip_endpt_get_timer_heap(_endpt));

        stun_status = PJ_EPENDING;

        // Init STUN socket
        pos = stun_server.find(':');
        if(pos == std::string::npos) {
            pj_strdup2(_pool, &stun_adr, stun_server.data());
            stun_status = pj_sockaddr_in_init(&stun_srv.ipv4, &stun_adr, (pj_uint16_t) 3478);
        } else {
            serverName = stun_server.substr(0, pos);
            serverPort = stun_server.substr(pos + 1);
            nPort = atoi(serverPort.data());
            pj_strdup2(_pool, &stun_adr, serverName.data());
            stun_status = pj_sockaddr_in_init(&stun_srv.ipv4, &stun_adr, (pj_uint16_t) nPort);
        }

        if (stun_status != PJ_SUCCESS) {
            _debug("UserAgent: Unresolved stun server!\n");
            stun_status = pj_gethostbyname(&stun_adr, &he);

            if (stun_status == PJ_SUCCESS) {
                pj_sockaddr_in_init(&stun_srv.ipv4, NULL, 0);
                stun_srv.ipv4.sin_addr = *(pj_in_addr*) he.h_addr;
                stun_srv.ipv4.sin_port = pj_htons((pj_uint16_t) 3478);
            }
        }

        return stun_status;
    }

    int SIPVoIPLink::createUDPServer( void ) 
    {

        pj_status_t status;
        pj_sockaddr_in bound_addr;
        pjsip_host_port a_name;
        char tmpIP[32];
        pj_sock_t sock;

        // Init bound address to ANY
        pj_memset(&bound_addr, 0, sizeof (bound_addr));
        bound_addr.sin_addr.s_addr = PJ_INADDR_ANY;

        // Create UDP server socket
        status = pj_sock_socket(PJ_AF_INET, PJ_SOCK_DGRAM, 0, &sock);
        if (status != PJ_SUCCESS) {
            _debug("UserAgent: (%d) UDP socket() error\n", status);
            return status;
        }

        status = pj_sock_bind_in(sock, pj_ntohl(bound_addr.sin_addr.s_addr), (pj_uint16_t) _localPort);
        if (status != PJ_SUCCESS) {
            _debug("UserAgent: (%d) UDP bind() error\n", status);
            pj_sock_close(sock);
            return status;
        }

        _debug("UserAgent: Use IP: %s\n", _localExternAddress.data());

        // Create UDP-Server (default port: 5060)
        strcpy(tmpIP, _localExternAddress.data());
        pj_strdup2(_pool, &a_name.host, tmpIP);
        a_name.port = (pj_uint16_t) _localExternPort;

        _debug("a_name: host: %s  - port : %i\n", a_name.host.ptr, a_name.port);

        status = pjsip_udp_transport_attach(_endpt, sock, &a_name, 1, NULL);
        if (status != PJ_SUCCESS) {
            _debug("UserAgent: (%d) Unable to start UDP transport!\n", status);
            return -1;
        } else {
            _debug("UserAgent: UDP server listening on port %d\n", _localExternPort);
        }

        return PJ_SUCCESS;
    }

    bool SIPVoIPLink::loadSIPLocalIP() {

        bool returnValue = true;

        if (_localIPAddress == "127.0.0.1") {
            pj_sockaddr ip_addr;
            if (pj_gethostip(pj_AF_INET(), &ip_addr) != PJ_SUCCESS) {
                // Update the registration state if no network capabilities found
                _debug("UserAgent: Get host ip failed!\n");
                returnValue = false;
            } else {
                _localIPAddress = std::string(pj_inet_ntoa(ip_addr.ipv4.sin_addr));
                _debug("UserAgent: Checking network, setting local IP address to: %s\n", _localIPAddress.data());
            }
        }
        return returnValue;
    }

<<<<<<< HEAD
void
SIPVoIPLink::SIPCallAnswered(SIPCall *call, pjsip_rx_data *rdata)
{
  //SIPCall* call = dynamic_cast<SIPCall *>(theCall);//findSIPCallWithCid(event->cid);
  if (!call) {
    _debug("! SIP Failure: unknown call\n");
    return;
  }
  //call->setDid(event->did);
  if (call->getConnectionState() != Call::Connected) {
    //call->SIPCallAnswered(event);
    call->SIPCallAnsweredWithoutHold(rdata);

    call->setConnectionState(Call::Connected);
    call->setState(Call::Active);
=======
    bool SIPVoIPLink::pjsip_shutdown( void )
    {
        /* Destroy endpoint. */
        if (_endpt) {
            pjsip_endpt_destroy(_endpt);
            _endpt = NULL;
        }

        /* Destroy pool and pool factory. */
        if (_pool) {
            pj_pool_release(_pool);
            _pool = NULL;
            pj_caching_pool_destroy(&_cp);
        }

        /* Shutdown PJLIB */
        pj_shutdown();

        /* Done. */    
    }
>>>>>>> 047b3f4c

    int SIPVoIPLink::getModId(){
        return _mod_ua.id;
    }

    void set_voicemail_info( AccountID account, pjsip_msg_body *body ){

        int voicemail, pos_begin, pos_end;
        std::string voice_str = "Voice-Message: ";
        std::string delimiter = "/";
        std::string msg_body, voicemail_str;

        _debug("UserAgent: checking the voice message!\n");
        // The voicemail message is formated like that:
        // Voice-Message: 1/0  . 1 is the number we want to retrieve in this case

        // We get the notification body
        msg_body = (char*)body->data;

        // We need the position of the first character of the string voice_str
        pos_begin = msg_body.find(voice_str); 
        // We need the position of the delimiter
        pos_end = msg_body.find(delimiter); 

        // So our voicemail number between the both index
        try {

            voicemail_str = msg_body.substr(pos_begin + voice_str.length(), pos_end - ( pos_begin + voice_str.length()));
            std::cout << "voicemail number : " << voicemail_str << std::endl;
            voicemail = atoi( voicemail_str.c_str() );
        }
        catch( std::out_of_range& e ){
            std::cerr << e.what() << std::endl;
        }

        // We need now to notify the manager 
        if( voicemail != 0 )
            Manager::instance().startVoiceMessageNotification(account, voicemail);
    }

    /*******************************/
    /*   CALLBACKS IMPLEMENTATION  */
    /*******************************/

    void call_on_state_changed( pjsip_inv_session *inv, pjsip_event *e){

        PJ_UNUSED_ARG(inv);

        SIPCall *call = reinterpret_cast<SIPCall*> (inv->mod_data[_mod_ua.id]);
        if(!call)
            return;

        /* If this is an outgoing INVITE that was created because of
         * REFER/transfer, send NOTIFY to transferer.
         */
        if (call->getXferSub() && e->type==PJSIP_EVENT_TSX_STATE)  {
            int st_code = -1;
            pjsip_evsub_state ev_state = PJSIP_EVSUB_STATE_ACTIVE;

            switch (call->getInvSession()->state) {
                case PJSIP_INV_STATE_NULL:
                case PJSIP_INV_STATE_CALLING:
                    /* Do nothing */
                    break;

                case PJSIP_INV_STATE_EARLY:
                case PJSIP_INV_STATE_CONNECTING:
                    st_code = e->body.tsx_state.tsx->status_code;
                    ev_state = PJSIP_EVSUB_STATE_ACTIVE;
                    break;

                case PJSIP_INV_STATE_CONFIRMED:
                    /* When state is confirmed, send the final 200/OK and terminate
                     * subscription.
                     */
                    st_code = e->body.tsx_state.tsx->status_code;
                    ev_state = PJSIP_EVSUB_STATE_TERMINATED;
                    break;

                case PJSIP_INV_STATE_DISCONNECTED:
                    st_code = e->body.tsx_state.tsx->status_code;
                    ev_state = PJSIP_EVSUB_STATE_TERMINATED;
                    break;

                case PJSIP_INV_STATE_INCOMING:
                    /* Nothing to do. Just to keep gcc from complaining about
                     * unused enums.
                     */
                    break;
            }

            if (st_code != -1) {
                pjsip_tx_data *tdata;
                pj_status_t status;

                status = pjsip_xfer_notify( call->getXferSub(),
                        ev_state, st_code,
                        NULL, &tdata);
                if (status != PJ_SUCCESS) {
                    _debug("UserAgent: Unable to create NOTIFY -- %d\n", status);
                } else {
                    status = pjsip_xfer_send_request(call->getXferSub(), tdata);
                    if (status != PJ_SUCCESS) {
                        _debug("UserAgent: Unable to send NOTIFY -- %d\n", status);
                    }
                }
            }
        }
    }

    void call_on_media_update( pjsip_inv_session *inv UNUSED, pj_status_t status UNUSED) {
        _debug("call_on_media_updated\n");
    }

    void call_on_forked(pjsip_inv_session *inv, pjsip_event *e){
        _debug("call_on_forked\n");
    }

    void call_on_tsx_changed(pjsip_inv_session *inv, pjsip_transaction *tsx, pjsip_event *e){

        pjsip_rx_data *rdata;
        AccountID accId;
        SIPCall *call;
        SIPVoIPLink *link;
        pjsip_msg *msg;

        if(pj_strcmp2(&tsx->method.name, "INFO") == 0) {
            // Receive a INFO message, ingore it!
            return;
        }

        //Retrieve the body message
        rdata = e->body.tsx_state.src.rdata;

        if (tsx->role == PJSIP_ROLE_UAC) {
            switch (tsx->state) {
                case PJSIP_TSX_STATE_TERMINATED:
                    if (tsx->status_code == 200 &&
                            pjsip_method_cmp(&tsx->method, pjsip_get_refer_method()) != 0) {
                        // Peer answered the outgoing call
                        _debug("UserAgent: Peer answered the outgoing call!\n");
                        call = reinterpret_cast<SIPCall *> (inv->mod_data[_mod_ua.id]);
                        if (call == NULL)
                            return;

                        //_debug("UserAgent: The call id is %s\n", call->getCallId().data());

                        accId = Manager::instance().getAccountFromCall(call->getCallId());
                        link = dynamic_cast<SIPVoIPLink *> (Manager::instance().getAccountLink(accId));
                        if (link)
                            link->SIPCallAnswered(call, rdata);
                    } else if (tsx->status_code / 100 == 5) {
                        _debug("UserAgent: 5xx error message received\n");
                    }
                    break;
                case PJSIP_TSX_STATE_PROCEEDING:
                    // Peer is ringing for the outgoing call
                    msg = rdata->msg_info.msg;

                    call = reinterpret_cast<SIPCall *> (inv->mod_data[_mod_ua.id]);
                    if (call == NULL)
                        return;

                    if (msg->line.status.code == 180) {
                        _debug("UserAgent: Peer is ringing!\n");

                        call->setConnectionState(Call::Ringing);
                        Manager::instance().peerRingingCall(call->getCallId());
                    }
                    break;
                case PJSIP_TSX_STATE_COMPLETED:
                    if (tsx->status_code == 407 || tsx->status_code == 401) //FIXME
                        break;
                    if (tsx->status_code / 100 == 6 || tsx->status_code / 100 == 4) {
                        // We get error message of outgoing call from server
                        _debug("UserAgent: Server error message is received!\n");
                        call = reinterpret_cast<SIPCall *> (inv->mod_data[_mod_ua.id]);
                        if (call == NULL) {
                            _debug("UserAgent: Call has been removed!\n");
                            return;
                        }
                        accId = Manager::instance().getAccountFromCall(call->getCallId());
                        link = dynamic_cast<SIPVoIPLink *> (Manager::instance().getAccountLink(accId));
                        if (link) {
                            link->SIPCallServerFailure(call);
                        }
                    }
                    break;
                default:
                    break;
            } // end of switch

        } else {
            switch (tsx->state) {
                case PJSIP_TSX_STATE_TRYING:
                    if (pjsip_method_cmp(&tsx->method, pjsip_get_refer_method()) == 0) {
                        // Peer ask me to transfer call to another number.
                        _debug("UserAgent: Incoming REFER request!\n");
                        //onCallTransfered(inv, e->body.tsx_state.src.rdata);
                    }
                    break;
                case PJSIP_TSX_STATE_COMPLETED:
                    if (tsx->status_code == 200 && tsx->method.id == PJSIP_BYE_METHOD) {
                        // Peer hangup the call
                        _debug("UserAgent: Peer hangup(bye) message is received!\n");
                        call = reinterpret_cast<SIPCall *> (inv->mod_data[_mod_ua.id]);
                        if (call == NULL) {
                            _debug("UserAgent: Call has been removed!\n");
                            return;
                        }
                        accId = Manager::instance().getAccountFromCall(call->getCallId());
                        link = dynamic_cast<SIPVoIPLink *> (Manager::instance().getAccountLink(accId));
                        if (link) {
                            link->SIPCallClosed(call);
                        }
                    } else if (tsx->status_code == 200 && tsx->method.id == PJSIP_CANCEL_METHOD) {
                        // Peer refuse the call
                        _debug("UserAgent: Cancel message is received!\n");
                        call = reinterpret_cast<SIPCall *> (inv->mod_data[_mod_ua.id]);
                        if (call == NULL) {
                            _debug("UserAgent: Call has been removed!\n");
                            return;
                        }

                        accId = Manager::instance().getAccountFromCall(call->getCallId());
                        link = dynamic_cast<SIPVoIPLink *> (Manager::instance().getAccountLink(accId));
                        if (link) {
                            link->SIPCallClosed(call);
                        }
                    }
                    break;
                default:
                    break;
            } // end of switch
        }
    }

    void regc_cb(struct pjsip_regc_cbparam *param){

        //AccountID *id = static_cast<AccountID *> (param->token);
        SIPAccount *account;

        //_debug("UserAgent: Account ID is %s, Register result: %d, Status: %d\n", id->data(), param->status, param->code);
        account = static_cast<SIPAccount *>(param->token);
        if(!account)
            return;

        if (param->status == PJ_SUCCESS) {
            if (param->code < 0 || param->code >= 300) {
                /* Sometimes, the status is OK, but we still failed.
                 * So checking the code for real result
                 */
                _debug("UserAgent: The error is: %d\n", param->code);
                switch(param->code) {
                    case 408:
                    case 606:
                        account->setRegistrationState(ErrorConfStun);
                        break;
                    case 503:
                        account->setRegistrationState(ErrorHost);
                        break;
                    case 401:
                    case 403:
                    case 404:
                        account->setRegistrationState(ErrorAuth);
                        break;
                    default:
                        account->setRegistrationState(Error);
                        break;
                }
                account->setRegister(false);
            } else {
                // Registration/Unregistration is success

                if(account->isRegister())
                    account->setRegistrationState(Registered);
                else {
                    account->setRegistrationState(Unregistered);
                    account->setRegister(false);
                }
            }
        } else {
            account->setRegistrationState(ErrorAuth);
            account->setRegister(false);
        }

    }

    pj_bool_t 
        mod_on_rx_request(pjsip_rx_data *rdata)
        {

            pj_status_t status;
            pj_str_t reason;
            unsigned options = 0;
            pjsip_dialog* dialog;
            pjsip_tx_data *tdata;
            AccountID account_id;
            pjsip_uri *uri;
            pjsip_sip_uri *sip_uri;
            std::string userName, server, caller, callerServer, peerNumber;
            SIPVoIPLink *link;
            CallID id;
            SIPCall* call;

            // voicemail part
            std::string method_name;
            std::string request;

            // Handle the incoming call invite in this function 
            _debug("UserAgent: Callback on_rx_request is involved!\n");

            /* First, let's got the username and server name from the invite.
             * We will use them to detect which account is the callee.
             */ 
            uri = rdata->msg_info.to->uri;
            sip_uri = (pjsip_sip_uri *) pjsip_uri_get_uri(uri);

            userName = std::string(sip_uri->user.ptr, sip_uri->user.slen);
            server = std::string(sip_uri->host.ptr, sip_uri->host.slen) ;

            // Get the account id of callee from username and server
            account_id = Manager::instance().getAccountIdFromNameAndServer(userName, server);

            /* If we don't find any account to receive the call */
            if(account_id == AccountNULL) {
                _debug("UserAgent: Username %s doesn't match any account!\n",userName.c_str());
                return false;
            }

            /* Get the voip link associated to the incoming call */
            /* The account must before have been associated to the call in ManagerImpl */
            link = dynamic_cast<SIPVoIPLink *> (Manager::instance().getAccountLink(account_id));
            
            /* If we can't find any voIP link to handle the incoming call */
            if( link == 0 )
            {
                _debug("ERROR: can not retrieve the voiplink from the account ID...\n");
                return false;
            }

            _debug("UserAgent: The receiver is : %s@%s\n", userName.data(), server.data());
            _debug("UserAgent: The callee account id is %s\n", account_id.c_str());

            /* Now, it is the time to find the information of the caller */
            uri = rdata->msg_info.from->uri;
            sip_uri = (pjsip_sip_uri *) pjsip_uri_get_uri(uri);

            /* Retrieve only the fisrt characters */
            caller = std::string(sip_uri->user.ptr, sip_uri->user.slen);
            callerServer = std::string(sip_uri->host.ptr, sip_uri->host.slen);
            peerNumber = caller + "@" + callerServer;

            // Get the server voicemail notification
            // Catch the NOTIFY message
            if( rdata->msg_info.msg->line.req.method.id == PJSIP_OTHER_METHOD )
            {
                method_name = "NOTIFY";
                // Retrieve all the message. Should contains only the method name but ...
                request =  rdata->msg_info.msg->line.req.method.name.ptr;
                // Check if the message is a notification
                if( request.find( method_name ) != (size_t)-1 ) {
                    /* Notify the right account */
                    set_voicemail_info( account_id, rdata->msg_info.msg->body );
                }
                pjsip_endpt_respond_stateless(_endpt, rdata, PJSIP_SC_OK, NULL, NULL, NULL);
                return true;
            }

            // Respond statelessly any non-INVITE requests with 500
            if (rdata->msg_info.msg->line.req.method.id != PJSIP_INVITE_METHOD) {
                if (rdata->msg_info.msg->line.req.method.id != PJSIP_ACK_METHOD) {
                    pj_strdup2(_pool, &reason, "user agent unable to handle this request ");
                    pjsip_endpt_respond_stateless( _endpt, rdata, PJSIP_SC_METHOD_NOT_ALLOWED, &reason, NULL,
                            NULL);
                    return true;
                }
            }

            // Verify that we can handle the request
            status = pjsip_inv_verify_request(rdata, &options, NULL, NULL, _endpt, NULL);
            if (status != PJ_SUCCESS) {
                pj_strdup2(_pool, &reason, "user agent unable to handle this INVITE ");
                pjsip_endpt_respond_stateless( _endpt, rdata, PJSIP_SC_METHOD_NOT_ALLOWED, &reason, NULL,
                        NULL);
                return true;
            }

            // Generate a new call ID for the incoming call!
            id = Manager::instance().getNewCallID();
            call = new SIPCall(id, Call::Incoming);
            
            /* If an error occured at the call creation */
            if (!call) {
                _debug("UserAgent: unable to create an incoming call");
                return false;
            }

            // Set the codec map, IP, peer number and so on... for the SIPCall object
            setCallAudioLocal(call, link->getLocalIPAddress(), link->useStun(), link->getStunServer());
            call->setCodecMap(Manager::instance().getCodecDescriptorMap());
            call->setConnectionState(Call::Progressing);
            call->setIp(link->getLocalIPAddress());
            call->setPeerNumber(peerNumber);

            /* Call the SIPCallInvite function to generate the local sdp,
             * remote sdp and negociator.
             * This function is also used to set the parameters of audio RTP, including:
             *     local IP and port number 
             *     remote IP and port number
             *     possilbe audio codec will be used in this call
             */
            if (call->SIPCallInvite(rdata, _pool)) {

                // Notify UI there is an incoming call
                if (Manager::instance().incomingCall(call, account_id)) {
                    // Add this call to the callAccountMap in ManagerImpl
                    Manager::instance().getAccountLink(account_id)->addCall(call);
                } else {
                    // Fail to notify UI
                    delete call;
                    call = NULL;
                    _debug("UserAgent: Fail to notify UI!\n");
                    return false;
                }
            } else {
                // Fail to collect call information
                delete call;
                call = NULL;
                _debug("UserAgent: Call SIPCallInvite failed!\n");
                return false;
            }

            /* Create the local dialog (UAS) */
            status = pjsip_dlg_create_uas(pjsip_ua_instance(), rdata, NULL, &dialog);
            if (status != PJ_SUCCESS) {
                pjsip_endpt_respond_stateless( _endpt, rdata, PJSIP_SC_INTERNAL_SERVER_ERROR, &reason, NULL,
                        NULL);
                return true;
            }

            // Specify media capability during invite session creation
            pjsip_inv_session *inv;
            status = pjsip_inv_create_uas(dialog, rdata, call->getLocalSDPSession(), 0, &inv);
            PJ_ASSERT_RETURN(status == PJ_SUCCESS, 1);

            // Associate the call in the invite session
            inv->mod_data[_mod_ua.id] = call;

            // Send a 180/Ringing response
            status = pjsip_inv_initial_answer(inv, rdata, PJSIP_SC_RINGING, NULL, NULL, &tdata);
            PJ_ASSERT_RETURN(status == PJ_SUCCESS, 1);
            status = pjsip_inv_send_msg(inv, tdata);
            PJ_ASSERT_RETURN(status == PJ_SUCCESS, 1);

            // Associate invite session to the current call
            call->setInvSession(inv);

            // Update the connection state
            call->setConnectionState(Call::Ringing);

            /* Done */
            return true;

        }

    pj_bool_t mod_on_rx_response(pjsip_rx_data *rdata UNUSED) {
        _debug("mod_on_rx_response\n");
        return PJ_SUCCESS;
    }

    void onCallTransfered(pjsip_inv_session *inv, pjsip_rx_data *rdata)
    {
        pj_status_t status;
        pjsip_tx_data *tdata;
        SIPCall *existing_call;
        const pj_str_t str_refer_to = { (char*)"Refer-To", 8};
        const pj_str_t str_refer_sub = { (char*)"Refer-Sub", 9 };
        const pj_str_t str_ref_by = { (char*)"Referred-By", 11 };
        pjsip_generic_string_hdr *refer_to;
        pjsip_generic_string_hdr *refer_sub;
        pjsip_hdr *ref_by_hdr;
        pj_bool_t no_refer_sub = PJ_FALSE;
        char *uri;
        std::string tmp;
        pjsip_status_code code;
        pjsip_evsub *sub;

        existing_call = (SIPCall *) inv->mod_data[_mod_ua.id];

        /* Find the Refer-To header */
        refer_to = (pjsip_generic_string_hdr*)
            pjsip_msg_find_hdr_by_name(rdata->msg_info.msg, &str_refer_to, NULL);

        if (refer_to == NULL) {
            /* Invalid Request.
             * No Refer-To header!
             */
            _debug("UserAgent: Received REFER without Refer-To header!\n");
            pjsip_dlg_respond( inv->dlg, rdata, 400, NULL, NULL, NULL);
            return;
        }

        /* Find optional Refer-Sub header */
        refer_sub = (pjsip_generic_string_hdr*)
            pjsip_msg_find_hdr_by_name(rdata->msg_info.msg, &str_refer_sub, NULL);

        if (refer_sub) {
            if (!pj_strnicmp2(&refer_sub->hvalue, "true", 4)==0)
                no_refer_sub = PJ_TRUE;
        }

        /* Find optional Referred-By header (to be copied onto outgoing INVITE
         * request.
         */
        ref_by_hdr = (pjsip_hdr*)
            pjsip_msg_find_hdr_by_name(rdata->msg_info.msg, &str_ref_by,
                    NULL);

        /* Notify callback */
        code = PJSIP_SC_ACCEPTED;

        _debug("UserAgent: Call to %.*s is being transfered to %.*s\n",
                (int)inv->dlg->remote.info_str.slen,
                inv->dlg->remote.info_str.ptr,
                (int)refer_to->hvalue.slen,
                refer_to->hvalue.ptr);

        if (no_refer_sub) {
            /*
             * Always answer with 2xx.
             */
            pjsip_tx_data *tdata;
            const pj_str_t str_false = { (char*)"false", 5};
            pjsip_hdr *hdr;

            status = pjsip_dlg_create_response(inv->dlg, rdata, code, NULL,
                    &tdata);
            if (status != PJ_SUCCESS) {
                _debug("UserAgent: Unable to create 2xx response to REFER -- %d\n", status);
                return;
            }

            /* Add Refer-Sub header */
            hdr = (pjsip_hdr*)
                pjsip_generic_string_hdr_create(tdata->pool, &str_refer_sub,
                        &str_false);
            pjsip_msg_add_hdr(tdata->msg, hdr);


            /* Send answer */
            status = pjsip_dlg_send_response(inv->dlg, pjsip_rdata_get_tsx(rdata),
                    tdata);
            if (status != PJ_SUCCESS) {
                _debug("UserAgent: Unable to create 2xx response to REFER -- %d\n", status);
                return;
            }

            /* Don't have subscription */
            sub = NULL;

        } else {
            struct pjsip_evsub_user xfer_cb;
            pjsip_hdr hdr_list;

            /* Init callback */
            pj_bzero(&xfer_cb, sizeof(xfer_cb));
            xfer_cb.on_evsub_state = &xfer_svr_cb;

            /* Init addiTHIS_FILE, THIS_FILE, tional header list to be sent with REFER response */
            pj_list_init(&hdr_list);

            /* Create transferee event subscription */
            status = pjsip_xfer_create_uas( inv->dlg, &xfer_cb, rdata, &sub);
            if (status != PJ_SUCCESS) {
                _debug("UserAgent: Unable to create xfer uas -- %d\n", status);
                pjsip_dlg_respond( inv->dlg, rdata, 500, NULL, NULL, NULL);
                return;
            }

            /* If there's Refer-Sub header and the value is "true", send back
             * Refer-Sub in the response with value "true" too.
             */
            if (refer_sub) {
                const pj_str_t str_true = { (char*)"true", 4 };
                pjsip_hdr *hdr;

                hdr = (pjsip_hdr*)
                    pjsip_generic_string_hdr_create(inv->dlg->pool,
                            &str_refer_sub,
                            &str_true);
                pj_list_push_back(&hdr_list, hdr);

            }

            /* Accept the REFER request, send 2xx. */
            pjsip_xfer_accept(sub, rdata, code, &hdr_list);

            /* Create initial NOTIFY request */
            status = pjsip_xfer_notify( sub, PJSIP_EVSUB_STATE_ACTIVE,
                    100, NULL, &tdata);
            if (status != PJ_SUCCESS) {
                _debug("UserAgent: Unable to create NOTIFY to REFER -- %d", status);
                return;
            }

            /* Send initial NOTIFY request */
            status = pjsip_xfer_send_request( sub, tdata);
            if (status != PJ_SUCCESS) {
                _debug("UserAgent: Unable to send NOTIFY to REFER -- %d\n", status);
                return;
            }
        }

        /* We're cheating here.
         * We need to get a null terminated string from a pj_str_t.
         * So grab the pointer from the hvalue and NULL terminate it, knowing
         * that the NULL position will be occupied by a newline. 
         */
        uri = refer_to->hvalue.ptr;
        uri[refer_to->hvalue.slen] = '\0';

        /* Now make the outgoing call. */
        tmp = std::string(uri);

        if(existing_call == NULL) {
            _debug("UserAgent: Call doesn't exist!\n");
            return;
        }

        AccountID accId = Manager::instance().getAccountFromCall(existing_call->getCallId());
        CallID newCallId = Manager::instance().getNewCallID();

        if(!Manager::instance().outgoingCall(accId, newCallId, tmp)) {

            /* Notify xferer about the error (if we have subscription) */
            if (sub) {
                status = pjsip_xfer_notify(sub, PJSIP_EVSUB_STATE_TERMINATED,
                        500, NULL, &tdata);
                if (status != PJ_SUCCESS) {
                    _debug("UserAgent: Unable to create NOTIFY to REFER -- %d\n", status);
                    return;
                }
                status = pjsip_xfer_send_request(sub, tdata);
                if (status != PJ_SUCCESS) {
                    _debug("UserAgent: Unable to send NOTIFY to REFER -- %d\n", status);
                    return;
                }
            }
            return;
        }

        SIPCall* newCall;
        SIPVoIPLink *link = dynamic_cast<SIPVoIPLink *> (Manager::instance().getAccountLink(accId));
        if(link) {
            newCall = dynamic_cast<SIPCall *>(link->getCall(newCallId));
            if(!newCall) {
                _debug("UserAgent: can not find the call from sipvoiplink!\n");
                return;
            }
        }

        if (sub) {
            /* Put the server subscription in inv_data.
             * Subsequent state changed in pjsua_inv_on_state_changed() will be
             * reported back to the server subscription.
             */
            newCall->setXferSub(sub);

            /* Put the invite_data in the subscription. */
            pjsip_evsub_set_mod_data(sub, _mod_ua.id,
                    newCall);
        }    
    }




    void xfer_func_cb( pjsip_evsub *sub, pjsip_event *event){

        PJ_UNUSED_ARG(event);

        _debug("UserAgent: Transfer callback is involved!\n");
        /*
         * When subscription is accepted (got 200/OK to REFER), check if 
         * subscription suppressed.
         */
        if (pjsip_evsub_get_state(sub) == PJSIP_EVSUB_STATE_ACCEPTED) {

            pjsip_rx_data *rdata;
            pjsip_generic_string_hdr *refer_sub;
            const pj_str_t REFER_SUB = {(char*)"Refer-Sub", 9 };

            SIPVoIPLink *link = reinterpret_cast<SIPVoIPLink *> (pjsip_evsub_get_mod_data(sub,
                        _mod_ua.id));

            /* Must be receipt of response message */
            pj_assert(event->type == PJSIP_EVENT_TSX_STATE &&
                    event->body.tsx_state.type == PJSIP_EVENT_RX_MSG);
            rdata = event->body.tsx_state.src.rdata;

            /* Find Refer-Sub header */
            refer_sub = (pjsip_generic_string_hdr*)
                pjsip_msg_find_hdr_by_name(rdata->msg_info.msg,
                        &REFER_SUB, NULL);

            /* Check if subscription is suppressed */
            if (refer_sub && pj_stricmp2(&refer_sub->hvalue, "false")==0) {
                /* Since no subscription is desired, assume that call has been
                 * transfered successfully.
                 */
                if (link) {
                    // It's the time to stop the RTP
                    link->transferStep2();
                }

                /* Yes, subscription is suppressed.
                 * Terminate our subscription now.
                 */
                _debug("UserAgent: Xfer subscription suppressed, terminating event subcription...\n");
                pjsip_evsub_terminate(sub, PJ_TRUE);

            } else {
                /* Notify application about call transfer progress. 
                 * Initially notify with 100/Accepted status.
                 */
                _debug("UserAgent: Xfer subscription 100/Accepted received...\n");
            }
        }
        /*
         * On incoming NOTIFY, notify application about call transfer progress.
         */
        else if (pjsip_evsub_get_state(sub) == PJSIP_EVSUB_STATE_ACTIVE ||
                pjsip_evsub_get_state(sub) == PJSIP_EVSUB_STATE_TERMINATED)
        {
            pjsip_msg *msg;
            pjsip_msg_body *body;
            pjsip_status_line status_line;
            pj_bool_t is_last;
            pj_bool_t cont;
            pj_status_t status;

            SIPVoIPLink *link = reinterpret_cast<SIPVoIPLink *> (pjsip_evsub_get_mod_data(sub, 
                        _mod_ua.id));

            /* When subscription is terminated, clear the xfer_sub member of 
             * the inv_data.
             */
            if (pjsip_evsub_get_state(sub) == PJSIP_EVSUB_STATE_TERMINATED) {
                pjsip_evsub_set_mod_data(sub, _mod_ua.id, NULL);
                _debug("UserAgent: Xfer client subscription terminated\n");

            }

            if (!link || !event) {
                /* Application is not interested with call progress status */
                _debug("UserAgent: Either link or event is empty!\n");
                return;
            }

            // Get current call
            SIPCall *call = dynamic_cast<SIPCall *>(link->getCall(Manager::instance().getCurrentCallId()));
            if(!call) {
                _debug("UserAgent: Call doesn't exit!\n");
                return;
            }

            /* This better be a NOTIFY request */
            if (event->type == PJSIP_EVENT_TSX_STATE &&
                    event->body.tsx_state.type == PJSIP_EVENT_RX_MSG)
            {
                pjsip_rx_data *rdata;

                rdata = event->body.tsx_state.src.rdata;

                /* Check if there's body */
                msg = rdata->msg_info.msg;
                body = msg->body;
                if (!body) {
                    _debug("UserAgent: Warning! Received NOTIFY without message body\n");
                    return;
                }

                /* Check for appropriate content */
                if (pj_stricmp2(&body->content_type.type, "message") != 0 ||
                        pj_stricmp2(&body->content_type.subtype, "sipfrag") != 0)
                {
                    _debug("UserAgent: Warning! Received NOTIFY with non message/sipfrag content\n");
                    return;
                }

                /* Try to parse the content */
                status = pjsip_parse_status_line((char*)body->data, body->len,
                        &status_line);
                if (status != PJ_SUCCESS) {
                    _debug("UserAgent: Warning! Received NOTIFY with invalid message/sipfrag content\n");
                    return;
                }

            } else {
                _debug("UserAgent: Set code to 500!\n");
                status_line.code = 500;
                status_line.reason = *pjsip_get_status_text(500);
            }

            /* Notify application */
            is_last = (pjsip_evsub_get_state(sub)==PJSIP_EVSUB_STATE_TERMINATED);
            cont = !is_last;

            if(status_line.code/100 == 2) {
                _debug("UserAgent: Try to stop rtp!\n");
                pjsip_tx_data *tdata;

                status = pjsip_inv_end_session(call->getInvSession(), PJSIP_SC_GONE, NULL, &tdata);
                if(status != PJ_SUCCESS) {
                    _debug("UserAgent: Fail to create end session msg!\n");
                } else {
                    status = pjsip_inv_send_msg(call->getInvSession(), tdata);
                    if(status != PJ_SUCCESS) 
                        _debug("UserAgent: Fail to send end session msg!\n");
                }

                link->transferStep2();
                cont = PJ_FALSE;
            }

            if (!cont) {
                pjsip_evsub_set_mod_data(sub, _mod_ua.id, NULL);
            }
        }

    }


    void xfer_svr_cb(pjsip_evsub *sub, pjsip_event *event)
    {
        PJ_UNUSED_ARG(event);

        /*
         * When subscription is terminated, clear the xfer_sub member of 
         * the inv_data.
         */
        if (pjsip_evsub_get_state(sub) == PJSIP_EVSUB_STATE_TERMINATED) {
            SIPCall *call;

            call = (SIPCall*) pjsip_evsub_get_mod_data(sub, _mod_ua.id);
            if (!call)
                return;

            pjsip_evsub_set_mod_data(sub, _mod_ua.id, NULL);
            call->setXferSub(NULL);

            _debug("UserAgent: Xfer server subscription terminated\n");
        }    
    }<|MERGE_RESOLUTION|>--- conflicted
+++ resolved
@@ -210,19 +210,6 @@
     void
 SIPVoIPLink::terminateSIPCall()
 {
-<<<<<<< HEAD
-  
-  //ost::MutexLock m(_callMapMutex);
-  CallMap::iterator iter = _callMap.begin();
-  SIPCall *call;
-  while( iter != _callMap.end() ) {
-    call = dynamic_cast<SIPCall*>(iter->second);
-    if (call) {
-      //TODO terminate the sip call
-      _debug("SIPVOIP::the call is deleted, should close recording file \n");
-      delete call; call = 0;
-=======
-
     ost::MutexLock m(_callMapMutex);
     CallMap::iterator iter = _callMap.begin();
     SIPCall *call;
@@ -230,10 +217,10 @@
         call = dynamic_cast<SIPCall*>(iter->second);
         if (call) {
             // terminate the sip call
+      	    _debug("SIPVOIP::the call is deleted, should close recording file \n");
             delete call; call = 0;
         }
         iter++;
->>>>>>> 047b3f4c
     }
     _callMap.clear();
 }
@@ -429,30 +416,6 @@
 SIPVoIPLink::answer(const CallID& id)
 {
 
-<<<<<<< HEAD
-  SIPCall* call = getSIPCall(id);
-  if (call==0) {
-    _debug("! SIP Failure: SIPCall doesn't exists\n");
-    return false;
-  }
-  
-
-  int i = Manager::instance().getUserAgent()->answer(call);
-  
-  if (i != 0) {
-    _debug("< SIP Building Error: send 400 Bad Request\n");
-  } else {
-    // use exosip, bug locked
-    i = 0;
-    if (_audiortp->createNewSession(call) >= 0) {
-      printf("3.SIPVoIPLink::answer CallID %i:",call->getCid());
-      call->setAudioStart(true);
-      call->setConnectionState(Call::Connected);
-      call->setState(Call::Active);
-      return true;
-    } else {
-      _debug("! SIP Failure: Unable to start sound when answering %s/%d\n", __FILE__, __LINE__);
-=======
     int i;
     SIPCall *call;
     pj_status_t status;
@@ -465,7 +428,6 @@
     if (call==0) {
         _debug("! SIP Failure: SIPCall doesn't exists\n");
         return false;
->>>>>>> 047b3f4c
     }
 
     // User answered the incoming call, tell peer this news
@@ -750,18 +712,13 @@
     return true;
 }
 
-<<<<<<< HEAD
 void 
 SIPVoIPLink::setRecording(const CallID& id)
 {
-  
   _audiortp->setRecording();
 }
 
-bool 
-=======
     bool 
->>>>>>> 047b3f4c
 SIPVoIPLink::carryingDTMFdigits(const CallID& id, char code)
 {
 
@@ -1337,23 +1294,6 @@
         return returnValue;
     }
 
-<<<<<<< HEAD
-void
-SIPVoIPLink::SIPCallAnswered(SIPCall *call, pjsip_rx_data *rdata)
-{
-  //SIPCall* call = dynamic_cast<SIPCall *>(theCall);//findSIPCallWithCid(event->cid);
-  if (!call) {
-    _debug("! SIP Failure: unknown call\n");
-    return;
-  }
-  //call->setDid(event->did);
-  if (call->getConnectionState() != Call::Connected) {
-    //call->SIPCallAnswered(event);
-    call->SIPCallAnsweredWithoutHold(rdata);
-
-    call->setConnectionState(Call::Connected);
-    call->setState(Call::Active);
-=======
     bool SIPVoIPLink::pjsip_shutdown( void )
     {
         /* Destroy endpoint. */
@@ -1374,7 +1314,6 @@
 
         /* Done. */    
     }
->>>>>>> 047b3f4c
 
     int SIPVoIPLink::getModId(){
         return _mod_ua.id;
