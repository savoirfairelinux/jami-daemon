--- conflicted
+++ resolved
@@ -216,10 +216,6 @@
     void
 SIPVoIPLink::terminateSIPCall()
 {
-<<<<<<< HEAD
-    _debug("SIPVoIPLink::terminateSIPCall(): function called \n");
-=======
->>>>>>> 9c27daf4
     ost::MutexLock m(_callMapMutex);
     CallMap::iterator iter = _callMap.begin();
     SIPCall *call;
@@ -240,9 +236,7 @@
 {
     _debug("SIPVoIPLink::terminateOneCall(): function called \n");
   
-    SIPCall *call;
-    
-    call = getSIPCall(id);
+    SIPCall *call = getSIPCall(id);
     if (call) {
     // terminate the sip call
         _debug("SIPVoIPLink::terminateOneCall()::the call is deleted, should close recording file \n");
@@ -506,10 +500,45 @@
         return false;
 
     call->getInvSession()->mod_data[getModId()] = NULL;
-<<<<<<< HEAD
     
-=======
->>>>>>> 9c27daf4
+
+    // Release RTP thread
+    if (Manager::instance().isCurrentCall(id)) {
+        _debug("* SIP Info: Stopping AudioRTP for hangup\n");
+        _audiortp->closeRtpSession();
+    }
+ 
+    terminateOneCall(id);
+    removeCall(id);
+
+    return true;
+}
+
+bool
+SIPVoIPLink::peerHungup(const CallID& id)
+{
+    pj_status_t status;
+    pjsip_tx_data *tdata = NULL;
+    SIPCall* call;
+
+    call = getSIPCall(id);
+
+    if (call==0) { _debug("! SIP Error: Call doesn't exist\n"); return false; }  
+
+    // User hangup current call. Notify peer
+    status = pjsip_inv_end_session(call->getInvSession(), 404, NULL, &tdata);
+    if(status != PJ_SUCCESS)
+        return false;
+
+    if(tdata == NULL)
+        return true;
+
+    status = pjsip_inv_send_msg(call->getInvSession(), tdata);
+    if(status != PJ_SUCCESS)
+        return false;
+
+    call->getInvSession()->mod_data[getModId()] = NULL;
+    
 
     // Release RTP thread
     if (Manager::instance().isCurrentCall(id)) {
@@ -752,19 +781,17 @@
 void 
 SIPVoIPLink::setRecording(const CallID& id)
 {
-  //SIPCall *call;
-  //call = getSIPCall(id);
+  SIPCall* call = getSIPCall(id);
   
-  //call->setRecording();
-
-  _audiortp->setRecording();
+  call->setRecording();
+
+  // _audiortp->setRecording();
 }
 
 bool
 SIPVoIPLink::isRecording(const CallID& id)
 {
-  SIPCall *call;
-  call = getSIPCall(id);
+  SIPCall* call = getSIPCall(id);
   
   return call->isRecording();
 }
@@ -980,7 +1007,6 @@
 void
 SIPVoIPLink::SIPCallClosed(SIPCall *call) 
 {
-<<<<<<< HEAD
 
     _debug("SIPVoIPLink::SIPCallClosed():: function called when peer hangup");
     // it was without did before
@@ -999,23 +1025,6 @@
     terminateOneCall(id);
     removeCall(id);
     _debug("After remove call ID\n");
-=======
-    // it was without did before
-    //SIPCall* call = findSIPCallWithCid(event->cid);
-    if (!call) { return; }
-
-    CallID id = call->getCallId();
-    //call->setDid(event->did);
-    if (Manager::instance().isCurrentCall(id)) {
-        call->setAudioStart(false);
-        _debug("* SIP Info: Stopping AudioRTP when closing\n");
-        _audiortp->closeRtpSession();
-    }
-    _debug("After close RTP\n");
-    Manager::instance().peerHungupCall(id);
-    terminateOneCall(id);
-    removeCall(id);
-    _debug("After remove call ID\n");
 }
 
 void
@@ -1032,24 +1041,8 @@
     Manager::instance().callFailure(id);
     terminateOneCall(id);
     removeCall(id);
->>>>>>> 9c27daf4
-}
-
-void
-SIPVoIPLink::SIPCallReleased(SIPCall *call)
-{
-    // do cleanup if exists
-    // only cid because did is always 0 in these case..
-    //SIPCall* call = findSIPCallWithCid(event->cid);
-    if (!call) { return; }
-
-    // if we are here.. something when wrong before...
-    _debug("SIP call release\n");
-    CallID id = call->getCallId();
-    Manager::instance().callFailure(id);
-    terminateOneCall(id);
-    removeCall(id);
-}
+}
+
 
 void
 SIPVoIPLink::SIPCallAnswered(SIPCall *call, pjsip_rx_data *rdata)
