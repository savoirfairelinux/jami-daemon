/*
 *  Copyright (C) 2007 Savoir-Faire Linux inc.
 *  Author: Pierre-Luc Beaudoin <pierre-luc.beaudoin@savoirfairelinux.com>
 *                                                                              
 *  This program is free software; you can redistribute it and/or modify
 *  it under the terms of the GNU General Public License as published by
 *  the Free Software Foundation; either version 3 of the License, or
 *  (at your option) any later version.
 *                                                                                
 *  This program is distributed in the hope that it will be useful,
 *  but WITHOUT ANY WARRANTY; without even the implied warranty of
 *  MERCHANTABILITY or FITNESS FOR A PARTICULAR PURPOSE.  See the
 *  GNU General Public License for more details.
 *                                                                              
 *  You should have received a copy of the GNU General Public License
 *  along with this program; if not, write to the Free Software
 *   Foundation, Inc., 675 Mass Ave, Cambridge, MA 02139, USA.
 */
#include <global.h>
#include <instance.h>
#include "../manager.h"

const char* Instance::SERVER_PATH = "/org/sflphone/SFLphone/Instance";

Instance::Instance( DBus::Connection& connection )
: DBus::ObjectAdaptor(connection, SERVER_PATH)
{
  count = 0;
}

void
<<<<<<< HEAD
Instance::Register( const ::DBus::Int32& pid UNUSED, 
                     const ::DBus::String& name UNUSED)
=======
Instance::Register( const int32_t& pid, 
                     const std::string& name )
>>>>>>> f0a0d892
{
    _debug("Instance::register received\n");
    count++;
}


void
<<<<<<< HEAD
Instance::Unregister( const ::DBus::Int32& pid UNUSED)
=======
Instance::Unregister( const int32_t& pid )
>>>>>>> f0a0d892
{
    _debug("Instance::unregister received\n");
    count --;
    if(count <= 0)
    {
      _debug("0 client running, quitting...");
      DBusManager::instance().exit();
    }
}

int32_t 
Instance::getRegistrationCount( void )
{
  _debug("Instance::getRegistrationCount\n");
  return count;
}
<|MERGE_RESOLUTION|>--- conflicted
+++ resolved
@@ -29,13 +29,8 @@
 }
 
 void
-<<<<<<< HEAD
 Instance::Register( const ::DBus::Int32& pid UNUSED, 
                      const ::DBus::String& name UNUSED)
-=======
-Instance::Register( const int32_t& pid, 
-                     const std::string& name )
->>>>>>> f0a0d892
 {
     _debug("Instance::register received\n");
     count++;
@@ -43,11 +38,7 @@
 
 
 void
-<<<<<<< HEAD
 Instance::Unregister( const ::DBus::Int32& pid UNUSED)
-=======
-Instance::Unregister( const int32_t& pid )
->>>>>>> f0a0d892
 {
     _debug("Instance::unregister received\n");
     count --;
