--- conflicted
+++ resolved
@@ -18,57 +18,6 @@
 
 
         public:
-<<<<<<< HEAD
-            /**
-             * Destructor
-             */
-            ~PluginManager();
-
-            /**
-             * Returns the unique instance of the plugin manager
-             */
-            static PluginManager* instance();
-
-            /**
-             * Load all the plugins found in a specific directory
-             * @param path  The absolute path to the directory
-             * @return int  The number of items loaded
-             */
-            int loadPlugins( const std::string &path = "" );
-
-            /**
-             * Check if a plugin has been already loaded
-             * @param name  The name of the plugin looked for
-             * @return Plugin*  The pointer on the plugin or NULL if not found
-             */
-            Plugin* isPluginLoaded( const std::string &name );
-
-        private:
-            /**
-             * Default constructor
-             */
-            PluginManager();
-
-            /**
-             * Load a unix dynamic/shared library 
-             * @param filename  The path to the dynamic/shared library
-             * @return void*    A pointer on it
-             */
-            void * loadDynamicLibrary( const std::string &filename );
-
-            /**
-             * Unload a unix dynamic/shared library 
-             * @param pluginHandleptr  The pointer on the loaded plugin
-             */
-            void unloadDynamicLibrary( void * pluginHandlePtr );
-
-            /* Map of plugins associated by their string name */
-            typedef std::map<std::string, ::sflphone::Plugin*> pluginMap;
-            pluginMap _loadedPlugins;
-
-            /* The unique static instance */
-            static PluginManager* _instance;
-=======
         /**
          * Destructor
          */
@@ -122,7 +71,6 @@
 
         /* The unique static instance */
         static PluginManager* _instance;
->>>>>>> f6d2fbf1
     };
 }
 
