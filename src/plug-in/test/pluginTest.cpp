--- conflicted
+++ resolved
@@ -1,9 +1,23 @@
-<<<<<<< HEAD
-#include "../plugininterface.h" 
+/*
+ *  Copyright (C) 2009 Savoir-Faire Linux inc.
+ *  Author: Emmanuel Milou <emmanuel.milou@savoirfairelinux.com>
+ *
+ *  This program is free software; you can redistribute it and/or modify
+ *  it under the terms of the GNU General Public License as published by
+ *  the Free Software Foundation; either version 3 of the License, or
+ *  (at your option) any later version.
+ *
+ *  This program is distributed in the hope that it will be useful,
+ *  but WITHOUT ANY WARRANTY; without even the implied warranty of
+ *  MERCHANTABILITY or FITNESS FOR A PARTICULAR PURPOSE.  See the
+ *  GNU General Public License for more details.
+ *
+ *  You should have received a copy of the GNU General Public License
+ *  along with this program; if not, write to the Free Software
+ *   Foundation, Inc., 675 Mass Ave, Cambridge, MA 02139, USA.
+ */
+
 #include "../plugin.h"
-=======
-#include "../plugin.h" 
->>>>>>> 3cc24f26
 
 #define MAJOR_VERSION   1
 #define MINOR_VERSION   0
