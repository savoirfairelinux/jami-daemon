#include <dirent.h>
#include <dlfcn.h>

#include "pluginmanager.h"

::sflphone::PluginManager* ::sflphone::PluginManager::_instance = 0;

    ::sflphone::PluginManager* 
::sflphone::PluginManager::instance()
{
    if(!_instance){
        return new PluginManager();
    }
    return _instance;
}

::sflphone::PluginManager::PluginManager()
    :_loadedPlugins()
{
    _instance = this;
}

::sflphone::PluginManager::~PluginManager()
{
    _instance = 0;
}

<<<<<<< HEAD
::sflphone::PluginManager* ::sflphone::PluginManager::instance()
{
    if(! _instance ){
        _instance = new PluginManager();
    }
    return _instance;
}   


int ::sflphone::PluginManager::loadPlugins( const std::string &path )
=======
    int 
::sflphone::PluginManager::loadPlugins (const std::string &path)
>>>>>>> f6d2fbf1
{
    std::string pluginDir, current;
    ::sflphone::PluginInterface *interface;
    DIR *dir;
    dirent *dirStruct;
    int result=0;
    void *handle;
    createFunc* createPlugin;
    
    const std::string pDir = "..";
    const std::string cDir = ".";

    /* The directory in which plugins are dropped. Default: /usr/lib/sflphone/plugins/ */
    ( path == "" )? pluginDir = std::string(PLUGINS_DIR).append("/"):pluginDir = path;
    _debug("Loading plugins from %s...\n", pluginDir.c_str());

    dir = opendir( pluginDir.c_str() );
    /* Test if the directory exists or is readable */
    if( dir ){
        /* Read the directory */
        while( (dirStruct=readdir(dir)) ){
            /* Get the name of the current item in the directory */
            current = dirStruct->d_name;
            /* Test if the current item is not the parent or the current directory */
            if( current != pDir && current != cDir ){
                handle = loadDynamicLibrary( pluginDir + current );
                
                if(instanciatePlugin (handle, &interface) != 0)       	        
                {
                    _debug("Error instanciating the plugin ...\n");
                    return 1;
                }
                
                if(registerPlugin (handle, interface) != 0)
                    _debug("Error registering the plugin ...\n");
                    return 1;
            }
	    }
    }
    else
        return 1;

    /* Close the directory */
    closedir( dir );

    return 0;
}

    ::sflphone::Plugin* 
::sflphone::PluginManager::isPluginLoaded (const std::string &name)
{
    if(_loadedPlugins.empty())    return NULL;  

    /* Use an iterator on the loaded plugins map */
    pluginMap::iterator iter;

    iter = _loadedPlugins.begin();
    while( iter != _loadedPlugins.end() ) {
        if ( iter->first == name ) {
            /* Return the associated plugin */
            return iter->second;
        }
        iter++;
    }

    /* If we are here, it means that the plugin we were looking for has not been loaded */
    return NULL;
}


    void* 
::sflphone::PluginManager::loadDynamicLibrary (const std::string& filename) 
{

    void *pluginHandlePtr = NULL;
    const char *error;

    _debug("Loading dynamic library %s\n", filename.c_str());

    /* Load the library */
    pluginHandlePtr = dlopen( filename.c_str(), RTLD_LAZY );
    if( !pluginHandlePtr ) {
        error = dlerror();
        _debug("Error while opening plug-in: %s\n", error);
        return NULL;
    }
    dlerror();
    return pluginHandlePtr;

}

    int 
::sflphone::PluginManager::instanciatePlugin (void *handlePtr, ::sflphone::PluginInterface **plugin)
{
    createFunc *createPlugin;

    createPlugin = (createFunc*)dlsym(handlePtr, "create");
    if( dlerror() )
    {
        _debug("Error creating the plugin: %s\n", dlerror());
        return 1;
    }
    *plugin = createPlugin();
    return 0;
}

    int 
::sflphone::PluginManager::registerPlugin (void *handlePtr, PluginInterface *interface)
{
    Plugin *myplugin;
    std::string name;

    if( !( handlePtr && interface!=0 ) )
        return 1;
    
    /* Fetch information from the loaded plugin interface */
    if(interface->registerFunc (&myplugin) != 0)
        return 1;
    /* Creation of the plugin wrapper */
    myplugin = new Plugin (handlePtr, interface);

    /* Add the data in the loaded plugin map */
    _loadedPlugins[ myplugin->_name ] = myplugin;
    return 0;
}

    void 
::sflphone::PluginManager::unloadDynamicLibrary (void * pluginHandlePtr) 
{
    dlclose( pluginHandlePtr );
    dlerror();
}

<|MERGE_RESOLUTION|>--- conflicted
+++ resolved
@@ -25,21 +25,8 @@
     _instance = 0;
 }
 
-<<<<<<< HEAD
-::sflphone::PluginManager* ::sflphone::PluginManager::instance()
-{
-    if(! _instance ){
-        _instance = new PluginManager();
-    }
-    return _instance;
-}   
-
-
-int ::sflphone::PluginManager::loadPlugins( const std::string &path )
-=======
     int 
 ::sflphone::PluginManager::loadPlugins (const std::string &path)
->>>>>>> f6d2fbf1
 {
     std::string pluginDir, current;
     ::sflphone::PluginInterface *interface;
