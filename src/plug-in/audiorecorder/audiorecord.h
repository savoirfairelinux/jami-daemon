/*
 *  Copyright (C) 2008 Savoir-Faire Linux inc.
 *  Author: Alexandre Savard <alexandre.savard@savoirfairelinux.com>
 *
 *  This program is free software; you can redistribute it and/or modify
 *  it under the terms of the GNU General Public License as published by
 *  the Free Software Foundation; either version 3 of the License, or
 *  (at your option) any later version.
 *
 *  This program is distributed in the hope that it will be useful,
 *  but WITHOUT ANY WARRANTY; without even the implied warranty of
 *  MERCHANTABILITY or FITNESS FOR A PARTICULAR PURPOSE.  See the
 *  GNU General Public License for more details.
 *
 *  You should have received a copy of the GNU General Public License
 *  along with this program; if not, write to the Free Software
 *   Foundation, Inc., 675 Mass Ave, Cambridge, MA 02139, USA.
 */


#include <iostream>
#include <string.h>
#include <sndfile.h>

#include "global.h"
#include "plug-in/plugin.h"
using namespace std;


// structure for the wave header
struct wavhdr {
  char riff[4];           // "RIFF"
  SINT32 file_size;       // in bytes
  char wave[4];           // "WAVE"
  char fmt[4];            // "fmt "
  SINT32 chunk_size;      // in bytes (16 for PCM)
  SINT16 format_tag;      // 1=PCM, 2=ADPCM, 3=IEEE float, 6=A-Law, 7=Mu-Law
  SINT16 num_chans;       // 1=mono, 2=stereo
  SINT32 sample_rate;
  SINT32 bytes_per_sec;
  SINT16 bytes_per_samp;  // 2=16-bit mono, 4=16-bit stereo
  SINT16 bits_per_samp;
  char data[4];           // "data"
  SINT32 data_length;     // in bytes
};

typedef std::string CallID;

class AudioRecord
{

public:

  AudioRecord();

  void setSndSamplingRate(int smplRate);

  void setRecordingOption(std::string name, FILE_TYPE type, SOUND_FORMAT format, int sndSmplRate);

<<<<<<< HEAD
  /**
=======
  /** 
>>>>>>> b4784ab7
   * Check if no otehr file is opened, then create a new one
   * @param fileName A string containing teh file (with/without extension)
   * @param type     The sound file format (FILE_RAW, FILE_WAVE)
   * @param format   Internal sound format (INT16 / INT32)
   */
  void openFile();

  /**
   * Close the opend recording file. If wave: cout the number of byte
   */
  void closeFile();

  /**
   * Check if a file is already opened
   */
  bool isOpenFile();

  /** 
   * Check if a file already exist
   */
  bool isFileExist();

  /**
   * Check recording state 
   */ 
  bool isRecording();

  /**
   * Set recording flag
   */
  bool setRecording();

<<<<<<< HEAD
=======
  /**
   * Stop recording flag
   */
  void stopRecording();

>>>>>>> b4784ab7
  /**
   * Record a chunk of data in an openend file
   * @param buffer  The data chunk to be recorded
   * @param nSamples Number of samples (number of bytes) to be recorded 
   */
  void recData(SFLDataFormat* buffer, int nSamples);

  /**
   * Record a chunk of data in an openend file, Mix two differnet buffer
   * @param buffer_1  The first data chunk to be recorded
   * @param buffer_2  The second data chunk to be recorded
   * @param nSamples_1 Number of samples (number of bytes) of buffer_1
   * @param nSamples_2 Number of samples (number of bytes) of buffer_2
   */
  void recData(SFLDataFormat* buffer_1, SFLDataFormat* buffer_2, int nSamples_1, int nSamples_2);

protected:

  /**
   * Set the header for raw files
   */
  bool setRawFile();

  /**
   * Set the header for wave files
   */
  bool setWavFile();

  /**
   * Open an existing raw file, used when the call is set on hold    
   */
  bool openExistingRawFile();

  /**
   * Open an existing wav file, used when the call is set on hold
   */
  bool openExistingWavFile();

  /**
   * Compute the number of byte recorded and close the file
   */
  void closeWavFile();

  /**
   * Given two buffers, return one mixed audio buffer
   */
  void mixBuffers(SFLDataFormat* buffer_1, SFLDataFormat* buffer_2, int nSamples_1, int nSamples_2);

  /**
   * Pointer to the recorded file
   */
  FILE *fp;                      //file pointer

  /**
   * File format (RAW / WAVE)
   */
  FILE_TYPE fileType_;

  /**
   * Sound format (SINT16/SINT32)
   */
  SOUND_FORMAT sndFormat_;

  /**
   * Number of channels
   */
  int channels_;

  /**
   * Number of byte recorded
   */
  unsigned long byteCounter_;

  /**
   * Sampling rate
   */
  int sndSmplRate_;

  /**
   * Recording flage
   */
  bool recordingEnabled_;

  /**
   * Buffer used for mixing two channels
   */
  SFLDataFormat* mixBuffer_;
  
  /**
   * Filename for this recording
   */
  char fileName_[8192];


};<|MERGE_RESOLUTION|>--- conflicted
+++ resolved
@@ -57,11 +57,7 @@
 
   void setRecordingOption(std::string name, FILE_TYPE type, SOUND_FORMAT format, int sndSmplRate);
 
-<<<<<<< HEAD
-  /**
-=======
   /** 
->>>>>>> b4784ab7
    * Check if no otehr file is opened, then create a new one
    * @param fileName A string containing teh file (with/without extension)
    * @param type     The sound file format (FILE_RAW, FILE_WAVE)
@@ -94,14 +90,11 @@
    */
   bool setRecording();
 
-<<<<<<< HEAD
-=======
   /**
    * Stop recording flag
    */
   void stopRecording();
 
->>>>>>> b4784ab7
   /**
    * Record a chunk of data in an openend file
    * @param buffer  The data chunk to be recorded
