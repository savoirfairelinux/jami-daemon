--- conflicted
+++ resolved
@@ -540,11 +540,8 @@
     iax_reject(call->getSession(), (char*) reason.c_str());
     _mutexIAX.leaveMutex();
 
-<<<<<<< HEAD
-=======
 
     // terminateOneCall(id);
->>>>>>> b4784ab7
     removeCall(id);
 
     return true;
@@ -554,29 +551,21 @@
 void 
 IAXVoIPLink::setRecording(const CallID& id)
 {
-<<<<<<< HEAD
-  _debug("IAXVoIPLink::setRecording!");
-=======
   _debug("IAXVoIPLink::setRecording()!");
 
   IAXCall* call = getIAXCall(id);
 
   call->setRecording();
->>>>>>> b4784ab7
 }
 
 bool 
 IAXVoIPLink::isRecording(const CallID& id)
 {
-<<<<<<< HEAD
-  _debug("IAXVoIPLink::setRecording!");
-=======
   _debug("IAXVoIPLink::setRecording()!");
 
   IAXCall* call = getIAXCall(id);
 
   return call->isRecording();
->>>>>>> b4784ab7
 }
 
 
