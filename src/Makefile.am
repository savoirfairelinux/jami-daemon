--- conflicted
+++ resolved
@@ -13,11 +13,7 @@
 IAXHEADERS =
 endif
 
-<<<<<<< HEAD
-SUBDIRS = audio config dbus $(ZEROCONFDIR) plug-in
-=======
 SUBDIRS = audio config dbus plug-in
->>>>>>> 9c27daf4
 
 # Add here the cpp files to be build with sflphone
 sflphoned_SOURCES = \
@@ -51,7 +47,6 @@
 		@CCRTP_LIBS@ \
 		@ALSA_LIBS@ \
 		@PULSEAUDIO_LIBS@ \
-		-luuid \
 		@SAMPLERATE_LIBS@ 
 
 #sflphoned_LDFLAGS=-pg
