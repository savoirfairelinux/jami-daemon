--- conflicted
+++ resolved
@@ -29,13 +29,10 @@
 		call.cpp \
 		account.cpp \
 		sipcall.cpp \
-<<<<<<< HEAD
-		$(IAXSOURCES)
-=======
 		sdp.cpp \
 		sdpmedia.cpp \
 		$(IAXSOURCES) 
->>>>>>> 8d6831a1
+
 
 sflphoned_CXXFLAGS = \
 		-DPREFIX=\"$(prefix)\" -DPROGSHAREDIR=\"${datadir}/sflphone\" \
@@ -57,7 +54,7 @@
 		@LIBOPENSSL_LIBS@
 
 # sflphoned_LDFLAGS= -pg -luuid
-# sflphoned_LDFLAGS= -luuid
+sflphoned_LDFLAGS= -luuid
 
 noinst_LTLIBRARIES = libsflphone.la
 
@@ -75,18 +72,14 @@
 		accountcreator.h \
         sipvoiplink.h \
 		call.h \
-<<<<<<< HEAD
-		sipcall.h 
-
-=======
 		sipcall.h \
 		sdp.h \
 		sdpmedia.h
-		
->>>>>>> 8d6831a1
+
+
 libsflphone_la_LIBADD = \
 	$(src)/libs/stund/libstun.la \
- 	$(src)/libs/utilspp/libutilspp.la \
+	$(src)/libs/utilspp/libutilspp.la \
 	./audio/libaudio.la \
 	./dbus/libdbus.la \
 	./config/libconfig.la \
