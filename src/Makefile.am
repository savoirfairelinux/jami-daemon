include ../globals.mak

bin_PROGRAMS = sflphoned

if USE_IAX
# Use the global instead of locally built
IAX_FLAGS = -DUSE_IAX
IAXSOURCES = iaxaccount.cpp iaxvoiplink.cpp iaxcall.cpp
IAXHEADERS = iaxaccount.h iaxvoiplink.h iaxcall.h
else
IAX_FLAGS =
IAXSOURCES =
IAXHEADERS =
endif

SUBDIRS = audio config dbus plug-in

# Add here the cpp files to be build with sflphone
sflphoned_SOURCES = \
		voiplink.cpp \
		main.cpp \
		managerimpl.cpp \
		observer.cpp \
		samplerateconverter.cpp \
		eventthread.cpp \
		sipaccount.cpp \
		accountcreator.cpp \
                sipvoiplink.cpp \
		call.cpp \
		account.cpp \
		sipcall.cpp \
<<<<<<< HEAD
		sdp.cpp \
		sdpmedia.cpp \
		$(IAXSOURCES) 
=======
		$(IAXSOURCES)
>>>>>>> ee5ae847

sflphoned_CXXFLAGS = \
		-DPREFIX=\"$(prefix)\" -DPROGSHAREDIR=\"${datadir}/sflphone\" \
		$(IAX_FLAGS)


# Add here the dynamic libraries sflphoned should be linked against
sflphoned_LDADD = \
		./libsflphone.la \
		@CCGNU2_LIBS@ \
		@CCEXT2_LIBS@ \
		$(IAX_LIBS) \
		$(PJSIP_LIBS) \
		@DBUSCPP_LIBS@ \
		@CCRTP_LIBS@ \
		@ALSA_LIBS@ \
		@PULSEAUDIO_LIBS@ \
		@SAMPLERATE_LIBS@ \
		@LIBOPENSSL_LIBS@

# sflphoned_LDFLAGS= -pg -luuid
# sflphoned_LDFLAGS= -luuid

noinst_LTLIBRARIES = libsflphone.la

noinst_HEADERS = \
        voiplink.h \
		managerimpl.h \
		manager.h \
		global.h \
		observer.h \
		eventthread.h \
		user_cfg.h \
		samplerateconverter.h \
		account.h \
		sipaccount.h \
		accountcreator.h \
        sipvoiplink.h \
		call.h \
<<<<<<< HEAD
		sipcall.h \
		sdp.h \
		sdpmedia.h
		
=======
		sipcall.h 

>>>>>>> ee5ae847
libsflphone_la_LIBADD = \
	$(src)/libs/stund/libstun.la \
 	$(src)/libs/utilspp/libutilspp.la \
	./audio/libaudio.la \
	./dbus/libdbus.la \
	./config/libconfig.la \
	./plug-in/libplugin.la \
	./plug-in/audiorecorder/libaudiorecorder.la \
	$(IAX_LIBS) 

libsflphone_la_SOURCES =<|MERGE_RESOLUTION|>--- conflicted
+++ resolved
@@ -29,13 +29,9 @@
 		call.cpp \
 		account.cpp \
 		sipcall.cpp \
-<<<<<<< HEAD
 		sdp.cpp \
 		sdpmedia.cpp \
 		$(IAXSOURCES) 
-=======
-		$(IAXSOURCES)
->>>>>>> ee5ae847
 
 sflphoned_CXXFLAGS = \
 		-DPREFIX=\"$(prefix)\" -DPROGSHAREDIR=\"${datadir}/sflphone\" \
@@ -75,15 +71,11 @@
 		accountcreator.h \
         sipvoiplink.h \
 		call.h \
-<<<<<<< HEAD
 		sipcall.h \
 		sdp.h \
 		sdpmedia.h
 		
-=======
-		sipcall.h 
 
->>>>>>> ee5ae847
 libsflphone_la_LIBADD = \
 	$(src)/libs/stund/libstun.la \
  	$(src)/libs/utilspp/libutilspp.la \
