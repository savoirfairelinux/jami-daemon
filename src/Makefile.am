--- conflicted
+++ resolved
@@ -59,7 +59,6 @@
 
 libsflphone_la_SOURCES =
 
-<<<<<<< HEAD
 noinst_LTLIBRARIES = 	libsflphone.la
 noinst_HEADERS = \
 	managerimpl.h \
@@ -78,16 +77,8 @@
 	sipcall.h \
  	$(IAXHEADERS) \
 	sipmanager.h
-=======
-noinst_LTLIBRARIES = libsflphone.la
-noinst_HEADERS = managerimpl.h manager.h global.h observer.h eventthread.h user_cfg.h \
-                 voiplink.h  samplerateconverter.h \
-		 account.h sipaccount.h accountcreator.h \
-                 sipvoiplink.h  call.h  sipcall.h sipmanager.h \
-		 $(IAXHEADERS)
 
 #./contact/libcontact.la \
 #	./memmanager/libmemmanager.la \
 #	./mixer/libmixer.la \
-#	./video/libvideo.la 
->>>>>>> 1213ca76
+#	./video/libvideo.la 