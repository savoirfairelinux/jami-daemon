/*
 *  Copyright (C) 2004-2005 Savoir-Faire Linux inc.
 *  Author: Yun Liu <yun.liu@savoirfairelinux.com>
 *                                                                              
 *  This program is free software; you can redistribute it and/or modify
 *  it under the terms of the GNU General Public License as published by
 *  the Free Software Foundation; either version 3 of the License, or
 *  (at your option) any later version.
 *                                                                              
 *  This program is distributed in the hope that it will be useful,
 *  but WITHOUT ANY WARRANTY; without even the implied warranty of
 *  MERCHANTABILITY or FITNESS FOR A PARTICULAR PURPOSE.  See the
 *  GNU General Public License for more details.
 *                                                                              
 *  You should have received a copy of the GNU General Public License
 *  along with this program; if not, write to the Free Software
 *   Foundation, Inc., 675 Mass Ave, Cambridge, MA 02139, USA.
 */

#include <string>
#include <iostream>

#include "manager.h"
#include "sipcall.h"
#include "useragent.h"
#include "sipvoiplink.h"
#include "sipaccount.h"

#define RANDOM_SIP_PORT   rand() % 64000 + 1024
#define RANDOM_LOCAL_PORT ((rand() % 27250) + 5250)*2

UserAgent *UserAgent::_current;

UserAgent::UserAgent():_endpt(NULL) ,_sock(NULL), _cp(), _pool(NULL), _mutex(NULL), _mod(), _useStun(false), _stunHost(),
        _stunServer(""), _localExternAddress(""), _localIPAddress("127.0.0.1"), _localExternPort(0), _localPort(0), _regPort(DEFAULT_SIP_PORT), _thread(NULL) {
    //_useStun = false;
    //_localIPAddress = "127.0.0.1";
    UserAgent::_current = this;
}

UserAgent::~UserAgent() {
    _debug("UserAgent: In dtor!\n");
    sipDestory();
}

pj_status_t UserAgent::sipCreate() {

    pj_status_t status;

    // Init PJLIB: must be called before any call to the pjsip library
    status = pj_init();
    // Use pjsip macros for sanity check
    PJ_ASSERT_RETURN( status == PJ_SUCCESS, 1 );

    // Init PJLIB-UTIL library 
    status = pjlib_util_init();
    PJ_ASSERT_RETURN( status == PJ_SUCCESS, 1 );

    // Set the pjsip log level
    pj_log_set_level( PJ_LOG_LEVEL );

    // Init PJNATH 
    status = pjnath_init();
    PJ_ASSERT_RETURN( status == PJ_SUCCESS, 1 );
    
    // Create a pool factory to allocate memory
    pj_caching_pool_init(&_cp, &pj_pool_factory_default_policy, 0);

    // Create memory pool for application. 
    _pool = pj_pool_create(&_cp.factory, "sflphone", 4000, 4000, NULL);

    if (!_pool) {
        _debug("UserAgent: Could not initialize memory pool\n");
        return PJ_ENOMEM;
    }

    // Create a recursive mutex. Simple wrapper for pj_mutex_create 
    status = pj_mutex_create_recursive(_pool, "sflphone", &_mutex);
    PJ_ASSERT_RETURN( status == PJ_SUCCESS, 1 );

    // Create the SIP endpoint 
    status = pjsip_endpt_create(&_cp.factory, pj_gethostname()->ptr, &_endpt);
    PJ_ASSERT_RETURN( status == PJ_SUCCESS, 1 );

    return PJ_SUCCESS;
}

pj_status_t UserAgent::sipInit() {
    
    pj_status_t status;
<<<<<<< HEAD
    int errPjsip = 0;
    int port;
    
=======
    validStunServer = true;
>>>>>>> 03a19145
    /* Init SIP UA: */

    //FIXME! DNS initialize here! */

    /* Start resolving STUN server */
    // if we useStun and we failed to receive something on port 5060, we try a random port
    // If use STUN server, firewall address setup
    if (!loadSIPLocalIP()) {
        _debug("UserAgent: Unable to determine network capabilities\n");
        return false;
    }
    errPjsip = 0;
    port = _regPort;

    //_debug("stun host is %s\n", _stunHost.ptr);
    if (_useStun && !Manager::instance().behindNat(_stunServer, port)) {
        port = RANDOM_SIP_PORT;
        if (!Manager::instance().behindNat(_stunServer, port)) {
            _debug("UserAgent: Unable to check NAT setting\n");
	    validStunServer = false;		
            return false; // hoho we can't use the random sip port too...
        }
    }

    _localPort = port;
    if (_useStun) {
        // set by last behindNat() call (ish)...
        stunServerResolve();
        _localExternAddress = Manager::instance().getFirewallAddress();
        _localExternPort = Manager::instance().getFirewallPort();
        errPjsip = createUDPServer();
        if (errPjsip != 0) {
            _debug("UserAgent: Could not initialize SIP listener on port %d\n", port);
            return errPjsip;
        }
    } else {
        _localExternAddress = _localIPAddress;
        _localExternPort = _localPort;
        errPjsip = createUDPServer();
        if (errPjsip != 0) {
            _debug("UserAgent: Could not initialize SIP listener on port %d\n", _localExternPort);
            _localExternPort = _localPort = RANDOM_SIP_PORT;
            _debug("UserAgent: Try to initialize SIP listener on port %d\n", _localExternPort);
            errPjsip = createUDPServer();
            if (errPjsip != 0) {
                _debug("UserAgent: Fail to initialize SIP listener on port %d\n", _localExternPort);
                return errPjsip;
            }
        }
    }
    
    _debug("UserAgent: SIP Init -- listening on port %d\n", _localExternPort);

    // Initialize transaction layer
    status = pjsip_tsx_layer_init_module(_endpt);
    PJ_ASSERT_RETURN( status == PJ_SUCCESS, 1 );

    // Initialize UA layer module
    status = pjsip_ua_init_module(_endpt, NULL);
    PJ_ASSERT_RETURN( status == PJ_SUCCESS, 1 );

    // Initialize Replaces support. See the Replaces specification in RFC 3891
    status = pjsip_replaces_init_module(_endpt);
    PJ_ASSERT_RETURN( status == PJ_SUCCESS, 1 );

    // Initialize 100rel support 
    status = pjsip_100rel_init_module(_endpt);
    PJ_ASSERT_RETURN( status == PJ_SUCCESS, 1 );

    // Initialize and register sflphone module
    {
        const pjsip_module mod_initializer ={
            NULL, NULL, 			// prev, next.			
            { (char*)"mod-sflphone", 9}, 	// Name.				
            -1,		 			// Id				
            PJSIP_MOD_PRIORITY_APPLICATION, 	// Priority			
            NULL, 				// load()				
            NULL, 				// start()				
            NULL, 				// stop()				
            NULL, 				// unload()				
            &mod_on_rx_request, 		// on_rx_request()			
            &mod_on_rx_response, 		// on_rx_response()			
            NULL, 				// on_tx_request.			
            NULL, 				// on_tx_response()			
            NULL, 				// on_tsx_state()			
        };

        _mod = mod_initializer;

        status = pjsip_endpt_register_module(_endpt, &_mod);
    	PJ_ASSERT_RETURN( status == PJ_SUCCESS, 1 );
        
    }

    // Init the event subscription module.
    // It extends PJSIP by supporting SUBSCRIBE and NOTIFY methods
    status = pjsip_evsub_init_module(_endpt);
    PJ_ASSERT_RETURN( status == PJ_SUCCESS, 1 );

    // Init presence module. 
    // TODO We probably do not need that extension
    status = pjsip_pres_init_module(_endpt, pjsip_evsub_instance());
    PJ_ASSERT_RETURN( status == PJ_SUCCESS, 1 );
    
    // Init PUBLISH module 
    // Provide an implementation of SIP Extension for Event State Publication (RFC 3903)
    // TODO Check if it is necessary
    status = pjsip_publishc_init_module(_endpt);
    PJ_ASSERT_RETURN( status == PJ_SUCCESS, 1 );

    // Init xfer/REFER module
    status = pjsip_xfer_init_module(_endpt);
    PJ_ASSERT_RETURN( status == PJ_SUCCESS, 1 );
        
    // Initialize invite session module
    // These callbacks will be called on incoming requests, media session state, etc.
    {
        pjsip_inv_callback inv_cb;

        // Init the callback for INVITE session: 
        pj_bzero(&inv_cb, sizeof (inv_cb));

        inv_cb.on_state_changed = &call_on_state_changed;
        inv_cb.on_new_session = &call_on_forked;
        inv_cb.on_media_update = &call_on_media_update;
        inv_cb.on_tsx_state_changed = &call_on_tsx_changed;

        _debug("UserAgent: VOIP callbacks initialized\n");

        // Initialize session invite module 
        status = pjsip_inv_usage_init(_endpt, &inv_cb);
        PJ_ASSERT_RETURN(status == PJ_SUCCESS, 1);
    }


    // Add endpoint capabilities (INFO, OPTIONS, etc) for this UA
    {
        pj_str_t allowed[] = {
            			{(char*)"INFO", 4},
            			{(char*)"REGISTER", 8}
			      }; //  //{"INVITE", 6}, {"ACK",3}, {"BYE",3}, {"CANCEL",6},  {"OPTIONS", 7}, 
        pj_str_t accepted = {(char*)"application/sdp", 15};

        // Register supported methods
        pjsip_endpt_add_capability(_endpt, &_mod, PJSIP_H_ALLOW, NULL, PJ_ARRAY_SIZE(allowed), allowed);

        // Register "application/sdp" in ACCEPT header
        pjsip_endpt_add_capability(_endpt, &_mod, PJSIP_H_ACCEPT, NULL, 1, &accepted);
    }

    _debug("UserAgent: pjsip version %s for %s initialized\n", pj_get_version(), PJ_OS_NAME);

    Manager::instance().setSipThreadStatus(false);
    
    // Create the secondary thread to poll sip events
    status = pj_thread_create(_pool, "sflphone", &start_thread, NULL, PJ_THREAD_DEFAULT_STACK_SIZE, 0, 
			    	&_thread);
    PJ_ASSERT_RETURN(status == PJ_SUCCESS, 1);

    /* Done! */
    return PJ_SUCCESS;

}

void UserAgent::sipDestory() {
    /* Signal threads to quit: */
    Manager::instance().setSipThreadStatus(true);

    /* Wait worker thread to quit: */
    if (_thread) {
        pj_thread_join(_thread);
        pj_thread_destroy(_thread);
        _thread = NULL;
    }

    if (_endpt) {
        /* Terminate all presence subscriptions. */
        //pjsua_pres_shutdown();

        /* Wait for some time to allow unregistration to complete: */
        _debug("UserAgent: Shutting down...\n");
        busy_sleep(1000);
    }

    /* Destroy endpoint. */
    if (_endpt) {
        pjsip_endpt_destroy(_endpt);
        _endpt = NULL;
    }

    /* Destroy mutex */
    if (_mutex) {
        pj_mutex_destroy(_mutex);
        _mutex = NULL;
    }

    /* Destroy pool and pool factory. */
    if (_pool) {
        pj_pool_release(_pool);
        _pool = NULL;
        pj_caching_pool_destroy(&_cp);

        /* Shutdown PJLIB */
        pj_shutdown();
    }

    /* Done. */    
}

void UserAgent::busy_sleep(unsigned msec)
{
#if defined(PJ_SYMBIAN) && PJ_SYMBIAN != 0
    /* Ideally we shouldn't call pj_thread_sleep() and rather
     * CActiveScheduler::WaitForAnyRequest() here, but that will
     * drag in Symbian header and it doesn't look pretty.
     */
    pj_thread_sleep(msec);
#else
    pj_time_val timeout, now, tv;

    pj_gettimeofday(&timeout);
    timeout.msec += msec;
    pj_time_val_normalize(&timeout);

    tv.sec = 0;
    tv.msec = 10;
    pj_time_val_normalize(&tv);
    
    do {
        pjsip_endpt_handle_events(_endpt, &tv);
        pj_gettimeofday(&now);
    } while (PJ_TIME_VAL_LT(now, timeout));
#endif
}

bool UserAgent::addAccount(AccountID id, pjsip_regc **regc2, const std::string& server, const std::string& user, const std::string& passwd, const int& timeout UNUSED) {
    
    pj_status_t status;
    AccountID *currentId = new AccountID(id);
    char contactTmp[256];
    pjsip_regc *regc;
    pj_str_t svr;
    pj_str_t aor;
    pj_str_t contact;
    pjsip_tx_data *tdata;

    //pj_mutex_lock(_mutex);
    std::string tmp;


    SIPAccount *account;

    if (!validStunServer) {

    	SIPVoIPLink *voipLink;
        voipLink = dynamic_cast<SIPVoIPLink *>(Manager::instance().getAccountLink(id));
        Manager::instance().getAccountLink(id)->setRegistrationState(VoIPLink::ErrorExistStun);
        voipLink->setRegister(false);
	return false;
    }

    status = pjsip_regc_create(_endpt, (void *) currentId, &regc_cb, &regc);
    if (status != PJ_SUCCESS) {
        _debug("UserAgent: Unable to create regc.\n");
        return false;
    }

    tmp = "sip:" + server;
    pj_strdup2(_pool, &svr, tmp.data());
    
    tmp = "<sip:" + user + "@" + server + ">";
    pj_strdup2(_pool, &aor, tmp.data());


    sprintf(contactTmp, "<sip:%s@%s:%d>", user.data(), _localExternAddress.data(), _localExternPort);
    pj_strdup2(_pool, &contact, contactTmp);

    //_debug("UserAgent: Get in %s %d %s\n", svr.ptr, svr.slen, aor.ptr);
    status = pjsip_regc_init(regc, &svr, &aor, &aor, 1, &contact, 600); //timeout);
    if (status != PJ_SUCCESS) {
        _debug("UserAgent: Unable to initialize regc. %d\n", status); //, regc->str_srv_url.ptr);
        //pj_mutex_unlock(_mutex);
        return false;
    }


    account = dynamic_cast<SIPAccount *> (Manager::instance().getAccount(id));
    pjsip_cred_info *cred = account->getCredInfo();

    if(!cred)
        cred = new pjsip_cred_info();

    pj_bzero(cred, sizeof (pjsip_cred_info));
    pj_strdup2(_pool, &cred->username, user.data());
    cred->data_type = PJSIP_CRED_DATA_PLAIN_PASSWD;
    pj_strdup2(_pool, &cred->data, passwd.data());
    pj_strdup2(_pool, &cred->realm, "*");
    pj_strdup2(_pool, &cred->scheme, "digest");
    pjsip_regc_set_credentials(regc, 1, cred);

    account->setCredInfo(cred);

    status = pjsip_regc_register(regc, PJ_TRUE, &tdata);
    if (status != PJ_SUCCESS) {
        _debug("UserAgent: Unable to register regc.\n");
        //pj_mutex_unlock(_mutex);
        return false;
    }

    status = pjsip_regc_send(regc, tdata);
    if (status != PJ_SUCCESS) {
        _debug("UserAgent: Unable to send regc request.\n");
        //pj_mutex_unlock(_mutex);
        return false;
    }

    account->setUserName(user);
    account->setServer(server);
    account->setContact(contactTmp);

    // associate regc with account
    *regc2 = regc;
    
    //pj_mutex_unlock(_mutex);

    return true;
}

bool UserAgent::removeAccount(pjsip_regc *regc)
{
    pj_status_t status = 0;
    pjsip_tx_data *tdata = NULL;
    
    //pj_mutex_lock(_mutex);
    if(regc) {
        status = pjsip_regc_unregister(regc, &tdata);
        if(status != PJ_SUCCESS) {
            _debug("UserAgent: Unable to unregister regc.\n");
            //pj_mutex_unlock(_mutex);
            return false;
        }
        
        status = pjsip_regc_send( regc, tdata );
        if(status != PJ_SUCCESS) {
            _debug("UserAgent: Unable to send regc request.\n");
            //pj_mutex_unlock(_mutex);
            return false;
        }
    } else {
        _debug("UserAgent: regc is null!\n");
        //pj_mutex_unlock(_mutex);
        return false;
    }
    
    //pj_mutex_unlock(_mutex);
    return true;
}

pj_str_t UserAgent::buildContact(char *userName) {
    //pj_str_t contact;
    char tmp[256];

    //FIXME: IPV6 issue!!
    _debug("In build Contact %s %s %d\n", userName, _localExternAddress.data(), _localExternPort);
    sprintf(tmp, "<sip:%s@%s:%d>", userName, _localExternAddress.data(), _localExternPort);
    //_debug("get tmp\n");
    return pj_str(tmp);
}

pj_status_t UserAgent::stunServerResolve() {
    pj_str_t stun_adr;
    pj_hostent he;
    pj_stun_config stunCfg;
    pj_status_t stun_status;
    pj_sockaddr stun_srv;

    // Initialize STUN configuration
    pj_stun_config_init(&stunCfg, &_cp.factory, 0, pjsip_endpt_get_ioqueue(_endpt), pjsip_endpt_get_timer_heap(_endpt));

    stun_status = PJ_EPENDING;

    // Init STUN socket
    size_t pos = _stunServer.find(':');
    if(pos == std::string::npos) {
        pj_strdup2(_pool, &stun_adr, _stunServer.data());
        stun_status = pj_sockaddr_in_init(&stun_srv.ipv4, &stun_adr, (pj_uint16_t) 3478);
    } else {
        std::string serverName = _stunServer.substr(0, pos);
        std::string serverPort = _stunServer.substr(pos + 1);
        int nPort = atoi(serverPort.data());
        pj_strdup2(_pool, &stun_adr, serverName.data());
        stun_status = pj_sockaddr_in_init(&stun_srv.ipv4, &stun_adr, (pj_uint16_t) nPort);
    }
    
    if (stun_status != PJ_SUCCESS) {
        _debug("UserAgent: Unresolved stun server!\n");
        stun_status = pj_gethostbyname(&stun_adr, &he);

        if (stun_status == PJ_SUCCESS) {
            pj_sockaddr_in_init(&stun_srv.ipv4, NULL, 0);
            stun_srv.ipv4.sin_addr = *(pj_in_addr*) he.h_addr;
            stun_srv.ipv4.sin_port = pj_htons((pj_uint16_t) 3478);
        }
    }

    return stun_status;
}

int UserAgent::createUDPServer() {
    pj_status_t status;
    //pj_str_t ipAddr;
    pj_sockaddr_in bound_addr;
    pjsip_host_port a_name;
    char tmpIP[32];

    // Init bound address to ANY
    pj_memset(&bound_addr, 0, sizeof (bound_addr));
    bound_addr.sin_addr.s_addr = PJ_INADDR_ANY;

    // Create UDP server socket
    status = pj_sock_socket(PJ_AF_INET, PJ_SOCK_DGRAM, 0, &_sock);
    if (status != PJ_SUCCESS) {
        _debug("UserAgent: (%d) UDP socket() error\n", status);
        return status;
    }

    status = pj_sock_bind_in(_sock, pj_ntohl(bound_addr.sin_addr.s_addr), (pj_uint16_t) _localPort);
    if (status != PJ_SUCCESS) {
        _debug("UserAgent: (%d) UDP bind() error\n", status);
        pj_sock_close(_sock);
        return status;
    }

    _debug("UserAgent: Use IP: %s\n", _localExternAddress.data());

    // Create UDP-Server (default port: 5060)
    strcpy(tmpIP, _localExternAddress.data());
    pj_strdup2(_pool, &a_name.host, tmpIP);
    a_name.port = (pj_uint16_t) _localExternPort;

    status = pjsip_udp_transport_attach(_endpt, _sock, &a_name, 1, NULL);
    if (status != PJ_SUCCESS) {
        _debug("UserAgent: (%d) Unable to start UDP transport!\n", status);
        return -1;
    } else {
        _debug("UserAgent: UDP server listening on port %d\n", _localExternPort);
    }

    return 0;
}

void UserAgent::setStunServer(const char *server) {
    if(server != NULL) {
        _useStun = true;
        _stunServer = std::string(server);
    } else {
        _useStun = false;
        _stunServer = std::string("");
    }
<<<<<<< HEAD

=======
>>>>>>> 03a19145
}

void UserAgent::regc_cb(struct pjsip_regc_cbparam *param) {
    
    AccountID *id = static_cast<AccountID *> (param->token);
    SIPVoIPLink *voipLink;
    
    _debug("UserAgent: Account ID is %s, Register result: %d, Status: %d\n", id->data(), param->status, param->code);
    voipLink = dynamic_cast<SIPVoIPLink *>(Manager::instance().getAccountLink(*id));
    if(!voipLink)
        return;
   
    if (param->status == PJ_SUCCESS) {
        if (param->code < 0 || param->code >= 300) {
            /* Sometimes, the status is OK, but we still failed.
             * So checking the code for real result
             */
            _debug("UserAgent: The error is: %d\n", param->code);
            switch(param->code) {
		case 408:
                case 606:
                     Manager::instance().getAccountLink(*id)->setRegistrationState(VoIPLink::ErrorConfStun);
                     break;
                case 503:
                     Manager::instance().getAccountLink(*id)->setRegistrationState(VoIPLink::ErrorHost);
                     break;
                case 401:
		case 403:
		case 404:
		     Manager::instance().getAccountLink(*id)->setRegistrationState(VoIPLink::ErrorAuth);
		     break;
                default:
                     Manager::instance().getAccountLink(*id)->setRegistrationState(VoIPLink::Error);
                     break;
            }
            voipLink->setRegister(false);
        } else {
            // Registration/Unregistration is success
        
            if(voipLink->isRegister())
                Manager::instance().getAccountLink(*id)->setRegistrationState(VoIPLink::Registered);
            else {
                Manager::instance().getAccountLink(*id)->setRegistrationState(VoIPLink::Unregistered);
                voipLink->setRegister(false);
            }
        }
    } else {
        Manager::instance().getAccountLink(*id)->setRegistrationState(VoIPLink::ErrorAuth);
        voipLink->setRegister(false);
    }
}

bool
UserAgent::loadSIPLocalIP() {
    bool returnValue = true;
    if (_localIPAddress == "127.0.0.1") {
        pj_sockaddr ip_addr;
        if (pj_gethostip(pj_AF_INET(), &ip_addr) != PJ_SUCCESS) {
            // Update the registration state if no network capabilities found
            _debug("UserAgent: Get host ip failed!\n");
            returnValue = false;
        } else {
            _localIPAddress = std::string(pj_inet_ntoa(ip_addr.ipv4.sin_addr));
            _debug("UserAgent: Checking network, setting local IP address to: %s\n", _localIPAddress.data());
        }
    }
    return returnValue;
}

/* Thread entry point function. */
int UserAgent::start_thread(void *arg) {

    PJ_UNUSED_ARG(arg);

    // FIXME! maybe we should add a flag for exiting!
    // TODO Add the flag. We have to stop the thread when destroying the instance 
    while (!Manager::instance().getSipThreadStatus()) {
        pj_time_val timeout = {0, 10};
        pjsip_endpt_handle_events(getInstance()->getEndPoint(), &timeout);
    }

    return 0;
}

void UserAgent::set_voicemail_info( AccountID account, pjsip_msg_body *body ){

    int voicemail, pos_begin, pos_end;
    std::string voice_str = "Voice-Message: ";
    std::string delimiter = "/";
    std::string msg_body, voicemail_str;

    _debug("UserAgent: checking the voice message!\n");
    // The voicemail message is formated like that:
    // Voice-Message: 1/0  . 1 is the number we want to retrieve in this case

    // We get the notification body
    msg_body = (char*)body->data;

    // We need the position of the first character of the string voice_str
    pos_begin = msg_body.find(voice_str); 
    // We need the position of the delimiter
    pos_end = msg_body.find(delimiter); 

    // So our voicemail number between the both index
    try {

    	voicemail_str = msg_body.substr(pos_begin + voice_str.length(), pos_end - ( pos_begin + voice_str.length()));
	std::cout << "voicemail number : " << voicemail_str << std::endl;
	voicemail = atoi( voicemail_str.c_str() );
    }
    catch( std::out_of_range& e ){
	std::cerr << e.what() << std::endl;
    }

    // We need now to notify the manager 
    if( voicemail != 0 )
	Manager::instance().startVoiceMessageNotification(account, voicemail);
}


pj_bool_t UserAgent::mod_on_rx_request(pjsip_rx_data *rdata) {

    pj_status_t status;
    pj_str_t reason;
    unsigned options = 0;
    pjsip_dialog* dialog;
    pjsip_tx_data *tdata;
    //pjmedia_sdp_session *r_sdp;
    AccountID account_id;

    // voicemail part
    std::string method_name;
    std::string request;

    // Handle the incoming call invite in this function 
    _debug("UserAgent: Callback on_rx_request is involved!\n");

    /* First, let's got the username and server name from the invite.
     * We will use them to detect which account is the callee.
     */ 
    pjsip_uri *uri = rdata->msg_info.to->uri;
    pjsip_sip_uri *sip_uri = (pjsip_sip_uri *) pjsip_uri_get_uri(uri);

    std::string userName = std::string(sip_uri->user.ptr, sip_uri->user.slen);
    std::string server = std::string(sip_uri->host.ptr, sip_uri->host.slen);

    // Get the account id of callee from username and server
    account_id = Manager::instance().getAccountIdFromNameAndServer(userName, server);
    if(account_id == AccountNULL) {
            _debug("UserAgent: Username %s doesn't match any account!\n",userName.c_str());
            return PJ_FALSE;
    }
    _debug("UserAgent: The receiver is : %s@%s\n", userName.data(), server.data());
    _debug("UserAgent: The callee account id is %s\n", account_id.c_str());

    /* Now, it is the time to find the information of the caller */
    uri = rdata->msg_info.from->uri;
    sip_uri = (pjsip_sip_uri *) pjsip_uri_get_uri(uri);
    
    std::string caller = std::string(sip_uri->user.ptr, sip_uri->user.slen);
    std::string callerServer = std::string(sip_uri->host.ptr, sip_uri->host.slen);
    std::string peerNumber = caller + "@" + callerServer;
    
    
    // Get the server voicemail notification
    // Catch the NOTIFY message
    if( rdata->msg_info.msg->line.req.method.id == PJSIP_OTHER_METHOD )
    {
	method_name = "NOTIFY";
	// Retrieve all the message. Should contains only the method name but ...
	request =  rdata->msg_info.msg->line.req.method.name.ptr;
	// Check if the message is a notification
	if( request.find( method_name ) != (size_t)-1 ) {
    		set_voicemail_info( account_id, rdata->msg_info.msg->body );
	}
        pjsip_endpt_respond_stateless(getInstance()->getEndPoint(), rdata, PJSIP_SC_OK, NULL, NULL, NULL);
	return PJ_SUCCESS;
    }

    // Respond statelessly any non-INVITE requests with 500
    if (rdata->msg_info.msg->line.req.method.id != PJSIP_INVITE_METHOD) {
        if (rdata->msg_info.msg->line.req.method.id != PJSIP_ACK_METHOD) {
            pj_strdup2(getInstance()->getAppPool(), &reason, "user agent unable to handle this request ");
            pjsip_endpt_respond_stateless(getInstance()->getEndPoint(), rdata, PJSIP_SC_METHOD_NOT_ALLOWED, &reason, NULL,
                    NULL);
            return PJ_TRUE;
        }
    }
    
    // Verify that we can handle the request
    status = pjsip_inv_verify_request(rdata, &options, NULL, NULL, getInstance()->getEndPoint(), NULL);
    if (status != PJ_SUCCESS) {
        pj_strdup2(getInstance()->getAppPool(), &reason, "user agent unable to handle this INVITE ");
        pjsip_endpt_respond_stateless(getInstance()->getEndPoint(), rdata, PJSIP_SC_METHOD_NOT_ALLOWED, &reason, NULL,
                NULL);
        return PJ_TRUE;
    }

    // Generate a new call ID for the incoming call!
    CallID id = Manager::instance().getNewCallID();

    _debug("UserAgent: The call id of the incoming call is %s\n", id.c_str());
    SIPCall* call = new SIPCall(id, Call::Incoming);
    if (!call) {
        _debug("UserAgent: unable to create an incoming call");
        return PJ_FALSE;
    }

    // Set the codec map, IP, peer number and so on... for the SIPCall object
    getInstance()->setCallAudioLocal(call);
    call->setCodecMap(Manager::instance().getCodecDescriptorMap());
    call->setConnectionState(Call::Progressing);
    call->setIp(getInstance()->getLocalIP());
    call->setPeerNumber(peerNumber);
    
    /* Call the SIPCallInvite function to generate the local sdp,
     * remote sdp and negociator.
     * This function is also used to set the parameters of audio RTP, including:
     *     local IP and port number 
     *     remote IP and port number
     *     possilbe audio codec will be used in this call
     */
    if (call->SIPCallInvite(rdata, getInstance()->getAppPool())) {
                
        // Notify UI there is an incoming call
        if (Manager::instance().incomingCall(call, account_id)) {
            // Add this call to the callAccountMap in ManagerImpl
            Manager::instance().getAccountLink(account_id)->addCall(call);
            _debug("UserAgent: Notify UI success!\n");
        } else {
            // Fail to notify UI
            delete call;
            call = NULL;
            _debug("UserAgent: Fail to notify UI!\n");
            return PJ_FALSE;
        }
    } else {
        // Fail to collect call information
        delete call;
        call = NULL;
        _debug("UserAgent: Call SIPCallInvite failed!\n");
        return PJ_FALSE;
    }

    /* Create the local dialog (UAS) */
    status = pjsip_dlg_create_uas(pjsip_ua_instance(), rdata, NULL, &dialog);
    if (status != PJ_SUCCESS) {
        pjsip_endpt_respond_stateless(getInstance()->getEndPoint(), rdata, PJSIP_SC_INTERNAL_SERVER_ERROR, &reason, NULL,
                NULL);
        return PJ_TRUE;
    }
    
    // Specify media capability during invite session creation
    pjsip_inv_session *inv;
    status = pjsip_inv_create_uas(dialog, rdata, call->getLocalSDPSession(), 0, &inv);
    PJ_ASSERT_RETURN(status == PJ_SUCCESS, 1);

    // Associate the call in the invite session
    inv->mod_data[getInstance()->getModId()] = call;
    
    // Send a 180/Ringing response
    status = pjsip_inv_initial_answer(inv, rdata, PJSIP_SC_RINGING, NULL, NULL, &tdata);
    PJ_ASSERT_RETURN(status == PJ_SUCCESS, 1);
    status = pjsip_inv_send_msg(inv, tdata);
    PJ_ASSERT_RETURN(status == PJ_SUCCESS, 1);

    // Associate invite session to the current call
    call->setInvSession(inv);

    // Update the connection state
    call->setConnectionState(Call::Ringing);

    /* Done */
    return PJ_SUCCESS;
}

bool UserAgent::setCallAudioLocal(SIPCall* call) {
    // Firstly, we use the local IP and port number
    unsigned int callLocalAudioPort = RANDOM_LOCAL_PORT;
    unsigned int callLocalExternAudioPort = callLocalAudioPort;
    
    if (_useStun) {
        // If use Stun server, modify them
        if (Manager::instance().behindNat(_stunServer, callLocalAudioPort)) {
            callLocalExternAudioPort = Manager::instance().getFirewallPort();
        }
    }
    _debug("UserAgent: Setting local audio port to: %d\n", callLocalAudioPort);
    _debug("UserAgent: Setting local audio port (external) to: %d\n", callLocalExternAudioPort);

    // Set local audio port for SIPCall(id)
    call->setLocalIp(_localIPAddress);
    call->setLocalAudioPort(callLocalAudioPort);
    call->setLocalExternAudioPort(callLocalExternAudioPort);

    return true;
}

int UserAgent::answer(SIPCall *call) {
    pj_status_t status;
    pjsip_tx_data *tdata;

    // User answered the incoming call, tell peer this news
    if (call->startNegociation(_pool)) {
        // Create and send a 200(OK) response
        _debug("UserAgent: Negociation success!\n");
        status = pjsip_inv_answer(call->getInvSession(), PJSIP_SC_OK, NULL, NULL, &tdata);
        PJ_ASSERT_RETURN(status == PJ_SUCCESS, 1);
        status = pjsip_inv_send_msg(call->getInvSession(), tdata);
        PJ_ASSERT_RETURN(status == PJ_SUCCESS, 1);

        return 0;
    }

    return 1;
}

bool UserAgent::makeOutgoingCall(const std::string& strTo, SIPCall* call, const AccountID& id) {
    pj_status_t status;
    pjsip_dialog *dialog;
    pjsip_tx_data *tdata;
    pj_str_t from, to, contact;

    _debug("*******************AccountId is %s\n", id.data());
    // Get the basic information about the callee account
    SIPAccount* account = dynamic_cast<SIPAccount *>(Manager::instance().getAccount(id));
    
    // Generate the from URI
    std::string strFrom = "sip:" + account->getUserName() + "@" + account->getServer();

    _debug("UserAgent: Make a new call from:%s to %s. Contact is %s\n", 
            strFrom.data(), strTo.data(), account->getContact().data());

    // pjsip need the from and to information in pj_str_t format
    pj_strdup2(_pool, &from, strFrom.data());
    pj_strdup2(_pool, &to, strTo.data());
    pj_strdup2(_pool, &contact, account->getContact().data());

    // create the dialog (UAC)
    status = pjsip_dlg_create_uac(pjsip_ua_instance(), &from,
                                    &contact,
                                    &to,
                                    NULL,
                                    &dialog);
    PJ_ASSERT_RETURN(status == PJ_SUCCESS, false);

    setCallAudioLocal(call);
    call->setIp(getInstance()->getLocalIP());

    // Building the local SDP offer
    call->createInitialOffer(_pool);

    // Create the invite session for this call
    pjsip_inv_session *inv;
    status = pjsip_inv_create_uac(dialog, call->getLocalSDPSession(), 0, &inv);
    PJ_ASSERT_RETURN(status == PJ_SUCCESS, false);

    // Set auth information
    pjsip_auth_clt_set_credentials(&dialog->auth_sess, 1, account->getCredInfo());

    // Associate current call in the invite session
    inv->mod_data[_mod.id] = call;

    status = pjsip_inv_invite(inv, &tdata);
    PJ_ASSERT_RETURN(status == PJ_SUCCESS, false);

    // Associate current invite session in the call
    call->setInvSession(inv);
    
    status = pjsip_inv_send_msg(inv, tdata);
    //PJ_ASSERT_RETURN(status == PJ_SUCCESS, 1);
    if(status != PJ_SUCCESS) {
	return false;
    }

    return true;
}

void UserAgent::call_on_forked(pjsip_inv_session *inv, pjsip_event *e) {
    PJ_UNUSED_ARG(inv);
    PJ_UNUSED_ARG(e);
}

void UserAgent::call_on_tsx_changed(pjsip_inv_session *inv, pjsip_transaction *tsx, pjsip_event *e) {

    pjsip_rx_data *rdata;
    AccountID accId;
    SIPCall *call;
    SIPVoIPLink *link;
    pjsip_msg *msg;

    _debug("UserAgent: TSX Changed! The tsx->state is %d; tsx->role is %d; code is %d; method id is %.*s.\n",
            tsx->state, tsx->role, tsx->status_code, (int)tsx->method.name.slen, tsx->method.name.ptr);

    if(pj_strcmp2(&tsx->method.name, "INFO") == 0) {
	// Receive a INFO message, ingore it!
	return;
    }

    //Retrieve the body message
    rdata = e->body.tsx_state.src.rdata;

    if (tsx->role == PJSIP_ROLE_UAC) {
        switch (tsx->state) {
            case PJSIP_TSX_STATE_TERMINATED:
                if (tsx->status_code == 200 &&
                        pjsip_method_cmp(&tsx->method, pjsip_get_refer_method()) != 0) {
                    // Peer answered the outgoing call
                    _debug("UserAgent: Peer answered the outgoing call!\n");
                    call = reinterpret_cast<SIPCall *> (inv->mod_data[getInstance()->getModId()]);
                    if (call == NULL)
                        return;

                    //_debug("UserAgent: The call id is %s\n", call->getCallId().data());

                    accId = Manager::instance().getAccountFromCall(call->getCallId());
                    link = dynamic_cast<SIPVoIPLink *> (Manager::instance().getAccountLink(accId));
                    if (link)
                        link->SIPCallAnswered(call, rdata);
                } else if (tsx->status_code / 100 == 5) {
		    _debug("UserAgent: 5xx error message received\n");
                }
                break;
            case PJSIP_TSX_STATE_PROCEEDING:
                // Peer is ringing for the outgoing call
                msg = rdata->msg_info.msg;

                call = reinterpret_cast<SIPCall *> (inv->mod_data[getInstance()->getModId()]);
                if (call == NULL)
                    return;

                if (msg->line.status.code == 180) {
                    _debug("UserAgent: Peer is ringing!\n");

                    call->setConnectionState(Call::Ringing);
                    Manager::instance().peerRingingCall(call->getCallId());
                }
                break;
            case PJSIP_TSX_STATE_COMPLETED:
		if (tsx->status_code == 407 || tsx->status_code == 401) //FIXME
                    break;
                if (tsx->status_code / 100 == 6 || tsx->status_code / 100 == 4) {
                    // We get error message of outgoing call from server
                    _debug("UserAgent: Server error message is received!\n");
                    call = reinterpret_cast<SIPCall *> (inv->mod_data[getInstance()->getModId()]);
                    if (call == NULL) {
                        _debug("UserAgent: Call has been removed!\n");
                        return;
                    }
                    accId = Manager::instance().getAccountFromCall(call->getCallId());
                    link = dynamic_cast<SIPVoIPLink *> (Manager::instance().getAccountLink(accId));
                    if (link) {
                        link->SIPCallServerFailure(call);
                    }
                }
                break;
            default:
                break;
        } // end of switch
        
    } else {
        switch (tsx->state) {
            case PJSIP_TSX_STATE_TRYING:
                if (pjsip_method_cmp(&tsx->method, pjsip_get_refer_method()) == 0) {
                    // Peer ask me to transfer call to another number.
                    _debug("UserAgent: Incoming REFER request!\n");
                    getInstance()->onCallTransfered(inv, e->body.tsx_state.src.rdata);
                }
                break;
            case PJSIP_TSX_STATE_COMPLETED:
                if (tsx->status_code == 200 && tsx->method.id == PJSIP_BYE_METHOD) {
                    // Peer hangup the call
                    _debug("UserAgent: Peer hangup(bye) message is received!\n");
                    call = reinterpret_cast<SIPCall *> (inv->mod_data[getInstance()->getModId()]);
                    if (call == NULL) {
                        _debug("UserAgent: Call has been removed!\n");
                        return;
                    }
                    accId = Manager::instance().getAccountFromCall(call->getCallId());
                    link = dynamic_cast<SIPVoIPLink *> (Manager::instance().getAccountLink(accId));
                    if (link) {
                        link->SIPCallClosed(call);
                    }
                } else if (tsx->status_code == 200 && tsx->method.id == PJSIP_CANCEL_METHOD) {
                    // Peer refuse the call
                    _debug("UserAgent: Cancel message is received!\n");
                    call = reinterpret_cast<SIPCall *> (inv->mod_data[getInstance()->getModId()]);
                    if (call == NULL) {
                        _debug("UserAgent: Call has been removed!\n");
                        return;
                    }

                    accId = Manager::instance().getAccountFromCall(call->getCallId());
                    link = dynamic_cast<SIPVoIPLink *> (Manager::instance().getAccountLink(accId));
                    if (link) {
                        link->SIPCallClosed(call);
                    }
                }
                break;
            default:
                break;
        } // end of switch
    }

}

void UserAgent::call_on_state_changed(pjsip_inv_session *inv, pjsip_event *e) {

    PJ_UNUSED_ARG(inv);
    
    SIPCall *call = reinterpret_cast<SIPCall*> (inv->mod_data[getInstance()->getModId()]);
    if(!call)
        return;
    
    /* If this is an outgoing INVITE that was created because of
     * REFER/transfer, send NOTIFY to transferer.
     */
    if (call->getXferSub() && e->type==PJSIP_EVENT_TSX_STATE)  {
        int st_code = -1;
        pjsip_evsub_state ev_state = PJSIP_EVSUB_STATE_ACTIVE;


        switch (call->getInvSession()->state) {
            case PJSIP_INV_STATE_NULL:
            case PJSIP_INV_STATE_CALLING:
                /* Do nothing */
                break;

            case PJSIP_INV_STATE_EARLY:
            case PJSIP_INV_STATE_CONNECTING:
                st_code = e->body.tsx_state.tsx->status_code;
                ev_state = PJSIP_EVSUB_STATE_ACTIVE;
                break;

            case PJSIP_INV_STATE_CONFIRMED:
                /* When state is confirmed, send the final 200/OK and terminate
                 * subscription.
                 */
                st_code = e->body.tsx_state.tsx->status_code;
                ev_state = PJSIP_EVSUB_STATE_TERMINATED;
                break;

            case PJSIP_INV_STATE_DISCONNECTED:
                st_code = e->body.tsx_state.tsx->status_code;
                ev_state = PJSIP_EVSUB_STATE_TERMINATED;
                break;

            case PJSIP_INV_STATE_INCOMING:
                /* Nothing to do. Just to keep gcc from complaining about
                 * unused enums.
                 */
                break;
        }

        if (st_code != -1) {
            pjsip_tx_data *tdata;
            pj_status_t status;

            status = pjsip_xfer_notify( call->getXferSub(),
                                        ev_state, st_code,
                                        NULL, &tdata);
            if (status != PJ_SUCCESS) {
                _debug("UserAgent: Unable to create NOTIFY -- %d\n", status);
            } else {
                status = pjsip_xfer_send_request(call->getXferSub(), tdata);
                if (status != PJ_SUCCESS) {
                    _debug("UserAgent: Unable to send NOTIFY -- %d\n", status);
                }
            }
        }
    }

}

bool UserAgent::onhold(SIPCall *call) {
    _debug("UserAgent: Before onhold pjsip_inv_reinite begins!\n");
    pj_status_t status;
    pjsip_tx_data *tdata;
    pjmedia_sdp_attr *attr;


    /* Create re-INVITE with new offer */
    pjmedia_sdp_media_remove_all_attr(call->getLocalSDPSession()->media[0], "sendrecv");
    attr = pjmedia_sdp_attr_create(_pool, "sendonly", NULL);
    pjmedia_sdp_media_add_attr(call->getLocalSDPSession()->media[0], attr);

    status = pjsip_inv_reinvite( call->getInvSession(), NULL, call->getLocalSDPSession(), &tdata);
    /* Send the request */
    status = pjsip_inv_send_msg( call->getInvSession(), tdata);
 
    _debug("UserAgent: After pjsip_inv_reinite begins!\n");
    return (status == PJ_SUCCESS);
}

bool UserAgent::offhold(SIPCall *call) {
    _debug("UserAgent: Before offhold pjsip_inv_reinite begins!\n");
    pj_status_t status;
    pjsip_tx_data *tdata;
    pjmedia_sdp_attr *attr;


    /* Create re-INVITE with new offer */
    pjmedia_sdp_media_remove_all_attr(call->getLocalSDPSession()->media[0], "sendonly");
    attr = pjmedia_sdp_attr_create(_pool, "sendrecv", NULL);
    pjmedia_sdp_media_add_attr(call->getLocalSDPSession()->media[0], attr);

    status = pjsip_inv_reinvite( call->getInvSession(), NULL, call->getLocalSDPSession(), &tdata);
    /* Send the request */
    status = pjsip_inv_send_msg( call->getInvSession(), tdata);
 
    _debug("UserAgent: After pjsip_inv_reinite begins!\n");
    return (status == PJ_SUCCESS);
}

bool UserAgent::hangup(SIPCall* call) {
    pj_status_t status;
    pjsip_tx_data *tdata = NULL;
    
    // User hangup current call. Notify peer
    status = pjsip_inv_end_session(call->getInvSession(), 404, NULL, &tdata);
    if(status != PJ_SUCCESS)
	return false;

    _debug("UserAgent: Before send msg!\n");

    if(tdata == NULL)
	return true;

    status = pjsip_inv_send_msg(call->getInvSession(), tdata);
    if(status != PJ_SUCCESS)
	return false;

    call->getInvSession()->mod_data[getInstance()->getModId()] = NULL;
    return true;
}

bool UserAgent::refuse(SIPCall* call)
{
    pj_status_t status;
    pjsip_tx_data *tdata;
    
    // User refuse current call. Notify peer
    status = pjsip_inv_end_session(call->getInvSession(), PJSIP_SC_DECLINE, NULL, &tdata); //603
    PJ_ASSERT_RETURN(status == PJ_SUCCESS, false);

    status = pjsip_inv_send_msg(call->getInvSession(), tdata);
    PJ_ASSERT_RETURN(status == PJ_SUCCESS, false);

    call->getInvSession()->mod_data[getInstance()->getModId()] = NULL;
    return true;
}


bool UserAgent::carryingDTMFdigits(SIPCall* call, char *msgBody)
{
    pj_status_t status;
    pjsip_tx_data *tdata;
    pj_str_t methodName, content;
    pjsip_method method;
    pjsip_media_type ctype;

    pj_strdup2(_pool, &methodName, "INFO");
    pjsip_method_init_np(&method, &methodName);
   
    /* Create request message. */
    status = pjsip_dlg_create_request( call->getInvSession()->dlg, &method,
                                       -1, &tdata);
    if (status != PJ_SUCCESS) {
        _debug("UserAgent: Unable to create INFO request -- %d\n", status);
        return false;
    }

    /* Get MIME type */
    pj_strdup2(_pool, &ctype.type, "application");
    pj_strdup2(_pool, &ctype.subtype, "dtmf-relay");

    /* Create "application/dtmf-relay" message body. */
    pj_strdup2(_pool, &content, msgBody);
    tdata->msg->body = pjsip_msg_body_create( tdata->pool, &ctype.type,
                                              &ctype.subtype, &content);
    if (tdata->msg->body == NULL) {
        _debug("UserAgent: Unable to create msg body!\n");
        pjsip_tx_data_dec_ref(tdata);
        return false;
    }

    /* Send the request. */
    status = pjsip_dlg_send_request( call->getInvSession()->dlg, tdata,
                                     _mod.id, NULL);
    if (status != PJ_SUCCESS) {
        _debug("UserAgent: Unable to send MESSAGE request -- %d\n", status);
        return false;
    }
   
    return true;

}

bool UserAgent::transfer(SIPCall *call, const std::string& to)
{
    pjsip_evsub *sub;
    pjsip_tx_data *tdata;
    //pjsip_dialog *dlg;
    //pjsip_generic_string_hdr *gs_hdr;
    //const pj_str_t str_ref_by = { (char*)"Referred-By", 11 };
    struct pjsip_evsub_user xfer_cb;
    pj_status_t status;
    pj_str_t dest;
    
    pj_strdup2(_pool, &dest, to.data());

    /* Create xfer client subscription. */
    pj_bzero(&xfer_cb, sizeof(xfer_cb));
    xfer_cb.on_evsub_state = &xfer_func_cb;
    
    status = pjsip_xfer_create_uac(call->getInvSession()->dlg, &xfer_cb, &sub);
    if (status != PJ_SUCCESS) {
        _debug("UserAgent: Unable to create xfer -- %d\n", status);
        return false;
    }
    
    /* Associate this voiplink of call with the client subscription 
     * We can not just associate call with the client subscription
     * because after this function, we can not find the cooresponding
     * voiplink from the call any more. But the voiplink is useful!
     */
    AccountID accId = Manager::instance().getAccountFromCall(call->getCallId());
    SIPVoIPLink *link = dynamic_cast<SIPVoIPLink *> (Manager::instance().getAccountLink(accId));
    pjsip_evsub_set_mod_data(sub, _mod.id, link);

    /*
     * Create REFER request.
     */
    status = pjsip_xfer_initiate(sub, &dest, &tdata);
    if (status != PJ_SUCCESS) {
        _debug("UserAgent: Unable to create REFER request -- %d\n", status);
        return false;
    }

    /* Send. */
    status = pjsip_xfer_send_request(sub, tdata);
    if (status != PJ_SUCCESS) {
        _debug("UserAgent: Unable to send REFER request -- %d\n", status);
        return false;
    }

    return true;
}

void UserAgent::xfer_func_cb( pjsip_evsub *sub, pjsip_event *event)
{
    PJ_UNUSED_ARG(event);

    _debug("UserAgent: Transfer callback is involved!\n");
    /*
     * When subscription is accepted (got 200/OK to REFER), check if 
     * subscription suppressed.
     */
    if (pjsip_evsub_get_state(sub) == PJSIP_EVSUB_STATE_ACCEPTED) {

        pjsip_rx_data *rdata;
        pjsip_generic_string_hdr *refer_sub;
        const pj_str_t REFER_SUB = {(char*)"Refer-Sub", 9 };

        SIPVoIPLink *link = reinterpret_cast<SIPVoIPLink *> (pjsip_evsub_get_mod_data(sub,
                getInstance()->getModId()));

        /* Must be receipt of response message */
        pj_assert(event->type == PJSIP_EVENT_TSX_STATE &&
                  event->body.tsx_state.type == PJSIP_EVENT_RX_MSG);
        rdata = event->body.tsx_state.src.rdata;

        /* Find Refer-Sub header */
        refer_sub = (pjsip_generic_string_hdr*)
                    pjsip_msg_find_hdr_by_name(rdata->msg_info.msg,
                                               &REFER_SUB, NULL);

        /* Check if subscription is suppressed */
        if (refer_sub && pj_stricmp2(&refer_sub->hvalue, "false")==0) {
            /* Since no subscription is desired, assume that call has been
             * transfered successfully.
             */
            if (link) {
                // It's the time to stop the RTP
                link->transferStep2();
            }

            /* Yes, subscription is suppressed.
             * Terminate our subscription now.
             */
            _debug("UserAgent: Xfer subscription suppressed, terminating event subcription...\n");
            pjsip_evsub_terminate(sub, PJ_TRUE);

        } else {
            /* Notify application about call transfer progress. 
             * Initially notify with 100/Accepted status.
             */
            _debug("UserAgent: Xfer subscription 100/Accepted received...\n");
        }
    }
    /*
     * On incoming NOTIFY, notify application about call transfer progress.
     */
    else if (pjsip_evsub_get_state(sub) == PJSIP_EVSUB_STATE_ACTIVE ||
             pjsip_evsub_get_state(sub) == PJSIP_EVSUB_STATE_TERMINATED)
    {
        pjsip_msg *msg;
        pjsip_msg_body *body;
        pjsip_status_line status_line;
        pj_bool_t is_last;
        pj_bool_t cont;
        pj_status_t status;

        SIPVoIPLink *link = reinterpret_cast<SIPVoIPLink *> (pjsip_evsub_get_mod_data(sub, 
                getInstance()->getModId()));

        /* When subscription is terminated, clear the xfer_sub member of 
         * the inv_data.
         */
        if (pjsip_evsub_get_state(sub) == PJSIP_EVSUB_STATE_TERMINATED) {
            pjsip_evsub_set_mod_data(sub, getInstance()->getModId(), NULL);
            _debug("UserAgent: Xfer client subscription terminated\n");

        }

        if (!link || !event) {
            /* Application is not interested with call progress status */
            _debug("UserAgent: Either link or event is empty!\n");
            return;
        }

        // Get current call
        SIPCall *call = dynamic_cast<SIPCall *>(link->getCall(Manager::instance().getCurrentCallId()));
        if(!call) {
            _debug("UserAgent: Call doesn't exit!\n");
            return;
        }
        
        /* This better be a NOTIFY request */
        if (event->type == PJSIP_EVENT_TSX_STATE &&
            event->body.tsx_state.type == PJSIP_EVENT_RX_MSG)
        {
            pjsip_rx_data *rdata;

            rdata = event->body.tsx_state.src.rdata;

            /* Check if there's body */
            msg = rdata->msg_info.msg;
            body = msg->body;
            if (!body) {
                _debug("UserAgent: Warning! Received NOTIFY without message body\n");
                return;
            }

            /* Check for appropriate content */
            if (pj_stricmp2(&body->content_type.type, "message") != 0 ||
                pj_stricmp2(&body->content_type.subtype, "sipfrag") != 0)
            {
                _debug("UserAgent: Warning! Received NOTIFY with non message/sipfrag content\n");
                return;
            }

            /* Try to parse the content */
            status = pjsip_parse_status_line((char*)body->data, body->len,
                                             &status_line);
            if (status != PJ_SUCCESS) {
                _debug("UserAgent: Warning! Received NOTIFY with invalid message/sipfrag content\n");
                return;
            }

        } else {
            _debug("UserAgent: Set code to 500!\n");
            status_line.code = 500;
            status_line.reason = *pjsip_get_status_text(500);
        }

        /* Notify application */
        is_last = (pjsip_evsub_get_state(sub)==PJSIP_EVSUB_STATE_TERMINATED);
        cont = !is_last;
        
        if(status_line.code/100 == 2) {
            _debug("UserAgent: Try to stop rtp!\n");
            pjsip_tx_data *tdata;
            
            status = pjsip_inv_end_session(call->getInvSession(), PJSIP_SC_GONE, NULL, &tdata);
            if(status != PJ_SUCCESS) {
                _debug("UserAgent: Fail to create end session msg!\n");
            } else {
                status = pjsip_inv_send_msg(call->getInvSession(), tdata);
                if(status != PJ_SUCCESS) 
                    _debug("UserAgent: Fail to send end session msg!\n");
            }
            
            link->transferStep2();
            cont = PJ_FALSE;
        }
        
        if (!cont) {
            pjsip_evsub_set_mod_data(sub, getInstance()->getModId(), NULL);
        }
    }
         
}

void UserAgent::onCallTransfered(pjsip_inv_session *inv, pjsip_rx_data *rdata)
{
    pj_status_t status;
    pjsip_tx_data *tdata;
    SIPCall *existing_call;
    const pj_str_t str_refer_to = { (char*)"Refer-To", 8};
    const pj_str_t str_refer_sub = { (char*)"Refer-Sub", 9 };
    const pj_str_t str_ref_by = { (char*)"Referred-By", 11 };
    pjsip_generic_string_hdr *refer_to;
    pjsip_generic_string_hdr *refer_sub;
    pjsip_hdr *ref_by_hdr;
    pj_bool_t no_refer_sub = PJ_FALSE;
    char *uri;
    std::string tmp;
    pjsip_status_code code;
    pjsip_evsub *sub;

    existing_call = (SIPCall *) inv->mod_data[getInstance()->getModId()];

    /* Find the Refer-To header */
    refer_to = (pjsip_generic_string_hdr*)
        pjsip_msg_find_hdr_by_name(rdata->msg_info.msg, &str_refer_to, NULL);

    if (refer_to == NULL) {
        /* Invalid Request.
         * No Refer-To header!
         */
        _debug("UserAgent: Received REFER without Refer-To header!\n");
        pjsip_dlg_respond( inv->dlg, rdata, 400, NULL, NULL, NULL);
        return;
    }

    /* Find optional Refer-Sub header */
    refer_sub = (pjsip_generic_string_hdr*)
        pjsip_msg_find_hdr_by_name(rdata->msg_info.msg, &str_refer_sub, NULL);

    if (refer_sub) {
        if (!pj_strnicmp2(&refer_sub->hvalue, "true", 4)==0)
            no_refer_sub = PJ_TRUE;
    }

    /* Find optional Referred-By header (to be copied onto outgoing INVITE
     * request.
     */
    ref_by_hdr = (pjsip_hdr*)
                 pjsip_msg_find_hdr_by_name(rdata->msg_info.msg, &str_ref_by,
                                            NULL);

    /* Notify callback */
    code = PJSIP_SC_ACCEPTED;

    _debug("UserAgent: Call to %.*s is being transfered to %.*s\n",
              (int)inv->dlg->remote.info_str.slen,
              inv->dlg->remote.info_str.ptr,
              (int)refer_to->hvalue.slen,
              refer_to->hvalue.ptr);

    if (no_refer_sub) {
        /*
         * Always answer with 2xx.
         */
        pjsip_tx_data *tdata;
        const pj_str_t str_false = { (char*)"false", 5};
        pjsip_hdr *hdr;

        status = pjsip_dlg_create_response(inv->dlg, rdata, code, NULL,
                                           &tdata);
        if (status != PJ_SUCCESS) {
            _debug("UserAgent: Unable to create 2xx response to REFER -- %d\n", status);
            return;
        }

        /* Add Refer-Sub header */
        hdr = (pjsip_hdr*)
               pjsip_generic_string_hdr_create(tdata->pool, &str_refer_sub,
                                              &str_false);
        pjsip_msg_add_hdr(tdata->msg, hdr);

 
        /* Send answer */
        status = pjsip_dlg_send_response(inv->dlg, pjsip_rdata_get_tsx(rdata),
                                         tdata);
        if (status != PJ_SUCCESS) {
            _debug("UserAgent: Unable to create 2xx response to REFER -- %d\n", status);
            return;
        }

        /* Don't have subscription */
        sub = NULL;

    } else {
        struct pjsip_evsub_user xfer_cb;
        pjsip_hdr hdr_list;

        /* Init callback */
        pj_bzero(&xfer_cb, sizeof(xfer_cb));
        xfer_cb.on_evsub_state = &xfer_svr_cb;

        /* Init addiTHIS_FILE, THIS_FILE, tional header list to be sent with REFER response */
        pj_list_init(&hdr_list);

        /* Create transferee event subscription */
        status = pjsip_xfer_create_uas( inv->dlg, &xfer_cb, rdata, &sub);
        if (status != PJ_SUCCESS) {
            _debug("UserAgent: Unable to create xfer uas -- %d\n", status);
            pjsip_dlg_respond( inv->dlg, rdata, 500, NULL, NULL, NULL);
            return;
        }

        /* If there's Refer-Sub header and the value is "true", send back
         * Refer-Sub in the response with value "true" too.
         */
        if (refer_sub) {
            const pj_str_t str_true = { (char*)"true", 4 };
            pjsip_hdr *hdr;

            hdr = (pjsip_hdr*)
                   pjsip_generic_string_hdr_create(inv->dlg->pool,
                                                   &str_refer_sub,
                                                   &str_true);
            pj_list_push_back(&hdr_list, hdr);

        }

        /* Accept the REFER request, send 2xx. */
        pjsip_xfer_accept(sub, rdata, code, &hdr_list);

        /* Create initial NOTIFY request */
        status = pjsip_xfer_notify( sub, PJSIP_EVSUB_STATE_ACTIVE,
                                    100, NULL, &tdata);
        if (status != PJ_SUCCESS) {
            _debug("UserAgent: Unable to create NOTIFY to REFER -- %d", status);
            return;
        }

        /* Send initial NOTIFY request */
        status = pjsip_xfer_send_request( sub, tdata);
        if (status != PJ_SUCCESS) {
            _debug("UserAgent: Unable to send NOTIFY to REFER -- %d\n", status);
            return;
        }
    }

    /* We're cheating here.
     * We need to get a null terminated string from a pj_str_t.
     * So grab the pointer from the hvalue and NULL terminate it, knowing
     * that the NULL position will be occupied by a newline. 
     */
    uri = refer_to->hvalue.ptr;
    uri[refer_to->hvalue.slen] = '\0';

    /* Now make the outgoing call. */
    tmp = std::string(uri);

    if(existing_call == NULL) {
        _debug("UserAgent: Call doesn't exist!\n");
        return;
    }
    
    AccountID accId = Manager::instance().getAccountFromCall(existing_call->getCallId());
    CallID newCallId = Manager::instance().getNewCallID();
    
    if(!Manager::instance().outgoingCall(accId, newCallId, tmp)) {
        
        /* Notify xferer about the error (if we have subscription) */
        if (sub) {
            status = pjsip_xfer_notify(sub, PJSIP_EVSUB_STATE_TERMINATED,
                                       500, NULL, &tdata);
            if (status != PJ_SUCCESS) {
                _debug("UserAgent: Unable to create NOTIFY to REFER -- %d\n", status);
                return;
            }
            status = pjsip_xfer_send_request(sub, tdata);
            if (status != PJ_SUCCESS) {
                _debug("UserAgent: Unable to send NOTIFY to REFER -- %d\n", status);
                return;
            }
        }
        return;
    }

    SIPCall* newCall;
    SIPVoIPLink *link = dynamic_cast<SIPVoIPLink *> (Manager::instance().getAccountLink(accId));
    if(link) {
        newCall = dynamic_cast<SIPCall *>(link->getCall(newCallId));
        if(!newCall) {
            _debug("UserAgent: can not find the call from sipvoiplink!\n");
            return;
        }
    }

    if (sub) {
        /* Put the server subscription in inv_data.
         * Subsequent state changed in pjsua_inv_on_state_changed() will be
         * reported back to the server subscription.
         */
        newCall->setXferSub(sub);

        /* Put the invite_data in the subscription. */
        pjsip_evsub_set_mod_data(sub, _mod.id,
                                 newCall);
    }    
}

void UserAgent::xfer_svr_cb(pjsip_evsub *sub, pjsip_event *event)
{
    PJ_UNUSED_ARG(event);

    /*
     * When subscription is terminated, clear the xfer_sub member of 
     * the inv_data.
     */
    if (pjsip_evsub_get_state(sub) == PJSIP_EVSUB_STATE_TERMINATED) {
        SIPCall *call;

        call = (SIPCall*) pjsip_evsub_get_mod_data(sub, getInstance()->getModId());
        if (!call)
            return;

        pjsip_evsub_set_mod_data(sub, getInstance()->getModId(), NULL);
        call->setXferSub(NULL);

        _debug("UserAgent: Xfer server subscription terminated\n");
    }    
}<|MERGE_RESOLUTION|>--- conflicted
+++ resolved
@@ -88,13 +88,10 @@
 pj_status_t UserAgent::sipInit() {
     
     pj_status_t status;
-<<<<<<< HEAD
     int errPjsip = 0;
     int port;
     
-=======
     validStunServer = true;
->>>>>>> 03a19145
     /* Init SIP UA: */
 
     //FIXME! DNS initialize here! */
@@ -554,10 +551,6 @@
         _useStun = false;
         _stunServer = std::string("");
     }
-<<<<<<< HEAD
-
-=======
->>>>>>> 03a19145
 }
 
 void UserAgent::regc_cb(struct pjsip_regc_cbparam *param) {
