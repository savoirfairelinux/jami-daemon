/*
 *  Copyright (C) 2005-2009 Savoir-Faire Linux inc.
 *
 *  Author: Emmanuel Milou <emmanuel.milou@savoirfairelinux.com>
 *  Author: Alexandre Bourget <alexandre.bourget@savoirfairelinux.com>
 *  Author: Yan Morin <yan.morin@savoirfairelinux.com>
 *
 *  This program is free software; you can redistribute it and/or modify
 *  it under the terms of the GNU General Public License as published by
 *  the Free Software Foundation; either version 2 of the License, or
 *  (at your option) any later version.
 *
 *  This program is distributed in the hope that it will be useful,
 *  but WITHOUT ANY WARRANTY; without even the implied warranty of
 *  MERCHANTABILITY or FITNESS FOR A PARTICULAR PURPOSE.  See the
 *  GNU General Public License for more details.
 *
 *  You should have received a copy of the GNU General Public License
 *  along with this program; if not, write to the Free Software
 *   Foundation, Inc., 675 Mass Ave, Cambridge, MA 02139, USA.
 */

#include "user_cfg.h"
#include "voiplink.h"
#include "manager.h"

VoIPLink::VoIPLink(const AccountID& accountID) : _accountID(accountID), _localIPAddress("127.0.0.1"), _localPort(0),  _initDone(false) 
{
    setRegistrationState(VoIPLink::Null);
}

VoIPLink::~VoIPLink (void) 
{
    clearCallMap();
}

bool VoIPLink::addCall(Call* call)
{
    if (call) {
        if (getCall(call->getCallId()) == 0) {
            ost::MutexLock m(_callMapMutex);
            _callMap[call->getCallId()] = call;
        }
    }  
    return false;
}

bool VoIPLink::removeCall(const CallID& id)
{
    ost::MutexLock m(_callMapMutex);
    if (_callMap.erase(id)) {
        return true;
    }  
    return false;
}

Call* VoIPLink::getCall(const CallID& id)
{
<<<<<<< HEAD
    ost::MutexLock m(_callMapMutex);
    CallMap::iterator iter = _callMap.find(id);
    if ( iter != _callMap.end() ) {
        return iter->second;
    }
    return 0;
=======
  ost::MutexLock m(_callMapMutex);
  CallMap::iterator iter = _callMap.find(id);
  if ( iter != _callMap.end() ) {
    return iter->second;
  }
  return 0;
}

bool
VoIPLink::clearCallMap()
{
  ost::MutexLock m(_callMapMutex);
  CallMap::iterator iter = _callMap.begin();
  while( iter != _callMap.end() ) {
    // if (iter) ?
    delete iter->second; iter->second = 0;
    iter++;
  }
  _callMap.clear();
  return true;
}

void
VoIPLink::setRegistrationState(const enum RegistrationState state, const int& errorCode)
{
  _registrationState = state;
  _registrationError = errorCode;

  std::string acc_ID = getAccountID();

  /** Push to the GUI when state changes */
  switch (state) {
  case Registered:
    Manager::instance().registrationSucceed(acc_ID);
    break;
  case Trying:
    Manager::instance().registrationTrying( acc_ID); 
    break;
  case Error:
    Manager::instance().registrationFailed(acc_ID);
    // Notify the error to the client
    if( _registrationError != NO_ERROR )
      Manager::instance().notifyErrClient( errorCode );
    break;
  case ErrorAuth:
    Manager::instance().registrationFailed(acc_ID);
    break;
  case ErrorNetwork:
    Manager::instance().registrationFailed(acc_ID);
    break;
  case Unregistered:
    Manager::instance().unregistrationSucceed(acc_ID);
    break;
  case ErrorHost:
    Manager::instance().registrationFailed(acc_ID);
    break;
  case ErrorExistStun:
    Manager::instance().registrationFailed(acc_ID);
    break;
  case ErrorConfStun:
    Manager::instance().registrationFailed(acc_ID);
    break;
  }
>>>>>>> 03a19145
}

bool VoIPLink::clearCallMap()
{
    ost::MutexLock m(_callMapMutex);
    CallMap::iterator iter = _callMap.begin();
    while( iter != _callMap.end() ) {
        // if (iter) ?
        delete iter->second; iter->second = 0;
        iter++;
    }
    _callMap.clear();
    return true;
}

void VoIPLink::setRegistrationState(const RegistrationState state)
{
    _registrationState = state;
    // Notify the client
    Manager::instance().connectionStatusNotification( );
}<|MERGE_RESOLUTION|>--- conflicted
+++ resolved
@@ -26,7 +26,7 @@
 
 VoIPLink::VoIPLink(const AccountID& accountID) : _accountID(accountID), _localIPAddress("127.0.0.1"), _localPort(0),  _initDone(false) 
 {
-    setRegistrationState(VoIPLink::Null);
+    setRegistrationState(VoIPLink::Unregistered);
 }
 
 VoIPLink::~VoIPLink (void) 
@@ -56,14 +56,6 @@
 
 Call* VoIPLink::getCall(const CallID& id)
 {
-<<<<<<< HEAD
-    ost::MutexLock m(_callMapMutex);
-    CallMap::iterator iter = _callMap.find(id);
-    if ( iter != _callMap.end() ) {
-        return iter->second;
-    }
-    return 0;
-=======
   ost::MutexLock m(_callMapMutex);
   CallMap::iterator iter = _callMap.find(id);
   if ( iter != _callMap.end() ) {
@@ -86,63 +78,6 @@
   return true;
 }
 
-void
-VoIPLink::setRegistrationState(const enum RegistrationState state, const int& errorCode)
-{
-  _registrationState = state;
-  _registrationError = errorCode;
-
-  std::string acc_ID = getAccountID();
-
-  /** Push to the GUI when state changes */
-  switch (state) {
-  case Registered:
-    Manager::instance().registrationSucceed(acc_ID);
-    break;
-  case Trying:
-    Manager::instance().registrationTrying( acc_ID); 
-    break;
-  case Error:
-    Manager::instance().registrationFailed(acc_ID);
-    // Notify the error to the client
-    if( _registrationError != NO_ERROR )
-      Manager::instance().notifyErrClient( errorCode );
-    break;
-  case ErrorAuth:
-    Manager::instance().registrationFailed(acc_ID);
-    break;
-  case ErrorNetwork:
-    Manager::instance().registrationFailed(acc_ID);
-    break;
-  case Unregistered:
-    Manager::instance().unregistrationSucceed(acc_ID);
-    break;
-  case ErrorHost:
-    Manager::instance().registrationFailed(acc_ID);
-    break;
-  case ErrorExistStun:
-    Manager::instance().registrationFailed(acc_ID);
-    break;
-  case ErrorConfStun:
-    Manager::instance().registrationFailed(acc_ID);
-    break;
-  }
->>>>>>> 03a19145
-}
-
-bool VoIPLink::clearCallMap()
-{
-    ost::MutexLock m(_callMapMutex);
-    CallMap::iterator iter = _callMap.begin();
-    while( iter != _callMap.end() ) {
-        // if (iter) ?
-        delete iter->second; iter->second = 0;
-        iter++;
-    }
-    _callMap.clear();
-    return true;
-}
-
 void VoIPLink::setRegistrationState(const RegistrationState state)
 {
     _registrationState = state;
