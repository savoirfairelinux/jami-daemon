/*
 *  Copyright (C) 2004-2008 Savoir-Faire Linux inc.
 *  Author: Emmanuel Milou <emmanuel.milou@savoirfairelinux.com>
 *  Author: Alexandre Bourget <alexandre.bourget@savoirfairelinux.com>
 *  Author: Yan Morin <yan.morin@savoirfairelinux.com>
 *  Author: Laurielle Lea <laurielle.lea@savoirfairelinux.com>
 *
 *  This program is free software; you can redistribute it and/or modify
 *  it under the terms of the GNU General Public License as published by
 *  the Free Software Foundation; either version 3 of the License, or
 *  (at your option) any later version.
 *
 *  This program is distributed in the hope that it will be useful,
 *  but WITHOUT ANY WARRANTY; without even the implied warranty of
 *  MERCHANTABILITY or FITNESS FOR A PARTICULAR PURPOSE.  See the
 *  GNU General Public License for more details.
 *
 *  You should have received a copy of the GNU General Public License
 *  along with this program; if not, write to the Free Software
 *   Foundation, Inc., 675 Mass Ave, Cambridge, MA 02139, USA.
 */

#include <cstdio>
#include <cstdlib>
#include <ccrtp/rtp.h>
#include <assert.h>
#include <string>
#include <cstring>
#include <math.h>
#include <dlfcn.h>
#include <iostream>

#include "../global.h"
#include "../manager.h"
#include "codecDescriptor.h"
#include "audiortp.h"
#include "audiolayer.h"
#include "ringbuffer.h"
#include "../user_cfg.h"
#include "../sipcall.h"

////////////////////////////////////////////////////////////////////////////////
// AudioRtp                                                          
////////////////////////////////////////////////////////////////////////////////
AudioRtp::AudioRtp() :_RTXThread(0), _symmetric(), _threadMutex()
{
}

AudioRtp::~AudioRtp (void) {
  delete _RTXThread; _RTXThread = 0;
}

int 
AudioRtp::createNewSession (SIPCall *ca) {
    ost::MutexLock m(_threadMutex);

    // something should stop the thread before...
    if ( _RTXThread != 0 ) { 
        _debug("**********************************************************\n");
        _debug("! ARTP Failure: Thread already exists..., stopping it\n");
        _debug("**********************************************************\n");
        delete _RTXThread; _RTXThread = 0;
    }

  // Start RTP Send/Receive threads
  _symmetric = Manager::instance().getConfigInt(SIGNALISATION,SYMMETRIC) ? true : false;
  _RTXThread = new AudioRtpRTX (ca, _symmetric);
  try {
    if (_RTXThread->start() != 0) {
     _debug("! ARTP Failure: unable to start RTX Thread\n");
      return -1;
    }
  } catch(...) {
    _debugException("! ARTP Failure: when trying to start a thread");
    throw;
  }
  return 0;
}


void
AudioRtp::closeRtpSession () {
  ost::MutexLock m(_threadMutex);
  // This will make RTP threads finish.
  _debug("Stopping AudioRTP\n");
  try {
    delete _RTXThread; _RTXThread = 0;
  } catch(...) {
    _debugException("! ARTP Exception: when stopping audiortp\n");
    throw;
  }
  AudioLayer* audiolayer = Manager::instance().getAudioDriver();
  audiolayer->stopStream();
}

////////////////////////////////////////////////////////////////////////////////
// AudioRtpRTX Class                                                          //
////////////////////////////////////////////////////////////////////////////////
AudioRtpRTX::AudioRtpRTX (SIPCall *sipcall, bool sym) : time(new ost::Time()), _ca(sipcall), _sessionSend(NULL), _sessionRecv(NULL), _session(NULL), _start(), 
		               _sym(sym), micData(NULL), micDataConverted(NULL), micDataEncoded(NULL), spkrDataDecoded(NULL), spkrDataConverted(NULL), 
		               converter(NULL), _layerSampleRate(),_codecSampleRate(), _layerFrameSize(), _audiocodec(NULL)
{
  setCancel(cancelDefault);
  // AudioRtpRTX should be close if we change sample rate
  // TODO: Change bind address according to user settings.
  // TODO: this should be the local ip not the external (router) IP
  std::string localipConfig = _ca->getLocalIp(); // _ca->getLocalIp();
  ost::InetHostAddress local_ip(localipConfig.c_str());
  if (!_sym) {
    _sessionRecv = new ost::RTPSession(local_ip, _ca->getLocalAudioPort());
    _sessionSend = new ost::RTPSession(local_ip, _ca->getLocalAudioPort());
    _session = NULL;
  } else {
    _session = new ost::SymmetricRTPSession (local_ip, _ca->getLocalAudioPort());
    _sessionRecv = NULL;
    _sessionSend = NULL;
  }
}

AudioRtpRTX::~AudioRtpRTX () {
  _start.wait();

  try {
    this->terminate();
  } catch(...) {
    _debugException("! ARTP: Thread destructor didn't terminate correctly");
    throw;
  }
  _ca = 0;
  if (!_sym) {
    delete _sessionRecv; _sessionRecv = NULL;
    delete _sessionSend; _sessionSend = NULL;
  } else {
    delete _session;     _session = NULL;
  }

  delete [] micData;  micData = NULL;
  delete [] micDataConverted;  micDataConverted = NULL;
  delete [] micDataEncoded;  micDataEncoded = NULL;

  delete [] spkrDataDecoded; spkrDataDecoded = NULL;
  delete [] spkrDataConverted; spkrDataConverted = NULL;

  delete time; time = NULL;

  delete converter; converter = NULL;
  
}

  void
AudioRtpRTX::initBuffers()
{
  converter = new SamplerateConverter( _layerSampleRate , _layerFrameSize );

  int nbSamplesMax = (int) (_layerSampleRate * _layerFrameSize /1000);

  micData = new SFLDataFormat[nbSamplesMax];
  micDataConverted = new SFLDataFormat[nbSamplesMax];
  micDataEncoded = new unsigned char[nbSamplesMax];

  spkrDataConverted = new SFLDataFormat[nbSamplesMax];
  spkrDataDecoded = new SFLDataFormat[nbSamplesMax];
}

  void
AudioRtpRTX::initAudioRtpSession (void) 
{
  try {
    if (_ca == 0) { return; }
    _audiocodec = Manager::instance().getCodecDescriptorMap().getCodec( _ca->getAudioCodec() );
    _codecSampleRate = _audiocodec->getClockRate();	

    _debug("Init audio RTP session\n");
    ost::InetHostAddress remote_ip(_ca->getRemoteIp().c_str());
    if (!remote_ip) {
      _debug("! ARTP Thread Error: Target IP address [%s] is not correct!\n", _ca->getRemoteIp().data());
      return;
    }

    // Initialization
    if (!_sym) {
      _sessionRecv->setSchedulingTimeout (10000);
      _sessionRecv->setExpireTimeout(1000000);

      _sessionSend->setSchedulingTimeout(10000);
      _sessionSend->setExpireTimeout(1000000);
    } else {
      _session->setSchedulingTimeout(10000);
      _session->setExpireTimeout(1000000);
    }

    if (!_sym) {
      if ( !_sessionRecv->addDestination(remote_ip, (unsigned short) _ca->getRemoteAudioPort()) ) {
	_debug("AudioRTP Thread Error: could not connect to port %d\n",  _ca->getRemoteAudioPort());
	return;
      }
      if (!_sessionSend->addDestination (remote_ip, (unsigned short) _ca->getRemoteAudioPort())) {
	_debug("! ARTP Thread Error: could not connect to port %d\n",  _ca->getRemoteAudioPort());
	return;
      }

      bool payloadIsSet = false;
      if (_audiocodec) {
	if (_audiocodec->hasDynamicPayload()) {
	  payloadIsSet = _sessionRecv->setPayloadFormat(ost::DynamicPayloadFormat((ost::PayloadType) _audiocodec->getPayload(), _audiocodec->getClockRate()));
	} else {
	  payloadIsSet= _sessionRecv->setPayloadFormat(ost::StaticPayloadFormat((ost::StaticPayloadType) _audiocodec->getPayload()));
	  payloadIsSet = _sessionSend->setPayloadFormat(ost::StaticPayloadFormat((ost::StaticPayloadType) _audiocodec->getPayload()));
	}
      }
      _sessionSend->setMark(true);
    } else {

      //_debug("AudioRTP Thread: Added session destination %s\n", remote_ip.getHostname() );

      if (!_session->addDestination (remote_ip, (unsigned short) _ca->getRemoteAudioPort())) {
	return;
      }

      bool payloadIsSet = false;
      if (_audiocodec) {
	if (_audiocodec->hasDynamicPayload()) {
	  payloadIsSet = _session->setPayloadFormat(ost::DynamicPayloadFormat((ost::PayloadType) _audiocodec->getPayload(), _audiocodec->getClockRate()));
	} else {
	  payloadIsSet = _session->setPayloadFormat(ost::StaticPayloadFormat((ost::StaticPayloadType) _audiocodec->getPayload()));
	}
      }
    }
  } catch(...) {
    _debugException("! ARTP Failure: initialisation failed");
    throw;
  }
}

  void
AudioRtpRTX::sendSessionFromMic(int timestamp)
{
  // STEP:
  //   1. get data from mic
  //   2. convert it to int16 - good sample, good rate
  //   3. encode it
  //   4. send it
  //try {

    timestamp += time->getSecond();
    if (_ca==0) { _debug(" !ARTP: No call associated (mic)\n"); return; } // no call, so we do nothing
    AudioLayer* audiolayer = Manager::instance().getAudioDriver();
    if (!audiolayer) { _debug(" !ARTP: No audiolayer available for mic\n"); return; }

    if (!_audiocodec) { _debug(" !ARTP: No audiocodec available for mic\n"); return; }

    // we have to get 20ms of data from the mic *20/1000 = /50
    int maxBytesToGet = _layerSampleRate * _layerFrameSize * sizeof(SFLDataFormat) / 1000;
    // available bytes inside ringbuffer
    int availBytesFromMic = audiolayer->canGetMic();

    // take the lowest
    int bytesAvail = (availBytesFromMic < maxBytesToGet) ? availBytesFromMic : maxBytesToGet;
    // Get bytes from micRingBuffer to data_from_mic
    //_debug("get data from mic\n");
    int nbSample = audiolayer->getMic( micData , bytesAvail ) / sizeof(SFLDataFormat);
    int nb_sample_up = nbSample;
    int nbSamplesMax = _layerFrameSize * _audiocodec->getClockRate() / 1000;

    //_debug("resample data = %i\n", nb_sample_up);
    nbSample = reSampleData(_audiocodec->getClockRate(), nb_sample_up, DOWN_SAMPLING);	

    if ( nbSample < nbSamplesMax - 10 ) { // if only 10 is missing, it's ok
      // fill end with 0...
      memset( micDataConverted + nbSample, 0, (nbSamplesMax-nbSample)*sizeof(int16));
      nbSample = nbSamplesMax;
    }
    int compSize = _audiocodec->codecEncode( micDataEncoded , micDataConverted , nbSample*sizeof(int16));
    // encode divise by two
    // Send encoded audio sample over the network
    if (compSize > nbSamplesMax) { _debug("! ARTP: %d should be %d\n", compSize, nbSamplesMax);}
    if (!_sym) {
      _sessionSend->putData(timestamp, micDataEncoded, compSize);
    } else {
      _session->putData(timestamp, micDataEncoded, compSize);
    }
  /*} catch(...) {
    _debugException("! ARTP: sending failed");
    throw;
  }*/
}

  void
AudioRtpRTX::receiveSessionForSpkr (int& countTime)
{


  if (_ca == 0) { return; }
  //try {
    AudioLayer* audiolayer = Manager::instance().getAudioDriver();
    if (!audiolayer) { return; }

    const ost::AppDataUnit* adu = NULL;
    // Get audio data stream

    if (!_sym) {
      adu = _sessionRecv->getData(_sessionRecv->getFirstTimestamp());
    } else {
      adu = _session->getData(_session->getFirstTimestamp());
    }
    if (adu == NULL) {
      //_debug("No RTP audio stream\n");
      return;
    }

    //int payload = adu->getType(); // codec type
    unsigned char* spkrData  = (unsigned char*)adu->getData(); // data in char
    unsigned int size = adu->getSize(); // size in char

    // Decode data with relevant codec
    unsigned int max = (unsigned int)(_codecSampleRate * _layerFrameSize / 1000);

    if ( size > max ) {
      _debug("We have received from RTP a packet larger than expected: %d VS %d\n", size, max);
      _debug("The packet size has been cropped\n");
      size=max;
    }

    if (_audiocodec != NULL) {

      int expandedSize = _audiocodec->codecDecode( spkrDataDecoded , spkrData , size );
      //buffer _receiveDataDecoded ----> short int or int16, coded on 2 bytes
      int nbInt16 = expandedSize / sizeof(int16);
      //nbInt16 represents the number of samples we just decoded
      if ((unsigned int)nbInt16 > max) {
	_debug("We have decoded an RTP packet larger than expected: %d VS %d. Cropping.\n", nbInt16, max);
	nbInt16=max;
      }
      int nbSample = nbInt16;

      // Do sample rate conversion
      int nb_sample_down = nbSample;
      nbSample = reSampleData(_codecSampleRate , nb_sample_down, UP_SAMPLING);
#ifdef DATAFORMAT_IS_FLOAT
#else
#endif
      
    //audiolayer->playSamples( spkrDataConverted, nbSample * sizeof(SFLDataFormat), true);
    audiolayer->putMain (spkrDataConverted, nbSample * sizeof(SFLDataFormat));
      

      // Notify (with a beep) an incoming call when there is already a call 
      countTime += time->getSecond();
      if (Manager::instance().incomingCallWaiting() > 0) {
	countTime = countTime % 500; // more often...
	if (countTime == 0) {
	  Manager::instance().notificationIncomingCall();
	}
      }

    } else {
      countTime += time->getSecond();
    }
    delete adu; adu = NULL;
  //} catch(...) {
    //_debugException("! ARTP: receiving failed");
    //throw;
  //}

}

  int 
AudioRtpRTX::reSampleData(int sampleRate_codec, int nbSamples, int status)
{
  if(status==UP_SAMPLING){
    return converter->upsampleData( spkrDataDecoded , spkrDataConverted , sampleRate_codec , _layerSampleRate , nbSamples );
  }
  else if(status==DOWN_SAMPLING){
    return converter->downsampleData( micData , micDataConverted , sampleRate_codec , _layerSampleRate , nbSamples );
  }
  else
    return 0;
}

void
AudioRtpRTX::run () {
  //mic, we receive from soundcard in stereo, and we send encoded
  //encoding before sending
  AudioLayer *audiolayer = Manager::instance().getAudioDriver();
  _layerFrameSize = audiolayer->getFrameSize(); // en ms
  _layerSampleRate = audiolayer->getSampleRate();	
  initBuffers();
  int step; 

<<<<<<< HEAD
  //try {
=======
>>>>>>> aadb2a64
    // Init the session
    initAudioRtpSession();
    step = (int) (_layerFrameSize * _codecSampleRate / 1000);
    // start running the packet queue scheduler.
    //_debug("AudioRTP Thread started\n");
    if (!_sym) {
      _sessionRecv->startRunning();
      _sessionSend->startRunning();
    } else {
      _session->startRunning();
      //_debug("Session is now: %d active\n", _session->isActive());
    }

    int timestamp = 0; // for mic
    int countTime = 0; // for receive
    TimerPort::setTimer(_layerFrameSize);

    audiolayer->startStream();
    _start.post();
    _debug("- ARTP Action: Start\n");
    while (!testCancel()) {
      ////////////////////////////
      // Send session
      ////////////////////////////
      sendSessionFromMic(timestamp);
      timestamp += step;
      ////////////////////////////
      // Recv session
      ////////////////////////////
      receiveSessionForSpkr(countTime);
      // Let's wait for the next transmit cycle
      Thread::sleep(TimerPort::getTimer());
      TimerPort::incTimer(_layerFrameSize); // 'frameSize' ms
    }
    //_debug("stop stream for audiortp loop\n");
    audiolayer->stopStream();
<<<<<<< HEAD
    _debug("- ARTP Action: Stop\n");
  //} catch(std::exception &e) {
    //_start.post();
    //_debug("! ARTP: Stop %s\n", e.what());
    //throw;
  //} catch(...) {
    //_start.post();
    //_debugException("* ARTP Action: Stop");
    //throw;
  //}
=======
    _start.post();
    _debug("- ARTP Action: Stop\n");

>>>>>>> aadb2a64
}


// EOF<|MERGE_RESOLUTION|>--- conflicted
+++ resolved
@@ -387,10 +387,7 @@
   initBuffers();
   int step; 
 
-<<<<<<< HEAD
   //try {
-=======
->>>>>>> aadb2a64
     // Init the session
     initAudioRtpSession();
     step = (int) (_layerFrameSize * _codecSampleRate / 1000);
@@ -427,7 +424,6 @@
     }
     //_debug("stop stream for audiortp loop\n");
     audiolayer->stopStream();
-<<<<<<< HEAD
     _debug("- ARTP Action: Stop\n");
   //} catch(std::exception &e) {
     //_start.post();
@@ -438,11 +434,6 @@
     //_debugException("* ARTP Action: Stop");
     //throw;
   //}
-=======
-    _start.post();
-    _debug("- ARTP Action: Stop\n");
-
->>>>>>> aadb2a64
 }
 
 
