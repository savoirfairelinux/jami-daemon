/*
 *  Copyright (C) 2008 2009 Savoir-Faire Linux inc.
 *  Author: Emmanuel Milou <emmanuel.milou@savoirfairelinux.com>
 *
 *  This program is free software; you can redistribute it and/or modify
 *  it under the terms of the GNU General Public License as published by
 *  the Free Software Foundation; either version 3 of the License, or
 *  (at your option) any later version.
 *
 *  This program is distributed in the hope that it will be useful,
 *  but WITHOUT ANY WARRANTY; without even the implied warranty of
 *  MERCHANTABILITY or FITNESS FOR A PARTICULAR PURPOSE.  See the
 *  GNU General Public License for more details.
 *
 *  You should have received a copy of the GNU General Public License
 *  along with this program; if not, write to the Free Software
 *   Foundation, Inc., 675 Mass Ave, Cambridge, MA 02139, USA.
 */

#include "alsalayer.h"

int framesPerBufferAlsa = 2048;

// Constructor
    AlsaLayer::AlsaLayer( ManagerImpl* manager ) 
    : AudioLayer( manager , ALSA ) 
    , _PlaybackHandle(NULL)
    , _CaptureHandle(NULL)
    , _periodSize()
    , _audioPlugin()
    , IDSoundCards() 
    , _is_prepared_playback (false)
    , _is_running_playback (false)
    , _is_open_playback (false)
    , _is_prepared_capture (false)
    , _is_running_capture (false)
    , _is_open_capture (false)
    , _trigger_request (false)
 
{
    _debug(" Constructor of AlsaLayer called\n");
    /* Instanciate the audio thread */
    _audioThread = new AudioThread (this);
}

// Destructor
AlsaLayer::~AlsaLayer (void) 
{ 
    _debug("Destructor of AlsaLayer called\n");
    closeLayer();
}

    void
AlsaLayer::closeLayer()
{
    _debugAlsa("Close ALSA streams\n");
<<<<<<< HEAD
        
    try {
        /* Stop the audio thread first */ 
        if (_audioThread)
        {
            delete _audioThread; _audioThread=NULL;
        }
    }
    catch(...) {
        _debugException("! ARTP Exception: when stopping audiortp\n");
        throw;
    }
    
    /* Then close the audio devices */
    closeCaptureStream();
    closePlaybackStream();
    
=======
    
    /* Stop the audio thread first */ 
    try {
        if (_audioThread)
        {
            _debug("Try to stop audio thread\n");
            delete _audioThread; _audioThread=NULL;
        }
    }
    catch( ... )
    {
        _debugException("! Audio Thread Exception\n");
         throw;
    }

    /* Then close the audio devices */
    closeCaptureStream();
    closePlaybackStream();

>>>>>>> aadb2a64
    _CaptureHandle = 0;
    _PlaybackHandle = 0;
}

    bool 
AlsaLayer::openDevice (int indexIn, int indexOut, int sampleRate, int frameSize, int stream , std::string plugin) 
{
    /* Close the devices before open it */  
    if (stream == SFL_PCM_BOTH && is_capture_open() == true && is_playback_open() == true)
    {
        closeCaptureStream();
        closePlaybackStream();
    }
    else if ((stream == SFL_PCM_CAPTURE || stream == SFL_PCM_BOTH) && is_capture_open() == true)
        closeCaptureStream ();
    else if ((stream == SFL_PCM_PLAYBACK || stream == SFL_PCM_BOTH) && is_playback_open () == true)
        closePlaybackStream ();


    _indexIn = indexIn;
    _indexOut = indexOut;
    _sampleRate = sampleRate;
    _frameSize = frameSize;	
    _audioPlugin = plugin;

    _debugAlsa(" Setting AlsaLayer: device     in=%2d, out=%2d\n", _indexIn, _indexOut);
    _debugAlsa("                   : alsa plugin=%s\n", _audioPlugin.c_str());
    _debugAlsa("                   : nb channel in=%2d, out=%2d\n", _inChannel, _outChannel);
    _debugAlsa("                   : sample rate=%5d, format=%s\n", _sampleRate, SFLDataFormatString);

    ost::MutexLock lock( _mutex );
    
    std::string pcmp = buildDeviceTopo( plugin , indexOut , 0);
    std::string pcmc = buildDeviceTopo( PCM_PLUGHW , indexIn , 0);

    return open_device( pcmp , pcmc , stream);
}

    void
AlsaLayer::startStream(void) 
{
    _debug ("Start ALSA streams\n");
    prepareCaptureStream ();
    startCaptureStream ();
    startPlaybackStream ();

} 

    void
AlsaLayer::stopStream(void) 
{
    _debug ("Stop ALSA streams\n");
    stopCaptureStream ();
    //stopPlaybackStream ();

    /* Flush the ring buffers */
    flushUrgent ();
    flushMain ();
    flushMic ();
}

    int
AlsaLayer::canGetMic()
{
    if(_CaptureHandle) 
        return _micRingBuffer.AvailForGet();
    else
        return 0;
}

    int 
AlsaLayer::getMic(void *buffer, int toCopy)
{
    if( _CaptureHandle ){
        return _micRingBuffer.Get(buffer, toCopy,100);
    } 
    else
        return 0;
}

bool AlsaLayer::isCaptureActive(void) {
    ost::MutexLock guard( _mutex );
    if( _CaptureHandle )
        return (snd_pcm_state( _CaptureHandle) == SND_PCM_STATE_RUNNING ? true : false); 
    else
        return false;
}

//////////////////////////////////////////////////////////////////////////////////////////////
/////////////////   ALSA PRIVATE FUNCTIONS   ////////////////////////////////////////////////
////////////////////////////////////////////////////////////////////////////////////////////
    
void AlsaLayer::stopCaptureStream (void)
{
    if(_CaptureHandle){
        snd_pcm_drop (_CaptureHandle);
        stop_capture ();
    }
}

void AlsaLayer::closeCaptureStream (void)
{
    if( is_capture_prepared() == true && is_capture_running() == true ) 
        stopCaptureStream ();
    if (is_capture_open())
        snd_pcm_close (_CaptureHandle);

    close_capture ();
}

void AlsaLayer::startCaptureStream (void)
{
    if(_CaptureHandle){
        _debug("Start the capture\n");
        snd_pcm_start (_CaptureHandle);
        start_capture();
    }
}

void AlsaLayer::prepareCaptureStream (void)
{
    if (is_capture_open() ) {
<<<<<<< HEAD
        _debug("Prepare the capture\n");
        if(snd_pcm_prepare (_CaptureHandle) < 0)    _debug("Error preparing the device\n");
        prepare_capture ();
=======
        if(snd_pcm_prepare (_CaptureHandle) < 0)    
            _debug("");
        else
            prepare_capture ();
>>>>>>> aadb2a64
    }
}

void AlsaLayer::stopPlaybackStream (void)
{
    if( _PlaybackHandle){
        snd_pcm_drop (_PlaybackHandle);
        stop_playback ();
    }
}


void AlsaLayer::closePlaybackStream (void)
{
    if( is_playback_prepared() == true && is_playback_running() == true ) 
        stopPlaybackStream ();
    if (is_playback_open()) 
        snd_pcm_close (_PlaybackHandle);

    close_playback ();
}

void AlsaLayer::startPlaybackStream (void)
{
    if( _PlaybackHandle){
        snd_pcm_start (_PlaybackHandle);
        start_playback();
    }
}

void AlsaLayer::preparePlaybackStream (void)
{
    if(is_playback_open()){
        if( snd_pcm_prepare (_PlaybackHandle) < 0)  _debug("Error preparing the device\n");
        prepare_playback ();
    }
}

bool AlsaLayer::alsa_set_params( snd_pcm_t *pcm_handle, int type, int rate ){

    snd_pcm_hw_params_t *hwparams = NULL;
    snd_pcm_sw_params_t *swparams = NULL;
    unsigned int exact_ivalue;
    unsigned long exact_lvalue;
    int dir;
    int err;
    int format;
    int periods = 4;
    int periodsize = 1024;

    /* Allocate the snd_pcm_hw_params_t struct */
    snd_pcm_hw_params_malloc( &hwparams );

    _periodSize = 940;
    /* Full configuration space */
    if( (err = snd_pcm_hw_params_any(pcm_handle, hwparams)) < 0) { 
        _debugAlsa(" Cannot initialize hardware parameter structure (%s)\n", snd_strerror(err));
        return false;
    }

    if( (err = snd_pcm_hw_params_set_access( pcm_handle, hwparams, SND_PCM_ACCESS_RW_INTERLEAVED)) < 0) {
        _debugAlsa(" Cannot set access type (%s)\n", snd_strerror(err));
        return false;
    }

    /* Set sample format */
    format = SND_PCM_FORMAT_S16_LE;
    if( (err = snd_pcm_hw_params_set_format( pcm_handle, hwparams, (snd_pcm_format_t)format)) < 0) {
        _debugAlsa(" Cannot set sample format (%s)\n", snd_strerror(err));
        return false;
    }
    
    /* Set sample rate. If we can't set to the desired exact value, we set to the nearest acceptable */
    dir=0;
    rate = getSampleRate();
    exact_ivalue = rate;
    if( (err = snd_pcm_hw_params_set_rate_near( pcm_handle, hwparams, &exact_ivalue, &dir) < 0)) {
        _debugAlsa(" Cannot set sample rate (%s)\n", snd_strerror(err));
        return false;
    }
    if( dir!= 0 ){
        _debugAlsa(" (%i) The choosen rate %d Hz is not supported by your hardware.\nUsing %d Hz instead.\n ",type ,rate, exact_ivalue);
    }

    /* Set the number of channels */
    if( (err = snd_pcm_hw_params_set_channels( pcm_handle, hwparams, 1)) < 0){
        _debugAlsa(" Cannot set channel count (%s)\n", snd_strerror(err));
        return false;
    }

    /* Set the buffer size in frames */
    exact_lvalue = periodsize;
    dir=0;
    if( (err = snd_pcm_hw_params_set_period_size_near( pcm_handle, hwparams, &exact_lvalue , &dir)) < 0) {
        _debugAlsa(" Cannot set period time (%s)\n", snd_strerror(err));
        return false;
    }
    if(dir!=0) {
        _debugAlsa("(%i) The choosen period size %d bytes is not supported by your hardware.\nUsing %d instead.\n ", type, (int)periodsize, (int)exact_lvalue);
    }
    periodsize = exact_lvalue;
    _periodSize = exact_lvalue;
    /* Set the number of fragments */
    exact_ivalue = periods;
    dir=0;
    if( (err = snd_pcm_hw_params_set_periods_near( pcm_handle, hwparams, &exact_ivalue, &dir)) < 0) {
        _debugAlsa(" Cannot set periods number (%s)\n", snd_strerror(err));
        return false;
    }
    if(dir!=0) {
        _debugAlsa(" The choosen period number %i bytes is not supported by your hardware.\nUsing %i instead.\n ", periods, exact_ivalue);
    }
    periods=exact_ivalue;

    /* Set the hw parameters */
    if( (err = snd_pcm_hw_params( pcm_handle, hwparams )) < 0) {
        _debugAlsa(" Cannot set hw parameters (%s)\n", snd_strerror(err));
        return false;
    }

    snd_pcm_hw_params_free( hwparams );

    /* Set the sw parameters */
    snd_pcm_sw_params_malloc( &swparams );
    snd_pcm_sw_params_current( pcm_handle, swparams );

    /* Set the start threshold */
    if( (err = snd_pcm_sw_params_set_start_threshold( pcm_handle, swparams, 2700 /*periodsize*2*/ )) < 0 ) {
        _debugAlsa(" Cannot set start threshold (%s)\n", snd_strerror(err)); 
        return false;
    }
    if( (err = snd_pcm_sw_params( pcm_handle, swparams)) < 0 ) {
        _debugAlsa(" Cannot set sw parameters (%s)\n", snd_strerror(err)); 
        return false;
    }


    snd_pcm_sw_params_free( swparams );

    return true;
}


    bool 
AlsaLayer::open_device(std::string pcm_p, std::string pcm_c, int flag)
{

    int err;
    
    if(flag == SFL_PCM_BOTH || flag == SFL_PCM_PLAYBACK)
    {
        if((err = snd_pcm_open(&_PlaybackHandle, pcm_p.c_str(),  SND_PCM_STREAM_PLAYBACK, 0 )) < 0){
            _debugAlsa("Error while opening playback device %s\n",  pcm_p.c_str());
            setErrorMessage( ALSA_PLAYBACK_DEVICE );
            close_playback ();
            return false;
        }
        if(!alsa_set_params( _PlaybackHandle, 1, getSampleRate() )){
            _debug("playback failed\n");
            snd_pcm_close( _PlaybackHandle );
            close_playback ();
            return false;
        }

        open_playback ();
    }

    if(flag == SFL_PCM_BOTH || flag == SFL_PCM_CAPTURE)
    {
        if( (err = snd_pcm_open(&_CaptureHandle,  pcm_c.c_str(),  SND_PCM_STREAM_CAPTURE, 0)) < 0){
            _debugAlsa("Error while opening capture device %s\n",  pcm_c.c_str());
            setErrorMessage( ALSA_CAPTURE_DEVICE );
            close_capture ();
            return false;
        }
        if(!alsa_set_params( _CaptureHandle, 0, 8000 )){
            _debug("capture failed\n");
            snd_pcm_close( _CaptureHandle );
            close_capture ();
            return false;
        }

        open_capture ();
        prepare_capture ();
    }

    /* Start the secondary audio thread for callbacks */
<<<<<<< HEAD
    try {
        _audioThread->start();
    }
    catch(...){
        _debug("Fail to start audio thread\n");
    }

=======
    try{
        _audioThread->start();
    }
    catch (...) {
        _debugException("Fail to start audio thread\n");
    }
>>>>>>> aadb2a64
    return true;
}

//TODO	first frame causes broken pipe (underrun) because not enough data are send --> make the handle wait to be ready
    int
AlsaLayer::write(void* buffer, int length)
{
    if (_trigger_request == true)
    {
        _trigger_request = false;
        startPlaybackStream ();
    }

    snd_pcm_uframes_t frames = snd_pcm_bytes_to_frames( _PlaybackHandle, length);
    int err;
    if ((err=snd_pcm_writei( _PlaybackHandle , buffer , frames ))<0) 
    {
        switch(err) {
            case -EPIPE: 
            case -ESTRPIPE: 
            case -EIO: 
                //_debugAlsa(" XRUN playback ignored (%s)\n", snd_strerror(err));
                handle_xrun_playback();
                if (snd_pcm_writei( _PlaybackHandle , buffer , frames )<0)
                    _debugAlsa ("XRUN handling failed\n");
                _trigger_request = true;
                break;
            default:
                //_debugAlsa ("Write error unknown - dropping frames **********************************: %s\n", snd_strerror(err));
                stopPlaybackStream ();
                break;
        }
    }

    return ( err > 0 )? err : 0 ;
}

    int
AlsaLayer::read( void* buffer, int toCopy)
{
    //ost::MutexLock lock( _mutex );
    
    int samples;

    if(snd_pcm_state( _CaptureHandle ) == SND_PCM_STATE_XRUN)
    {
        prepareCaptureStream ();
        startCaptureStream ();
    }
    
    snd_pcm_uframes_t frames = snd_pcm_bytes_to_frames( _CaptureHandle, toCopy );
    if(( samples = snd_pcm_readi( _CaptureHandle, buffer, frames)) < 0 ) {
        switch (samples)
        {
            case -EPIPE:
            case -ESTRPIPE:
            case -EIO:
                _debugAlsa(" XRUN capture ignored (%s)\n", snd_strerror(samples));
                handle_xrun_capture();
                //samples = snd_pcm_readi( _CaptureHandle, buffer, frames);
                //if (samples<0)  samples=0;
                break;
            case EPERM:
                _debugAlsa(" Capture EPERM (%s)\n", snd_strerror(samples));
                prepareCaptureStream ();
                startCaptureStream ();
                break;
            default:
                _debugAlsa("%s\n", snd_strerror(samples));
                break;
        }
        return 0;
    }

    return toCopy;

}

    void
AlsaLayer::handle_xrun_capture( void )
{
    snd_pcm_status_t* status;
    snd_pcm_status_alloca( &status );

    int res = snd_pcm_status( _CaptureHandle, status );
    if( res <= 0){
        if(snd_pcm_status_get_state(status) == SND_PCM_STATE_XRUN ){
            stopCaptureStream ();
            prepareCaptureStream ();
            startCaptureStream ();
        }
    }
    else
        _debugAlsa(" Get status failed\n");
}

    void
AlsaLayer::handle_xrun_playback( void )
{
    int state; 
    snd_pcm_status_t* status;
    snd_pcm_status_alloca( &status );

    if( (state = snd_pcm_status( _PlaybackHandle, status )) < 0 )   _debugAlsa(" Error: Cannot get playback handle status (%s)\n" , snd_strerror( state ) );
    else 
    { 
        state = snd_pcm_status_get_state( status );
        if( state  == SND_PCM_STATE_XRUN )
        {
            stopPlaybackStream ();
            preparePlaybackStream ();
            _trigger_request = true;
        }
    }
}

    std::string
AlsaLayer::buildDeviceTopo( std::string plugin, int card, int subdevice )
{
    std::string pcm = plugin;
    std::stringstream ss,ss1;
    if( pcm == "default" || pcm == "pulse")
        return pcm;
    ss << card;
    pcm.append(":");
    pcm.append(ss.str());
    if( subdevice != 0 ){
        pcm.append(",");
        ss1 << subdevice;
        pcm.append(ss1.str());
    }
    return pcm;
}

    std::vector<std::string>
AlsaLayer::getSoundCardsInfo( int stream )
{
    std::vector<std::string> cards_id;
    HwIDPair p;

    snd_ctl_t* handle;
    snd_ctl_card_info_t *info;
    snd_pcm_info_t* pcminfo;
    snd_ctl_card_info_alloca( &info );
    snd_pcm_info_alloca( &pcminfo );

    int numCard = -1 ;
    std::string description;

    if(snd_card_next( &numCard ) < 0 || numCard < 0)
        return cards_id;

    while(numCard >= 0){
        std::stringstream ss;
        ss << numCard;
        std::string name= "hw:";
        name.append(ss.str());

        if( snd_ctl_open( &handle, name.c_str(), 0) == 0 ){
            if( snd_ctl_card_info( handle, info) == 0){
                snd_pcm_info_set_device( pcminfo , 0);
                snd_pcm_info_set_stream( pcminfo, ( stream == SFL_PCM_CAPTURE )? SND_PCM_STREAM_CAPTURE : SND_PCM_STREAM_PLAYBACK );
                if( snd_ctl_pcm_info ( handle ,pcminfo ) < 0) _debugAlsa(" Cannot get info\n");
                else{
                    _debugAlsa("card %i : %s [%s]\n", 
                            numCard, 
                            snd_ctl_card_info_get_id(info),
                            snd_ctl_card_info_get_name( info ));
                    description = snd_ctl_card_info_get_name( info );
                    description.append(" - ");
                    description.append(snd_pcm_info_get_name( pcminfo ));
                    cards_id.push_back( description );
                    // The number of the sound card is associated with a string description 
                    p = HwIDPair( numCard , description );
                    IDSoundCards.push_back( p );
                }
            }
            snd_ctl_close( handle );
        }
        if ( snd_card_next( &numCard ) < 0 ) {
            break;
        }
    }
    return cards_id;
}



    bool
AlsaLayer::soundCardIndexExist( int card , int stream )
{
    snd_ctl_t* handle;
    snd_pcm_info_t *pcminfo;
    snd_pcm_info_alloca( &pcminfo );
    std::string name = "hw:";
    std::stringstream ss;
    ss << card ;
    name.append(ss.str());
    if(snd_ctl_open( &handle, name.c_str(), 0) == 0 ){
        snd_pcm_info_set_stream( pcminfo , ( stream == SFL_PCM_PLAYBACK )? SND_PCM_STREAM_PLAYBACK : SND_PCM_STREAM_CAPTURE );
        if( snd_ctl_pcm_info( handle , pcminfo ) < 0) return false;
        else
            return true;
    }
    else
        return false;
}  

    int
AlsaLayer::soundCardGetIndex( std::string description )
{
    unsigned int i;
    for( i = 0 ; i < IDSoundCards.size() ; i++ )
    {
        HwIDPair p = IDSoundCards[i];
        if( p.second == description )
            return  p.first ;
    }
    // else return the default one
    return 0;
}

void AlsaLayer::audioCallback (void)
{

    int toGet, toPut, urgentAvail, normalAvail, micAvailAlsa, micAvailPut, maxBytes; 
    unsigned short spkrVolume, micVolume;
    AudioLoop *tone;

    SFLDataFormat *out;
    SFLDataFormat *in;

    spkrVolume = _manager->getSpkrVolume();
    micVolume  = _manager->getMicVolume();

    // AvailForGet tell the number of chars inside the buffer
    // framePerBuffer are the number of data for one channel (left)
    urgentAvail = _urgentRingBuffer.AvailForGet();
    if (urgentAvail > 0) {
        // Urgent data (dtmf, incoming call signal) come first.     
        toGet = (urgentAvail < (int)(framesPerBufferAlsa * sizeof(SFLDataFormat))) ? urgentAvail : framesPerBufferAlsa * sizeof(SFLDataFormat);
        out =  (SFLDataFormat*)malloc(toGet * sizeof(SFLDataFormat) );
        _urgentRingBuffer.Get(out, toGet, spkrVolume);
        /* Play the sound */
        write( out , toGet );
        free(out); out=0;
        // Consume the regular one as well (same amount of bytes)
        _voiceRingBuffer.Discard(toGet);
    } else {
        tone = _manager->getTelephoneTone();
        toGet = 940  ; 
        maxBytes = toGet * sizeof(SFLDataFormat)  ;
        if ( tone != 0) {
            out = (SFLDataFormat*)malloc(maxBytes * sizeof(SFLDataFormat));
            tone->getNext(out, toGet, spkrVolume);
            write (out , maxBytes);
        } else if ( (tone=_manager->getTelephoneFile()) != 0 ) {
            out =  (SFLDataFormat*)malloc(maxBytes * sizeof(SFLDataFormat) );
            tone->getNext(out, toGet, spkrVolume);
            write (out , maxBytes);
        } else {
            // If nothing urgent, play the regular sound samples
            normalAvail = _voiceRingBuffer.AvailForGet();
            toGet = (normalAvail < (int)(framesPerBufferAlsa * sizeof(SFLDataFormat))) ? normalAvail : framesPerBufferAlsa * sizeof(SFLDataFormat);
            out =  (SFLDataFormat*)malloc(framesPerBufferAlsa * sizeof(SFLDataFormat));

            if (toGet) {
                _voiceRingBuffer.Get(out, toGet, spkrVolume);
                write (out, toGet);
            } else {
                bzero(out, framesPerBufferAlsa * sizeof(SFLDataFormat));
            }
        }
        free(out); out=0;
    }
    
    // Additionally handle the mic's audio stream 
    //if(is_capture_running()){  
    micAvailAlsa = snd_pcm_avail_update(_CaptureHandle);
    if(micAvailAlsa > 0) {
        micAvailPut = _micRingBuffer.AvailForPut();
        toPut = (micAvailAlsa <= micAvailPut) ? micAvailAlsa : micAvailPut;
        in = (SFLDataFormat*)malloc(toPut * sizeof(SFLDataFormat));
        toPut = read (in, toPut);
        if (in != 0)
        {   
            _micRingBuffer.Put(in, toPut, 100);
        }
        free(in); in=0;
    }
}

void* AlsaLayer::adjustVolume( void* buffer , int len, int stream )
{
    int vol, i, size;
    SFLDataFormat *src = NULL;

    (stream == SFL_PCM_PLAYBACK)? vol = _manager->getSpkrVolume() : vol = _manager->getMicVolume();

    src = (SFLDataFormat*) buffer;

    if( vol != 100 )
    {
        size = len / sizeof(SFLDataFormat);
        for( i = 0 ; i < size ; i++ ){
            src[i] = src[i] * vol  / 100 ;
        }
    }
    return src ; 
}<|MERGE_RESOLUTION|>--- conflicted
+++ resolved
@@ -54,7 +54,6 @@
 AlsaLayer::closeLayer()
 {
     _debugAlsa("Close ALSA streams\n");
-<<<<<<< HEAD
         
     try {
         /* Stop the audio thread first */ 
@@ -72,27 +71,6 @@
     closeCaptureStream();
     closePlaybackStream();
     
-=======
-    
-    /* Stop the audio thread first */ 
-    try {
-        if (_audioThread)
-        {
-            _debug("Try to stop audio thread\n");
-            delete _audioThread; _audioThread=NULL;
-        }
-    }
-    catch( ... )
-    {
-        _debugException("! Audio Thread Exception\n");
-         throw;
-    }
-
-    /* Then close the audio devices */
-    closeCaptureStream();
-    closePlaybackStream();
-
->>>>>>> aadb2a64
     _CaptureHandle = 0;
     _PlaybackHandle = 0;
 }
@@ -215,16 +193,10 @@
 void AlsaLayer::prepareCaptureStream (void)
 {
     if (is_capture_open() ) {
-<<<<<<< HEAD
-        _debug("Prepare the capture\n");
-        if(snd_pcm_prepare (_CaptureHandle) < 0)    _debug("Error preparing the device\n");
-        prepare_capture ();
-=======
         if(snd_pcm_prepare (_CaptureHandle) < 0)    
             _debug("");
         else
             prepare_capture ();
->>>>>>> aadb2a64
     }
 }
 
@@ -412,22 +384,13 @@
     }
 
     /* Start the secondary audio thread for callbacks */
-<<<<<<< HEAD
-    try {
-        _audioThread->start();
-    }
-    catch(...){
-        _debug("Fail to start audio thread\n");
-    }
-
-=======
     try{
         _audioThread->start();
     }
     catch (...) {
         _debugException("Fail to start audio thread\n");
     }
->>>>>>> aadb2a64
+
     return true;
 }
 
