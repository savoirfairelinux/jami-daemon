#!/bin/bash
#
# Script used by Hudson continious integration server to build SFLphone
#
# Author: Emmanuel Milou <emmanuel.milou@savoirfairelinux.com>

set -x
 
# Compile the daemon
pushd sflphone-common
./autogen.sh
 Compile pjproject first
pushd libs/pjproject
./autogen.sh
./configure
make && make dep
popd
./configure --prefix=/usr
make
make doc
popd

# Run the unit tests for the daemon
pushd sflphone-common/test
make check
# if at least one test failed, exit
<<<<<<< HEAD
./test || exit 1
=======
./test --xml || exit 1
>>>>>>> d1c2093a
popd

# Compile the client
pushd sflphone-client-gnome
./autogen.sh
./configure --prefix=/usr
make
popd

# SUCCESS
exit 0<|MERGE_RESOLUTION|>--- conflicted
+++ resolved
@@ -24,11 +24,7 @@
 pushd sflphone-common/test
 make check
 # if at least one test failed, exit
-<<<<<<< HEAD
-./test || exit 1
-=======
 ./test --xml || exit 1
->>>>>>> d1c2093a
 popd
 
 # Compile the client
