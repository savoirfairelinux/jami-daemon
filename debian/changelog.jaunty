--- conflicted
+++ resolved
@@ -1,7 +1,4 @@
-<<<<<<< HEAD
-sflphone (0.9.2-2ubuntu5) jaunty; urgency=low
-=======
-sflphone (0.9.2-2ubuntu6) intrepid; urgency=low
+sflphone (0.9.2-2ubuntu6) jaunty; urgency=low
 
   [ Emmanuel Milou ]
   * Migrate STUN configuration to the main config window
@@ -35,8 +32,7 @@
 
  -- Emmanuel Milou <manu@sulfur.inside.savoirfairelinux.net>  Fri, 16 Jan 2009 18:19:05 -0500
 
-sflphone (0.9.2-2ubuntu5) intrepid; urgency=low
->>>>>>> f09f2801
+sflphone (0.9.2-2ubuntu5) jaunty; urgency=low
 
   * Fix memory leak in the pulseaudio callback
   * Update debian package generation script
@@ -52,11 +48,7 @@
 
  -- Emmanuel Milou <emmanuel.milou@savoirfairelinux.com>  Wed, 14 Jan 2009 21:17:20 -0500
 
-<<<<<<< HEAD
 sflphone (0.9.2-2ubuntu4) jaunty; urgency=low
-=======
-sflphone (0.9.2-2ubuntu4) intrepid; urgency=low
->>>>>>> f09f2801
 
   [ Emmanuel Milou ]
   * add german translation
@@ -66,7 +58,7 @@
   
  -- Yun Liu <yun.liu@savoirfairelinux.com>  Thu, 08 Jan 2009 13:08:51 -0500
 
-sflphone (0.9.2-2ubuntu3) intrepid; urgency=low
+sflphone (0.9.2-2ubuntu3) jaunty; urgency=low
 
   [ Emmanuel Milou ]
   * The main thread synchronizes the ringtone thread
@@ -78,13 +70,13 @@
   
  -- Yun Liu <yun.liu@savoirfairelinux.com>  Tue, 06 Jan 2009 16:18:38 -0500
 
-sflphone (0.9.2-2ubuntu2) intrepid; urgency=low
+sflphone (0.9.2-2ubuntu2) jaunty; urgency=low
   
   * Fix bug ticket #129
   
  -- Yun Liu <yun.liu@savoirfairelinux.com>  Wed, 5 Jan 2009 15:54:53 -0500
 
-sflphone (0.9.2-2ubuntu1) intrepid; urgency=low
+sflphone (0.9.2-2ubuntu1) jaunty; urgency=low
 
   * Migrate from eXosip library to pjsip
   * Add multiple SIP accounts support
