<<<<<<< HEAD
=======
sflphone (0.9.2-2ubuntu6) intrepid; urgency=low

  [ Emmanuel Milou ]
  * Migrate STUN configuration to the main config window
  * Update french translation
  * Other tiny memory leaks
  * Fix memory leak in sampleconverter.cpp
  * Generate packages from the release branch
  * update the build package script
  * modify the control files with architecture=any
  * Remove valgring uninitialized value
  * IAX and SIP use the same global variables to set account
    configuration ; fix broken code

  [ Maxime Chambreuil ]
  * Update spanish translation

  [ Hussein Abdallah ]
  * Update russian translation

  [ Yun Liu ]
  * Update translation files
  * Fix the bug when user uncheck the account which fails in the
    previous registration
  * Add stun error status
  * Fix bug ticket #143
  * Script for auto-install dependencies
  * Fix bug ticket #140
  * Fix bug ticket 141
  * Fix the reregister process when user change the details of an
    account

 -- Emmanuel Milou <manu@sulfur.inside.savoirfairelinux.net>  Fri, 16 Jan 2009 18:19:05 -0500

>>>>>>> f09f2801
sflphone (0.9.2-2ubuntu5) intrepid; urgency=low

  * Fix memory leak in the pulseaudio callback
  * Update debian package generation script
  * Warnings removal in GTK+ client
  * Clean adjust volume method in alsalayer
  * Plug the sflphone playback volume control to the pulseaudio volume
    manager
  * Display the date in history according to the current locale
  * Generate the changelog according to the git commit messages
  * Complete header in chinese translation file
  * Use the right gpg key to sign the packages
  * add debian jaunty jackalope support

 -- Emmanuel Milou <emmanuel.milou@savoirfairelinux.com>  Wed, 14 Jan 2009 21:17:20 -0500

sflphone (0.9.2-2ubuntu4) intrepid; urgency=low

  [ Emmanuel Milou ]
  * add german translation
  
  [ Yun Liu ]
  * Fix GUI crash in Ubuntu8.10 64bit system
  
 -- Yun Liu <yun.liu@savoirfairelinux.com>  Thu, 08 Jan 2009 13:08:51 -0500

sflphone (0.9.2-2ubuntu3) intrepid; urgency=low

  [ Emmanuel Milou ]
  * The main thread synchronizes the ringtone thread
  * disable custom ringtone for the ALSA layer
  * Fix the Makefile.am in man directory, add a SEE ALSO section
  
  [ Yun Liu ]
  * Fix daemon crash caused by the previous patch ( for bug ticket #129)
  
 -- Yun Liu <yun.liu@savoirfairelinux.com>  Tue, 06 Jan 2009 16:18:38 -0500

sflphone (0.9.2-2ubuntu2) intrepid; urgency=low
  
  * Fix bug ticket #129
  
 -- Yun Liu <yun.liu@savoirfairelinux.com>  Wed, 5 Jan 2009 15:54:53 -0500

sflphone (0.9.2-2ubuntu1) intrepid; urgency=low

  * Migrate from eXosip library to pjsip
  * Add multiple SIP accounts support
  * Fix ringtones problems
  * Add a pulseaudio support
  * Improve audio quality with ALSA
  * Add chinese translation
  * Improve spanish translation
  * Migrate to a maintained C++ DBus bindings
  * Clean and improve the build system
  * Add build-dependency on Perl because we need pod2man to generate manpages

 -- Yun Liu <yun.liu@savoirfairelinux.com>  Wed, 26 Nov 2008 09:47:53 -0500

sflphone (0.9.1) unstable; urgency=low
  * Add a search tool in the history
  * Migrate some gtk_entry_new to sexy_icon_entry_new
  * Bug fix (Ticket #78): The voicemail password isn't displayed anymore in
    the history tab
  * Add the SIP registration expire value in the user file.

 -- Emmanuel Milou <emmanuel.milou@savoirfairelinux.com>  Thu, 22 May 2008 11:14:25 -0500

sflphone (0.9.0) unstable; urgency=low
  * Add history features
    * Call date
    * Call duration
    * Mouse events in the history tab
  * Smooth switch from the history tab to the calls tab
  * Remove most of GTK-Critical warnings

 -- Emmanuel Milou <emmanuel.milou@savoirfairelinux.com>  Wed, 13 May 2008 16:58:25 -0500

sflphone (0.9-2008-06-06) unstable; urgency=low
  * Audio bug correction: capture stopped after a few minutes of conversation
  with USB Plantronics sound card

 -- Emmanuel Milou <emmanuel.milou@savoirfairelinux.com>  Tue, 06 May 2008 16:58:25 -0500

sflphone (0.9-2008-05-06) unstable; urgency=low
  * Bug correction: account creation with the assistant
  * GTK+ warnings removal
  * libnotify warnings removal
  * Remove aliasing on the SFLphone logo
  
 -- Emmanuel Milou <emmanuel.milou@savoirfairelinux.com>  Mon, 05 May 2008 16:58:25 -0500

sflphone (0.9) unstable; urgency=low
  * Clean dependencies ( removal of libboost )
  * Several GTK improvement and updates
    -account window
    -configuration window
  * Migrate from GtkCheckMenuItem to GtkImageMenuItem  
  * ALSA standard I/O transfers: MMAP instead of R/W
  * Fix speex audio quality
  * IAX2 protocol
    -Fix hold/unhold situation
    -Add on hold music
  * SIP protocol
    -Ringtone on incoming call
    -Fix transfer situation
  * Add desktop notification ( libnotify )
  * Improve the system tray icon behaviour
  * Improve registration error handling
  * Register/unregister from the account window takes effect without starting back SFLphone
  * Compilation warnings removal
  * Call history
  * Add an account configuration wizard

 -- Emmanuel Milou <emmanuel.milou@savoirfairelinux.com>  Wed, 30 Apr 2008 16:58:25 -0500

sflphone (0.8.2) unstable; urgency=low
  * Internationalization of the GTK GUI
  * English / French
  * STUN support
  * Slight modifications of the graphical interface ( tooltips, dialpad, ...)

 -- Emmanuel Milou <emmanuel.milou@savoirfairelinux.com>  Fri, 21 Mar 2008 11:37:53 -0500<|MERGE_RESOLUTION|>--- conflicted
+++ resolved
@@ -1,5 +1,3 @@
-<<<<<<< HEAD
-=======
 sflphone (0.9.2-2ubuntu6) intrepid; urgency=low
 
   [ Emmanuel Milou ]
@@ -34,7 +32,6 @@
 
  -- Emmanuel Milou <manu@sulfur.inside.savoirfairelinux.net>  Fri, 16 Jan 2009 18:19:05 -0500
 
->>>>>>> f09f2801
 sflphone (0.9.2-2ubuntu5) intrepid; urgency=low
 
   * Fix memory leak in the pulseaudio callback
